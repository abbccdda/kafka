--- conflicted
+++ resolved
@@ -66,16 +66,10 @@
   apachedaLdapCodec: "1.0.0",
   apacheds: "2.0.0-M24",
   argparse4j: "0.7.0",
-<<<<<<< HEAD
   assertj: "2.2.0",
-  avro: "1.8.1",
-  avroPlugin: "0.10.0",
-  bcpkix: "1.61",
-=======
   avro: "1.9.0",
   avroPlugin: "0.17.0",
   bcpkix: "1.62",
->>>>>>> 1e843aee
   checkstyle: "8.20",
   downloadTaskPlugin: "3.4.3",
   commonsCli: "1.4",
@@ -91,12 +85,8 @@
   jackson: "2.9.9",
   jacksonDatabind: "2.9.9.3",
   jacoco: "0.8.3",
-<<<<<<< HEAD
   jbcrypt: "0.4",
-  jetty: "9.4.18.v20190429",
-=======
   jetty: "9.4.19.v20190610",
->>>>>>> 1e843aee
   jersey: "2.28",
   jmh: "1.21",
   hamcrest: "2.1",
@@ -121,15 +111,10 @@
   lz4: "1.6.0",
   mavenArtifact: "3.6.1",
   metrics: "2.2.0",
-<<<<<<< HEAD
-  mockito: "2.27.0",
+  mockito: "3.0.0",
   netty: "4.1.30.Final",
   nettyTcNative: "2.0.22.Final",
-  owaspDepCheckPlugin: "4.0.2",
-=======
-  mockito: "3.0.0",
   owaspDepCheckPlugin: "5.2.1",
->>>>>>> 1e843aee
   powermock: "2.0.2",
   protobuf: "3.4.0",
   protobufPlugin: "0.8.6",
@@ -146,12 +131,8 @@
   snappy: "1.1.7.3",
   spotbugs: "3.1.12",
   spotbugsPlugin: "1.6.9",
-<<<<<<< HEAD
-  spotlessPlugin: "3.23.0",
+  spotlessPlugin: "3.23.1",
   zkclient: "0.11",
-=======
-  spotlessPlugin: "3.23.1",
->>>>>>> 1e843aee
   zookeeper: "3.5.5",
   zstd: "1.4.2-1"
 ]
@@ -176,16 +157,12 @@
   bcpkix: "org.bouncycastle:bcpkix-jdk15on:$versions.bcpkix",
   commonsCli: "commons-cli:commons-cli:$versions.commonsCli",
   easymock: "org.easymock:easymock:$versions.easymock",
-<<<<<<< HEAD
   flatbuffers: "com.google.flatbuffers:flatbuffers-java:$versions.flatbuffers",
   flatbuffersCompiler: "$versions.flatbuffersCompiler",
   gson: "com.google.code.gson:gson:$versions.gson",
   guava: "com.google.guava:guava:$versions.guava",
   guavaTestLib: "com.google.guava:guava-testlib:$versions.guava",
-  jacksonDatabind: "com.fasterxml.jackson.core:jackson-databind:$versions.jackson",
-=======
   jacksonDatabind: "com.fasterxml.jackson.core:jackson-databind:$versions.jacksonDatabind",
->>>>>>> 1e843aee
   jacksonDataformatCsv: "com.fasterxml.jackson.dataformat:jackson-dataformat-csv:$versions.jackson",
   jacksonModuleScala: "com.fasterxml.jackson.module:jackson-module-scala_$versions.baseScala:$versions.jackson",
   jacksonJDK8Datatypes: "com.fasterxml.jackson.datatype:jackson-datatype-jdk8:$versions.jackson",
