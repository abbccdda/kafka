/*
 * Licensed to the Apache Software Foundation (ASF) under one
 * or more contributor license agreements.  See the NOTICE file
 * distributed with this work for additional information
 * regarding copyright ownership.  The ASF licenses this file
 * to you under the Apache License, Version 2.0 (the
 * "License"); you may not use this file except in compliance
 * with the License.  You may obtain a copy of the License at
 *
 *   http://www.apache.org/licenses/LICENSE-2.0
 *
 * Unless required by applicable law or agreed to in writing,
 * software distributed under the License is distributed on an
 * "AS IS" BASIS, WITHOUT WARRANTIES OR CONDITIONS OF ANY
 * KIND, either express or implied.  See the License for the
 * specific language governing permissions and limitations
 * under the License.
 */

ext {
  versions = [:]
  libs = [:]

  // Available if -PscalaVersion is used. This is useful when we want to support a Scala version that has
  // a higher minimum Java requirement than Kafka. This was previously the case for Scala 2.12 and Java 7.
  availableScalaVersions = [ '2.12', '2.13' ]
}

// Add Scala version
def defaultScala212Version = '2.12.11'
def defaultScala213Version = '2.13.2'
if (hasProperty('scalaVersion')) {
  if (scalaVersion == '2.12') {
    versions["scala"] = defaultScala212Version
  } else if (scalaVersion == '2.13') {
    versions["scala"] = defaultScala213Version
  }  else {
    versions["scala"] = scalaVersion
  }
} else {
  versions["scala"] = defaultScala212Version
}

/* Resolve base Scala version according to these patterns:
 1. generally available Scala versions (such as: 2.12.y and 2.13.z) corresponding base versions will be: 2.12 and 2.13 (respectively)
 2. pre-release Scala versions (i.e. milestone/rc, such as: 2.13.0-M5, 2.13.0-RC1, 2.14.0-M1, etc.) will have identical base versions;
    rationale: pre-release Scala versions are not binary compatible with each other and that's the reason why libraries include the full
    Scala release string in their name for pre-releases (see dependencies below with an artifact name suffix '_$versions.baseScala')
*/
if ( !versions.scala.contains('-') ) {
  versions["baseScala"] = versions.scala.substring(0, versions.scala.lastIndexOf("."))
} else {
  versions["baseScala"] = versions.scala
}

versions += [
  opencensusProtoVersion: '0.2.0',
  cloudEventsKafka: '0.3.1',
  jacksonProtobufDatatype: '0.9.11-jackson2.9',
  activation: "1.1.1",
  amazons3client: "1.11.656",
  apacheda: "1.0.2",
  apachedaLdapCodec: "1.0.0",
  apacheds: "2.0.0-M24",
  argparse4j: "0.7.0",
  assertj: "3.13.2",
  avro: "1.9.1",
  bc_fips: "1.0.1",
  bcpkix: "1.64",
  bcpkix_fips: "1.0.3",
  bctls_fips: "1.0.9",
  checkstyle: "8.20",
  downloadTaskPlugin: "3.4.3",
  commonsCli: "1.4",
<<<<<<< HEAD
  commonsIo: "2.6",
  googlecloudstorage: "1.82.0",
  gradle: "6.4",
=======
  gradle: "6.4.1",
>>>>>>> 40175dde
  gradleVersionsPlugin: "0.28.0",
  grgit: "4.0.1",
  httpclient: "4.5.11",
  easymock: "4.2",
  failureaccess: "1.0.1",
  flatbuffers: "1.9.0",
  flatbuffersCompiler: "1.9.0.1",
  gson: "2.8.5",
  guava: "28.0-android",
  jackson: "2.10.2",
  jacksonDatabind: "2.10.2",
  jacoco: "0.8.5",
  javassist: "3.26.0-GA",
  jbcrypt: "0.4",
  // 9.4.25 renamed closeOutput to completeOutput (https://github.com/eclipse/jetty.project/commit/c5acf965067478784b54e2d241ec58fdb0b2c9fe)
  // which is a method used by recent Jersey versions when this comment was written (2.30.1 was the latest). Please
  // verify that this is fixed in some way before bumping the Jetty version.
  jetty: "9.4.24.v20191120",
  jersey: "2.28",
  jmh: "1.23",
  hamcrest: "2.2",
  jose4j: "0.6.4",
  log4j: "1.2.17",
  scalaLogging: "3.9.2",
  jaxb: "2.3.0",
  jaxrs: "2.1.1",
  jfreechart: "1.0.0",
  jopt: "5.0.4",
  junit: "4.13",
  scalacheck: "1.14.0",
  kafka_0100: "0.10.0.1",
  kafka_0101: "0.10.1.1",
  kafka_0102: "0.10.2.2",
  kafka_0110: "0.11.0.3",
  kafka_10: "1.0.2",
  kafka_11: "1.1.1",
  kafka_20: "2.0.1",
  kafka_21: "2.1.1",
  kafka_22: "2.2.2",
  kafka_23: "2.3.1",
  kafka_24: "2.4.1",
  kafka_25: "2.5.0",
  lz4: "1.7.1",
  math3: "3.6.1",
  mavenArtifact: "3.6.3",
  metrics: "2.2.0",
  mockito: "3.3.3",
  netty: "4.1.50.Final",
  nettyTcNative: "2.0.30.Final",
  owaspDepCheckPlugin: "5.3.2.1",
  powermock: "2.0.7",
  protobuf: "3.11.4",
  protobufPlugin: "0.8.12",
  reflections: "0.9.12",
  rocksDB: "5.18.4",
  scalaCollectionCompat: "2.1.6",
  scalafmt: "1.5.1",
  scalaJava8Compat : "0.9.1",
  scalatest: "3.0.8",
  scoverage: "1.4.1",
  scoveragePlugin: "4.0.1",
  shadowPlugin: "5.2.0",
  slf4j: "1.7.30",
  snappy: "1.1.7.3",
  spotbugs: "4.0.2",
  spotbugsPlugin: "4.0.5",
  spotlessPlugin: "3.28.1",
  telemetry: "1.77.0",
  testRetryPlugin: "1.1.5",
  zkclient: "0.11",
  zinc: "1.3.5",
  zookeeper: "3.5.8",
  zstd: "1.4.4-7"
]
libs += [
  opencensusProto: "io.opencensus:opencensus-proto:$versions.opencensusProtoVersion",
  cloudEventsKafka: "io.cloudevents:cloudevents-kafka:$versions.cloudEventsKafka",
  jacksonProtobufDatatype: "com.hubspot.jackson:jackson-datatype-protobuf:$versions.jacksonProtobufDatatype",
  amazons3client: "com.amazonaws:aws-java-sdk-s3:$versions.amazons3client",
  activation: "javax.activation:activation:$versions.activation",
  apacheda: "org.apache.directory.api:api-all:$versions.apacheda",
  apachedaLdapCodec: "org.apache.directory.api:api-ldap-codec-standalone:$versions.apachedaLdapCodec",
  apachedsCoreApi: "org.apache.directory.server:apacheds-core-api:$versions.apacheds",
  apachedsInterceptorKerberos: "org.apache.directory.server:apacheds-interceptor-kerberos:$versions.apacheds",
  apachedsProtocolShared: "org.apache.directory.server:apacheds-protocol-shared:$versions.apacheds",
  apachedsProtocolKerberos: "org.apache.directory.server:apacheds-protocol-kerberos:$versions.apacheds",
  apachedsProtocolLdap: "org.apache.directory.server:apacheds-protocol-ldap:$versions.apacheds",
  apachedsLdifPartition: "org.apache.directory.server:apacheds-ldif-partition:$versions.apacheds",
  apachedsMavibotPartition: "org.apache.directory.server:apacheds-mavibot-partition:$versions.apacheds",
  apachedsJdbmPartition: "org.apache.directory.server:apacheds-jdbm-partition:$versions.apacheds",
  argparse4j: "net.sourceforge.argparse4j:argparse4j:$versions.argparse4j",
  assertjCore: "org.assertj:assertj-core:$versions.assertj",
  bc_fips: "org.bouncycastle:bc-fips:$versions.bc_fips",
  bcpkix: "org.bouncycastle:bcpkix-jdk15on:$versions.bcpkix",
  bcpkix_fips: "org.bouncycastle:bcpkix-fips:$versions.bcpkix_fips",
  bctls_fips: "org.bouncycastle:bctls-fips:$versions.bctls_fips",
  commonsCli: "commons-cli:commons-cli:$versions.commonsCli",
  commonsIo: "commons-io:commons-io:$versions.commonsIo",
  easymock: "org.easymock:easymock:$versions.easymock",
  failureaccess: "com.google.guava:failureaccess:$versions.failureaccess",
  flatbuffers: "com.google.flatbuffers:flatbuffers-java:$versions.flatbuffers",
  flatbuffersCompiler: "$versions.flatbuffersCompiler",
  googlecloudstorage: "com.google.cloud:google-cloud-storage:$versions.googlecloudstorage",
  gson: "com.google.code.gson:gson:$versions.gson",
  guava: "com.google.guava:guava:$versions.guava",
  guavaTestLib: "com.google.guava:guava-testlib:$versions.guava",
  jacksonDatabind: "com.fasterxml.jackson.core:jackson-databind:$versions.jackson",
  jacksonCbor: "com.fasterxml.jackson.dataformat:jackson-dataformat-cbor:$versions.jackson",
  jacksonDataformatCsv: "com.fasterxml.jackson.dataformat:jackson-dataformat-csv:$versions.jackson",
  jacksonModuleScala: "com.fasterxml.jackson.module:jackson-module-scala_$versions.baseScala:$versions.jackson",
  jacksonJDK8Datatypes: "com.fasterxml.jackson.datatype:jackson-datatype-jdk8:$versions.jackson",
  jacksonJaxrsJsonProvider: "com.fasterxml.jackson.jaxrs:jackson-jaxrs-json-provider:$versions.jackson",
  javassist: "org.javassist:javassist:$versions.javassist",
  jaxbApi: "javax.xml.bind:jaxb-api:$versions.jaxb",
  jaxrsApi: "javax.ws.rs:javax.ws.rs-api:$versions.jaxrs",
  jbcrypt: "org.mindrot:jbcrypt:$versions.jbcrypt",
  jettyServer: "org.eclipse.jetty:jetty-server:$versions.jetty",
  jettyClient: "org.eclipse.jetty:jetty-client:$versions.jetty",
  jettyServlet: "org.eclipse.jetty:jetty-servlet:$versions.jetty",
  jettyServlets: "org.eclipse.jetty:jetty-servlets:$versions.jetty",
  jerseyContainerServlet: "org.glassfish.jersey.containers:jersey-container-servlet:$versions.jersey",
  jerseyCommon: "org.glassfish.jersey.core:jersey-common:$versions.jersey",
  jerseyHk2: "org.glassfish.jersey.inject:jersey-hk2:$versions.jersey",
  jerseyServer: "org.glassfish.jersey.core:jersey-server:$versions.jersey",
  jmhCore: "org.openjdk.jmh:jmh-core:$versions.jmh",
  jmhCoreBenchmarks: "org.openjdk.jmh:jmh-core-benchmarks:$versions.jmh",
  jmhGeneratorAnnProcess: "org.openjdk.jmh:jmh-generator-annprocess:$versions.jmh",
  joptSimple: "net.sf.jopt-simple:jopt-simple:$versions.jopt",
  jose4j: "org.bitbucket.b_c:jose4j:$versions.jose4j",
  junit: "junit:junit:$versions.junit",
  hamcrest: "org.hamcrest:hamcrest:$versions.hamcrest",
  kafkaStreams_0100: "org.apache.kafka:kafka-streams:$versions.kafka_0100",
  kafkaStreams_0101: "org.apache.kafka:kafka-streams:$versions.kafka_0101",
  kafkaStreams_0102: "org.apache.kafka:kafka-streams:$versions.kafka_0102",
  kafkaStreams_0110: "org.apache.kafka:kafka-streams:$versions.kafka_0110",
  kafkaStreams_10: "org.apache.kafka:kafka-streams:$versions.kafka_10",
  kafkaStreams_11: "org.apache.kafka:kafka-streams:$versions.kafka_11",
  kafkaStreams_20: "org.apache.kafka:kafka-streams:$versions.kafka_20",
  kafkaStreams_21: "org.apache.kafka:kafka-streams:$versions.kafka_21",
  kafkaStreams_22: "org.apache.kafka:kafka-streams:$versions.kafka_22",
  kafkaStreams_23: "org.apache.kafka:kafka-streams:$versions.kafka_23",
  kafkaStreams_24: "org.apache.kafka:kafka-streams:$versions.kafka_24",
  kafkaStreams_25: "org.apache.kafka:kafka-streams:$versions.kafka_25",
  log4j: "log4j:log4j:$versions.log4j",
  lz4: "org.lz4:lz4-java:$versions.lz4",
  math3: "org.apache.commons:commons-math3:$versions.math3",
  metrics: "com.yammer.metrics:metrics-core:$versions.metrics",
  mockitoCore: "org.mockito:mockito-core:$versions.mockito",
  netty: "io.netty:netty-all:$versions.netty",
  nettyTcNative: "io.netty:netty-tcnative-boringssl-static:$versions.nettyTcNative",
  powermockJunit4: "org.powermock:powermock-module-junit4:$versions.powermock",
  powermockEasymock: "org.powermock:powermock-api-easymock:$versions.powermock",
  protobuf: "com.google.protobuf:protobuf-java:$versions.protobuf",
  protobufUtil: "com.google.protobuf:protobuf-java-util:$versions.protobuf",
  reflections: "org.reflections:reflections:$versions.reflections",
  rocksDBJni: "org.rocksdb:rocksdbjni:$versions.rocksDB",
  scalaCollectionCompat: "org.scala-lang.modules:scala-collection-compat_$versions.baseScala:$versions.scalaCollectionCompat",
  scalaJava8Compat: "org.scala-lang.modules:scala-java8-compat_$versions.baseScala:$versions.scalaJava8Compat",
  scalacheck: "org.scalacheck:scalacheck_"+versions["baseScala"]+":$versions.scalacheck",
  scalaLibrary: "org.scala-lang:scala-library:$versions.scala",
  scalaLogging: "com.typesafe.scala-logging:scala-logging_$versions.baseScala:$versions.scalaLogging",
  scalaReflect: "org.scala-lang:scala-reflect:$versions.scala",
  scalatest: "org.scalatest:scalatest_$versions.baseScala:$versions.scalatest",
  slf4jApi: "org.slf4j:slf4j-api:$versions.slf4j",
  slf4jlog4j: "org.slf4j:slf4j-log4j12:$versions.slf4j",
  snappy: "org.xerial.snappy:snappy-java:$versions.snappy",
  spotbugsAnnotation: "com.github.spotbugs:spotbugs-annotations:$versions.spotbugs",
  telemetryApi: "io.confluent.observability:telemetry-api:$versions.telemetry",
  telemetryClient: "io.confluent.observability:telemetry-client:$versions.telemetry",
  zkclient: "com.101tec:zkclient:$versions.zkclient",
  zookeeper: "org.apache.zookeeper:zookeeper:$versions.zookeeper",
  jfreechart: "jfreechart:jfreechart:$versions.jfreechart",
  mavenArtifact: "org.apache.maven:maven-artifact:$versions.mavenArtifact",
  zstd: "com.github.luben:zstd-jni:$versions.zstd",
  httpclient: "org.apache.httpcomponents:httpclient:$versions.httpclient"
]<|MERGE_RESOLUTION|>--- conflicted
+++ resolved
@@ -72,13 +72,9 @@
   checkstyle: "8.20",
   downloadTaskPlugin: "3.4.3",
   commonsCli: "1.4",
-<<<<<<< HEAD
   commonsIo: "2.6",
   googlecloudstorage: "1.82.0",
-  gradle: "6.4",
-=======
   gradle: "6.4.1",
->>>>>>> 40175dde
   gradleVersionsPlugin: "0.28.0",
   grgit: "4.0.1",
   httpclient: "4.5.11",
