/*
 * Licensed to the Apache Software Foundation (ASF) under one
 * or more contributor license agreements.  See the NOTICE file
 * distributed with this work for additional information
 * regarding copyright ownership.  The ASF licenses this file
 * to you under the Apache License, Version 2.0 (the
 * "License"); you may not use this file except in compliance
 * with the License.  You may obtain a copy of the License at
 *
 *   http://www.apache.org/licenses/LICENSE-2.0
 *
 * Unless required by applicable law or agreed to in writing,
 * software distributed under the License is distributed on an
 * "AS IS" BASIS, WITHOUT WARRANTIES OR CONDITIONS OF ANY
 * KIND, either express or implied.  See the License for the
 * specific language governing permissions and limitations
 * under the License.
 */

ext {
  versions = [:]
  libs = [:]
  
  // Enabled by default when commands like `testAll` are invoked
  defaultScalaVersions = [ '2.11', '2.12' ]
  // Available if -PscalaVersion is used. This is useful when we want to support a Scala version that has
  // a higher minimum Java requirement than Kafka. This was previously the case for Scala 2.12 and Java 7.
  availableScalaVersions = [ '2.11', '2.12', '2.13' ]
}

// Add Scala version
def defaultScala211Version = '2.11.12'
def defaultScala212Version = '2.12.9'
def defaultScala213Version = '2.13.0'
if (hasProperty('scalaVersion')) {
  if (scalaVersion == '2.11') {
    versions["scala"] = defaultScala211Version
  } else if (scalaVersion == '2.12') {
    versions["scala"] = defaultScala212Version
  } else if (scalaVersion == '2.13') {
    versions["scala"] = defaultScala213Version
  }  else {
    versions["scala"] = scalaVersion
  }
} else {
  versions["scala"] = defaultScala212Version
}

/* Resolve base Scala version according to these patterns:
 1. generally available Scala versions (such as: 2.11.x, 2.12.y and 2.13.z) corresponding base versions will be: 2.11, 2.12 and 2.13 (respectively)
 2. pre-release Scala versions (i.e. milestone/rc, such as: 2.13.0-M5, 2.13.0-RC1, 2.14.0-M1, etc.) will have identical base versions;
    rationale: pre-release Scala versions are not binary compatible with each other and that's the reason why libraries include the full
    Scala release string in their name for pre-releases (see dependencies below with an artifact name suffix '_$versions.baseScala')
*/
if ( !versions.scala.contains('-') ) {
  versions["baseScala"] = versions.scala.substring(0, versions.scala.lastIndexOf("."))
} else {
  versions["baseScala"] = versions.scala
}

versions += [
  activation: "1.1.1",
  apacheda: "1.0.2",
  apacheds: "2.0.0-M24",
  argparse4j: "0.7.0",
<<<<<<< HEAD
  avro: "1.8.1",
  avroPlugin: "0.10.0",
  bcpkix: "1.61",
=======
  bcpkix: "1.62",
>>>>>>> 66d81a0e
  checkstyle: "8.20",
  commonsCli: "1.4",
  gradle: "5.4.1",
  gradleVersionsPlugin: "0.21.0",
  grgit: "3.1.1",
<<<<<<< HEAD
  httpcomponents: "4.5.7",
  httpclient: "4.5.8",
  httpmime: "4.5.2",
=======
  httpclient: "4.5.9",
>>>>>>> 66d81a0e
  easymock: "4.0.2",
  jackson: "2.9.9",
  jacksonDatabind: "2.9.9.3",
  jacoco: "0.8.3",
  jetty: "9.4.19.v20190610",
  jersey: "2.28",
  jmh: "1.21",
  hamcrest: "2.1",
  log4j: "1.2.17",
  scalaLogging: "3.9.2",
  jaxb: "2.3.0",
  jaxrs: "2.1.1",
  jfreechart: "1.0.0",
  jopt: "5.0.4",
  junit: "4.13-beta-2",
  kafka_0100: "0.10.0.1",
  kafka_0101: "0.10.1.1",
  kafka_0102: "0.10.2.2",
  kafka_0110: "0.11.0.3",
  kafka_10: "1.0.2",
  kafka_11: "1.1.1",
  kafka_20: "2.0.1",
  kafka_21: "2.1.1",
  kafka_22: "2.2.0",
  lz4: "1.6.0",
  mavenArtifact: "3.6.1",
  metrics: "2.2.0",
  mockito: "3.0.0",
  owaspDepCheckPlugin: "5.2.1",
  powermock: "2.0.2",
  reflections: "0.9.11",
  rocksDB: "5.18.3",
  scalaCollectionCompat: "2.1.2",
  scalafmt: "1.5.1",
  scalaJava8Compat : "0.9.0",
  scalatest: "3.0.8",
  scoverage: "1.4.0",
  scoveragePlugin: "2.5.0",
  shadowPlugin: "4.0.4",
  slf4j: "1.7.27",
  snappy: "1.1.7.3",
  spotbugs: "3.1.12",
  spotbugsPlugin: "1.6.9",
  spotlessPlugin: "3.23.1",
  zookeeper: "3.5.5",
  zstd: "1.4.2-1"
]

libs += [
  activation: "javax.activation:activation:$versions.activation",
  apacheda: "org.apache.directory.api:api-all:$versions.apacheda",
  apachedsCoreApi: "org.apache.directory.server:apacheds-core-api:$versions.apacheds",
  apachedsInterceptorKerberos: "org.apache.directory.server:apacheds-interceptor-kerberos:$versions.apacheds",
  apachedsProtocolShared: "org.apache.directory.server:apacheds-protocol-shared:$versions.apacheds",
  apachedsProtocolKerberos: "org.apache.directory.server:apacheds-protocol-kerberos:$versions.apacheds",
  apachedsProtocolLdap: "org.apache.directory.server:apacheds-protocol-ldap:$versions.apacheds",
  apachedsLdifPartition: "org.apache.directory.server:apacheds-ldif-partition:$versions.apacheds",
  apachedsMavibotPartition: "org.apache.directory.server:apacheds-mavibot-partition:$versions.apacheds",
  apachedsJdbmPartition: "org.apache.directory.server:apacheds-jdbm-partition:$versions.apacheds",
  argparse4j: "net.sourceforge.argparse4j:argparse4j:$versions.argparse4j",
  avro: "org.apache.avro:avro:$versions.avro",
  bcpkix: "org.bouncycastle:bcpkix-jdk15on:$versions.bcpkix",
  commonsCli: "commons-cli:commons-cli:$versions.commonsCli",
  easymock: "org.easymock:easymock:$versions.easymock",
  jacksonDatabind: "com.fasterxml.jackson.core:jackson-databind:$versions.jacksonDatabind",
  jacksonDataformatCsv: "com.fasterxml.jackson.dataformat:jackson-dataformat-csv:$versions.jackson",
  jacksonModuleScala: "com.fasterxml.jackson.module:jackson-module-scala_$versions.baseScala:$versions.jackson",
  jacksonJDK8Datatypes: "com.fasterxml.jackson.datatype:jackson-datatype-jdk8:$versions.jackson",
  jacksonJaxrsJsonProvider: "com.fasterxml.jackson.jaxrs:jackson-jaxrs-json-provider:$versions.jackson",
  jaxbApi: "javax.xml.bind:jaxb-api:$versions.jaxb",
  jaxrsApi: "javax.ws.rs:javax.ws.rs-api:$versions.jaxrs",
  jettyServer: "org.eclipse.jetty:jetty-server:$versions.jetty",
  jettyClient: "org.eclipse.jetty:jetty-client:$versions.jetty",
  jettyServlet: "org.eclipse.jetty:jetty-servlet:$versions.jetty",
  jettyServlets: "org.eclipse.jetty:jetty-servlets:$versions.jetty",
  jerseyContainerServlet: "org.glassfish.jersey.containers:jersey-container-servlet:$versions.jersey",
  jerseyHk2: "org.glassfish.jersey.inject:jersey-hk2:$versions.jersey",
  jmhCore: "org.openjdk.jmh:jmh-core:$versions.jmh",
  jmhCoreBenchmarks: "org.openjdk.jmh:jmh-core-benchmarks:$versions.jmh",
  jmhGeneratorAnnProcess: "org.openjdk.jmh:jmh-generator-annprocess:$versions.jmh",
  joptSimple: "net.sf.jopt-simple:jopt-simple:$versions.jopt",
  junit: "junit:junit:$versions.junit",
  hamcrest: "org.hamcrest:hamcrest:$versions.hamcrest",
  kafkaStreams_0100: "org.apache.kafka:kafka-streams:$versions.kafka_0100",
  kafkaStreams_0101: "org.apache.kafka:kafka-streams:$versions.kafka_0101",
  kafkaStreams_0102: "org.apache.kafka:kafka-streams:$versions.kafka_0102",
  kafkaStreams_0110: "org.apache.kafka:kafka-streams:$versions.kafka_0110",
  kafkaStreams_10: "org.apache.kafka:kafka-streams:$versions.kafka_10",
  kafkaStreams_11: "org.apache.kafka:kafka-streams:$versions.kafka_11",
  kafkaStreams_20: "org.apache.kafka:kafka-streams:$versions.kafka_20",
  kafkaStreams_21: "org.apache.kafka:kafka-streams:$versions.kafka_21",
  kafkaStreams_22: "org.apache.kafka:kafka-streams:$versions.kafka_22",
  log4j: "log4j:log4j:$versions.log4j",
  lz4: "org.lz4:lz4-java:$versions.lz4",
  metrics: "com.yammer.metrics:metrics-core:$versions.metrics",
  mockitoCore: "org.mockito:mockito-core:$versions.mockito",
  powermockJunit4: "org.powermock:powermock-module-junit4:$versions.powermock",
  powermockEasymock: "org.powermock:powermock-api-easymock:$versions.powermock",
  reflections: "org.reflections:reflections:$versions.reflections",
  rocksDBJni: "org.rocksdb:rocksdbjni:$versions.rocksDB",
  scalaCollectionCompat: "org.scala-lang.modules:scala-collection-compat_$versions.baseScala:$versions.scalaCollectionCompat",
  scalaJava8Compat: "org.scala-lang.modules:scala-java8-compat_$versions.baseScala:$versions.scalaJava8Compat",
  scalaLibrary: "org.scala-lang:scala-library:$versions.scala",
  scalaLogging: "com.typesafe.scala-logging:scala-logging_$versions.baseScala:$versions.scalaLogging",
  scalaReflect: "org.scala-lang:scala-reflect:$versions.scala",
  scalatest: "org.scalatest:scalatest_$versions.baseScala:$versions.scalatest",
  scoveragePlugin: "org.scoverage:scalac-scoverage-plugin_$versions.baseScala:$versions.scoverage",
  scoverageRuntime: "org.scoverage:scalac-scoverage-runtime_$versions.baseScala:$versions.scoverage",
  slf4jApi: "org.slf4j:slf4j-api:$versions.slf4j",
  slf4jlog4j: "org.slf4j:slf4j-log4j12:$versions.slf4j",
  snappy: "org.xerial.snappy:snappy-java:$versions.snappy",
  zookeeper: "org.apache.zookeeper:zookeeper:$versions.zookeeper",
  jfreechart: "jfreechart:jfreechart:$versions.jfreechart",
  mavenArtifact: "org.apache.maven:maven-artifact:$versions.mavenArtifact",
  zstd: "com.github.luben:zstd-jni:$versions.zstd",
  httpclient: "org.apache.httpcomponents:httpclient:$versions.httpcomponents",
  httpmime: "org.apache.httpcomponents:httpmime:$versions.httpcomponents"
]<|MERGE_RESOLUTION|>--- conflicted
+++ resolved
@@ -63,25 +63,15 @@
   apacheda: "1.0.2",
   apacheds: "2.0.0-M24",
   argparse4j: "0.7.0",
-<<<<<<< HEAD
-  avro: "1.8.1",
-  avroPlugin: "0.10.0",
-  bcpkix: "1.61",
-=======
+  avro: "1.9.0",
+  avroPlugin: "0.17.0",
   bcpkix: "1.62",
->>>>>>> 66d81a0e
   checkstyle: "8.20",
   commonsCli: "1.4",
   gradle: "5.4.1",
   gradleVersionsPlugin: "0.21.0",
   grgit: "3.1.1",
-<<<<<<< HEAD
-  httpcomponents: "4.5.7",
-  httpclient: "4.5.8",
-  httpmime: "4.5.2",
-=======
   httpclient: "4.5.9",
->>>>>>> 66d81a0e
   easymock: "4.0.2",
   jackson: "2.9.9",
   jacksonDatabind: "2.9.9.3",
@@ -197,6 +187,6 @@
   jfreechart: "jfreechart:jfreechart:$versions.jfreechart",
   mavenArtifact: "org.apache.maven:maven-artifact:$versions.mavenArtifact",
   zstd: "com.github.luben:zstd-jni:$versions.zstd",
-  httpclient: "org.apache.httpcomponents:httpclient:$versions.httpcomponents",
-  httpmime: "org.apache.httpcomponents:httpmime:$versions.httpcomponents"
+  httpclient: "org.apache.httpcomponents:httpclient:$versions.httpclient",
+  httpmime: "org.apache.httpcomponents:httpmime:$versions.httpclient"
 ]