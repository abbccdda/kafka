--- conflicted
+++ resolved
@@ -1,13 +1,3 @@
-<<<<<<< HEAD
-IMAGE_NAME := ce-kafka
-BASE_IMAGE := confluent-docker.jfrog.io/confluentinc/cc-base
-BASE_VERSION := v2.4.0
-MASTER_BRANCH := master
-KAFKA_VERSION := $(shell awk 'sub(/.*version=/,""){print $1}' ./gradle.properties)
-VERSION_POST := -$(KAFKA_VERSION)
-DOCKER_BUILD_PRE  += copy-gradle-properties
-DOCKER_BUILD_POST += clean-gradle-properties
-=======
 # Licensed to the Apache Software Foundation (ASF) under one or more
 # contributor license agreements.  See the NOTICE file distributed with
 # this work for additional information regarding copyright ownership.
@@ -23,8 +13,14 @@
 # See the License for the specific language governing permissions and
 # limitations under the License.
 
-# Below targets are used during kafka packaging for debian.
->>>>>>> 38fed121
+IMAGE_NAME := ce-kafka
+BASE_IMAGE := confluent-docker.jfrog.io/confluentinc/cc-base
+BASE_VERSION := v2.4.0
+MASTER_BRANCH := master
+KAFKA_VERSION := $(shell awk 'sub(/.*version=/,""){print $1}' ./gradle.properties)
+VERSION_POST := -$(KAFKA_VERSION)
+DOCKER_BUILD_PRE  += copy-gradle-properties
+DOCKER_BUILD_POST += clean-gradle-properties
 
 BUILD_TARGETS += build-docker-cc-kafka-init
 RELEASE_POSTCOMMIT += push-docker-cc-kafka-init
