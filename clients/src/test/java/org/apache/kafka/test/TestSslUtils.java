--- conflicted
+++ resolved
@@ -154,9 +154,9 @@
         saveKeyStore(ks, filename, password);
     }
 
-    public static Map<String, Object> createSslConfig(String keyManagerAlgorithm, String trustManagerAlgorithm, String tlsProtocol) {
+    private static Map<String, Object> createSslConfig(Mode mode, File keyStoreFile, Password password, Password keyPassword,
+                                                       File trustStoreFile, Password trustStorePassword) {
         Map<String, Object> sslConfigs = new HashMap<>();
-<<<<<<< HEAD
         sslConfigs.put(SslConfigs.SSL_PROTOCOL_CONFIG, "TLSv1.2"); // protocol to create SSLContext
 
         if (mode == Mode.SERVER || (mode == Mode.CLIENT && keyStoreFile != null)) {
@@ -180,12 +180,9 @@
         return sslConfigs;
     }
 
-    public static Map<String, Object> createSslConfig(String keyManagerAlgorithm, String trustManagerAlgorithm) {
+    public static Map<String, Object> createSslConfig(String keyManagerAlgorithm, String trustManagerAlgorithm, String tlsProtocol) {
         Map<String, Object> sslConfigs = new HashMap<>();
-        sslConfigs.put(SslConfigs.SSL_PROTOCOL_CONFIG, "TLSv1.2"); // protocol to create SSLContext
-=======
         sslConfigs.put(SslConfigs.SSL_PROTOCOL_CONFIG, tlsProtocol); // protocol to create SSLContext
->>>>>>> 5296125f
 
         sslConfigs.put(SslConfigs.SSL_KEYMANAGER_ALGORITHM_CONFIG, keyManagerAlgorithm);
         sslConfigs.put(SslConfigs.SSL_TRUSTMANAGER_ALGORITHM_CONFIG, trustManagerAlgorithm);
