/*
 * Licensed to the Apache Software Foundation (ASF) under one or more
 * contributor license agreements. See the NOTICE file distributed with
 * this work for additional information regarding copyright ownership.
 * The ASF licenses this file to You under the Apache License, Version 2.0
 * (the "License"); you may not use this file except in compliance with
 * the License. You may obtain a copy of the License at
 *
 *    http://www.apache.org/licenses/LICENSE-2.0
 *
 * Unless required by applicable law or agreed to in writing, software
 * distributed under the License is distributed on an "AS IS" BASIS,
 * WITHOUT WARRANTIES OR CONDITIONS OF ANY KIND, either express or implied.
 * See the License for the specific language governing permissions and
 * limitations under the License.
 */
package org.apache.kafka.common.security.authenticator;

import java.net.InetAddress;
import org.apache.kafka.common.config.internals.BrokerSecurityConfigs;
import org.apache.kafka.common.errors.IllegalSaslStateException;
import org.apache.kafka.common.network.ChannelMetadataRegistry;
import org.apache.kafka.common.network.ClientInformation;
import org.apache.kafka.common.network.DefaultChannelMetadataRegistry;
import org.apache.kafka.common.network.InvalidReceiveException;
import org.apache.kafka.common.network.ListenerName;
import org.apache.kafka.common.network.TransportLayer;
import org.apache.kafka.common.protocol.ApiKeys;
<<<<<<< HEAD
=======
import org.apache.kafka.common.requests.ApiVersionsRequest;
import org.apache.kafka.common.security.auth.AuthenticateCallbackHandler;
import org.apache.kafka.common.security.auth.SecurityProtocol;
>>>>>>> 5296125f
import org.apache.kafka.common.protocol.types.Struct;
import org.apache.kafka.common.requests.AbstractResponse;
import org.apache.kafka.common.requests.ApiVersionsResponse;
import org.apache.kafka.common.requests.RequestHeader;
import org.apache.kafka.common.requests.ResponseHeader;
import org.apache.kafka.common.security.JaasContext;
import org.apache.kafka.common.security.auth.AuthenticateCallbackHandler;
import org.apache.kafka.common.security.auth.SecurityProtocol;
import org.apache.kafka.common.security.plain.PlainLoginModule;
import org.apache.kafka.common.utils.AppInfoParser;
import org.apache.kafka.common.utils.Time;
import org.junit.Test;
import org.mockito.ArgumentCaptor;

import javax.security.auth.Subject;
import java.io.IOException;
import java.net.InetAddress;
import java.net.Socket;
import java.nio.ByteBuffer;
import java.nio.channels.SocketChannel;
import java.util.Collections;
import java.util.HashMap;
import java.util.Map;
<<<<<<< HEAD
import java.util.Set;
import java.util.stream.Collectors;

import static org.apache.kafka.common.security.scram.internals.ScramMechanism.SCRAM_SHA_256;
import static org.junit.Assert.assertEquals;
import static org.junit.Assert.assertTrue;
=======
import org.mockito.Answers;

import static org.apache.kafka.common.security.scram.internals.ScramMechanism.SCRAM_SHA_256;
import static org.junit.Assert.assertEquals;
>>>>>>> 5296125f
import static org.junit.Assert.fail;
import static org.mockito.ArgumentMatchers.any;
import static org.mockito.Mockito.mock;
import static org.mockito.Mockito.times;
import static org.mockito.Mockito.verify;
import static org.mockito.Mockito.when;

public class SaslServerAuthenticatorTest {

    @Test(expected = InvalidReceiveException.class)
    public void testOversizeRequest() throws IOException {
        TransportLayer transportLayer = mock(TransportLayer.class);
        Map<String, ?> configs = Collections.singletonMap(BrokerSecurityConfigs.SASL_ENABLED_MECHANISMS_CONFIG,
                Collections.singletonList(SCRAM_SHA_256.mechanismName()));
        SaslServerAuthenticator authenticator = setupAuthenticator(configs, transportLayer,
            SCRAM_SHA_256.mechanismName(), new DefaultChannelMetadataRegistry());

        when(transportLayer.read(any(ByteBuffer.class))).then(invocation -> {
            invocation.<ByteBuffer>getArgument(0).putInt(SaslServerAuthenticator.MAX_RECEIVE_SIZE + 1);
            return 4;
        });
        authenticator.authenticate();
        verify(transportLayer).read(any(ByteBuffer.class));
    }

    private ApiVersionsResponse sendApiVersionsRequestAndReceiveResponse(
            TransportLayer transportLayer, SaslServerAuthenticator authenticator) throws IOException {
        final RequestHeader header = new RequestHeader(ApiKeys.API_VERSIONS, (short) 0, "clientId", 13243);
        final Struct headerStruct = header.toStruct();

        SocketChannel socketChannel = mock(SocketChannel.class);
        when(transportLayer.socketChannel()).thenReturn(socketChannel);

        Socket socket = mock(Socket.class);
        when(socketChannel.socket()).thenReturn(socket);
        when(socket.getInetAddress()).thenReturn(InetAddress.getLocalHost());

        when(transportLayer.read(any(ByteBuffer.class))).then(invocation -> {
            invocation.<ByteBuffer>getArgument(0).putInt(headerStruct.sizeOf());
            return 4;
        }).then(invocation -> {
            // serialize only the request header. the authenticator should not parse beyond this
            headerStruct.writeTo(invocation.getArgument(0));
            return headerStruct.sizeOf();
        });

        ArgumentCaptor<ByteBuffer[]> responseBuffersCaptor = ArgumentCaptor.forClass(ByteBuffer[].class);
        ByteBuffer responseBuffer = ByteBuffer.allocate(1024);

        when(transportLayer.write(responseBuffersCaptor.capture())).then(invocation -> {
            for (ByteBuffer buffer : responseBuffersCaptor.getValue())
                responseBuffer.put(buffer);
            return (long) responseBuffer.position();
        });

        authenticator.authenticate();

        responseBuffer.flip();

        int size = responseBuffer.getInt();
        assertTrue(size < responseBuffer.capacity());

        ResponseHeader responseHeader = ResponseHeader.parse(responseBuffer,
            ApiKeys.API_VERSIONS.responseHeaderVersion(header.apiVersion()));
        assertEquals(13243, responseHeader.correlationId());

        Struct struct = ApiKeys.API_VERSIONS.parseResponse((short) 0, responseBuffer);
        return (ApiVersionsResponse) AbstractResponse.parseResponse(ApiKeys.API_VERSIONS, struct, (short) 0);
    }

    private Set<ApiKeys> fetchSupportedApis(boolean isInterBrokerListener) throws IOException {
        TransportLayer transportLayer = mock(TransportLayer.class);
        Map<String, ?> configs = Collections.singletonMap(BrokerSecurityConfigs.SASL_ENABLED_MECHANISMS_CONFIG,
                Collections.singletonList(SCRAM_SHA_256.mechanismName()));
        SaslServerAuthenticator authenticator = setupAuthenticator(configs, transportLayer,
                SCRAM_SHA_256.mechanismName(), isInterBrokerListener);

        ApiVersionsResponse response = sendApiVersionsRequestAndReceiveResponse(transportLayer, authenticator);
        return response.apiVersions().stream()
                .map(version -> ApiKeys.forId(version.apiKey()))
                .collect(Collectors.toSet());
    }

    @Test
    public void testExternalApiVersionRequestContainsNoInternalApis() throws IOException {
        Set<ApiKeys> supportedApis = fetchSupportedApis(false);
        assertEquals(ApiKeys.publicExposedApis(), supportedApis);

        // Ensure external Confluent APIs are visible.
        assertTrue(supportedApis.stream().anyMatch(key -> key.name.equals("ReplicaStatus")));
    }

    @Test
    public void testInterBrokerApiVersionRequestContainsInternalApis() throws IOException {
        assertEquals(ApiKeys.allApis(), fetchSupportedApis(true));
    }

    @Test
    public void testUnexpectedRequestType() throws IOException {
        TransportLayer transportLayer = mock(TransportLayer.class);
        Map<String, ?> configs = Collections.singletonMap(BrokerSecurityConfigs.SASL_ENABLED_MECHANISMS_CONFIG,
                Collections.singletonList(SCRAM_SHA_256.mechanismName()));
        SaslServerAuthenticator authenticator = setupAuthenticator(configs, transportLayer,
            SCRAM_SHA_256.mechanismName(), new DefaultChannelMetadataRegistry());

        final RequestHeader header = new RequestHeader(ApiKeys.METADATA, (short) 0, "clientId", 13243);
        final Struct headerStruct = header.toStruct();

        when(transportLayer.read(any(ByteBuffer.class))).then(invocation -> {
            invocation.<ByteBuffer>getArgument(0).putInt(headerStruct.sizeOf());
            return 4;
        }).then(invocation -> {
            // serialize only the request header. the authenticator should not parse beyond this
            headerStruct.writeTo(invocation.getArgument(0));
            return headerStruct.sizeOf();
        });

        try {
            authenticator.authenticate();
            fail("Expected authenticate() to raise an exception");
        } catch (IllegalSaslStateException e) {
            // expected exception
        }

        verify(transportLayer, times(2)).read(any(ByteBuffer.class));
    }

<<<<<<< HEAD
    private SaslServerAuthenticator setupAuthenticator(Map<String, ?> configs, TransportLayer transportLayer, String mechanism) {
        return setupAuthenticator(configs, transportLayer, mechanism, false);
    }

    private SaslServerAuthenticator setupAuthenticator(
            Map<String, ?> configs,
            TransportLayer transportLayer,
            String mechanism,
            boolean isInterBrokerListener) {
=======
    @Test
    public void testOldestApiVersionsRequest() throws IOException {
        testApiVersionsRequest(ApiKeys.API_VERSIONS.oldestVersion(),
            ClientInformation.UNKNOWN_NAME_OR_VERSION, ClientInformation.UNKNOWN_NAME_OR_VERSION);
    }

    @Test
    public void testLatestApiVersionsRequest() throws IOException {
        testApiVersionsRequest(ApiKeys.API_VERSIONS.latestVersion(),
            "apache-kafka-java", AppInfoParser.getVersion());
    }

    public void testApiVersionsRequest(short version, String expectedSoftwareName,
                                       String expectedSoftwareVersion) throws IOException {
        TransportLayer transportLayer = mock(TransportLayer.class, Answers.RETURNS_DEEP_STUBS);
        Map<String, ?> configs = Collections.singletonMap(BrokerSecurityConfigs.SASL_ENABLED_MECHANISMS_CONFIG,
            Collections.singletonList(SCRAM_SHA_256.mechanismName()));
        ChannelMetadataRegistry metadataRegistry = new DefaultChannelMetadataRegistry();
        SaslServerAuthenticator authenticator = setupAuthenticator(configs, transportLayer,
            SCRAM_SHA_256.mechanismName(), metadataRegistry);

        final RequestHeader header = new RequestHeader(ApiKeys.API_VERSIONS, version, "clientId", 0);
        final Struct headerStruct = header.toStruct();

        final ApiVersionsRequest request = new ApiVersionsRequest.Builder().build(version);
        final Struct requestStruct = request.data.toStruct(version);

        when(transportLayer.socketChannel().socket().getInetAddress()).thenReturn(InetAddress.getLoopbackAddress());

        when(transportLayer.read(any(ByteBuffer.class))).then(invocation -> {
            invocation.<ByteBuffer>getArgument(0).putInt(headerStruct.sizeOf() + requestStruct.sizeOf());
            return 4;
        }).then(invocation -> {
            headerStruct.writeTo(invocation.getArgument(0));
            requestStruct.writeTo(invocation.getArgument(0));
            return headerStruct.sizeOf() + requestStruct.sizeOf();
        });

        authenticator.authenticate();

        assertEquals(expectedSoftwareName, metadataRegistry.clientInformation().softwareName());
        assertEquals(expectedSoftwareVersion, metadataRegistry.clientInformation().softwareVersion());

        verify(transportLayer, times(2)).read(any(ByteBuffer.class));
    }

    private SaslServerAuthenticator setupAuthenticator(Map<String, ?> configs, TransportLayer transportLayer,
                                                       String mechanism, ChannelMetadataRegistry metadataRegistry) throws IOException {
>>>>>>> 5296125f
        TestJaasConfig jaasConfig = new TestJaasConfig();
        jaasConfig.addEntry("jaasContext", PlainLoginModule.class.getName(), new HashMap<String, Object>());
        Map<String, JaasContext> jaasContexts = Collections.singletonMap(mechanism,
                new JaasContext("jaasContext", JaasContext.Type.SERVER, jaasConfig, null));
        Map<String, Subject> subjects = Collections.singletonMap(mechanism, new Subject());
        Map<String, AuthenticateCallbackHandler> callbackHandlers = Collections.singletonMap(
                mechanism, new SaslServerCallbackHandler());
        return new SaslServerAuthenticator(configs, callbackHandlers, "node", subjects, null,
<<<<<<< HEAD
                new ListenerName("ssl"), isInterBrokerListener, SecurityProtocol.SASL_SSL, transportLayer, Collections.emptyMap(), Time.SYSTEM);
=======
                new ListenerName("ssl"), SecurityProtocol.SASL_SSL, transportLayer, Collections.emptyMap(),
                metadataRegistry, Time.SYSTEM);
>>>>>>> 5296125f
    }

}<|MERGE_RESOLUTION|>--- conflicted
+++ resolved
@@ -26,20 +26,15 @@
 import org.apache.kafka.common.network.ListenerName;
 import org.apache.kafka.common.network.TransportLayer;
 import org.apache.kafka.common.protocol.ApiKeys;
-<<<<<<< HEAD
-=======
 import org.apache.kafka.common.requests.ApiVersionsRequest;
 import org.apache.kafka.common.security.auth.AuthenticateCallbackHandler;
 import org.apache.kafka.common.security.auth.SecurityProtocol;
->>>>>>> 5296125f
 import org.apache.kafka.common.protocol.types.Struct;
 import org.apache.kafka.common.requests.AbstractResponse;
 import org.apache.kafka.common.requests.ApiVersionsResponse;
 import org.apache.kafka.common.requests.RequestHeader;
 import org.apache.kafka.common.requests.ResponseHeader;
 import org.apache.kafka.common.security.JaasContext;
-import org.apache.kafka.common.security.auth.AuthenticateCallbackHandler;
-import org.apache.kafka.common.security.auth.SecurityProtocol;
 import org.apache.kafka.common.security.plain.PlainLoginModule;
 import org.apache.kafka.common.utils.AppInfoParser;
 import org.apache.kafka.common.utils.Time;
@@ -48,26 +43,19 @@
 
 import javax.security.auth.Subject;
 import java.io.IOException;
-import java.net.InetAddress;
 import java.net.Socket;
 import java.nio.ByteBuffer;
 import java.nio.channels.SocketChannel;
 import java.util.Collections;
 import java.util.HashMap;
 import java.util.Map;
-<<<<<<< HEAD
+import org.mockito.Answers;
 import java.util.Set;
 import java.util.stream.Collectors;
 
 import static org.apache.kafka.common.security.scram.internals.ScramMechanism.SCRAM_SHA_256;
 import static org.junit.Assert.assertEquals;
 import static org.junit.Assert.assertTrue;
-=======
-import org.mockito.Answers;
-
-import static org.apache.kafka.common.security.scram.internals.ScramMechanism.SCRAM_SHA_256;
-import static org.junit.Assert.assertEquals;
->>>>>>> 5296125f
 import static org.junit.Assert.fail;
 import static org.mockito.ArgumentMatchers.any;
 import static org.mockito.Mockito.mock;
@@ -143,7 +131,8 @@
         Map<String, ?> configs = Collections.singletonMap(BrokerSecurityConfigs.SASL_ENABLED_MECHANISMS_CONFIG,
                 Collections.singletonList(SCRAM_SHA_256.mechanismName()));
         SaslServerAuthenticator authenticator = setupAuthenticator(configs, transportLayer,
-                SCRAM_SHA_256.mechanismName(), isInterBrokerListener);
+                SCRAM_SHA_256.mechanismName(), new DefaultChannelMetadataRegistry(),
+                isInterBrokerListener);
 
         ApiVersionsResponse response = sendApiVersionsRequestAndReceiveResponse(transportLayer, authenticator);
         return response.apiVersions().stream()
@@ -195,66 +184,63 @@
         verify(transportLayer, times(2)).read(any(ByteBuffer.class));
     }
 
-<<<<<<< HEAD
-    private SaslServerAuthenticator setupAuthenticator(Map<String, ?> configs, TransportLayer transportLayer, String mechanism) {
-        return setupAuthenticator(configs, transportLayer, mechanism, false);
+    @Test
+    public void testOldestApiVersionsRequest() throws IOException {
+        testApiVersionsRequest(ApiKeys.API_VERSIONS.oldestVersion(),
+            ClientInformation.UNKNOWN_NAME_OR_VERSION, ClientInformation.UNKNOWN_NAME_OR_VERSION);
+    }
+
+    @Test
+    public void testLatestApiVersionsRequest() throws IOException {
+        testApiVersionsRequest(ApiKeys.API_VERSIONS.latestVersion(),
+            "apache-kafka-java", AppInfoParser.getVersion());
+    }
+
+    public void testApiVersionsRequest(short version, String expectedSoftwareName,
+                                       String expectedSoftwareVersion) throws IOException {
+        TransportLayer transportLayer = mock(TransportLayer.class, Answers.RETURNS_DEEP_STUBS);
+        Map<String, ?> configs = Collections.singletonMap(BrokerSecurityConfigs.SASL_ENABLED_MECHANISMS_CONFIG,
+            Collections.singletonList(SCRAM_SHA_256.mechanismName()));
+        ChannelMetadataRegistry metadataRegistry = new DefaultChannelMetadataRegistry();
+        SaslServerAuthenticator authenticator = setupAuthenticator(configs, transportLayer,
+            SCRAM_SHA_256.mechanismName(), metadataRegistry);
+
+        final RequestHeader header = new RequestHeader(ApiKeys.API_VERSIONS, version, "clientId", 0);
+        final Struct headerStruct = header.toStruct();
+
+        final ApiVersionsRequest request = new ApiVersionsRequest.Builder().build(version);
+        final Struct requestStruct = request.data.toStruct(version);
+
+        when(transportLayer.socketChannel().socket().getInetAddress()).thenReturn(InetAddress.getLoopbackAddress());
+
+        when(transportLayer.read(any(ByteBuffer.class))).then(invocation -> {
+            invocation.<ByteBuffer>getArgument(0).putInt(headerStruct.sizeOf() + requestStruct.sizeOf());
+            return 4;
+        }).then(invocation -> {
+            headerStruct.writeTo(invocation.getArgument(0));
+            requestStruct.writeTo(invocation.getArgument(0));
+            return headerStruct.sizeOf() + requestStruct.sizeOf();
+        });
+
+        authenticator.authenticate();
+
+        assertEquals(expectedSoftwareName, metadataRegistry.clientInformation().softwareName());
+        assertEquals(expectedSoftwareVersion, metadataRegistry.clientInformation().softwareVersion());
+
+        verify(transportLayer, times(2)).read(any(ByteBuffer.class));
+    }
+
+    private SaslServerAuthenticator setupAuthenticator(Map<String, ?> configs, TransportLayer transportLayer,
+                                                       String mechanism, ChannelMetadataRegistry metadataRegistry) {
+        return setupAuthenticator(configs, transportLayer, mechanism, metadataRegistry, false);
     }
 
     private SaslServerAuthenticator setupAuthenticator(
             Map<String, ?> configs,
             TransportLayer transportLayer,
             String mechanism,
+            ChannelMetadataRegistry metadataRegistry,
             boolean isInterBrokerListener) {
-=======
-    @Test
-    public void testOldestApiVersionsRequest() throws IOException {
-        testApiVersionsRequest(ApiKeys.API_VERSIONS.oldestVersion(),
-            ClientInformation.UNKNOWN_NAME_OR_VERSION, ClientInformation.UNKNOWN_NAME_OR_VERSION);
-    }
-
-    @Test
-    public void testLatestApiVersionsRequest() throws IOException {
-        testApiVersionsRequest(ApiKeys.API_VERSIONS.latestVersion(),
-            "apache-kafka-java", AppInfoParser.getVersion());
-    }
-
-    public void testApiVersionsRequest(short version, String expectedSoftwareName,
-                                       String expectedSoftwareVersion) throws IOException {
-        TransportLayer transportLayer = mock(TransportLayer.class, Answers.RETURNS_DEEP_STUBS);
-        Map<String, ?> configs = Collections.singletonMap(BrokerSecurityConfigs.SASL_ENABLED_MECHANISMS_CONFIG,
-            Collections.singletonList(SCRAM_SHA_256.mechanismName()));
-        ChannelMetadataRegistry metadataRegistry = new DefaultChannelMetadataRegistry();
-        SaslServerAuthenticator authenticator = setupAuthenticator(configs, transportLayer,
-            SCRAM_SHA_256.mechanismName(), metadataRegistry);
-
-        final RequestHeader header = new RequestHeader(ApiKeys.API_VERSIONS, version, "clientId", 0);
-        final Struct headerStruct = header.toStruct();
-
-        final ApiVersionsRequest request = new ApiVersionsRequest.Builder().build(version);
-        final Struct requestStruct = request.data.toStruct(version);
-
-        when(transportLayer.socketChannel().socket().getInetAddress()).thenReturn(InetAddress.getLoopbackAddress());
-
-        when(transportLayer.read(any(ByteBuffer.class))).then(invocation -> {
-            invocation.<ByteBuffer>getArgument(0).putInt(headerStruct.sizeOf() + requestStruct.sizeOf());
-            return 4;
-        }).then(invocation -> {
-            headerStruct.writeTo(invocation.getArgument(0));
-            requestStruct.writeTo(invocation.getArgument(0));
-            return headerStruct.sizeOf() + requestStruct.sizeOf();
-        });
-
-        authenticator.authenticate();
-
-        assertEquals(expectedSoftwareName, metadataRegistry.clientInformation().softwareName());
-        assertEquals(expectedSoftwareVersion, metadataRegistry.clientInformation().softwareVersion());
-
-        verify(transportLayer, times(2)).read(any(ByteBuffer.class));
-    }
-
-    private SaslServerAuthenticator setupAuthenticator(Map<String, ?> configs, TransportLayer transportLayer,
-                                                       String mechanism, ChannelMetadataRegistry metadataRegistry) throws IOException {
->>>>>>> 5296125f
         TestJaasConfig jaasConfig = new TestJaasConfig();
         jaasConfig.addEntry("jaasContext", PlainLoginModule.class.getName(), new HashMap<String, Object>());
         Map<String, JaasContext> jaasContexts = Collections.singletonMap(mechanism,
@@ -263,12 +249,8 @@
         Map<String, AuthenticateCallbackHandler> callbackHandlers = Collections.singletonMap(
                 mechanism, new SaslServerCallbackHandler());
         return new SaslServerAuthenticator(configs, callbackHandlers, "node", subjects, null,
-<<<<<<< HEAD
-                new ListenerName("ssl"), isInterBrokerListener, SecurityProtocol.SASL_SSL, transportLayer, Collections.emptyMap(), Time.SYSTEM);
-=======
-                new ListenerName("ssl"), SecurityProtocol.SASL_SSL, transportLayer, Collections.emptyMap(),
+                new ListenerName("ssl"), isInterBrokerListener, SecurityProtocol.SASL_SSL, transportLayer, Collections.emptyMap(),
                 metadataRegistry, Time.SYSTEM);
->>>>>>> 5296125f
     }
 
 }