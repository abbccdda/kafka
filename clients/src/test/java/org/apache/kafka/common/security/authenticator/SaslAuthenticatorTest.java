/*
 * Licensed to the Apache Software Foundation (ASF) under one or more
 * contributor license agreements. See the NOTICE file distributed with
 * this work for additional information regarding copyright ownership.
 * The ASF licenses this file to You under the Apache License, Version 2.0
 * (the "License"); you may not use this file except in compliance with
 * the License. You may obtain a copy of the License at
 *
 *    http://www.apache.org/licenses/LICENSE-2.0
 *
 * Unless required by applicable law or agreed to in writing, software
 * distributed under the License is distributed on an "AS IS" BASIS,
 * WITHOUT WARRANTIES OR CONDITIONS OF ANY KIND, either express or implied.
 * See the License for the specific language governing permissions and
 * limitations under the License.
 */
package org.apache.kafka.common.security.authenticator;

import java.io.IOException;
import java.net.InetSocketAddress;
import java.nio.ByteBuffer;
import java.nio.channels.SelectionKey;
import java.nio.charset.StandardCharsets;
import java.security.NoSuchAlgorithmException;
import java.util.ArrayList;
import java.util.Arrays;
import java.util.Base64;
import java.util.Collections;
import java.util.HashMap;
import java.util.List;
import java.util.Map;
import java.util.Random;
import java.util.Base64.Encoder;
import java.util.concurrent.atomic.AtomicInteger;
import java.util.function.Function;

import javax.security.auth.Subject;
import javax.security.auth.callback.Callback;
import javax.security.auth.callback.CallbackHandler;
import javax.security.auth.callback.NameCallback;
import javax.security.auth.callback.PasswordCallback;
import javax.security.auth.callback.UnsupportedCallbackException;
import javax.security.auth.login.Configuration;
import javax.security.auth.login.AppConfigurationEntry;
import javax.security.auth.login.LoginContext;
import javax.security.auth.login.LoginException;
import javax.security.sasl.SaslException;

import org.apache.kafka.clients.NetworkClient;
import org.apache.kafka.common.KafkaException;
import org.apache.kafka.common.config.SaslConfigs;
import org.apache.kafka.common.config.SslConfigs;
import org.apache.kafka.common.config.internals.BrokerSecurityConfigs;
import org.apache.kafka.common.config.types.Password;
import org.apache.kafka.common.errors.SaslAuthenticationException;
import org.apache.kafka.common.message.ApiVersionsRequestData;
import org.apache.kafka.common.message.ApiVersionsResponseData;
import org.apache.kafka.common.message.ApiVersionsResponseData.ApiVersionsResponseKey;
import org.apache.kafka.common.message.ApiVersionsResponseData.ApiVersionsResponseKeyCollection;
import org.apache.kafka.common.message.RequestHeaderData;
import org.apache.kafka.common.message.SaslAuthenticateRequestData;
import org.apache.kafka.common.message.SaslHandshakeRequestData;
import org.apache.kafka.common.network.CertStores;
import org.apache.kafka.common.network.ChannelBuilder;
import org.apache.kafka.common.network.ChannelBuilders;
import org.apache.kafka.common.network.ChannelMetadataRegistry;
import org.apache.kafka.common.network.ChannelState;
import org.apache.kafka.common.network.ListenerName;
import org.apache.kafka.common.network.Mode;
import org.apache.kafka.common.network.NetworkSend;
import org.apache.kafka.common.network.NetworkTestUtils;
import org.apache.kafka.common.network.NioEchoServer;
import org.apache.kafka.common.network.SaslChannelBuilder;
import org.apache.kafka.common.network.Selector;
import org.apache.kafka.common.network.Send;
import org.apache.kafka.common.network.TransportLayer;
import org.apache.kafka.common.protocol.ApiKeys;
import org.apache.kafka.common.protocol.Errors;
import org.apache.kafka.common.security.auth.Login;
import org.apache.kafka.common.security.auth.SecurityProtocol;
import org.apache.kafka.common.requests.AbstractRequest;
import org.apache.kafka.common.requests.AbstractResponse;
import org.apache.kafka.common.requests.ApiVersionsRequest;
import org.apache.kafka.common.requests.ApiVersionsResponse;
import org.apache.kafka.common.requests.MetadataRequest;
import org.apache.kafka.common.requests.RequestHeader;
import org.apache.kafka.common.requests.ResponseHeader;
import org.apache.kafka.common.requests.SaslAuthenticateRequest;
import org.apache.kafka.common.requests.SaslHandshakeRequest;
import org.apache.kafka.common.requests.SaslHandshakeResponse;
import org.apache.kafka.common.security.JaasContext;
import org.apache.kafka.common.security.TestSecurityConfig;
import org.apache.kafka.common.security.auth.KafkaPrincipal;
import org.apache.kafka.common.security.oauthbearer.OAuthBearerLoginModule;
import org.apache.kafka.common.security.oauthbearer.OAuthBearerToken;
import org.apache.kafka.common.security.oauthbearer.OAuthBearerTokenCallback;
import org.apache.kafka.common.security.oauthbearer.internals.unsecured.OAuthBearerConfigException;
import org.apache.kafka.common.security.oauthbearer.internals.unsecured.OAuthBearerIllegalTokenException;
import org.apache.kafka.common.security.oauthbearer.internals.unsecured.OAuthBearerUnsecuredJws;
import org.apache.kafka.common.security.oauthbearer.internals.unsecured.OAuthBearerUnsecuredLoginCallbackHandler;
import org.apache.kafka.common.security.plain.PlainLoginModule;
import org.apache.kafka.common.security.scram.ScramCredential;
import org.apache.kafka.common.security.scram.internals.ScramCredentialUtils;
import org.apache.kafka.common.security.scram.internals.ScramFormatter;
import org.apache.kafka.common.security.scram.ScramLoginModule;
import org.apache.kafka.common.security.scram.internals.ScramMechanism;
import org.apache.kafka.common.security.token.delegation.TokenInformation;
import org.apache.kafka.common.security.token.delegation.internals.DelegationTokenCache;
import org.apache.kafka.common.utils.MockTime;
import org.apache.kafka.common.utils.SecurityUtils;
import org.apache.kafka.common.security.auth.AuthenticateCallbackHandler;
import org.apache.kafka.common.security.authenticator.TestDigestLoginModule.DigestServerCallbackHandler;
import org.apache.kafka.common.security.plain.internals.PlainServerCallbackHandler;

import org.apache.kafka.common.utils.Time;
import org.apache.kafka.common.utils.Utils;
import org.junit.After;
import org.junit.Before;
import org.junit.Test;

import static org.junit.Assert.assertEquals;
import static org.junit.Assert.assertFalse;
import static org.junit.Assert.assertNotNull;
import static org.junit.Assert.assertTrue;
import static org.junit.Assert.fail;

/**
 * Tests for the Sasl authenticator. These use a test harness that runs a simple socket server that echos back responses.
 */
public class SaslAuthenticatorTest {

    private static final long CONNECTIONS_MAX_REAUTH_MS_VALUE = 100L;
    private static final int BUFFER_SIZE = 4 * 1024;
    private static Time time = Time.SYSTEM;

    private NioEchoServer server;
    private Selector selector;
    private ChannelBuilder channelBuilder;
    private CertStores serverCertStores;
    private CertStores clientCertStores;
    private Map<String, Object> saslClientConfigs;
    private Map<String, Object> saslServerConfigs;
    private CredentialCache credentialCache;
    private int nextCorrelationId;

    @Before
    public void setup() throws Exception {
        LoginManager.closeAll();
        time = Time.SYSTEM;
        serverCertStores = new CertStores(true, "localhost");
        clientCertStores = new CertStores(false, "localhost");
        saslServerConfigs = serverCertStores.getTrustingConfig(clientCertStores);
        saslClientConfigs = clientCertStores.getTrustingConfig(serverCertStores);
        saslServerConfigs.put(SslConfigs.SSL_ENGINE_BUILDER_CLASS_CONFIG, SslConfigs.KAFKA_SSL_ENGINE_BUILDER_CLASS);
        saslClientConfigs.put(SslConfigs.SSL_ENGINE_BUILDER_CLASS_CONFIG, SslConfigs.KAFKA_SSL_ENGINE_BUILDER_CLASS);
        credentialCache = new CredentialCache();
        TestLogin.loginCount.set(0);
    }

    @After
    public void teardown() throws Exception {
        if (server != null)
            this.server.close();
        if (selector != null)
            this.selector.close();
    }

    /**
     * Tests good path SASL/PLAIN client and server channels using SSL transport layer.
     * Also tests successful re-authentication.
     */
    @Test
    public void testValidSaslPlainOverSsl() throws Exception {
        String node = "0";
        SecurityProtocol securityProtocol = SecurityProtocol.SASL_SSL;
        configureMechanisms("PLAIN", Arrays.asList("PLAIN"));

        server = createEchoServer(securityProtocol);
        checkAuthenticationAndReauthentication(securityProtocol, node);
    }

    /**
     * Tests good path SASL/PLAIN client and server channels using PLAINTEXT transport layer.
     * Also tests successful re-authentication.
     */
    @Test
    public void testValidSaslPlainOverPlaintext() throws Exception {
        String node = "0";
        SecurityProtocol securityProtocol = SecurityProtocol.SASL_PLAINTEXT;
        configureMechanisms("PLAIN", Arrays.asList("PLAIN"));

        server = createEchoServer(securityProtocol);
        checkAuthenticationAndReauthentication(securityProtocol, node);
    }

    /**
     * Tests that SASL/PLAIN clients with invalid password fail authentication.
     */
    @Test
    public void testInvalidPasswordSaslPlain() throws Exception {
        String node = "0";
        SecurityProtocol securityProtocol = SecurityProtocol.SASL_SSL;
        TestJaasConfig jaasConfig = configureMechanisms("PLAIN", Arrays.asList("PLAIN"));
        jaasConfig.setClientOptions("PLAIN", TestJaasConfig.USERNAME, "invalidpassword");

        server = createEchoServer(securityProtocol);
        createAndCheckClientAuthenticationFailure(securityProtocol, node, "PLAIN",
                "Authentication failed: Invalid username or password");
        server.verifyAuthenticationMetrics(0, 1);
        server.verifyReauthenticationMetrics(0, 0);
    }

    /**
     * Tests that SASL/PLAIN clients with invalid username fail authentication.
     */
    @Test
    public void testInvalidUsernameSaslPlain() throws Exception {
        String node = "0";
        SecurityProtocol securityProtocol = SecurityProtocol.SASL_SSL;
        TestJaasConfig jaasConfig = configureMechanisms("PLAIN", Arrays.asList("PLAIN"));
        jaasConfig.setClientOptions("PLAIN", "invaliduser", TestJaasConfig.PASSWORD);

        server = createEchoServer(securityProtocol);
        createAndCheckClientAuthenticationFailure(securityProtocol, node, "PLAIN",
                "Authentication failed: Invalid username or password");
        server.verifyAuthenticationMetrics(0, 1);
        server.verifyReauthenticationMetrics(0, 0);
    }

    /**
     * Tests that SASL/PLAIN clients without valid username fail authentication.
     */
    @Test
    public void testMissingUsernameSaslPlain() throws Exception {
        String node = "0";
        TestJaasConfig jaasConfig = configureMechanisms("PLAIN", Arrays.asList("PLAIN"));
        jaasConfig.setClientOptions("PLAIN", null, "mypassword");

        SecurityProtocol securityProtocol = SecurityProtocol.SASL_SSL;
        server = createEchoServer(securityProtocol);
        createSelector(securityProtocol, saslClientConfigs);
        InetSocketAddress addr = new InetSocketAddress("127.0.0.1", server.port());
        try {
            selector.connect(node, addr, BUFFER_SIZE, BUFFER_SIZE);
            fail("SASL/PLAIN channel created without username");
        } catch (IOException e) {
            // Expected exception
            assertTrue("Channels not closed", selector.channels().isEmpty());
            for (SelectionKey key : selector.keys())
                assertFalse("Key not cancelled", key.isValid());
        }
    }

    /**
     * Tests that SASL/PLAIN clients with missing password in JAAS configuration fail authentication.
     */
    @Test
    public void testMissingPasswordSaslPlain() throws Exception {
        String node = "0";
        TestJaasConfig jaasConfig = configureMechanisms("PLAIN", Arrays.asList("PLAIN"));
        jaasConfig.setClientOptions("PLAIN", "myuser", null);

        SecurityProtocol securityProtocol = SecurityProtocol.SASL_SSL;
        server = createEchoServer(securityProtocol);
        createSelector(securityProtocol, saslClientConfigs);
        InetSocketAddress addr = new InetSocketAddress("127.0.0.1", server.port());
        try {
            selector.connect(node, addr, BUFFER_SIZE, BUFFER_SIZE);
            fail("SASL/PLAIN channel created without password");
        } catch (IOException e) {
            // Expected exception
        }
    }

    /**
     * Verify that messages from SaslExceptions thrown in the server during authentication are not
     * propagated to the client since these may contain sensitive data.
     */
    @Test
    public void testClientExceptionDoesNotContainSensitiveData() throws Exception {
        InvalidScramServerCallbackHandler.reset();

        SecurityProtocol securityProtocol = SecurityProtocol.SASL_PLAINTEXT;
        TestJaasConfig jaasConfig = configureMechanisms("SCRAM-SHA-256", Collections.singletonList("SCRAM-SHA-256"));
        jaasConfig.createOrUpdateEntry(TestJaasConfig.LOGIN_CONTEXT_SERVER, PlainLoginModule.class.getName(), new HashMap<>());
        String callbackPrefix = ListenerName.forSecurityProtocol(securityProtocol).saslMechanismConfigPrefix("SCRAM-SHA-256");
        saslServerConfigs.put(callbackPrefix + BrokerSecurityConfigs.SASL_SERVER_CALLBACK_HANDLER_CLASS,
                InvalidScramServerCallbackHandler.class.getName());
        server = createEchoServer(securityProtocol);

        try {
            InvalidScramServerCallbackHandler.sensitiveException =
                    new IOException("Could not connect to password database locahost:8000");
            createAndCheckClientAuthenticationFailure(securityProtocol, "1", "SCRAM-SHA-256", null);

            InvalidScramServerCallbackHandler.sensitiveException =
                    new SaslException("Password for existing user " + TestServerCallbackHandler.USERNAME + " is invalid");
            createAndCheckClientAuthenticationFailure(securityProtocol, "1", "SCRAM-SHA-256", null);

            InvalidScramServerCallbackHandler.reset();
            InvalidScramServerCallbackHandler.clientFriendlyException =
                    new SaslAuthenticationException("Credential verification failed");
            createAndCheckClientAuthenticationFailure(securityProtocol, "1", "SCRAM-SHA-256",
                    InvalidScramServerCallbackHandler.clientFriendlyException.getMessage());
        } finally {
            InvalidScramServerCallbackHandler.reset();
        }
    }

    public static class InvalidScramServerCallbackHandler implements AuthenticateCallbackHandler {
        // We want to test three types of exceptions:
        //   1) IOException since we can throw this from callback handlers. This may be sensitive.
        //   2) SaslException (also an IOException) which may contain data from external (or JRE) servers and callbacks and may be sensitive
        //   3) SaslAuthenticationException which is from our own code and is used only for client-friendly exceptions
        // We use two different exceptions here since the only checked exception CallbackHandler can throw is IOException,
        // covering case 1) and 2). For case 3), SaslAuthenticationException is a RuntimeExceptiom.
        static volatile IOException sensitiveException;
        static volatile SaslAuthenticationException clientFriendlyException;

        @Override
        public void configure(Map<String, ?> configs, String saslMechanism, List<AppConfigurationEntry> jaasConfigEntries) {
        }

        @Override
        public void handle(Callback[] callbacks) throws IOException {
            if (sensitiveException != null)
                throw sensitiveException;
            if (clientFriendlyException != null)
                throw clientFriendlyException;
        }

        @Override
        public void close() {
            reset();
        }

        static void reset() {
            sensitiveException = null;
            clientFriendlyException = null;
        }
    }

    /**
     * Tests that mechanisms that are not supported in Kafka can be plugged in without modifying
     * Kafka code if Sasl client and server providers are available.
     */
    @Test
    public void testMechanismPluggability() throws Exception {
        String node = "0";
        SecurityProtocol securityProtocol = SecurityProtocol.SASL_SSL;
        configureMechanisms("DIGEST-MD5", Arrays.asList("DIGEST-MD5"));
        configureDigestMd5ServerCallback(securityProtocol);

        server = createEchoServer(securityProtocol);
        createAndCheckClientConnection(securityProtocol, node);
    }

    /**
     * Tests that servers supporting multiple SASL mechanisms work with clients using
     * any of the enabled mechanisms.
     * Also tests successful re-authentication over multiple mechanisms.
     */
    @Test
    public void testMultipleServerMechanisms() throws Exception {
        SecurityProtocol securityProtocol = SecurityProtocol.SASL_SSL;
        configureMechanisms("DIGEST-MD5", Arrays.asList("DIGEST-MD5", "PLAIN", "SCRAM-SHA-256"));
        configureDigestMd5ServerCallback(securityProtocol);
        server = createEchoServer(securityProtocol);
        updateScramCredentialCache(TestJaasConfig.USERNAME, TestJaasConfig.PASSWORD);

        String node1 = "1";
        saslClientConfigs.put(SaslConfigs.SASL_MECHANISM, "PLAIN");
        createAndCheckClientConnection(securityProtocol, node1);
        server.verifyAuthenticationMetrics(1, 0);

        Selector selector2 = null;
        Selector selector3 = null;
        try {
            String node2 = "2";
            saslClientConfigs.put(SaslConfigs.SASL_MECHANISM, "DIGEST-MD5");
            createSelector(securityProtocol, saslClientConfigs);
            selector2 = selector;
            InetSocketAddress addr = new InetSocketAddress("127.0.0.1", server.port());
            selector.connect(node2, addr, BUFFER_SIZE, BUFFER_SIZE);
            NetworkTestUtils.checkClientConnection(selector, node2, 100, 10);
            selector = null; // keeps it from being closed when next one is created
            server.verifyAuthenticationMetrics(2, 0);

            String node3 = "3";
            saslClientConfigs.put(SaslConfigs.SASL_MECHANISM, "SCRAM-SHA-256");
            createSelector(securityProtocol, saslClientConfigs);
            selector3 = selector;
            selector.connect(node3, new InetSocketAddress("127.0.0.1", server.port()), BUFFER_SIZE, BUFFER_SIZE);
            NetworkTestUtils.checkClientConnection(selector, node3, 100, 10);
            server.verifyAuthenticationMetrics(3, 0);
            
            /*
             * Now re-authenticate the connections. First we have to sleep long enough so
             * that the next write will cause re-authentication, which we expect to succeed.
             */
            delay((long) (CONNECTIONS_MAX_REAUTH_MS_VALUE * 1.1));
            server.verifyReauthenticationMetrics(0, 0);

            NetworkTestUtils.checkClientConnection(selector2, node2, 100, 10);
            server.verifyReauthenticationMetrics(1, 0);

            NetworkTestUtils.checkClientConnection(selector3, node3, 100, 10);
            server.verifyReauthenticationMetrics(2, 0);
            
        } finally {
            if (selector2 != null)
                selector2.close();
            if (selector3 != null)
                selector3.close();
        }
    }

    /**
     * Tests good path SASL/SCRAM-SHA-256 client and server channels.
     * Also tests successful re-authentication.
     */
    @Test
    public void testValidSaslScramSha256() throws Exception {
        SecurityProtocol securityProtocol = SecurityProtocol.SASL_SSL;
        configureMechanisms("SCRAM-SHA-256", Arrays.asList("SCRAM-SHA-256"));

        server = createEchoServer(securityProtocol);
        updateScramCredentialCache(TestJaasConfig.USERNAME, TestJaasConfig.PASSWORD);
        checkAuthenticationAndReauthentication(securityProtocol, "0");
    }

    /**
     * Tests all supported SCRAM client and server channels. Also tests that all
     * supported SCRAM mechanisms can be supported simultaneously on a server.
     */
    @Test
    public void testValidSaslScramMechanisms() throws Exception {
        SecurityProtocol securityProtocol = SecurityProtocol.SASL_SSL;
        configureMechanisms("SCRAM-SHA-256", new ArrayList<>(ScramMechanism.mechanismNames()));
        server = createEchoServer(securityProtocol);
        updateScramCredentialCache(TestJaasConfig.USERNAME, TestJaasConfig.PASSWORD);

        for (String mechanism : ScramMechanism.mechanismNames()) {
            saslClientConfigs.put(SaslConfigs.SASL_MECHANISM, mechanism);
            createAndCheckClientConnection(securityProtocol, "node-" + mechanism);
        }
    }

    /**
     * Tests that SASL/SCRAM clients fail authentication if password is invalid.
     */
    @Test
    public void testInvalidPasswordSaslScram() throws Exception {
        SecurityProtocol securityProtocol = SecurityProtocol.SASL_SSL;
        TestJaasConfig jaasConfig = configureMechanisms("SCRAM-SHA-256", Arrays.asList("SCRAM-SHA-256"));
        Map<String, Object> options = new HashMap<>();
        options.put("username", TestJaasConfig.USERNAME);
        options.put("password", "invalidpassword");
        jaasConfig.createOrUpdateEntry(TestJaasConfig.LOGIN_CONTEXT_CLIENT, ScramLoginModule.class.getName(), options);

        String node = "0";
        server = createEchoServer(securityProtocol);
        updateScramCredentialCache(TestJaasConfig.USERNAME, TestJaasConfig.PASSWORD);
        createAndCheckClientAuthenticationFailure(securityProtocol, node, "SCRAM-SHA-256", null);
        server.verifyAuthenticationMetrics(0, 1);
        server.verifyReauthenticationMetrics(0, 0);
    }

    /**
     * Tests that SASL/SCRAM clients without valid username fail authentication.
     */
    @Test
    public void testUnknownUserSaslScram() throws Exception {
        SecurityProtocol securityProtocol = SecurityProtocol.SASL_SSL;
        TestJaasConfig jaasConfig = configureMechanisms("SCRAM-SHA-256", Arrays.asList("SCRAM-SHA-256"));
        Map<String, Object> options = new HashMap<>();
        options.put("username", "unknownUser");
        options.put("password", TestJaasConfig.PASSWORD);
        jaasConfig.createOrUpdateEntry(TestJaasConfig.LOGIN_CONTEXT_CLIENT, ScramLoginModule.class.getName(), options);

        String node = "0";
        server = createEchoServer(securityProtocol);
        updateScramCredentialCache(TestJaasConfig.USERNAME, TestJaasConfig.PASSWORD);
        createAndCheckClientAuthenticationFailure(securityProtocol, node, "SCRAM-SHA-256", null);
        server.verifyAuthenticationMetrics(0, 1);
        server.verifyReauthenticationMetrics(0, 0);
    }

    /**
     * Tests that SASL/SCRAM clients fail authentication if credentials are not available for
     * the specific SCRAM mechanism.
     */
    @Test
    public void testUserCredentialsUnavailableForScramMechanism() throws Exception {
        SecurityProtocol securityProtocol = SecurityProtocol.SASL_SSL;
        configureMechanisms("SCRAM-SHA-256", new ArrayList<>(ScramMechanism.mechanismNames()));
        server = createEchoServer(securityProtocol);
        updateScramCredentialCache(TestJaasConfig.USERNAME, TestJaasConfig.PASSWORD);

        server.credentialCache().cache(ScramMechanism.SCRAM_SHA_256.mechanismName(), ScramCredential.class).remove(TestJaasConfig.USERNAME);
        String node = "1";
        saslClientConfigs.put(SaslConfigs.SASL_MECHANISM, "SCRAM-SHA-256");
        createAndCheckClientAuthenticationFailure(securityProtocol, node, "SCRAM-SHA-256", null);
        server.verifyAuthenticationMetrics(0, 1);

        saslClientConfigs.put(SaslConfigs.SASL_MECHANISM, "SCRAM-SHA-512");
        createAndCheckClientConnection(securityProtocol, "2");
        server.verifyAuthenticationMetrics(1, 1);
        server.verifyReauthenticationMetrics(0, 0);
    }

    /**
     * Tests SASL/SCRAM with username containing characters that need
     * to be encoded.
     */
    @Test
    public void testScramUsernameWithSpecialCharacters() throws Exception {
        SecurityProtocol securityProtocol = SecurityProtocol.SASL_SSL;
        String username = "special user= test,scram";
        String password = username + "-password";
        TestJaasConfig jaasConfig = configureMechanisms("SCRAM-SHA-256", Arrays.asList("SCRAM-SHA-256"));
        Map<String, Object> options = new HashMap<>();
        options.put("username", username);
        options.put("password", password);
        jaasConfig.createOrUpdateEntry(TestJaasConfig.LOGIN_CONTEXT_CLIENT, ScramLoginModule.class.getName(), options);

        server = createEchoServer(securityProtocol);
        updateScramCredentialCache(username, password);
        createAndCheckClientConnection(securityProtocol, "0");
    }


    @Test
    public void testTokenAuthenticationOverSaslScram() throws Exception {
        SecurityProtocol securityProtocol = SecurityProtocol.SASL_SSL;
        TestJaasConfig jaasConfig = configureMechanisms("SCRAM-SHA-256", Arrays.asList("SCRAM-SHA-256"));

        //create jaas config for token auth
        Map<String, Object> options = new HashMap<>();
        String tokenId = "token1";
        String tokenHmac = "abcdefghijkl";
        options.put("username", tokenId); //tokenId
        options.put("password", tokenHmac); //token hmac
        options.put(ScramLoginModule.TOKEN_AUTH_CONFIG, "true"); //enable token authentication
        jaasConfig.createOrUpdateEntry(TestJaasConfig.LOGIN_CONTEXT_CLIENT, ScramLoginModule.class.getName(), options);

        server = createEchoServer(securityProtocol);

        //Check invalid tokenId/tokenInfo in tokenCache
        createAndCheckClientConnectionFailure(securityProtocol, "0");
        server.verifyAuthenticationMetrics(0, 1);

        //Check valid token Info and invalid credentials
        KafkaPrincipal owner = SecurityUtils.parseKafkaPrincipal("User:Owner");
        KafkaPrincipal renewer = SecurityUtils.parseKafkaPrincipal("User:Renewer1");
        TokenInformation tokenInfo = new TokenInformation(tokenId, owner, Collections.singleton(renewer),
            System.currentTimeMillis(), System.currentTimeMillis(), System.currentTimeMillis());
        server.tokenCache().addToken(tokenId, tokenInfo);
        createAndCheckClientConnectionFailure(securityProtocol, "0");
        server.verifyAuthenticationMetrics(0, 2);

        //Check with valid token Info and credentials
        updateTokenCredentialCache(tokenId, tokenHmac);
        createAndCheckClientConnection(securityProtocol, "0");
        server.verifyAuthenticationMetrics(1, 2);
        server.verifyReauthenticationMetrics(0, 0);
    }

    @Test
    public void testTokenReauthenticationOverSaslScram() throws Exception {
        SecurityProtocol securityProtocol = SecurityProtocol.SASL_SSL;
        TestJaasConfig jaasConfig = configureMechanisms("SCRAM-SHA-256", Arrays.asList("SCRAM-SHA-256"));

        // create jaas config for token auth
        Map<String, Object> options = new HashMap<>();
        String tokenId = "token1";
        String tokenHmac = "abcdefghijkl";
        options.put("username", tokenId); // tokenId
        options.put("password", tokenHmac); // token hmac
        options.put(ScramLoginModule.TOKEN_AUTH_CONFIG, "true"); // enable token authentication
        jaasConfig.createOrUpdateEntry(TestJaasConfig.LOGIN_CONTEXT_CLIENT, ScramLoginModule.class.getName(), options);

        // ensure re-authentication based on token expiry rather than a default value
        saslServerConfigs.put(BrokerSecurityConfigs.CONNECTIONS_MAX_REAUTH_MS, Long.MAX_VALUE);
        /*
         * create a token cache that adjusts the token expiration dynamically so that
         * the first time the expiry is read during authentication we use it to define a
         * session expiration time that we can then sleep through; then the second time
         * the value is read (during re-authentication) it will be in the future.
         */
        Function<Integer, Long> tokenLifetime = callNum -> 10 * callNum * CONNECTIONS_MAX_REAUTH_MS_VALUE;
        DelegationTokenCache tokenCache = new DelegationTokenCache(ScramMechanism.mechanismNames()) {
            int callNum = 0;

            @Override
            public TokenInformation token(String tokenId) {
                TokenInformation baseTokenInfo = super.token(tokenId);
                long thisLifetimeMs = System.currentTimeMillis() + tokenLifetime.apply(++callNum).longValue();
                TokenInformation retvalTokenInfo = new TokenInformation(baseTokenInfo.tokenId(), baseTokenInfo.owner(),
                        baseTokenInfo.renewers(), baseTokenInfo.issueTimestamp(), thisLifetimeMs, thisLifetimeMs);
                return retvalTokenInfo;
            }
        };
        server = createEchoServer(ListenerName.forSecurityProtocol(securityProtocol), securityProtocol, tokenCache);

        KafkaPrincipal owner = SecurityUtils.parseKafkaPrincipal("User:Owner");
        KafkaPrincipal renewer = SecurityUtils.parseKafkaPrincipal("User:Renewer1");
        TokenInformation tokenInfo = new TokenInformation(tokenId, owner, Collections.singleton(renewer),
                System.currentTimeMillis(), System.currentTimeMillis(), System.currentTimeMillis());
        server.tokenCache().addToken(tokenId, tokenInfo);
        updateTokenCredentialCache(tokenId, tokenHmac);
        // initial authentication must succeed
        createClientConnection(securityProtocol, "0");
        checkClientConnection("0");
        // ensure metrics are as expected before trying to re-authenticate
        server.verifyAuthenticationMetrics(1, 0);
        server.verifyReauthenticationMetrics(0, 0);
        /*
         * Now re-authenticate and ensure it succeeds. We have to sleep long enough so
         * that the current delegation token will be expired when the next write occurs;
         * this will trigger a re-authentication. Then the second time the delegation
         * token is read and transmitted to the server it will again have an expiration
         * date in the future.
         */
        delay(tokenLifetime.apply(1));
        checkClientConnection("0");
        server.verifyReauthenticationMetrics(1, 0);
    }

    /**
     * Tests that Kafka ApiVersionsRequests are handled by the SASL server authenticator
     * prior to SASL handshake flow and that subsequent authentication succeeds
     * when transport layer is PLAINTEXT. This test simulates SASL authentication using a
     * (non-SASL) PLAINTEXT client and sends ApiVersionsRequest straight after
     * connection to the server is established, before any SASL-related packets are sent.
     * This test is run with SaslHandshake version 0 and no SaslAuthenticate headers.
     */
    @Test
    public void testUnauthenticatedApiVersionsRequestOverPlaintextHandshakeVersion0() throws Exception {
        testUnauthenticatedApiVersionsRequest(SecurityProtocol.SASL_PLAINTEXT, (short) 0);
    }

    /**
     * See {@link #testUnauthenticatedApiVersionsRequestOverSslHandshakeVersion0()} for test scenario.
     * This test is run with SaslHandshake version 1 and SaslAuthenticate headers.
     */
    @Test
    public void testUnauthenticatedApiVersionsRequestOverPlaintextHandshakeVersion1() throws Exception {
        testUnauthenticatedApiVersionsRequest(SecurityProtocol.SASL_PLAINTEXT, (short) 1);
    }

    /**
     * Tests that Kafka ApiVersionsRequests are handled by the SASL server authenticator
     * prior to SASL handshake flow and that subsequent authentication succeeds
     * when transport layer is SSL. This test simulates SASL authentication using a
     * (non-SASL) SSL client and sends ApiVersionsRequest straight after
     * SSL handshake, before any SASL-related packets are sent.
     * This test is run with SaslHandshake version 0 and no SaslAuthenticate headers.
     */
    @Test
    public void testUnauthenticatedApiVersionsRequestOverSslHandshakeVersion0() throws Exception {
        testUnauthenticatedApiVersionsRequest(SecurityProtocol.SASL_SSL, (short) 0);
    }

    /**
     * See {@link #testUnauthenticatedApiVersionsRequestOverPlaintextHandshakeVersion0()} for test scenario.
     * This test is run with SaslHandshake version 1 and SaslAuthenticate headers.
     */
    @Test
    public void testUnauthenticatedApiVersionsRequestOverSslHandshakeVersion1() throws Exception {
        testUnauthenticatedApiVersionsRequest(SecurityProtocol.SASL_SSL, (short) 1);
    }

    /**
     * Tests that unsupported version of ApiVersionsRequest before SASL handshake request
     * returns error response and does not result in authentication failure. This test
     * is similar to {@link #testUnauthenticatedApiVersionsRequest(SecurityProtocol, short)}
     * where a non-SASL client is used to send requests that are processed by
     * {@link SaslServerAuthenticator} of the server prior to client authentication.
     */
    @Test
    public void testApiVersionsRequestWithUnsupportedVersion() throws Exception {
        short handshakeVersion = ApiKeys.SASL_HANDSHAKE.latestVersion();
        SecurityProtocol securityProtocol = SecurityProtocol.SASL_PLAINTEXT;
        configureMechanisms("PLAIN", Arrays.asList("PLAIN"));
        server = createEchoServer(securityProtocol);

        // Send ApiVersionsRequest with unsupported version and validate error response.
        String node = "1";
        createClientConnection(SecurityProtocol.PLAINTEXT, node);

        RequestHeader header = new RequestHeader(new RequestHeaderData().
                setRequestApiKey(ApiKeys.API_VERSIONS.id).
                setRequestApiVersion(Short.MAX_VALUE).
                setClientId("someclient").
                setCorrelationId(1),
                (short) 2);
        ApiVersionsRequest request = new ApiVersionsRequest.Builder().build();
        selector.send(request.toSend(node, header));
        ByteBuffer responseBuffer = waitForResponse();
        ResponseHeader.parse(responseBuffer, ApiKeys.API_VERSIONS.responseHeaderVersion((short) 0));
        ApiVersionsResponse response = ApiVersionsResponse.parse(responseBuffer, (short) 0);
        assertEquals(Errors.UNSUPPORTED_VERSION.code(), response.data.errorCode());

        ApiVersionsResponseKey apiVersion = response.data.apiKeys().find(ApiKeys.API_VERSIONS.id);
        assertNotNull(apiVersion);
        assertEquals(ApiKeys.API_VERSIONS.id, apiVersion.apiKey());
        assertEquals(ApiKeys.API_VERSIONS.oldestVersion(), apiVersion.minVersion());
        assertEquals(ApiKeys.API_VERSIONS.latestVersion(), apiVersion.maxVersion());

        // Send ApiVersionsRequest with a supported version. This should succeed.
        sendVersionRequestReceiveResponse(node);

        // Test that client can authenticate successfully
        sendHandshakeRequestReceiveResponse(node, handshakeVersion);
        authenticateUsingSaslPlainAndCheckConnection(node, handshakeVersion > 0);
    }

    /**
     * Tests that invalid ApiVersionRequest is handled by the server correctly and
     * returns an INVALID_REQUEST error.
     */
    @Test
    public void testInvalidApiVersionsRequest() throws Exception {
        short handshakeVersion = ApiKeys.SASL_HANDSHAKE.latestVersion();
        SecurityProtocol securityProtocol = SecurityProtocol.SASL_PLAINTEXT;
        configureMechanisms("PLAIN", Arrays.asList("PLAIN"));
        server = createEchoServer(securityProtocol);

        // Send ApiVersionsRequest with invalid version and validate error response.
        String node = "1";
        short version = ApiKeys.API_VERSIONS.latestVersion();
        createClientConnection(SecurityProtocol.PLAINTEXT, node);
        RequestHeader header = new RequestHeader(ApiKeys.API_VERSIONS, version, "someclient", 1);
        ApiVersionsRequest request = new ApiVersionsRequest(new ApiVersionsRequestData().
                setClientSoftwareName("  ").
                setClientSoftwareVersion("   "), version);
        selector.send(request.toSend(node, header));
        ByteBuffer responseBuffer = waitForResponse();
        ResponseHeader.parse(responseBuffer, ApiKeys.API_VERSIONS.responseHeaderVersion(version));
        ApiVersionsResponse response =
            ApiVersionsResponse.parse(responseBuffer, version);
        assertEquals(Errors.INVALID_REQUEST.code(), response.data.errorCode());

        // Send ApiVersionsRequest with a supported version. This should succeed.
        sendVersionRequestReceiveResponse(node);

        // Test that client can authenticate successfully
        sendHandshakeRequestReceiveResponse(node, handshakeVersion);
        authenticateUsingSaslPlainAndCheckConnection(node, handshakeVersion > 0);
    }

    /**
     * Tests that valid ApiVersionRequest is handled by the server correctly and
     * returns an NONE error.
     */
    @Test
    public void testValidApiVersionsRequest() throws Exception {
        short handshakeVersion = ApiKeys.SASL_HANDSHAKE.latestVersion();
        SecurityProtocol securityProtocol = SecurityProtocol.SASL_PLAINTEXT;
        configureMechanisms("PLAIN", Arrays.asList("PLAIN"));
        server = createEchoServer(securityProtocol);

        // Send ApiVersionsRequest with valid version and validate error response.
        String node = "1";
        short version = ApiKeys.API_VERSIONS.latestVersion();
        createClientConnection(SecurityProtocol.PLAINTEXT, node);
        RequestHeader header = new RequestHeader(ApiKeys.API_VERSIONS, version, "someclient", 1);
        ApiVersionsRequest request = new ApiVersionsRequest.Builder().build(version);
        selector.send(request.toSend(node, header));
        ByteBuffer responseBuffer = waitForResponse();
        ResponseHeader.parse(responseBuffer, ApiKeys.API_VERSIONS.responseHeaderVersion(version));
        ApiVersionsResponse response = ApiVersionsResponse.parse(responseBuffer, version);
        assertEquals(Errors.NONE.code(), response.data.errorCode());

        // Test that client can authenticate successfully
        sendHandshakeRequestReceiveResponse(node, handshakeVersion);
        authenticateUsingSaslPlainAndCheckConnection(node, handshakeVersion > 0);
    }

    /**
     * Tests that unsupported version of SASL handshake request returns error
     * response and fails authentication. This test is similar to
     * {@link #testUnauthenticatedApiVersionsRequest(SecurityProtocol, short)}
     * where a non-SASL client is used to send requests that are processed by
     * {@link SaslServerAuthenticator} of the server prior to client authentication.
     */
    @Test
    public void testSaslHandshakeRequestWithUnsupportedVersion() throws Exception {
        SecurityProtocol securityProtocol = SecurityProtocol.SASL_PLAINTEXT;
        configureMechanisms("PLAIN", Arrays.asList("PLAIN"));
        server = createEchoServer(securityProtocol);

        // Send SaslHandshakeRequest and validate that connection is closed by server.
        String node1 = "invalid1";
        createClientConnection(SecurityProtocol.PLAINTEXT, node1);
        SaslHandshakeRequest request = buildSaslHandshakeRequest("PLAIN", ApiKeys.SASL_HANDSHAKE.latestVersion());
        RequestHeader header = new RequestHeader(ApiKeys.SASL_HANDSHAKE, Short.MAX_VALUE, "someclient", 2);
        
        selector.send(request.toSend(node1, header));
        // This test uses a non-SASL PLAINTEXT client in order to do manual handshake.
        // So the channel is in READY state.
        NetworkTestUtils.waitForChannelClose(selector, node1, ChannelState.READY.state());
        selector.close();

        // Test good connection still works
        createAndCheckClientConnection(securityProtocol, "good1");
    }

    /**
     * Tests that any invalid data during Kafka SASL handshake request flow
     * or the actual SASL authentication flow result in authentication failure
     * and do not cause any failures in the server.
     */
    @Test
    public void testInvalidSaslPacket() throws Exception {
        SecurityProtocol securityProtocol = SecurityProtocol.SASL_PLAINTEXT;
        configureMechanisms("PLAIN", Arrays.asList("PLAIN"));
        server = createEchoServer(securityProtocol);

        // Send invalid SASL packet after valid handshake request
        String node1 = "invalid1";
        createClientConnection(SecurityProtocol.PLAINTEXT, node1);
        sendHandshakeRequestReceiveResponse(node1, (short) 1);
        Random random = new Random();
        byte[] bytes = new byte[1024];
        random.nextBytes(bytes);
        selector.send(new NetworkSend(node1, ByteBuffer.wrap(bytes)));
        NetworkTestUtils.waitForChannelClose(selector, node1, ChannelState.READY.state());
        selector.close();

        // Test good connection still works
        createAndCheckClientConnection(securityProtocol, "good1");

        // Send invalid SASL packet before handshake request
        String node2 = "invalid2";
        createClientConnection(SecurityProtocol.PLAINTEXT, node2);
        random.nextBytes(bytes);
        selector.send(new NetworkSend(node2, ByteBuffer.wrap(bytes)));
        NetworkTestUtils.waitForChannelClose(selector, node2, ChannelState.READY.state());
        selector.close();

        // Test good connection still works
        createAndCheckClientConnection(securityProtocol, "good2");
    }

    /**
     * Tests that ApiVersionsRequest after Kafka SASL handshake request flow,
     * but prior to actual SASL authentication, results in authentication failure.
     * This is similar to {@link #testUnauthenticatedApiVersionsRequest(SecurityProtocol, short)}
     * where a non-SASL client is used to send requests that are processed by
     * {@link SaslServerAuthenticator} of the server prior to client authentication.
     */
    @Test
    public void testInvalidApiVersionsRequestSequence() throws Exception {
        SecurityProtocol securityProtocol = SecurityProtocol.SASL_PLAINTEXT;
        configureMechanisms("PLAIN", Arrays.asList("PLAIN"));
        server = createEchoServer(securityProtocol);

        // Send handshake request followed by ApiVersionsRequest
        String node1 = "invalid1";
        createClientConnection(SecurityProtocol.PLAINTEXT, node1);
        sendHandshakeRequestReceiveResponse(node1, (short) 1);

        ApiVersionsRequest request = createApiVersionsRequestV0();
        RequestHeader versionsHeader = new RequestHeader(ApiKeys.API_VERSIONS, request.version(), "someclient", 2);
        selector.send(request.toSend(node1, versionsHeader));
        NetworkTestUtils.waitForChannelClose(selector, node1, ChannelState.READY.state());
        selector.close();

        // Test good connection still works
        createAndCheckClientConnection(securityProtocol, "good1");
    }

    /**
     * Tests that packets that are too big during Kafka SASL handshake request flow
     * or the actual SASL authentication flow result in authentication failure
     * and do not cause any failures in the server.
     */
    @Test
    public void testPacketSizeTooBig() throws Exception {
        SecurityProtocol securityProtocol = SecurityProtocol.SASL_PLAINTEXT;
        configureMechanisms("PLAIN", Arrays.asList("PLAIN"));
        server = createEchoServer(securityProtocol);

        // Send SASL packet with large size after valid handshake request
        String node1 = "invalid1";
        createClientConnection(SecurityProtocol.PLAINTEXT, node1);
        sendHandshakeRequestReceiveResponse(node1, (short) 1);
        ByteBuffer buffer = ByteBuffer.allocate(1024);
        buffer.putInt(Integer.MAX_VALUE);
        buffer.put(new byte[buffer.capacity() - 4]);
        buffer.rewind();
        selector.send(new NetworkSend(node1, buffer));
        NetworkTestUtils.waitForChannelClose(selector, node1, ChannelState.READY.state());
        selector.close();

        // Test good connection still works
        createAndCheckClientConnection(securityProtocol, "good1");

        // Send packet with large size before handshake request
        String node2 = "invalid2";
        createClientConnection(SecurityProtocol.PLAINTEXT, node2);
        buffer.clear();
        buffer.putInt(Integer.MAX_VALUE);
        buffer.put(new byte[buffer.capacity() - 4]);
        buffer.rewind();
        selector.send(new NetworkSend(node2, buffer));
        NetworkTestUtils.waitForChannelClose(selector, node2, ChannelState.READY.state());
        selector.close();

        // Test good connection still works
        createAndCheckClientConnection(securityProtocol, "good2");
    }

    /**
     * Tests that Kafka requests that are forbidden until successful authentication result
     * in authentication failure and do not cause any failures in the server.
     */
    @Test
    public void testDisallowedKafkaRequestsBeforeAuthentication() throws Exception {
        SecurityProtocol securityProtocol = SecurityProtocol.SASL_PLAINTEXT;
        configureMechanisms("PLAIN", Arrays.asList("PLAIN"));
        server = createEchoServer(securityProtocol);

        // Send metadata request before Kafka SASL handshake request
        String node1 = "invalid1";
        createClientConnection(SecurityProtocol.PLAINTEXT, node1);
        MetadataRequest metadataRequest1 = new MetadataRequest.Builder(Collections.singletonList("sometopic"),
                true).build();
        RequestHeader metadataRequestHeader1 = new RequestHeader(ApiKeys.METADATA, metadataRequest1.version(),
                "someclient", 1);
        selector.send(metadataRequest1.toSend(node1, metadataRequestHeader1));
        NetworkTestUtils.waitForChannelClose(selector, node1, ChannelState.READY.state());
        selector.close();

        // Test good connection still works
        createAndCheckClientConnection(securityProtocol, "good1");

        // Send metadata request after Kafka SASL handshake request
        String node2 = "invalid2";
        createClientConnection(SecurityProtocol.PLAINTEXT, node2);
        sendHandshakeRequestReceiveResponse(node2, (short) 1);
        MetadataRequest metadataRequest2 = new MetadataRequest.Builder(Collections.singletonList("sometopic"), true).build();
        RequestHeader metadataRequestHeader2 = new RequestHeader(ApiKeys.METADATA,
                metadataRequest2.version(), "someclient", 2);
        selector.send(metadataRequest2.toSend(node2, metadataRequestHeader2));
        NetworkTestUtils.waitForChannelClose(selector, node2, ChannelState.READY.state());
        selector.close();

        // Test good connection still works
        createAndCheckClientConnection(securityProtocol, "good2");
    }

    /**
     * Tests that connections cannot be created if the login module class is unavailable.
     */
    @Test
    public void testInvalidLoginModule() throws Exception {
        TestJaasConfig jaasConfig = configureMechanisms("PLAIN", Arrays.asList("PLAIN"));
        jaasConfig.createOrUpdateEntry(TestJaasConfig.LOGIN_CONTEXT_CLIENT, "InvalidLoginModule", TestJaasConfig.defaultClientOptions());

        SecurityProtocol securityProtocol = SecurityProtocol.SASL_SSL;
        server = createEchoServer(securityProtocol);
        try {
            createSelector(securityProtocol, saslClientConfigs);
            fail("SASL/PLAIN channel created without valid login module");
        } catch (KafkaException e) {
            // Expected exception
        }
    }

    /**
     * Tests SASL client authentication callback handler override.
     */
    @Test
    public void testClientAuthenticateCallbackHandler() throws Exception {
        SecurityProtocol securityProtocol = SecurityProtocol.SASL_PLAINTEXT;
        TestJaasConfig jaasConfig = configureMechanisms("PLAIN", Collections.singletonList("PLAIN"));
        saslClientConfigs.put(SaslConfigs.SASL_CLIENT_CALLBACK_HANDLER_CLASS, TestClientCallbackHandler.class.getName());
        jaasConfig.setClientOptions("PLAIN", "", ""); // remove username, password in login context

        Map<String, Object> options = new HashMap<>();
        options.put("user_" + TestClientCallbackHandler.USERNAME, TestClientCallbackHandler.PASSWORD);
        jaasConfig.createOrUpdateEntry(TestJaasConfig.LOGIN_CONTEXT_SERVER, PlainLoginModule.class.getName(), options);
        server = createEchoServer(securityProtocol);
        createAndCheckClientConnection(securityProtocol, "good");

        options.clear();
        options.put("user_" + TestClientCallbackHandler.USERNAME, "invalid-password");
        jaasConfig.createOrUpdateEntry(TestJaasConfig.LOGIN_CONTEXT_SERVER, PlainLoginModule.class.getName(), options);
        createAndCheckClientConnectionFailure(securityProtocol, "invalid");
    }

    /**
     * Tests SASL server authentication callback handler override.
     */
    @Test
    public void testServerAuthenticateCallbackHandler() throws Exception {
        SecurityProtocol securityProtocol = SecurityProtocol.SASL_PLAINTEXT;
        TestJaasConfig jaasConfig = configureMechanisms("PLAIN", Collections.singletonList("PLAIN"));
        jaasConfig.createOrUpdateEntry(TestJaasConfig.LOGIN_CONTEXT_SERVER, PlainLoginModule.class.getName(), new HashMap<String, Object>());
        String callbackPrefix = ListenerName.forSecurityProtocol(securityProtocol).saslMechanismConfigPrefix("PLAIN");
        saslServerConfigs.put(callbackPrefix + BrokerSecurityConfigs.SASL_SERVER_CALLBACK_HANDLER_CLASS,
                TestServerCallbackHandler.class.getName());
        server = createEchoServer(securityProtocol);

        // Set client username/password to the values used by `TestServerCallbackHandler`
        jaasConfig.setClientOptions("PLAIN", TestServerCallbackHandler.USERNAME, TestServerCallbackHandler.PASSWORD);
        createAndCheckClientConnection(securityProtocol, "good");

        // Set client username/password to the invalid values
        jaasConfig.setClientOptions("PLAIN", TestJaasConfig.USERNAME, "invalid-password");
        createAndCheckClientConnectionFailure(securityProtocol, "invalid");
    }

    /**
     * Test that callback handlers are only applied to connections for the mechanisms
     * configured for the handler. Test enables two mechanisms 'PLAIN` and `DIGEST-MD5`
     * on the servers with different callback handlers for the two mechanisms. Verifies
     * that clients using both mechanisms authenticate successfully.
     */
    @Test
    public void testAuthenticateCallbackHandlerMechanisms() throws Exception {
        SecurityProtocol securityProtocol = SecurityProtocol.SASL_PLAINTEXT;
        TestJaasConfig jaasConfig = configureMechanisms("DIGEST-MD5", Arrays.asList("DIGEST-MD5", "PLAIN"));

        // Connections should fail using the digest callback handler if listener.mechanism prefix not specified
        saslServerConfigs.put("plain." + BrokerSecurityConfigs.SASL_SERVER_CALLBACK_HANDLER_CLASS,
                TestServerCallbackHandler.class);
        saslServerConfigs.put("digest-md5." + BrokerSecurityConfigs.SASL_SERVER_CALLBACK_HANDLER_CLASS,
                DigestServerCallbackHandler.class);
        server = createEchoServer(securityProtocol);
        createAndCheckClientConnectionFailure(securityProtocol, "invalid");

        // Connections should succeed using the server callback handler associated with the listener
        ListenerName listener = ListenerName.forSecurityProtocol(securityProtocol);
        saslServerConfigs.remove("plain." + BrokerSecurityConfigs.SASL_SERVER_CALLBACK_HANDLER_CLASS);
        saslServerConfigs.remove("digest-md5." + BrokerSecurityConfigs.SASL_SERVER_CALLBACK_HANDLER_CLASS);
        saslServerConfigs.put(listener.saslMechanismConfigPrefix("plain") + BrokerSecurityConfigs.SASL_SERVER_CALLBACK_HANDLER_CLASS,
                TestServerCallbackHandler.class);
        saslServerConfigs.put(listener.saslMechanismConfigPrefix("digest-md5") + BrokerSecurityConfigs.SASL_SERVER_CALLBACK_HANDLER_CLASS,
                DigestServerCallbackHandler.class);
        server = createEchoServer(securityProtocol);

        // Verify that DIGEST-MD5 (currently configured for client) works with `DigestServerCallbackHandler`
        createAndCheckClientConnection(securityProtocol, "good-digest-md5");

        // Verify that PLAIN works with `TestServerCallbackHandler`
        jaasConfig.setClientOptions("PLAIN", TestServerCallbackHandler.USERNAME, TestServerCallbackHandler.PASSWORD);
        saslClientConfigs.put(SaslConfigs.SASL_MECHANISM, "PLAIN");
        createAndCheckClientConnection(securityProtocol, "good-plain");
    }

    /**
     * Tests SASL login class override.
     */
    @Test
    public void testClientLoginOverride() throws Exception {
        SecurityProtocol securityProtocol = SecurityProtocol.SASL_PLAINTEXT;
        TestJaasConfig jaasConfig = configureMechanisms("PLAIN", Collections.singletonList("PLAIN"));
        jaasConfig.setClientOptions("PLAIN", "invaliduser", "invalidpassword");
        server = createEchoServer(securityProtocol);

        // Connection should succeed using login override that sets correct username/password in Subject
        saslClientConfigs.put(SaslConfigs.SASL_LOGIN_CLASS, TestLogin.class.getName());
        createAndCheckClientConnection(securityProtocol, "1");
        assertEquals(1, TestLogin.loginCount.get());

        // Connection should fail without login override since username/password in jaas config is invalid
        saslClientConfigs.remove(SaslConfigs.SASL_LOGIN_CLASS);
        createAndCheckClientConnectionFailure(securityProtocol, "invalid");
        assertEquals(1, TestLogin.loginCount.get());
    }

    /**
     * Tests SASL server login class override.
     */
    @Test
    public void testServerLoginOverride() throws Exception {
        SecurityProtocol securityProtocol = SecurityProtocol.SASL_PLAINTEXT;
        configureMechanisms("PLAIN", Collections.singletonList("PLAIN"));
        String prefix = ListenerName.forSecurityProtocol(securityProtocol).saslMechanismConfigPrefix("PLAIN");
        saslServerConfigs.put(prefix + SaslConfigs.SASL_LOGIN_CLASS, TestLogin.class.getName());
        server = createEchoServer(securityProtocol);

        // Login is performed when server channel builder is created (before any connections are made on the server)
        assertEquals(1, TestLogin.loginCount.get());

        createAndCheckClientConnection(securityProtocol, "1");
        assertEquals(1, TestLogin.loginCount.get());
    }

    /**
     * Tests SASL login callback class override.
     */
    @Test
    public void testClientLoginCallbackOverride() throws Exception {
        SecurityProtocol securityProtocol = SecurityProtocol.SASL_PLAINTEXT;
        TestJaasConfig jaasConfig = configureMechanisms("PLAIN", Collections.singletonList("PLAIN"));
        jaasConfig.createOrUpdateEntry(TestJaasConfig.LOGIN_CONTEXT_CLIENT, TestPlainLoginModule.class.getName(),
                Collections.emptyMap());
        server = createEchoServer(securityProtocol);

        // Connection should succeed using login callback override that sets correct username/password
        saslClientConfigs.put(SaslConfigs.SASL_LOGIN_CALLBACK_HANDLER_CLASS, TestLoginCallbackHandler.class.getName());
        createAndCheckClientConnection(securityProtocol, "1");

        // Connection should fail without login callback override since username/password in jaas config is invalid
        saslClientConfigs.remove(SaslConfigs.SASL_LOGIN_CALLBACK_HANDLER_CLASS);
        try {
            createClientConnection(securityProtocol, "invalid");
        } catch (Exception e) {
            assertTrue("Unexpected exception " + e.getCause(), e.getCause() instanceof LoginException);
        }
    }

    /**
     * Tests SASL server login callback class override.
     */
    @Test
    public void testServerLoginCallbackOverride() throws Exception {
        SecurityProtocol securityProtocol = SecurityProtocol.SASL_PLAINTEXT;
        TestJaasConfig jaasConfig = configureMechanisms("PLAIN", Collections.singletonList("PLAIN"));
        jaasConfig.createOrUpdateEntry(TestJaasConfig.LOGIN_CONTEXT_SERVER, TestPlainLoginModule.class.getName(),
                Collections.emptyMap());
        jaasConfig.setClientOptions("PLAIN", TestServerCallbackHandler.USERNAME, TestServerCallbackHandler.PASSWORD);
        ListenerName listenerName = ListenerName.forSecurityProtocol(securityProtocol);
        String prefix = listenerName.saslMechanismConfigPrefix("PLAIN");
        saslServerConfigs.put(prefix + BrokerSecurityConfigs.SASL_SERVER_CALLBACK_HANDLER_CLASS,
                TestServerCallbackHandler.class);
        Class<?> loginCallback = TestLoginCallbackHandler.class;

        try {
            createEchoServer(securityProtocol);
            fail("Should have failed to create server with default login handler");
        } catch (KafkaException e) {
            // Expected exception
        }

        try {
            saslServerConfigs.put(SaslConfigs.SASL_LOGIN_CALLBACK_HANDLER_CLASS, loginCallback);
            createEchoServer(securityProtocol);
            fail("Should have failed to create server with login handler config without listener+mechanism prefix");
        } catch (KafkaException e) {
            // Expected exception
            saslServerConfigs.remove(SaslConfigs.SASL_LOGIN_CALLBACK_HANDLER_CLASS);
        }

        try {
            saslServerConfigs.put("plain." + SaslConfigs.SASL_LOGIN_CALLBACK_HANDLER_CLASS, loginCallback);
            createEchoServer(securityProtocol);
            fail("Should have failed to create server with login handler config without listener prefix");
        } catch (KafkaException e) {
            // Expected exception
            saslServerConfigs.remove("plain." + SaslConfigs.SASL_LOGIN_CALLBACK_HANDLER_CLASS);
        }

        try {
            saslServerConfigs.put(listenerName.configPrefix() + SaslConfigs.SASL_LOGIN_CALLBACK_HANDLER_CLASS, loginCallback);
            createEchoServer(securityProtocol);
            fail("Should have failed to create server with login handler config without mechanism prefix");
        } catch (KafkaException e) {
            // Expected exception
            saslServerConfigs.remove("plain." + SaslConfigs.SASL_LOGIN_CALLBACK_HANDLER_CLASS);
        }

        // Connection should succeed using login callback override for mechanism
        saslServerConfigs.put(prefix + SaslConfigs.SASL_LOGIN_CALLBACK_HANDLER_CLASS, loginCallback);
        server = createEchoServer(securityProtocol);
        createAndCheckClientConnection(securityProtocol, "1");
    }

    /**
     * Tests that mechanisms with default implementation in Kafka may be disabled in
     * the Kafka server by removing from the enabled mechanism list.
     */
    @Test
    public void testDisabledMechanism() throws Exception {
        String node = "0";
        SecurityProtocol securityProtocol = SecurityProtocol.SASL_SSL;
        configureMechanisms("PLAIN", Arrays.asList("DIGEST-MD5"));

        server = createEchoServer(securityProtocol);
        createAndCheckClientConnectionFailure(securityProtocol, node);
        server.verifyAuthenticationMetrics(0, 1);
        server.verifyReauthenticationMetrics(0, 0);
    }

    /**
     * Tests that clients using invalid SASL mechanisms fail authentication.
     */
    @Test
    public void testInvalidMechanism() throws Exception {
        String node = "0";
        SecurityProtocol securityProtocol = SecurityProtocol.SASL_SSL;
        configureMechanisms("PLAIN", Arrays.asList("PLAIN"));
        saslClientConfigs.put(SaslConfigs.SASL_MECHANISM, "INVALID");

        server = createEchoServer(securityProtocol);
        createAndCheckClientConnectionFailure(securityProtocol, node);
        server.verifyAuthenticationMetrics(0, 1);
        server.verifyReauthenticationMetrics(0, 0);
    }

    /**
     * Tests dynamic JAAS configuration property for SASL clients. Invalid client credentials
     * are set in the static JVM-wide configuration instance to ensure that the dynamic
     * property override is used during authentication.
     */
    @Test
    public void testClientDynamicJaasConfiguration() throws Exception {
        SecurityProtocol securityProtocol = SecurityProtocol.SASL_SSL;
        saslClientConfigs.put(SaslConfigs.SASL_MECHANISM, "PLAIN");
        saslServerConfigs.put(BrokerSecurityConfigs.SASL_ENABLED_MECHANISMS_CONFIG, Arrays.asList("PLAIN"));
        Map<String, Object> serverOptions = new HashMap<>();
        serverOptions.put("user_user1", "user1-secret");
        serverOptions.put("user_user2", "user2-secret");
        TestJaasConfig staticJaasConfig = new TestJaasConfig();
        staticJaasConfig.createOrUpdateEntry(TestJaasConfig.LOGIN_CONTEXT_SERVER, PlainLoginModule.class.getName(),
                serverOptions);
        staticJaasConfig.setClientOptions("PLAIN", "user1", "invalidpassword");
        Configuration.setConfiguration(staticJaasConfig);
        server = createEchoServer(securityProtocol);

        // Check that client using static Jaas config does not connect since password is invalid
        createAndCheckClientConnectionFailure(securityProtocol, "1");

        // Check that 'user1' can connect with a Jaas config property override
        saslClientConfigs.put(SaslConfigs.SASL_JAAS_CONFIG, TestJaasConfig.jaasConfigProperty("PLAIN", "user1", "user1-secret"));
        createAndCheckClientConnection(securityProtocol, "2");

        // Check that invalid password specified as Jaas config property results in connection failure
        saslClientConfigs.put(SaslConfigs.SASL_JAAS_CONFIG, TestJaasConfig.jaasConfigProperty("PLAIN", "user1", "user2-secret"));
        createAndCheckClientConnectionFailure(securityProtocol, "3");

        // Check that another user 'user2' can also connect with a Jaas config override without any changes to static configuration
        saslClientConfigs.put(SaslConfigs.SASL_JAAS_CONFIG, TestJaasConfig.jaasConfigProperty("PLAIN", "user2", "user2-secret"));
        createAndCheckClientConnection(securityProtocol, "4");

        // Check that clients specifying multiple login modules fail even if the credentials are valid
        String module1 = TestJaasConfig.jaasConfigProperty("PLAIN", "user1", "user1-secret").value();
        String module2 = TestJaasConfig.jaasConfigProperty("PLAIN", "user2", "user2-secret").value();
        saslClientConfigs.put(SaslConfigs.SASL_JAAS_CONFIG, new Password(module1 + " " + module2));
        try {
            createClientConnection(securityProtocol, "1");
            fail("Connection created with multiple login modules in sasl.jaas.config");
        } catch (IllegalArgumentException e) {
            // Expected
        }
    }

    /**
     * Tests dynamic JAAS configuration property for SASL server. Invalid server credentials
     * are set in the static JVM-wide configuration instance to ensure that the dynamic
     * property override is used during authentication.
     */
    @Test
    public void testServerDynamicJaasConfiguration() throws Exception {
        SecurityProtocol securityProtocol = SecurityProtocol.SASL_SSL;
        saslClientConfigs.put(SaslConfigs.SASL_MECHANISM, "PLAIN");
        saslServerConfigs.put(BrokerSecurityConfigs.SASL_ENABLED_MECHANISMS_CONFIG, Arrays.asList("PLAIN"));
        Map<String, Object> serverOptions = new HashMap<>();
        serverOptions.put("user_user1", "user1-secret");
        serverOptions.put("user_user2", "user2-secret");
        saslServerConfigs.put("listener.name.sasl_ssl.plain." + SaslConfigs.SASL_JAAS_CONFIG,
                TestJaasConfig.jaasConfigProperty("PLAIN", serverOptions));
        TestJaasConfig staticJaasConfig = new TestJaasConfig();
        staticJaasConfig.createOrUpdateEntry(TestJaasConfig.LOGIN_CONTEXT_SERVER, PlainLoginModule.class.getName(),
                Collections.emptyMap());
        staticJaasConfig.setClientOptions("PLAIN", "user1", "user1-secret");
        Configuration.setConfiguration(staticJaasConfig);
        server = createEchoServer(securityProtocol);

        // Check that 'user1' can connect with static Jaas config
        createAndCheckClientConnection(securityProtocol, "1");

        // Check that user 'user2' can also connect with a Jaas config override
        saslClientConfigs.put(SaslConfigs.SASL_JAAS_CONFIG,
                TestJaasConfig.jaasConfigProperty("PLAIN", "user2", "user2-secret"));
        createAndCheckClientConnection(securityProtocol, "2");
    }

    @Test
    public void testJaasConfigurationForListener() throws Exception {
        SecurityProtocol securityProtocol = SecurityProtocol.SASL_PLAINTEXT;
        saslClientConfigs.put(SaslConfigs.SASL_MECHANISM, "PLAIN");
        saslServerConfigs.put(BrokerSecurityConfigs.SASL_ENABLED_MECHANISMS_CONFIG, Arrays.asList("PLAIN"));

        TestJaasConfig staticJaasConfig = new TestJaasConfig();

        Map<String, Object> globalServerOptions = new HashMap<>();
        globalServerOptions.put("user_global1", "gsecret1");
        globalServerOptions.put("user_global2", "gsecret2");
        staticJaasConfig.createOrUpdateEntry(TestJaasConfig.LOGIN_CONTEXT_SERVER, PlainLoginModule.class.getName(),
                globalServerOptions);

        Map<String, Object> clientListenerServerOptions = new HashMap<>();
        clientListenerServerOptions.put("user_client1", "csecret1");
        clientListenerServerOptions.put("user_client2", "csecret2");
        String clientJaasEntryName = "client." + TestJaasConfig.LOGIN_CONTEXT_SERVER;
        staticJaasConfig.createOrUpdateEntry(clientJaasEntryName, PlainLoginModule.class.getName(), clientListenerServerOptions);
        Configuration.setConfiguration(staticJaasConfig);

        // Listener-specific credentials
        server = createEchoServer(new ListenerName("client"), securityProtocol);
        saslClientConfigs.put(SaslConfigs.SASL_JAAS_CONFIG,
                TestJaasConfig.jaasConfigProperty("PLAIN", "client1", "csecret1"));
        createAndCheckClientConnection(securityProtocol, "1");
        saslClientConfigs.put(SaslConfigs.SASL_JAAS_CONFIG,
                TestJaasConfig.jaasConfigProperty("PLAIN", "global1", "gsecret1"));
        createAndCheckClientConnectionFailure(securityProtocol, "2");
        server.close();

        // Global credentials as there is no listener-specific JAAS entry
        server = createEchoServer(new ListenerName("other"), securityProtocol);
        saslClientConfigs.put(SaslConfigs.SASL_JAAS_CONFIG,
                TestJaasConfig.jaasConfigProperty("PLAIN", "global1", "gsecret1"));
        createAndCheckClientConnection(securityProtocol, "3");
        saslClientConfigs.put(SaslConfigs.SASL_JAAS_CONFIG,
                TestJaasConfig.jaasConfigProperty("PLAIN", "client1", "csecret1"));
        createAndCheckClientConnectionFailure(securityProtocol, "4");
    }

    /**
     * Tests good path SASL/PLAIN authentication over PLAINTEXT with old version of server
     * that does not support SASL_AUTHENTICATE headers and new version of client.
     */
    @Test
    public void oldSaslPlainPlaintextServerWithoutSaslAuthenticateHeader() throws Exception {
        verifySaslAuthenticateHeaderInterop(false, true, SecurityProtocol.SASL_PLAINTEXT, "PLAIN");
    }

    /**
     * Tests good path SASL/PLAIN authentication over PLAINTEXT with old version of client
     * that does not support SASL_AUTHENTICATE headers and new version of server.
     */
    @Test
    public void oldSaslPlainPlaintextClientWithoutSaslAuthenticateHeader() throws Exception {
        verifySaslAuthenticateHeaderInterop(true, false, SecurityProtocol.SASL_PLAINTEXT, "PLAIN");
    }

    /**
     * Tests good path SASL/SCRAM authentication over PLAINTEXT with old version of server
     * that does not support SASL_AUTHENTICATE headers and new version of client.
     */
    @Test
    public void oldSaslScramPlaintextServerWithoutSaslAuthenticateHeader() throws Exception {
        verifySaslAuthenticateHeaderInterop(false, true, SecurityProtocol.SASL_PLAINTEXT, "SCRAM-SHA-256");
    }

    /**
     * Tests good path SASL/SCRAM authentication over PLAINTEXT with old version of client
     * that does not support SASL_AUTHENTICATE headers and new version of server.
     */
    @Test
    public void oldSaslScramPlaintextClientWithoutSaslAuthenticateHeader() throws Exception {
        verifySaslAuthenticateHeaderInterop(true, false, SecurityProtocol.SASL_PLAINTEXT, "SCRAM-SHA-256");
    }

    /**
     * Tests good path SASL/PLAIN authentication over SSL with old version of server
     * that does not support SASL_AUTHENTICATE headers and new version of client.
     */
    @Test
    public void oldSaslPlainSslServerWithoutSaslAuthenticateHeader() throws Exception {
        verifySaslAuthenticateHeaderInterop(false, true, SecurityProtocol.SASL_SSL, "PLAIN");
    }

    /**
     * Tests good path SASL/PLAIN authentication over SSL with old version of client
     * that does not support SASL_AUTHENTICATE headers and new version of server.
     */
    @Test
    public void oldSaslPlainSslClientWithoutSaslAuthenticateHeader() throws Exception {
        verifySaslAuthenticateHeaderInterop(true, false, SecurityProtocol.SASL_SSL, "PLAIN");
    }

    /**
     * Tests good path SASL/SCRAM authentication over SSL with old version of server
     * that does not support SASL_AUTHENTICATE headers and new version of client.
     */
    @Test
    public void oldSaslScramSslServerWithoutSaslAuthenticateHeader() throws Exception {
        verifySaslAuthenticateHeaderInterop(false, true, SecurityProtocol.SASL_SSL, "SCRAM-SHA-512");
    }

    /**
     * Tests good path SASL/SCRAM authentication over SSL with old version of client
     * that does not support SASL_AUTHENTICATE headers and new version of server.
     */
    @Test
    public void oldSaslScramSslClientWithoutSaslAuthenticateHeader() throws Exception {
        verifySaslAuthenticateHeaderInterop(true, false, SecurityProtocol.SASL_SSL, "SCRAM-SHA-512");
    }

    /**
     * Tests SASL/PLAIN authentication failure over PLAINTEXT with old version of server
     * that does not support SASL_AUTHENTICATE headers and new version of client.
     */
    @Test
    public void oldSaslPlainPlaintextServerWithoutSaslAuthenticateHeaderFailure() throws Exception {
        verifySaslAuthenticateHeaderInteropWithFailure(false, true, SecurityProtocol.SASL_PLAINTEXT, "PLAIN");
    }

    /**
     * Tests SASL/PLAIN authentication failure over PLAINTEXT with old version of client
     * that does not support SASL_AUTHENTICATE headers and new version of server.
     */
    @Test
    public void oldSaslPlainPlaintextClientWithoutSaslAuthenticateHeaderFailure() throws Exception {
        verifySaslAuthenticateHeaderInteropWithFailure(true, false, SecurityProtocol.SASL_PLAINTEXT, "PLAIN");
    }

    /**
     * Tests SASL/SCRAM authentication failure over PLAINTEXT with old version of server
     * that does not support SASL_AUTHENTICATE headers and new version of client.
     */
    @Test
    public void oldSaslScramPlaintextServerWithoutSaslAuthenticateHeaderFailure() throws Exception {
        verifySaslAuthenticateHeaderInteropWithFailure(false, true, SecurityProtocol.SASL_PLAINTEXT, "SCRAM-SHA-256");
    }

    /**
     * Tests SASL/SCRAM authentication failure over PLAINTEXT with old version of client
     * that does not support SASL_AUTHENTICATE headers and new version of server.
     */
    @Test
    public void oldSaslScramPlaintextClientWithoutSaslAuthenticateHeaderFailure() throws Exception {
        verifySaslAuthenticateHeaderInteropWithFailure(true, false, SecurityProtocol.SASL_PLAINTEXT, "SCRAM-SHA-256");
    }

    /**
     * Tests SASL/PLAIN authentication failure over SSL with old version of server
     * that does not support SASL_AUTHENTICATE headers and new version of client.
     */
    @Test
    public void oldSaslPlainSslServerWithoutSaslAuthenticateHeaderFailure() throws Exception {
        verifySaslAuthenticateHeaderInteropWithFailure(false, true, SecurityProtocol.SASL_SSL, "PLAIN");
    }

    /**
     * Tests SASL/PLAIN authentication failure over SSL with old version of client
     * that does not support SASL_AUTHENTICATE headers and new version of server.
     */
    @Test
    public void oldSaslPlainSslClientWithoutSaslAuthenticateHeaderFailure() throws Exception {
        verifySaslAuthenticateHeaderInteropWithFailure(true, false, SecurityProtocol.SASL_SSL, "PLAIN");
    }

    /**
     * Tests SASL/SCRAM authentication failure over SSL with old version of server
     * that does not support SASL_AUTHENTICATE headers and new version of client.
     */
    @Test
    public void oldSaslScramSslServerWithoutSaslAuthenticateHeaderFailure() throws Exception {
        verifySaslAuthenticateHeaderInteropWithFailure(false, true, SecurityProtocol.SASL_SSL, "SCRAM-SHA-512");
    }

    /**
     * Tests SASL/SCRAM authentication failure over SSL with old version of client
     * that does not support SASL_AUTHENTICATE headers and new version of server.
     */
    @Test
    public void oldSaslScramSslClientWithoutSaslAuthenticateHeaderFailure() throws Exception {
        verifySaslAuthenticateHeaderInteropWithFailure(true, false, SecurityProtocol.SASL_SSL, "SCRAM-SHA-512");
    }

    /**
     * Tests OAUTHBEARER client and server channels.
     */
    @Test
    public void testValidSaslOauthBearerMechanism() throws Exception {
        String node = "0";
        SecurityProtocol securityProtocol = SecurityProtocol.SASL_SSL;
        configureMechanisms("OAUTHBEARER", Arrays.asList("OAUTHBEARER"));
        server = createEchoServer(securityProtocol);
        createAndCheckClientConnection(securityProtocol, node);
    }
    
    /**
     * Re-authentication must fail if principal changes
     */
    @Test
    public void testCannotReauthenticateWithDifferentPrincipal() throws Exception {
        String node = "0";
        SecurityProtocol securityProtocol = SecurityProtocol.SASL_SSL;
        saslClientConfigs.put(SaslConfigs.SASL_LOGIN_CALLBACK_HANDLER_CLASS,
                AlternateLoginCallbackHandler.class.getName());
        configureMechanisms(OAuthBearerLoginModule.OAUTHBEARER_MECHANISM,
                Arrays.asList(OAuthBearerLoginModule.OAUTHBEARER_MECHANISM));
        server = createEchoServer(securityProtocol);
        // initial authentication must succeed
        createClientConnection(securityProtocol, node);
        checkClientConnection(node);
        // ensure metrics are as expected before trying to re-authenticate
        server.verifyAuthenticationMetrics(1, 0);
        server.verifyReauthenticationMetrics(0, 0);
        /*
         * Now re-authenticate with a different principal and ensure it fails. We first
         * have to sleep long enough for the background refresh thread to replace the
         * original token with a new one.
         */
        delay(1000L);
        try {
            checkClientConnection(node);
            fail("Re-authentication with a different principal should have failed but did not");
        } catch (AssertionError e) {
            // ignore, expected
            server.verifyReauthenticationMetrics(0, 1);
        }
    }
    
    /**
     * Re-authentication must fail if mechanism changes
     */
    @Test
    public void testCannotReauthenticateWithDifferentMechanism() throws Exception {
        String node = "0";
        SecurityProtocol securityProtocol = SecurityProtocol.SASL_SSL;
        configureMechanisms("DIGEST-MD5", Arrays.asList("DIGEST-MD5", "PLAIN"));
        configureDigestMd5ServerCallback(securityProtocol);
        server = createEchoServer(securityProtocol);

        String saslMechanism = (String) saslClientConfigs.get(SaslConfigs.SASL_MECHANISM);
        Map<String, ?> configs = new TestSecurityConfig(saslClientConfigs).values();
        this.channelBuilder = new AlternateSaslChannelBuilder(Mode.CLIENT,
                Collections.singletonMap(saslMechanism, JaasContext.loadClientContext(configs)), securityProtocol, null,
                false, saslMechanism, true, credentialCache, null, time);
        this.channelBuilder.configure(configs);
        // initial authentication must succeed
        this.selector = NetworkTestUtils.createSelector(channelBuilder, time);
        InetSocketAddress addr = new InetSocketAddress("localhost", server.port());
        selector.connect(node, addr, BUFFER_SIZE, BUFFER_SIZE);
        checkClientConnection(node);
        // ensure metrics are as expected before trying to re-authenticate
        server.verifyAuthenticationMetrics(1, 0);
        server.verifyReauthenticationMetrics(0, 0);
        /*
         * Now re-authenticate with a different mechanism and ensure it fails. We have
         * to sleep long enough so that the next write will trigger a re-authentication.
         */
        delay((long) (CONNECTIONS_MAX_REAUTH_MS_VALUE * 1.1));
        try {
            checkClientConnection(node);
            fail("Re-authentication with a different mechanism should have failed but did not");
        } catch (AssertionError e) {
            // ignore, expected
            server.verifyAuthenticationMetrics(1, 0);
            server.verifyReauthenticationMetrics(0, 1);
        }
    }

    /**
     * Second re-authentication must fail if it is sooner than one second after the first
     */
    @Test
    public void testCannotReauthenticateAgainFasterThanOneSecond() throws Exception {
        String node = "0";
        time = new MockTime();
        SecurityProtocol securityProtocol = SecurityProtocol.SASL_SSL;
        configureMechanisms(OAuthBearerLoginModule.OAUTHBEARER_MECHANISM,
                Arrays.asList(OAuthBearerLoginModule.OAUTHBEARER_MECHANISM));
        server = createEchoServer(securityProtocol);
        try {
            createClientConnection(securityProtocol, node);
            checkClientConnection(node);
            server.verifyAuthenticationMetrics(1, 0);
            server.verifyReauthenticationMetrics(0, 0);
            /*
             * Now sleep long enough so that the next write will cause re-authentication,
             * which we expect to succeed.
             */
            time.sleep((long) (CONNECTIONS_MAX_REAUTH_MS_VALUE * 1.1));
            checkClientConnection(node);
            server.verifyAuthenticationMetrics(1, 0);
            server.verifyReauthenticationMetrics(1, 0);
            /*
             * Now sleep long enough so that the next write will cause re-authentication,
             * but this time we expect re-authentication to not occur since it has been too
             * soon. The checkClientConnection() call should return an error saying it
             * expected the one byte-plus-node response but got the SaslHandshakeRequest
             * instead
             */
            time.sleep((long) (CONNECTIONS_MAX_REAUTH_MS_VALUE * 1.1));
            NetworkTestUtils.checkClientConnection(selector, node, 1, 1);
            fail("Expected a failure when trying to re-authenticate to quickly, but that did not occur");
        } catch (AssertionError e) {
            String expectedResponseTextRegex = "\\w-" + node;
            String receivedResponseTextRegex = ".*" + OAuthBearerLoginModule.OAUTHBEARER_MECHANISM;
            assertTrue(
                    "Should have received the SaslHandshakeRequest bytes back since we re-authenticated too quickly, " +
                    "but instead we got our generated message echoed back, implying re-auth succeeded when it " +
                    "should not have: " + e,
                    e.getMessage().matches(
                            ".*\\<\\[" + expectedResponseTextRegex + "]>.*\\<\\[" + receivedResponseTextRegex + "]>"));
            server.verifyReauthenticationMetrics(1, 0); // unchanged
        } finally { 
            selector.close();
            selector = null;
        }
    }

    /**
     * Tests good path SASL/PLAIN client and server channels using SSL transport layer.
     * Repeatedly tests successful re-authentication over several seconds.
     */
    @Test
    public void testRepeatedValidSaslPlainOverSsl() throws Exception {
        String node = "0";
        SecurityProtocol securityProtocol = SecurityProtocol.SASL_SSL;
        configureMechanisms("PLAIN", Arrays.asList("PLAIN"));
        /*
         * Make sure 85% of this value is at least 1 second otherwise it is possible for
         * the client to start re-authenticating but the server does not start due to
         * the 1-second minimum. If this happens the SASL HANDSHAKE request that was
         * injected to start re-authentication will be echoed back to the client instead
         * of the data that the client explicitly sent, and then the client will not
         * recognize that data and will throw an assertion error.
         */
        saslServerConfigs.put(BrokerSecurityConfigs.CONNECTIONS_MAX_REAUTH_MS,
                Double.valueOf(1.1 * 1000L / 0.85).longValue());

        server = createEchoServer(securityProtocol);
        createClientConnection(securityProtocol, node);
        checkClientConnection(node);
        server.verifyAuthenticationMetrics(1, 0);
        server.verifyReauthenticationMetrics(0, 0);
        double successfulReauthentications = 0;
        int desiredNumReauthentications = 5;
        long startMs = Time.SYSTEM.milliseconds();
        long timeoutMs = startMs + 1000 * 15; // stop after 15 seconds
        while (successfulReauthentications < desiredNumReauthentications
                && Time.SYSTEM.milliseconds() < timeoutMs) {
            checkClientConnection(node);
            successfulReauthentications = server.metricValue("successful-reauthentication-total");
        }
        server.verifyReauthenticationMetrics(desiredNumReauthentications, 0);
    }
    
    /**
     * Tests OAUTHBEARER client channels without tokens for the server.
     */
    @Test
    public void testValidSaslOauthBearerMechanismWithoutServerTokens() throws Exception {
        String node = "0";
        SecurityProtocol securityProtocol = SecurityProtocol.SASL_SSL;
        saslClientConfigs.put(SaslConfigs.SASL_MECHANISM, "OAUTHBEARER");
        saslServerConfigs.put(BrokerSecurityConfigs.SASL_ENABLED_MECHANISMS_CONFIG, Arrays.asList("OAUTHBEARER"));
        saslClientConfigs.put(SaslConfigs.SASL_JAAS_CONFIG,
                TestJaasConfig.jaasConfigProperty("OAUTHBEARER", Collections.singletonMap("unsecuredLoginStringClaim_sub", TestJaasConfig.USERNAME)));
        saslServerConfigs.put("listener.name.sasl_ssl.oauthbearer." + SaslConfigs.SASL_JAAS_CONFIG,
                TestJaasConfig.jaasConfigProperty("OAUTHBEARER", Collections.emptyMap()));

        // Server without a token should start up successfully and authenticate clients.
        server = createEchoServer(securityProtocol);
        createAndCheckClientConnection(securityProtocol, node);

        // Client without a token should fail to connect
        saslClientConfigs.put(SaslConfigs.SASL_JAAS_CONFIG,
                TestJaasConfig.jaasConfigProperty("OAUTHBEARER", Collections.emptyMap()));
        createAndCheckClientConnectionFailure(securityProtocol, node);

        // Server with extensions, but without a token should fail to start up since it could indicate a configuration error
        saslServerConfigs.put("listener.name.sasl_ssl.oauthbearer." + SaslConfigs.SASL_JAAS_CONFIG,
                TestJaasConfig.jaasConfigProperty("OAUTHBEARER", Collections.singletonMap("unsecuredLoginExtension_test", "something")));
        try {
            createEchoServer(securityProtocol);
            fail("Server created with invalid login config containing extensions without a token");
        } catch (Throwable e) {
            assertTrue("Unexpected exception " + Utils.stackTrace(e), e.getCause() instanceof LoginException);
        }
    }

    /**
     * Tests OAUTHBEARER fails the connection when the client presents a token with
     * insufficient scope .
     */
    @Test
    public void testInsufficientScopeSaslOauthBearerMechanism() throws Exception {
        SecurityProtocol securityProtocol = SecurityProtocol.SASL_SSL;
        TestJaasConfig jaasConfig = configureMechanisms("OAUTHBEARER", Arrays.asList("OAUTHBEARER"));
        // now update the server side to require a scope the client does not provide
        Map<String, Object> serverJaasConfigOptionsMap = TestJaasConfig.defaultServerOptions("OAUTHBEARER");
        serverJaasConfigOptionsMap.put("unsecuredValidatorRequiredScope", "LOGIN_TO_KAFKA"); // causes the failure
        jaasConfig.createOrUpdateEntry("KafkaServer",
                "org.apache.kafka.common.security.oauthbearer.OAuthBearerLoginModule", serverJaasConfigOptionsMap);
        server = createEchoServer(securityProtocol);
        createAndCheckClientAuthenticationFailure(securityProtocol,
                "node-" + OAuthBearerLoginModule.OAUTHBEARER_MECHANISM, OAuthBearerLoginModule.OAUTHBEARER_MECHANISM,
                "{\"status\":\"insufficient_scope\", \"scope\":\"[LOGIN_TO_KAFKA]\"}");
    }

    private void verifySaslAuthenticateHeaderInterop(boolean enableHeaderOnServer, boolean enableHeaderOnClient,
            SecurityProtocol securityProtocol, String saslMechanism) throws Exception {
        configureMechanisms(saslMechanism, Arrays.asList(saslMechanism));
        createServer(securityProtocol, saslMechanism, enableHeaderOnServer);

        String node = "0";
        createClientConnection(securityProtocol, saslMechanism, node, enableHeaderOnClient);
        NetworkTestUtils.checkClientConnection(selector, "0", 100, 10);
    }

    private void verifySaslAuthenticateHeaderInteropWithFailure(boolean enableHeaderOnServer, boolean enableHeaderOnClient,
            SecurityProtocol securityProtocol, String saslMechanism) throws Exception {
        TestJaasConfig jaasConfig = configureMechanisms(saslMechanism, Arrays.asList(saslMechanism));
        jaasConfig.setClientOptions(saslMechanism, TestJaasConfig.USERNAME, "invalidpassword");
        createServer(securityProtocol, saslMechanism, enableHeaderOnServer);

        String node = "0";
        createClientConnection(securityProtocol, saslMechanism, node, enableHeaderOnClient);
        // Without SASL_AUTHENTICATE headers, disconnect state is ChannelState.AUTHENTICATE which is
        // a hint that channel was closed during authentication, unlike ChannelState.AUTHENTICATE_FAILED
        // which is an actual authentication failure reported by the broker.
        NetworkTestUtils.waitForChannelClose(selector, node, ChannelState.State.AUTHENTICATE);
    }

    private void createServer(SecurityProtocol securityProtocol, String saslMechanism,
            boolean enableSaslAuthenticateHeader) throws Exception {
        if (enableSaslAuthenticateHeader)
            server = createEchoServer(securityProtocol);
        else
            server = startServerWithoutSaslAuthenticateHeader(securityProtocol, saslMechanism);
        updateScramCredentialCache(TestJaasConfig.USERNAME, TestJaasConfig.PASSWORD);
    }

    private void createClientConnection(SecurityProtocol securityProtocol, String saslMechanism, String node,
            boolean enableSaslAuthenticateHeader) throws Exception {
        if (enableSaslAuthenticateHeader)
            createClientConnection(securityProtocol, node);
        else
            createClientConnectionWithoutSaslAuthenticateHeader(securityProtocol, saslMechanism, node);
    }

    private NioEchoServer startServerWithoutSaslAuthenticateHeader(final SecurityProtocol securityProtocol, String saslMechanism)
            throws Exception {
        final ListenerName listenerName = ListenerName.forSecurityProtocol(securityProtocol);
        final Map<String, ?> configs = Collections.emptyMap();
        final JaasContext jaasContext = JaasContext.loadServerContext(listenerName, saslMechanism, configs);
        final Map<String, JaasContext> jaasContexts = Collections.singletonMap(saslMechanism, jaasContext);

        boolean isScram = ScramMechanism.isScram(saslMechanism);
        if (isScram)
            ScramCredentialUtils.createCache(credentialCache, Arrays.asList(saslMechanism));
        SaslChannelBuilder serverChannelBuilder = new SaslChannelBuilder(Mode.SERVER, jaasContexts,
                securityProtocol, listenerName, false, saslMechanism, true, credentialCache, null, time) {

            @Override
            protected SaslServerAuthenticator buildServerAuthenticator(Map<String, ?> configs,
                                                                       Map<String, AuthenticateCallbackHandler> callbackHandlers,
                                                                       String id,
                                                                       TransportLayer transportLayer,
                                                                       Map<String, Subject> subjects,
<<<<<<< HEAD
                                                                       Map<String, Long> connectionsMaxReauthMsByMechanism) {
                return new SaslServerAuthenticator(configs, callbackHandlers, id, subjects, null,
                        listenerName, false, securityProtocol, transportLayer, connectionsMaxReauthMsByMechanism, time) {
=======
                                                                       Map<String, Long> connectionsMaxReauthMsByMechanism,
                                                                       ChannelMetadataRegistry metadataRegistry) {
                return new SaslServerAuthenticator(configs, callbackHandlers, id, subjects, null, listenerName,
                    securityProtocol, transportLayer, connectionsMaxReauthMsByMechanism, metadataRegistry, time) {
>>>>>>> 5296125f

                    @Override
                    protected ApiVersionsResponse apiVersionsResponse() {
                        ApiVersionsResponse defaultApiVersionResponse = ApiVersionsResponse.DEFAULT_API_VERSIONS_RESPONSE;
                        ApiVersionsResponseKeyCollection apiVersions = new ApiVersionsResponseKeyCollection();
                        for (ApiVersionsResponseKey apiVersion : defaultApiVersionResponse.data.apiKeys()) {
                            if (apiVersion.apiKey() != ApiKeys.SASL_AUTHENTICATE.id) {
                                // ApiVersionsResponseKey can NOT be reused in second ApiVersionsResponseKeyCollection
                                // due to the internal pointers it contains.
                                apiVersions.add(new ApiVersionsResponseKey()
                                    .setApiKey(apiVersion.apiKey())
                                    .setMinVersion(apiVersion.minVersion())
                                    .setMaxVersion(apiVersion.maxVersion())
                                );
                            }

                        }
                        ApiVersionsResponseData data = new ApiVersionsResponseData()
                            .setErrorCode(Errors.NONE.code())
                            .setThrottleTimeMs(0)
                            .setApiKeys(apiVersions);
                        return new ApiVersionsResponse(data);
                    }

                    @Override
                    protected void enableKafkaSaslAuthenticateHeaders(boolean flag) {
                        // Don't enable Kafka SASL_AUTHENTICATE headers
                    }
                };
            }
        };
        serverChannelBuilder.configure(saslServerConfigs);
        server = new NioEchoServer(listenerName, securityProtocol, new TestSecurityConfig(saslServerConfigs),
                "localhost", serverChannelBuilder, credentialCache, time);
        server.start();
        return server;
    }

    private void createClientConnectionWithoutSaslAuthenticateHeader(final SecurityProtocol securityProtocol,
            final String saslMechanism, String node) throws Exception {

        final ListenerName listenerName = ListenerName.forSecurityProtocol(securityProtocol);
        final Map<String, ?> configs = Collections.emptyMap();
        final JaasContext jaasContext = JaasContext.loadClientContext(configs);
        final Map<String, JaasContext> jaasContexts = Collections.singletonMap(saslMechanism, jaasContext);

        SaslChannelBuilder clientChannelBuilder = new SaslChannelBuilder(Mode.CLIENT, jaasContexts,
                securityProtocol, listenerName, false, saslMechanism, true, null, null, time) {

            @Override
            protected SaslClientAuthenticator buildClientAuthenticator(Map<String, ?> configs,
                                                                       AuthenticateCallbackHandler callbackHandler,
                                                                       String id,
                                                                       String serverHost,
                                                                       String servicePrincipal,
                                                                       TransportLayer transportLayer,
                                                                       Subject subject) {

                return new SaslClientAuthenticator(configs, callbackHandler, id, subject,
                        servicePrincipal, serverHost, saslMechanism, true, transportLayer, time) {
                    @Override
                    protected SaslHandshakeRequest createSaslHandshakeRequest(short version) {
                        return buildSaslHandshakeRequest(saslMechanism, (short) 0);
                    }
                    @Override
                    protected void saslAuthenticateVersion(ApiVersionsResponse apiVersionsResponse) {
                        // Don't set version so that headers are disabled
                    }
                };
            }
        };
        clientChannelBuilder.configure(saslClientConfigs);
        this.selector = NetworkTestUtils.createSelector(clientChannelBuilder, time);
        InetSocketAddress addr = new InetSocketAddress("127.0.0.1", server.port());
        selector.connect(node, addr, BUFFER_SIZE, BUFFER_SIZE);
    }

    /**
     * Tests that Kafka ApiVersionsRequests are handled by the SASL server authenticator
     * prior to SASL handshake flow and that subsequent authentication succeeds
     * when transport layer is PLAINTEXT/SSL. This test uses a non-SASL client that simulates
     * SASL authentication after ApiVersionsRequest.
     * <p>
     * Test sequence (using <tt>securityProtocol=PLAINTEXT</tt> as an example):
     * <ol>
     *   <li>Starts a SASL_PLAINTEXT test server that simply echoes back client requests after authentication.</li>
     *   <li>A (non-SASL) PLAINTEXT test client connects to the SASL server port. Client is now unauthenticated.<./li>
     *   <li>The unauthenticated non-SASL client sends an ApiVersionsRequest and validates the response.
     *       A valid response indicates that {@link SaslServerAuthenticator} of the test server responded to
     *       the ApiVersionsRequest even though the client is not yet authenticated.</li>
     *   <li>The unauthenticated non-SASL client sends a SaslHandshakeRequest and validates the response. A valid response
     *       indicates that {@link SaslServerAuthenticator} of the test server responded to the SaslHandshakeRequest
     *       after processing ApiVersionsRequest.</li>
     *   <li>The unauthenticated non-SASL client sends the SASL/PLAIN packet containing username/password to authenticate
     *       itself. The client is now authenticated by the server. At this point this test client is at the
     *       same state as a regular SASL_PLAINTEXT client that is <tt>ready</tt>.</li>
     *   <li>The authenticated client sends random data to the server and checks that the data is echoed
     *       back by the test server (ie, not Kafka request-response) to ensure that the client now
     *       behaves exactly as a regular SASL_PLAINTEXT client that has completed authentication.</li>
     * </ol>
     */
    private void testUnauthenticatedApiVersionsRequest(SecurityProtocol securityProtocol, short saslHandshakeVersion) throws Exception {
        configureMechanisms("PLAIN", Arrays.asList("PLAIN"));
        server = createEchoServer(securityProtocol);

        // Create non-SASL connection to manually authenticate after ApiVersionsRequest
        String node = "1";
        SecurityProtocol clientProtocol;
        switch (securityProtocol) {
            case SASL_PLAINTEXT:
                clientProtocol = SecurityProtocol.PLAINTEXT;
                break;
            case SASL_SSL:
                clientProtocol = SecurityProtocol.SSL;
                break;
            default:
                throw new IllegalArgumentException("Server protocol " + securityProtocol + " is not SASL");
        }
        createClientConnection(clientProtocol, node);
        NetworkTestUtils.waitForChannelReady(selector, node);

        // Send ApiVersionsRequest and check response
        ApiVersionsResponse versionsResponse = sendVersionRequestReceiveResponse(node);
        assertEquals(ApiKeys.SASL_HANDSHAKE.oldestVersion(), versionsResponse.apiVersion(ApiKeys.SASL_HANDSHAKE.id).minVersion());
        assertEquals(ApiKeys.SASL_HANDSHAKE.latestVersion(), versionsResponse.apiVersion(ApiKeys.SASL_HANDSHAKE.id).maxVersion());
        assertEquals(ApiKeys.SASL_AUTHENTICATE.oldestVersion(), versionsResponse.apiVersion(ApiKeys.SASL_AUTHENTICATE.id).minVersion());
        assertEquals(ApiKeys.SASL_AUTHENTICATE.latestVersion(), versionsResponse.apiVersion(ApiKeys.SASL_AUTHENTICATE.id).maxVersion());

        // Send SaslHandshakeRequest and check response
        SaslHandshakeResponse handshakeResponse = sendHandshakeRequestReceiveResponse(node, saslHandshakeVersion);
        assertEquals(Collections.singletonList("PLAIN"), handshakeResponse.enabledMechanisms());

        // Complete manual authentication and check send/receive succeed
        authenticateUsingSaslPlainAndCheckConnection(node, saslHandshakeVersion > 0);
    }

    private void authenticateUsingSaslPlainAndCheckConnection(String node, boolean enableSaslAuthenticateHeader) throws Exception {
        // Authenticate using PLAIN username/password
        String authString = "\u0000" + TestJaasConfig.USERNAME + "\u0000" + TestJaasConfig.PASSWORD;
        ByteBuffer authBuf = ByteBuffer.wrap(authString.getBytes("UTF-8"));
        if (enableSaslAuthenticateHeader) {
            SaslAuthenticateRequestData data = new SaslAuthenticateRequestData().setAuthBytes(authBuf.array());
            SaslAuthenticateRequest request = new SaslAuthenticateRequest.Builder(data).build();
            sendKafkaRequestReceiveResponse(node, ApiKeys.SASL_AUTHENTICATE, request);
        } else {
            selector.send(new NetworkSend(node, authBuf));
            waitForResponse();
        }

        // Check send/receive on the manually authenticated connection
        NetworkTestUtils.checkClientConnection(selector, node, 100, 10);
    }

    private TestJaasConfig configureMechanisms(String clientMechanism, List<String> serverMechanisms) {
        saslClientConfigs.put(SaslConfigs.SASL_MECHANISM, clientMechanism);
        saslServerConfigs.put(BrokerSecurityConfigs.SASL_ENABLED_MECHANISMS_CONFIG, serverMechanisms);
        saslServerConfigs.put(BrokerSecurityConfigs.CONNECTIONS_MAX_REAUTH_MS, CONNECTIONS_MAX_REAUTH_MS_VALUE);
        if (serverMechanisms.contains("DIGEST-MD5")) {
            saslServerConfigs.put("digest-md5." + BrokerSecurityConfigs.SASL_SERVER_CALLBACK_HANDLER_CLASS,
                    TestDigestLoginModule.DigestServerCallbackHandler.class.getName());
        }
        return TestJaasConfig.createConfiguration(clientMechanism, serverMechanisms);
    }

    private void configureDigestMd5ServerCallback(SecurityProtocol securityProtocol) {
        String callbackPrefix = ListenerName.forSecurityProtocol(securityProtocol).saslMechanismConfigPrefix("DIGEST-MD5");
        saslServerConfigs.put(callbackPrefix + BrokerSecurityConfigs.SASL_SERVER_CALLBACK_HANDLER_CLASS,
                TestDigestLoginModule.DigestServerCallbackHandler.class);
    }

    private void createSelector(SecurityProtocol securityProtocol, Map<String, Object> clientConfigs) {
        if (selector != null) {
            selector.close();
            selector = null;
        }

        String saslMechanism = (String) saslClientConfigs.get(SaslConfigs.SASL_MECHANISM);
        this.channelBuilder = ChannelBuilders.clientChannelBuilder(securityProtocol, JaasContext.Type.CLIENT,
                new TestSecurityConfig(clientConfigs), null, saslMechanism, time, true);
        this.selector = NetworkTestUtils.createSelector(channelBuilder, time);
    }

    private NioEchoServer createEchoServer(SecurityProtocol securityProtocol) throws Exception {
        return createEchoServer(ListenerName.forSecurityProtocol(securityProtocol), securityProtocol);
    }

    private NioEchoServer createEchoServer(ListenerName listenerName, SecurityProtocol securityProtocol) throws Exception {
        return NetworkTestUtils.createEchoServer(listenerName, securityProtocol,
                new TestSecurityConfig(saslServerConfigs), credentialCache, time);
    }

    private NioEchoServer createEchoServer(ListenerName listenerName, SecurityProtocol securityProtocol,
            DelegationTokenCache tokenCache) throws Exception {
        return NetworkTestUtils.createEchoServer(listenerName, securityProtocol,
                new TestSecurityConfig(saslServerConfigs), credentialCache, 100, time, tokenCache);
    }

    private void createClientConnection(SecurityProtocol securityProtocol, String node) throws Exception {
        createSelector(securityProtocol, saslClientConfigs);
        InetSocketAddress addr = new InetSocketAddress("localhost", server.port());
        selector.connect(node, addr, BUFFER_SIZE, BUFFER_SIZE);
    }
    
    private void checkClientConnection(String node) throws Exception {
        NetworkTestUtils.checkClientConnection(selector, node, 100, 10);
    }

    private void closeClientConnectionIfNecessary() throws Exception {
        if (selector != null) {
            selector.close();
            selector = null;
        }
    }

    /*
     * Also closes the connection after creating/checking it
     */
    private void createAndCheckClientConnection(SecurityProtocol securityProtocol, String node) throws Exception {
        try {
            createClientConnection(securityProtocol, node);
            checkClientConnection(node);
        } finally {
            closeClientConnectionIfNecessary();
        }
    }

    private void createAndCheckClientAuthenticationFailure(SecurityProtocol securityProtocol, String node,
            String mechanism, String expectedErrorMessage) throws Exception {
        ChannelState finalState = createAndCheckClientConnectionFailure(securityProtocol, node);
        Exception exception = finalState.exception();
        assertTrue("Invalid exception class " + exception.getClass(), exception instanceof SaslAuthenticationException);
        String expectedExceptionMessage = expectedErrorMessage != null ? expectedErrorMessage :
                "Authentication failed during authentication due to invalid credentials with SASL mechanism " + mechanism;
        assertEquals(expectedExceptionMessage, exception.getMessage());
    }

    private ChannelState createAndCheckClientConnectionFailure(SecurityProtocol securityProtocol, String node)
            throws Exception {
        try {
            createClientConnection(securityProtocol, node);
            ChannelState finalState = NetworkTestUtils.waitForChannelClose(selector, node, ChannelState.State.AUTHENTICATION_FAILED);
            return finalState;
        } finally {
            closeClientConnectionIfNecessary();
        }
    }

    private void checkAuthenticationAndReauthentication(SecurityProtocol securityProtocol, String node)
            throws Exception {
        try {
            createClientConnection(securityProtocol, node);
            checkClientConnection(node);
            server.verifyAuthenticationMetrics(1, 0);
            /*
             * Now re-authenticate the connection. First we have to sleep long enough so
             * that the next write will cause re-authentication, which we expect to succeed.
             */
            delay((long) (CONNECTIONS_MAX_REAUTH_MS_VALUE * 1.1));
            server.verifyReauthenticationMetrics(0, 0);
            checkClientConnection(node);
            server.verifyReauthenticationMetrics(1, 0);
        } finally {
            closeClientConnectionIfNecessary();
        }
    }

    private AbstractResponse sendKafkaRequestReceiveResponse(String node, ApiKeys apiKey, AbstractRequest request) throws IOException {
        RequestHeader header = new RequestHeader(apiKey, request.version(), "someclient", nextCorrelationId++);
        Send send = request.toSend(node, header);
        selector.send(send);
        ByteBuffer responseBuffer = waitForResponse();
        return NetworkClient.parseResponse(responseBuffer, header);
    }

    private SaslHandshakeResponse sendHandshakeRequestReceiveResponse(String node, short version) throws Exception {
        SaslHandshakeRequest handshakeRequest = buildSaslHandshakeRequest("PLAIN", version);
        SaslHandshakeResponse response = (SaslHandshakeResponse) sendKafkaRequestReceiveResponse(node, ApiKeys.SASL_HANDSHAKE, handshakeRequest);
        assertEquals(Errors.NONE, response.error());
        return response;
    }

    private ApiVersionsResponse sendVersionRequestReceiveResponse(String node) throws Exception {
        ApiVersionsRequest handshakeRequest = createApiVersionsRequestV0();
        ApiVersionsResponse response =  (ApiVersionsResponse) sendKafkaRequestReceiveResponse(node, ApiKeys.API_VERSIONS, handshakeRequest);
        assertEquals(Errors.NONE.code(), response.data.errorCode());
        return response;
    }

    private ByteBuffer waitForResponse() throws IOException {
        int waitSeconds = 10;
        do {
            selector.poll(1000);
        } while (selector.completedReceives().isEmpty() && waitSeconds-- > 0);
        assertEquals(1, selector.completedReceives().size());
        return selector.completedReceives().get(0).payload();
    }

    public static class TestServerCallbackHandler extends PlainServerCallbackHandler {

        static final String USERNAME = "TestServerCallbackHandler-user";
        static final String PASSWORD = "TestServerCallbackHandler-password";
        private volatile boolean configured;

        @Override
        public void configure(Map<String, ?> configs, String mechanism, List<AppConfigurationEntry> jaasConfigEntries) {
            if (configured)
                throw new IllegalStateException("Server callback handler configured twice");
            configured = true;
            super.configure(configs, mechanism, jaasConfigEntries);
        }

        @Override
        protected boolean authenticate(String username, char[] password) {
            if (!configured)
                throw new IllegalStateException("Server callback handler not configured");
            return USERNAME.equals(username) && new String(password).equals(PASSWORD);
        }
    }

    private SaslHandshakeRequest buildSaslHandshakeRequest(String mechanism, short version) {
        return new SaslHandshakeRequest.Builder(
                new SaslHandshakeRequestData().setMechanism(mechanism)).build(version);
    }

    @SuppressWarnings("unchecked")
    private void updateScramCredentialCache(String username, String password) throws NoSuchAlgorithmException {
        for (String mechanism : (List<String>) saslServerConfigs.get(BrokerSecurityConfigs.SASL_ENABLED_MECHANISMS_CONFIG)) {
            ScramMechanism scramMechanism = ScramMechanism.forMechanismName(mechanism);
            if (scramMechanism != null) {
                ScramFormatter formatter = new ScramFormatter(scramMechanism);
                ScramCredential credential = formatter.generateCredential(password, 4096);
                credentialCache.cache(scramMechanism.mechanismName(), ScramCredential.class).put(username, credential);
            }
        }
    }

    // Creates an ApiVersionsRequest with version 0. Using v0 in tests since
    // SaslClientAuthenticator always uses version 0
    private ApiVersionsRequest createApiVersionsRequestV0() {
        return new ApiVersionsRequest.Builder((short) 0).build();
    }

    @SuppressWarnings("unchecked")
    private void updateTokenCredentialCache(String username, String password) throws NoSuchAlgorithmException {
        for (String mechanism : (List<String>) saslServerConfigs.get(BrokerSecurityConfigs.SASL_ENABLED_MECHANISMS_CONFIG)) {
            ScramMechanism scramMechanism = ScramMechanism.forMechanismName(mechanism);
            if (scramMechanism != null) {
                ScramFormatter formatter = new ScramFormatter(scramMechanism);
                ScramCredential credential = formatter.generateCredential(password, 4096);
                server.tokenCache().credentialCache(scramMechanism.mechanismName()).put(username, credential);
            }
        }
    }

    private static void delay(long delayMillis) throws InterruptedException {
        final long startTime = System.currentTimeMillis();
        while ((System.currentTimeMillis() - startTime) < delayMillis)
            Thread.sleep(CONNECTIONS_MAX_REAUTH_MS_VALUE / 5);
    }

    public static class TestClientCallbackHandler implements AuthenticateCallbackHandler {

        static final String USERNAME = "TestClientCallbackHandler-user";
        static final String PASSWORD = "TestClientCallbackHandler-password";
        private volatile boolean configured;

        @Override
        public void configure(Map<String, ?> configs, String mechanism, List<AppConfigurationEntry> jaasConfigEntries) {
            if (configured)
                throw new IllegalStateException("Client callback handler configured twice");
            configured = true;
        }

        @Override
        public void handle(Callback[] callbacks) throws UnsupportedCallbackException {
            if (!configured)
                throw new IllegalStateException("Client callback handler not configured");
            for (Callback callback : callbacks) {
                if (callback instanceof NameCallback)
                    ((NameCallback) callback).setName(USERNAME);
                else if (callback instanceof PasswordCallback)
                    ((PasswordCallback) callback).setPassword(PASSWORD.toCharArray());
                else
                    throw new UnsupportedCallbackException(callback);
            }
        }

        @Override
        public void close() {
        }
    }

    public static class TestLogin implements Login {

        static AtomicInteger loginCount = new AtomicInteger();

        private String contextName;
        private Configuration configuration;
        private Subject subject;
        @Override
        public void configure(Map<String, ?> configs, String contextName, Configuration configuration,
                              AuthenticateCallbackHandler callbackHandler) {
            assertEquals(1, configuration.getAppConfigurationEntry(contextName).length);
            this.contextName = contextName;
            this.configuration = configuration;
        }

        @Override
        public LoginContext login() throws LoginException {
            LoginContext context = new LoginContext(contextName, null, new AbstractLogin.DefaultLoginCallbackHandler(), configuration);
            context.login();
            subject = context.getSubject();
            subject.getPublicCredentials().clear();
            subject.getPrivateCredentials().clear();
            subject.getPublicCredentials().add(TestJaasConfig.USERNAME);
            subject.getPrivateCredentials().add(TestJaasConfig.PASSWORD);
            loginCount.incrementAndGet();
            return context;
        }

        @Override
        public Subject subject() {
            return subject;
        }

        @Override
        public String serviceName() {
            return "kafka";
        }

        @Override
        public void close() {
        }
    }

    public static class TestLoginCallbackHandler implements AuthenticateCallbackHandler {
        private volatile boolean configured = false;
        @Override
        public void configure(Map<String, ?> configs, String saslMechanism, List<AppConfigurationEntry> jaasConfigEntries) {
            if (configured)
                throw new IllegalStateException("Login callback handler configured twice");
            configured = true;
        }

        @Override
        public void handle(Callback[] callbacks) {
            if (!configured)
                throw new IllegalStateException("Login callback handler not configured");

            for (Callback callback : callbacks) {
                if (callback instanceof NameCallback)
                    ((NameCallback) callback).setName(TestJaasConfig.USERNAME);
                else if (callback instanceof PasswordCallback)
                    ((PasswordCallback) callback).setPassword(TestJaasConfig.PASSWORD.toCharArray());
            }
        }

        @Override
        public void close() {
        }
    }

    public static final class TestPlainLoginModule extends PlainLoginModule {
        @Override
        public void initialize(Subject subject, CallbackHandler callbackHandler, Map<String, ?> sharedState, Map<String, ?> options) {
            try {
                NameCallback nameCallback = new NameCallback("name:");
                PasswordCallback passwordCallback = new PasswordCallback("password:", false);
                callbackHandler.handle(new Callback[]{nameCallback, passwordCallback});
                subject.getPublicCredentials().add(nameCallback.getName());
                subject.getPrivateCredentials().add(new String(passwordCallback.getPassword()));
            } catch (Exception e) {
                throw new SaslAuthenticationException("Login initialization failed", e);
            }
        }
    }

    /*
     * Create an alternate login callback handler that continually returns a
     * different principal
     */
    public static class AlternateLoginCallbackHandler implements AuthenticateCallbackHandler {
        private static final OAuthBearerUnsecuredLoginCallbackHandler DELEGATE = new OAuthBearerUnsecuredLoginCallbackHandler();
        private static final String QUOTE = "\"";
        private static int numInvocations = 0;

        @Override
        public void handle(Callback[] callbacks) throws IOException, UnsupportedCallbackException {
            DELEGATE.handle(callbacks);
            // now change any returned token to have a different principal name
            if (callbacks.length > 0)
                for (Callback callback : callbacks) {
                    if (callback instanceof OAuthBearerTokenCallback) {
                        OAuthBearerTokenCallback oauthBearerTokenCallback = (OAuthBearerTokenCallback) callback;
                        OAuthBearerToken token = oauthBearerTokenCallback.token();
                        if (token != null) {
                            String changedPrincipalNameToUse = token.principalName()
                                    + String.valueOf(++numInvocations);
                            String headerJson = "{" + claimOrHeaderJsonText("alg", "none") + "}";
                            /*
                             * Use a short lifetime so the background refresh thread replaces it before we
                             * re-authenticate
                             */
                            String lifetimeSecondsValueToUse = "1";
                            String claimsJson;
                            try {
                                claimsJson = String.format("{%s,%s,%s}",
                                        expClaimText(Long.parseLong(lifetimeSecondsValueToUse)),
                                        claimOrHeaderJsonText("iat", time.milliseconds() / 1000.0),
                                        claimOrHeaderJsonText("sub", changedPrincipalNameToUse));
                            } catch (NumberFormatException e) {
                                throw new OAuthBearerConfigException(e.getMessage());
                            }
                            try {
                                Encoder urlEncoderNoPadding = Base64.getUrlEncoder().withoutPadding();
                                OAuthBearerUnsecuredJws jws = new OAuthBearerUnsecuredJws(String.format("%s.%s.",
                                        urlEncoderNoPadding.encodeToString(headerJson.getBytes(StandardCharsets.UTF_8)),
                                        urlEncoderNoPadding
                                                .encodeToString(claimsJson.getBytes(StandardCharsets.UTF_8))),
                                        "sub", "scope");
                                oauthBearerTokenCallback.token(jws);
                            } catch (OAuthBearerIllegalTokenException e) {
                                // occurs if the principal claim doesn't exist or has an empty value
                                throw new OAuthBearerConfigException(e.getMessage(), e);
                            }
                        }
                    }
                }
        }

        private static String claimOrHeaderJsonText(String claimName, String claimValue) {
            return QUOTE + claimName + QUOTE + ":" + QUOTE + claimValue + QUOTE;
        }

        private static String claimOrHeaderJsonText(String claimName, Number claimValue) {
            return QUOTE + claimName + QUOTE + ":" + claimValue;
        }

        private static String expClaimText(long lifetimeSeconds) {
            return claimOrHeaderJsonText("exp", time.milliseconds() / 1000.0 + lifetimeSeconds);
        }

        @Override
        public void configure(Map<String, ?> configs, String saslMechanism,
                List<AppConfigurationEntry> jaasConfigEntries) {
            DELEGATE.configure(configs, saslMechanism, jaasConfigEntries);
        }

        @Override
        public void close() {
            DELEGATE.close();
        }
    }

    /*
     * Define a channel builder that starts with the DIGEST-MD5 mechanism and then
     * switches to the PLAIN mechanism
     */
    private static class AlternateSaslChannelBuilder extends SaslChannelBuilder {
        private int numInvocations = 0;

        public AlternateSaslChannelBuilder(Mode mode, Map<String, JaasContext> jaasContexts,
                SecurityProtocol securityProtocol, ListenerName listenerName, boolean isInterBrokerListener,
                String clientSaslMechanism, boolean handshakeRequestEnable, CredentialCache credentialCache,
                DelegationTokenCache tokenCache, Time time) {
            super(mode, jaasContexts, securityProtocol, listenerName, isInterBrokerListener, clientSaslMechanism,
                    handshakeRequestEnable, credentialCache, tokenCache, time);
        }

        @Override
        protected SaslClientAuthenticator buildClientAuthenticator(Map<String, ?> configs,
                AuthenticateCallbackHandler callbackHandler, String id, String serverHost, String servicePrincipal,
                TransportLayer transportLayer, Subject subject) {
            if (++numInvocations == 1)
                return new SaslClientAuthenticator(configs, callbackHandler, id, subject, servicePrincipal, serverHost,
                        "DIGEST-MD5", true, transportLayer, time);
            else
                return new SaslClientAuthenticator(configs, callbackHandler, id, subject, servicePrincipal, serverHost,
                        "PLAIN", true, transportLayer, time) {
                    @Override
                    protected SaslHandshakeRequest createSaslHandshakeRequest(short version) {
                        return new SaslHandshakeRequest.Builder(
                                new SaslHandshakeRequestData().setMechanism("PLAIN")).build(version);
                    }
                };
        }
    }
}<|MERGE_RESOLUTION|>--- conflicted
+++ resolved
@@ -1751,16 +1751,10 @@
                                                                        String id,
                                                                        TransportLayer transportLayer,
                                                                        Map<String, Subject> subjects,
-<<<<<<< HEAD
-                                                                       Map<String, Long> connectionsMaxReauthMsByMechanism) {
-                return new SaslServerAuthenticator(configs, callbackHandlers, id, subjects, null,
-                        listenerName, false, securityProtocol, transportLayer, connectionsMaxReauthMsByMechanism, time) {
-=======
                                                                        Map<String, Long> connectionsMaxReauthMsByMechanism,
                                                                        ChannelMetadataRegistry metadataRegistry) {
-                return new SaslServerAuthenticator(configs, callbackHandlers, id, subjects, null, listenerName,
-                    securityProtocol, transportLayer, connectionsMaxReauthMsByMechanism, metadataRegistry, time) {
->>>>>>> 5296125f
+                return new SaslServerAuthenticator(configs, callbackHandlers, id, subjects, null,
+                        listenerName, false, securityProtocol, transportLayer, connectionsMaxReauthMsByMechanism, metadataRegistry, time) {
 
                     @Override
                     protected ApiVersionsResponse apiVersionsResponse() {
