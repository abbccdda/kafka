/*
 * Licensed to the Apache Software Foundation (ASF) under one or more
 * contributor license agreements. See the NOTICE file distributed with
 * this work for additional information regarding copyright ownership.
 * The ASF licenses this file to You under the Apache License, Version 2.0
 * (the "License"); you may not use this file except in compliance with
 * the License. You may obtain a copy of the License at
 *
 *    http://www.apache.org/licenses/LICENSE-2.0
 *
 * Unless required by applicable law or agreed to in writing, software
 * distributed under the License is distributed on an "AS IS" BASIS,
 * WITHOUT WARRANTIES OR CONDITIONS OF ANY KIND, either express or implied.
 * See the License for the specific language governing permissions and
 * limitations under the License.
 */
package org.apache.kafka.common.network;

import org.apache.kafka.common.KafkaException;
import org.apache.kafka.common.config.SslConfigs;
import org.apache.kafka.common.config.internals.BrokerSecurityConfigs;
import org.apache.kafka.common.config.types.Password;
import org.apache.kafka.common.memory.MemoryPool;
import org.apache.kafka.common.metrics.Metrics;
import org.apache.kafka.common.security.auth.SecurityProtocol;
import org.apache.kafka.common.security.TestSecurityConfig;
import org.apache.kafka.common.security.ssl.DefaultSslEngineFactory;
import org.apache.kafka.common.security.ssl.SslFactory;
import org.apache.kafka.common.utils.Java;
import org.apache.kafka.common.utils.LogContext;
import org.apache.kafka.common.utils.Time;
import org.apache.kafka.common.utils.Utils;
import org.apache.kafka.test.TestCondition;
import org.apache.kafka.test.TestSslUtils;
import org.apache.kafka.test.TestUtils;
import org.junit.After;
import org.junit.Before;
import org.junit.Test;
import org.junit.runner.RunWith;
import org.junit.runners.Parameterized;

import javax.net.ssl.SSLContext;
import javax.net.ssl.SSLEngine;
import javax.net.ssl.SSLParameters;
import javax.net.ssl.SSLServerSocketFactory;
import java.io.ByteArrayOutputStream;
import java.io.IOException;
import java.net.InetAddress;
import java.net.InetSocketAddress;
import java.nio.ByteBuffer;
import java.nio.channels.Channels;
import java.nio.channels.SelectionKey;
import java.nio.channels.SocketChannel;
import java.util.ArrayList;
import java.util.Arrays;
import java.util.Collection;
import java.util.Collections;
import java.util.List;
import java.util.HashMap;
import java.util.Map;
import java.util.concurrent.atomic.AtomicInteger;
import java.util.concurrent.atomic.AtomicLong;

import static org.junit.Assert.assertEquals;
import static org.junit.Assert.assertFalse;
import static org.junit.Assert.assertTrue;
import static org.junit.Assert.fail;

/**
 * Tests for the SSL transport layer. These use a test harness that runs a simple socket server that echos back responses.
 */
@RunWith(value = Parameterized.class)
public class SslTransportLayerTest {

    private static final int BUFFER_SIZE = 4 * 1024;
    private static Time time = Time.SYSTEM;

    private final String tlsProtocol;
    private NioEchoServer server;
    private Selector selector;
    private CertStores serverCertStores;
    private CertStores clientCertStores;
    private Map<String, Object> sslClientConfigs;
    private Map<String, Object> sslServerConfigs;
    private Map<String, Object> sslConfigOverrides;

    @Parameterized.Parameters(name = "tlsProtocol={0}")
    public static Collection<Object[]> data() {
        List<Object[]> values = new ArrayList<>();
        values.add(new Object[] {"TLSv1.2"});
        if (Java.IS_JAVA11_COMPATIBLE) {
            values.add(new Object[] {"TLSv1.3"});
        }
        return values;
    }

    public SslTransportLayerTest(String tlsProtocol) {
        this.tlsProtocol = tlsProtocol;
        sslConfigOverrides = new HashMap<>();
        sslConfigOverrides.put(SslConfigs.SSL_PROTOCOL_CONFIG, tlsProtocol);
        sslConfigOverrides.put(SslConfigs.SSL_ENABLED_PROTOCOLS_CONFIG, Collections.singletonList(tlsProtocol));
    }

    @Before
    public void setup() throws Exception {
        // Create certificates for use by client and server. Add server cert to client truststore and vice versa.
        serverCertStores = new CertStores(true, "server",  "localhost");
        clientCertStores = new CertStores(false, "client", "localhost");
        sslServerConfigs = serverCertStores.getTrustingConfig(clientCertStores);
        sslClientConfigs = clientCertStores.getTrustingConfig(serverCertStores);
        sslServerConfigs.put(SslConfigs.SSL_ENGINE_FACTORY_CLASS_CONFIG, DefaultSslEngineFactory.class);
        sslClientConfigs.put(SslConfigs.SSL_ENGINE_FACTORY_CLASS_CONFIG, DefaultSslEngineFactory.class);
        // TODO: GV Look into this
        sslServerConfigs = getTrustingConfig(serverCertStores, clientCertStores);
        sslClientConfigs = getTrustingConfig(clientCertStores, serverCertStores);
        sslServerConfigs.putAll(sslConfigOverrides);
        sslClientConfigs.putAll(sslConfigOverrides);
        LogContext logContext = new LogContext();
        ChannelBuilder channelBuilder = new SslChannelBuilder(Mode.CLIENT, null, false, logContext);
        channelBuilder.configure(sslClientConfigs);
        this.selector = new Selector(5000, new Metrics(), time, "MetricGroup", channelBuilder, logContext);
    }

    @After
    public void teardown() throws Exception {
        if (selector != null)
            this.selector.close();
        if (server != null)
            this.server.close();
    }

    /**
     * Tests that server certificate with SubjectAltName containing the valid hostname
     * is accepted by a client that connects using the hostname and validates server endpoint.
     */
    @Test
    public void testValidEndpointIdentificationSanDns() throws Exception {
        String node = "0";
        server = createEchoServer(SecurityProtocol.SSL);
        sslClientConfigs.put(SslConfigs.SSL_ENDPOINT_IDENTIFICATION_ALGORITHM_CONFIG, "HTTPS");
        createSelector(sslClientConfigs);
        InetSocketAddress addr = new InetSocketAddress("localhost", server.port());
        selector.connect(node, addr, BUFFER_SIZE, BUFFER_SIZE);

        NetworkTestUtils.checkClientConnection(selector, node, 100, 10);
        server.verifyAuthenticationMetrics(1, 0);
    }

    /**
     * Tests that server certificate with SubjectAltName containing valid IP address
     * is accepted by a client that connects using IP address and validates server endpoint.
     */
    @Test
    public void testValidEndpointIdentificationSanIp() throws Exception {
        String node = "0";
        serverCertStores = new CertStores(true, "server", InetAddress.getByName("127.0.0.1"));
        clientCertStores = new CertStores(false, "client", InetAddress.getByName("127.0.0.1"));
        sslServerConfigs = getTrustingConfig(serverCertStores, clientCertStores);
        sslClientConfigs = getTrustingConfig(clientCertStores, serverCertStores);
        server = createEchoServer(SecurityProtocol.SSL);
        sslClientConfigs.put(SslConfigs.SSL_ENDPOINT_IDENTIFICATION_ALGORITHM_CONFIG, "HTTPS");
        createSelector(sslClientConfigs);
        InetSocketAddress addr = new InetSocketAddress("127.0.0.1", server.port());
        selector.connect(node, addr, BUFFER_SIZE, BUFFER_SIZE);

        NetworkTestUtils.checkClientConnection(selector, node, 100, 10);
    }

    /**
     * Tests that server certificate with CN containing valid hostname
     * is accepted by a client that connects using hostname and validates server endpoint.
     */
    @Test
    public void testValidEndpointIdentificationCN() throws Exception {
        String node = "0";
        serverCertStores = new CertStores(true, "localhost");
        clientCertStores = new CertStores(false, "localhost");
        sslServerConfigs = getTrustingConfig(serverCertStores, clientCertStores);
        sslClientConfigs = getTrustingConfig(clientCertStores, serverCertStores);
        server = createEchoServer(SecurityProtocol.SSL);
        sslClientConfigs.put(SslConfigs.SSL_ENDPOINT_IDENTIFICATION_ALGORITHM_CONFIG, "HTTPS");
        createSelector(sslClientConfigs);
        InetSocketAddress addr = new InetSocketAddress("localhost", server.port());
        selector.connect(node, addr, BUFFER_SIZE, BUFFER_SIZE);

        NetworkTestUtils.checkClientConnection(selector, node, 100, 10);
    }

    /**
     * Tests that hostname verification is performed on the host name or address
     * specified by the client without using reverse DNS lookup. Certificate is
     * created with hostname, client connection uses IP address. Endpoint validation
     * must fail.
     */
    @Test
    public void testEndpointIdentificationNoReverseLookup() throws Exception {
        String node = "0";
        server = createEchoServer(SecurityProtocol.SSL);
        sslClientConfigs.put(SslConfigs.SSL_ENDPOINT_IDENTIFICATION_ALGORITHM_CONFIG, "HTTPS");
        createSelector(sslClientConfigs);
        InetSocketAddress addr = new InetSocketAddress("127.0.0.1", server.port());
        selector.connect(node, addr, BUFFER_SIZE, BUFFER_SIZE);

        NetworkTestUtils.waitForChannelClose(selector, node, ChannelState.State.AUTHENTICATION_FAILED);
    }

    /**
     * According to RFC 2818:
     * <blockquote>Typically, the server has no external knowledge of what the client's
     * identity ought to be and so checks (other than that the client has a
     * certificate chain rooted in an appropriate CA) are not possible. If a
     * server has such knowledge (typically from some source external to
     * HTTP or TLS) it SHOULD check the identity as described above.</blockquote>
     *
     * However, Java SSL engine does not perform any endpoint validation for client IP address.
     * Hence it is safe to avoid reverse DNS lookup while creating the SSL engine. This test checks
     * that client validation does not fail even if the client certificate has an invalid hostname.
     * This test is to ensure that if client endpoint validation is added to Java in future, we can detect
     * and update Kafka SSL code to enable validation on the server-side and provide hostname if required.
     */
    @Test
    public void testClientEndpointNotValidated() throws Exception {
        String node = "0";

        // Create client certificate with an invalid hostname
        clientCertStores = new CertStores(false, "non-existent.com");
        serverCertStores = new CertStores(true, "localhost");
        sslServerConfigs = getTrustingConfig(serverCertStores, clientCertStores);
        sslClientConfigs = getTrustingConfig(clientCertStores, serverCertStores);

        // Create a server with endpoint validation enabled on the server SSL engine
        SslChannelBuilder serverChannelBuilder = new TestSslChannelBuilder(Mode.SERVER) {
            @Override
            protected TestSslTransportLayer newTransportLayer(String id, SelectionKey key, SSLEngine sslEngine) throws IOException {
                SSLParameters sslParams = sslEngine.getSSLParameters();
                sslParams.setEndpointIdentificationAlgorithm("HTTPS");
                sslEngine.setSSLParameters(sslParams);
                return super.newTransportLayer(id, key, sslEngine);
            }
        };
        serverChannelBuilder.configure(sslServerConfigs);
        server = new NioEchoServer(ListenerName.forSecurityProtocol(SecurityProtocol.SSL), SecurityProtocol.SSL,
                new TestSecurityConfig(sslServerConfigs), "localhost", serverChannelBuilder, null, time);
        server.start();

        createSelector(sslClientConfigs);
        InetSocketAddress addr = new InetSocketAddress("localhost", server.port());
        selector.connect(node, addr, BUFFER_SIZE, BUFFER_SIZE);

        NetworkTestUtils.checkClientConnection(selector, node, 100, 10);
    }

    /**
     * Tests that server certificate with invalid host name is not accepted by
     * a client that validates server endpoint. Server certificate uses
     * wrong hostname as common name to trigger endpoint validation failure.
     */
    @Test
    public void testInvalidEndpointIdentification() throws Exception {
        String node = "0";
        serverCertStores = new CertStores(true, "server", "notahost");
        clientCertStores = new CertStores(false, "client", "localhost");
        sslServerConfigs = getTrustingConfig(serverCertStores, clientCertStores);
        sslClientConfigs = getTrustingConfig(clientCertStores, serverCertStores);
        sslClientConfigs.put(SslConfigs.SSL_ENDPOINT_IDENTIFICATION_ALGORITHM_CONFIG, "HTTPS");
        server = createEchoServer(SecurityProtocol.SSL);
        createSelector(sslClientConfigs);
        InetSocketAddress addr = new InetSocketAddress("localhost", server.port());
        selector.connect(node, addr, BUFFER_SIZE, BUFFER_SIZE);

        NetworkTestUtils.waitForChannelClose(selector, node, ChannelState.State.AUTHENTICATION_FAILED);
        server.verifyAuthenticationMetrics(0, 1);
    }

    /**
     * Tests that server certificate with invalid host name is accepted by
     * a client that has disabled endpoint validation
     */
    @Test
    public void testEndpointIdentificationDisabled() throws Exception {
        serverCertStores = new CertStores(true, "server", "notahost");
        clientCertStores = new CertStores(false, "client", "localhost");
        sslServerConfigs = getTrustingConfig(serverCertStores, clientCertStores);
        sslClientConfigs = getTrustingConfig(clientCertStores, serverCertStores);

        server = createEchoServer(SecurityProtocol.SSL);
        InetSocketAddress addr = new InetSocketAddress("localhost", server.port());

        // Disable endpoint validation, connection should succeed
        String node = "1";
        sslClientConfigs.put(SslConfigs.SSL_ENDPOINT_IDENTIFICATION_ALGORITHM_CONFIG, "");
        createSelector(sslClientConfigs);
        selector.connect(node, addr, BUFFER_SIZE, BUFFER_SIZE);
        NetworkTestUtils.checkClientConnection(selector, node, 100, 10);

        // Disable endpoint validation using null value, connection should succeed
        String node2 = "2";
        sslClientConfigs.put(SslConfigs.SSL_ENDPOINT_IDENTIFICATION_ALGORITHM_CONFIG, null);
        createSelector(sslClientConfigs);
        selector.connect(node2, addr, BUFFER_SIZE, BUFFER_SIZE);
        NetworkTestUtils.checkClientConnection(selector, node2, 100, 10);

        // Connection should fail with endpoint validation enabled
        String node3 = "3";
        sslClientConfigs.put(SslConfigs.SSL_ENDPOINT_IDENTIFICATION_ALGORITHM_CONFIG, "HTTPS");
        createSelector(sslClientConfigs);
        selector.connect(node3, addr, BUFFER_SIZE, BUFFER_SIZE);
        NetworkTestUtils.waitForChannelClose(selector, node3, ChannelState.State.AUTHENTICATION_FAILED);
        selector.close();
    }

    /**
     * Tests that server accepts connections from clients with a trusted certificate
     * when client authentication is required.
     */
    @Test
    public void testClientAuthenticationRequiredValidProvided() throws Exception {
        String node = "0";
        sslServerConfigs.put(BrokerSecurityConfigs.SSL_CLIENT_AUTH_CONFIG, "required");
        server = createEchoServer(SecurityProtocol.SSL);
        createSelector(sslClientConfigs);
        InetSocketAddress addr = new InetSocketAddress("localhost", server.port());
        selector.connect(node, addr, BUFFER_SIZE, BUFFER_SIZE);

        NetworkTestUtils.checkClientConnection(selector, node, 100, 10);
    }

    /**
     * Tests that disabling client authentication as a listener override has the desired effect.
     */
    @Test
    public void testListenerConfigOverride() throws Exception {
        String node = "0";
        ListenerName clientListenerName = new ListenerName("client");
        sslServerConfigs.put(BrokerSecurityConfigs.SSL_CLIENT_AUTH_CONFIG, "required");
        sslServerConfigs.put(clientListenerName.configPrefix() + BrokerSecurityConfigs.SSL_CLIENT_AUTH_CONFIG, "none");

        // `client` listener is not configured at this point, so client auth should be required
        server = createEchoServer(SecurityProtocol.SSL);
        InetSocketAddress addr = new InetSocketAddress("localhost", server.port());

        // Connect with client auth should work fine
        createSelector(sslClientConfigs);
        selector.connect(node, addr, BUFFER_SIZE, BUFFER_SIZE);
        NetworkTestUtils.checkClientConnection(selector, node, 100, 10);
        selector.close();

        // Remove client auth, so connection should fail
        sslClientConfigs.remove(SslConfigs.SSL_KEYSTORE_LOCATION_CONFIG);
        sslClientConfigs.remove(SslConfigs.SSL_KEYSTORE_PASSWORD_CONFIG);
        sslClientConfigs.remove(SslConfigs.SSL_KEY_PASSWORD_CONFIG);
        createSelector(sslClientConfigs);
        selector.connect(node, addr, BUFFER_SIZE, BUFFER_SIZE);
        NetworkTestUtils.waitForChannelClose(selector, node, ChannelState.State.AUTHENTICATION_FAILED);
        selector.close();
        server.close();

        // Listener-specific config should be used and client auth should be disabled
        server = createEchoServer(clientListenerName, SecurityProtocol.SSL);
        addr = new InetSocketAddress("localhost", server.port());

        // Connect without client auth should work fine now
        createSelector(sslClientConfigs);
        selector.connect(node, addr, BUFFER_SIZE, BUFFER_SIZE);
        NetworkTestUtils.checkClientConnection(selector, node, 100, 10);
    }

    /**
     * Tests that server does not accept connections from clients with an untrusted certificate
     * when client authentication is required.
     */
    @Test
    public void testClientAuthenticationRequiredUntrustedProvided() throws Exception {
        String node = "0";
        sslServerConfigs = serverCertStores.getUntrustingConfig();
        sslServerConfigs.putAll(sslConfigOverrides);
        sslServerConfigs.put(BrokerSecurityConfigs.SSL_CLIENT_AUTH_CONFIG, "required");
        server = createEchoServer(SecurityProtocol.SSL);
        createSelector(sslClientConfigs);
        InetSocketAddress addr = new InetSocketAddress("localhost", server.port());
        selector.connect(node, addr, BUFFER_SIZE, BUFFER_SIZE);

        NetworkTestUtils.waitForChannelClose(selector, node, ChannelState.State.AUTHENTICATION_FAILED);
        server.verifyAuthenticationMetrics(0, 1);
    }

    /**
     * Tests that server does not accept connections from clients which don't
     * provide a certificate when client authentication is required.
     */
    @Test
    public void testClientAuthenticationRequiredNotProvided() throws Exception {
        String node = "0";
        sslServerConfigs.put(BrokerSecurityConfigs.SSL_CLIENT_AUTH_CONFIG, "required");
        server = createEchoServer(SecurityProtocol.SSL);

        sslClientConfigs.remove(SslConfigs.SSL_KEYSTORE_LOCATION_CONFIG);
        sslClientConfigs.remove(SslConfigs.SSL_KEYSTORE_PASSWORD_CONFIG);
        sslClientConfigs.remove(SslConfigs.SSL_KEY_PASSWORD_CONFIG);
        createSelector(sslClientConfigs);
        InetSocketAddress addr = new InetSocketAddress("localhost", server.port());
        selector.connect(node, addr, BUFFER_SIZE, BUFFER_SIZE);

        NetworkTestUtils.waitForChannelClose(selector, node, ChannelState.State.AUTHENTICATION_FAILED);
        server.verifyAuthenticationMetrics(0, 1);
    }

    /**
     * Tests that server accepts connections from a client configured
     * with an untrusted certificate if client authentication is disabled
     */
    @Test
    public void testClientAuthenticationDisabledUntrustedProvided() throws Exception {
        String node = "0";
        sslServerConfigs = serverCertStores.getUntrustingConfig();
        sslServerConfigs.putAll(sslConfigOverrides);
        sslServerConfigs.put(BrokerSecurityConfigs.SSL_CLIENT_AUTH_CONFIG, "none");
        server = createEchoServer(SecurityProtocol.SSL);
        createSelector(sslClientConfigs);
        InetSocketAddress addr = new InetSocketAddress("localhost", server.port());
        selector.connect(node, addr, BUFFER_SIZE, BUFFER_SIZE);

        NetworkTestUtils.checkClientConnection(selector, node, 100, 10);
    }

    /**
     * Tests that server accepts connections from a client that does not provide
     * a certificate if client authentication is disabled
     */
    @Test
    public void testClientAuthenticationDisabledNotProvided() throws Exception {
        String node = "0";
        sslServerConfigs.put(BrokerSecurityConfigs.SSL_CLIENT_AUTH_CONFIG, "none");
        server = createEchoServer(SecurityProtocol.SSL);

        sslClientConfigs.remove(SslConfigs.SSL_KEYSTORE_LOCATION_CONFIG);
        sslClientConfigs.remove(SslConfigs.SSL_KEYSTORE_PASSWORD_CONFIG);
        sslClientConfigs.remove(SslConfigs.SSL_KEY_PASSWORD_CONFIG);
        createSelector(sslClientConfigs);
        InetSocketAddress addr = new InetSocketAddress("localhost", server.port());
        selector.connect(node, addr, BUFFER_SIZE, BUFFER_SIZE);

        NetworkTestUtils.checkClientConnection(selector, node, 100, 10);
    }

    /**
     * Tests that server accepts connections from a client configured
     * with a valid certificate if client authentication is requested
     */
    @Test
    public void testClientAuthenticationRequestedValidProvided() throws Exception {
        String node = "0";
        sslServerConfigs.put(BrokerSecurityConfigs.SSL_CLIENT_AUTH_CONFIG, "requested");
        server = createEchoServer(SecurityProtocol.SSL);
        createSelector(sslClientConfigs);
        InetSocketAddress addr = new InetSocketAddress("localhost", server.port());
        selector.connect(node, addr, BUFFER_SIZE, BUFFER_SIZE);

        NetworkTestUtils.checkClientConnection(selector, node, 100, 10);
    }

    /**
     * Tests that server accepts connections from a client that does not provide
     * a certificate if client authentication is requested but not required
     */
    @Test
    public void testClientAuthenticationRequestedNotProvided() throws Exception {
        String node = "0";
        sslServerConfigs.put(BrokerSecurityConfigs.SSL_CLIENT_AUTH_CONFIG, "requested");
        server = createEchoServer(SecurityProtocol.SSL);

        sslClientConfigs.remove(SslConfigs.SSL_KEYSTORE_LOCATION_CONFIG);
        sslClientConfigs.remove(SslConfigs.SSL_KEYSTORE_PASSWORD_CONFIG);
        sslClientConfigs.remove(SslConfigs.SSL_KEY_PASSWORD_CONFIG);
        createSelector(sslClientConfigs);
        InetSocketAddress addr = new InetSocketAddress("localhost", server.port());
        selector.connect(node, addr, BUFFER_SIZE, BUFFER_SIZE);

        NetworkTestUtils.checkClientConnection(selector, node, 100, 10);
    }

    /**
     * Tests that an invalid SecureRandom implementation cannot be configured
     */
    @Test
    public void testInvalidSecureRandomImplementation() throws Exception {
        try (SslChannelBuilder channelBuilder = newClientChannelBuilder()) {
            sslClientConfigs.put(SslConfigs.SSL_SECURE_RANDOM_IMPLEMENTATION_CONFIG, "invalid");
            channelBuilder.configure(sslClientConfigs);
            fail("SSL channel configured with invalid SecureRandom implementation");
        } catch (KafkaException e) {
            // Expected exception
        }
    }

    /**
     * Tests that channels cannot be created if truststore cannot be loaded
     */
    @Test
    public void testInvalidTruststorePassword() throws Exception {
        try (SslChannelBuilder channelBuilder = newClientChannelBuilder()) {
            sslClientConfigs.put(SslConfigs.SSL_TRUSTSTORE_PASSWORD_CONFIG, "invalid");
            channelBuilder.configure(sslClientConfigs);
            fail("SSL channel configured with invalid truststore password");
        } catch (KafkaException e) {
            // Expected exception
        }
    }

    /**
     * Tests that channels cannot be created if keystore cannot be loaded
     */
    @Test
    public void testInvalidKeystorePassword() throws Exception {
        try (SslChannelBuilder channelBuilder = newClientChannelBuilder()) {
            sslClientConfigs.put(SslConfigs.SSL_KEYSTORE_PASSWORD_CONFIG, "invalid");
            channelBuilder.configure(sslClientConfigs);
            fail("SSL channel configured with invalid keystore password");
        } catch (KafkaException e) {
            // Expected exception
        }
    }

    /**
     * Tests that client connections can be created to a server
     * if null truststore password is used
     */
    @Test
    public void testNullTruststorePassword() throws Exception {
        String node = "0";
        sslClientConfigs.remove(SslConfigs.SSL_TRUSTSTORE_PASSWORD_CONFIG);
        sslServerConfigs.remove(SslConfigs.SSL_TRUSTSTORE_PASSWORD_CONFIG);

        server = createEchoServer(SecurityProtocol.SSL);
        createSelector(sslClientConfigs);
        InetSocketAddress addr = new InetSocketAddress("localhost", server.port());
        selector.connect(node, addr, BUFFER_SIZE, BUFFER_SIZE);

        NetworkTestUtils.checkClientConnection(selector, node, 100, 10);
    }

    /**
     * Tests that client connections cannot be created to a server
     * if key password is invalid
     */
    @Test
    public void testInvalidKeyPassword() throws Exception {
        String node = "0";
        sslServerConfigs.put(SslConfigs.SSL_KEY_PASSWORD_CONFIG, new Password("invalid"));
        server = createEchoServer(SecurityProtocol.SSL);
        createSelector(sslClientConfigs);
        InetSocketAddress addr = new InetSocketAddress("localhost", server.port());
        selector.connect(node, addr, BUFFER_SIZE, BUFFER_SIZE);

        NetworkTestUtils.waitForChannelClose(selector, node, ChannelState.State.AUTHENTICATION_FAILED);
        server.verifyAuthenticationMetrics(0, 1);
    }

    /**
     * Tests that connection success with the default TLS version.
     */
    @Test
    public void testTLSDefaults() throws Exception {
        sslServerConfigs = serverCertStores.getTrustingConfig(clientCertStores);
        sslClientConfigs = clientCertStores.getTrustingConfig(serverCertStores);

        assertEquals(SslConfigs.DEFAULT_SSL_PROTOCOL, sslServerConfigs.get(SslConfigs.SSL_PROTOCOL_CONFIG));
        assertEquals(SslConfigs.DEFAULT_SSL_PROTOCOL, sslClientConfigs.get(SslConfigs.SSL_PROTOCOL_CONFIG));

        server = createEchoServer(SecurityProtocol.SSL);
        createSelector(sslClientConfigs);

        InetSocketAddress addr = new InetSocketAddress("localhost", server.port());
        selector.connect("0", addr, BUFFER_SIZE, BUFFER_SIZE);

        NetworkTestUtils.checkClientConnection(selector, "0", 10, 100);
        server.verifyAuthenticationMetrics(1, 0);
        selector.close();

        checkAuthentiationFailed("1", "TLSv1.1");
        server.verifyAuthenticationMetrics(1, 1);

        checkAuthentiationFailed("2", "TLSv1");
        server.verifyAuthenticationMetrics(1, 2);
    }

    @Test
    public void testUnsupportedCipher() throws Exception {
        String[] cipherSuites = ((SSLServerSocketFactory) SSLServerSocketFactory.getDefault()).getSupportedCipherSuites();
        if (cipherSuites != null && cipherSuites.length > 1) {
            sslServerConfigs = serverCertStores.getTrustingConfig(clientCertStores);
            sslServerConfigs.put(SslConfigs.SSL_CIPHER_SUITES_CONFIG, Collections.singletonList(cipherSuites[0]));
            sslClientConfigs = clientCertStores.getTrustingConfig(serverCertStores);
            sslClientConfigs.put(SslConfigs.SSL_CIPHER_SUITES_CONFIG, Collections.singletonList(cipherSuites[1]));

            server = createEchoServer(SecurityProtocol.SSL);
            createSelector(sslClientConfigs);

            checkAuthentiationFailed("1", "TLSv1.1");
            server.verifyAuthenticationMetrics(0, 1);

            checkAuthentiationFailed("2", "TLSv1");
            server.verifyAuthenticationMetrics(0, 2);
        }
    }

    /** Checks connection failed using the specified {@code tlsVersion}. */
    private void checkAuthentiationFailed(String node, String tlsVersion) throws IOException {
        sslClientConfigs.put(SslConfigs.SSL_ENABLED_PROTOCOLS_CONFIG, Arrays.asList(tlsVersion));
        createSelector(sslClientConfigs);
        InetSocketAddress addr = new InetSocketAddress("localhost", server.port());
        selector.connect(node, addr, BUFFER_SIZE, BUFFER_SIZE);

        NetworkTestUtils.waitForChannelClose(selector, node, ChannelState.State.AUTHENTICATION_FAILED);

        selector.close();
    }

    /**
     * Tests that connections cannot be made with unsupported TLS versions
     */
    @Test
    public void testUnsupportedTLSVersion() throws Exception {
        sslServerConfigs.put(SslConfigs.SSL_ENABLED_PROTOCOLS_CONFIG, Arrays.asList("TLSv1.2"));
        server = createEchoServer(SecurityProtocol.SSL);

        checkAuthentiationFailed("0", "TLSv1.1");
        server.verifyAuthenticationMetrics(0, 1);
    }

    /**
     * Tests that connections cannot be made with unsupported TLS cipher suites
     */
    @Test
    public void testUnsupportedCiphers() throws Exception {
        String node = "0";
        SSLContext context = SSLContext.getInstance(tlsProtocol);
        context.init(null, null, null);
        String[] cipherSuites = context.getDefaultSSLParameters().getCipherSuites();
        sslServerConfigs.put(SslConfigs.SSL_CIPHER_SUITES_CONFIG, Arrays.asList(cipherSuites[0]));
        server = createEchoServer(SecurityProtocol.SSL);

        sslClientConfigs.put(SslConfigs.SSL_CIPHER_SUITES_CONFIG, Arrays.asList(cipherSuites[1]));
        createSelector(sslClientConfigs);
        InetSocketAddress addr = new InetSocketAddress("localhost", server.port());
        selector.connect(node, addr, BUFFER_SIZE, BUFFER_SIZE);

        NetworkTestUtils.waitForChannelClose(selector, node, ChannelState.State.AUTHENTICATION_FAILED);
        server.verifyAuthenticationMetrics(0, 1);
    }

    @Test
    public void testServerRequestMetrics() throws Exception {
        String node = "0";
        server = createEchoServer(SecurityProtocol.SSL);
        createSelector(sslClientConfigs, 16384, 16384, 16384);
        InetSocketAddress addr = new InetSocketAddress("localhost", server.port());
        selector.connect(node, addr, 102400, 102400);
        NetworkTestUtils.waitForChannelReady(selector, node);
        int messageSize = 1024 * 1024;
        String message = TestUtils.randomString(messageSize);
        selector.send(new NetworkSend(node, ByteBuffer.wrap(message.getBytes())));
        while (selector.completedReceives().isEmpty()) {
            selector.poll(100L);
        }
        int totalBytes = messageSize + 4; // including 4-byte size
        server.waitForMetric("incoming-byte", totalBytes);
        server.waitForMetric("outgoing-byte", totalBytes);
        server.waitForMetric("request", 1);
        server.waitForMetric("response", 1);
    }

    /**
     * selector.poll() should be able to fetch more data than netReadBuffer from the socket.
     */
    @Test
    public void testSelectorPollReadSize() throws Exception {
        String node = "0";
        server = createEchoServer(SecurityProtocol.SSL);
        createSelector(sslClientConfigs, 16384, 16384, 16384);
        InetSocketAddress addr = new InetSocketAddress("localhost", server.port());
        selector.connect(node, addr, 102400, 102400);
        NetworkTestUtils.checkClientConnection(selector, node, 81920, 1);

        // Send a message of 80K. This is 5X as large as the socket buffer. It should take at least three selector.poll()
        // to read this message from socket if the SslTransportLayer.read() does not read all data from socket buffer.
        String message = TestUtils.randomString(81920);
        selector.send(new NetworkSend(node, ByteBuffer.wrap(message.getBytes())));

        // Send the message to echo server
        TestUtils.waitForCondition(new TestCondition() {
            @Override
            public boolean conditionMet() {
                try {
                    selector.poll(100L);
                } catch (IOException e) {
                    return false;
                }
                return selector.completedSends().size() > 0;
            }
        }, "Timed out waiting for message to be sent");

        // Wait for echo server to send the message back
        TestUtils.waitForCondition(new TestCondition() {
            @Override
            public boolean conditionMet() {
                return server.numSent() >= 2;
            }
        }, "Timed out waiting for echo server to send message");

        // Read the message from socket with only one poll()
        selector.poll(1000L);

        Collection<NetworkReceive> receiveList = selector.completedReceives();
        assertEquals(1, receiveList.size());
        assertEquals(message, new String(Utils.toArray(receiveList.iterator().next().payload())));
    }

    /**
     * Tests handling of BUFFER_UNDERFLOW during unwrap when network read buffer is smaller than SSL session packet buffer size.
     */
    @Test
    public void testNetReadBufferResize() throws Exception {
        String node = "0";
        server = createEchoServer(SecurityProtocol.SSL);
        createSelector(sslClientConfigs, 10, null, null);
        InetSocketAddress addr = new InetSocketAddress("localhost", server.port());
        selector.connect(node, addr, BUFFER_SIZE, BUFFER_SIZE);

        NetworkTestUtils.checkClientConnection(selector, node, 64000, 10);
    }

    /**
     * Tests handling of BUFFER_OVERFLOW during wrap when network write buffer is smaller than SSL session packet buffer size.
     */
    @Test
    public void testNetWriteBufferResize() throws Exception {
        String node = "0";
        server = createEchoServer(SecurityProtocol.SSL);
        createSelector(sslClientConfigs, null, 10, null);
        InetSocketAddress addr = new InetSocketAddress("localhost", server.port());
        selector.connect(node, addr, BUFFER_SIZE, BUFFER_SIZE);

        NetworkTestUtils.checkClientConnection(selector, node, 64000, 10);
    }

    /**
     * Tests handling of BUFFER_OVERFLOW during unwrap when application read buffer is smaller than SSL session application buffer size.
     */
    @Test
    public void testApplicationBufferResize() throws Exception {
        String node = "0";
        server = createEchoServer(SecurityProtocol.SSL);
        createSelector(sslClientConfigs, null, null, 10);
        InetSocketAddress addr = new InetSocketAddress("localhost", server.port());
        selector.connect(node, addr, BUFFER_SIZE, BUFFER_SIZE);

        NetworkTestUtils.checkClientConnection(selector, node, 64000, 10);
    }

    /**
     * Tests that time spent on the network thread is accumulated on each channel
     */
    @Test
<<<<<<< HEAD
    public void testNetworkIoTimeRecorded() throws Exception {
        selector.close();
        this.selector = new Selector(NetworkReceive.UNLIMITED, Selector.NO_IDLE_TIMEOUT_MS, new Metrics(), Time.SYSTEM,
                "MetricGroup", new HashMap<String, String>(), false, true, channelBuilder, MemoryPool.NONE, new LogContext());
=======
    public void testNetworkThreadTimeRecorded() throws Exception {
        LogContext logContext = new LogContext();
        ChannelBuilder channelBuilder = new SslChannelBuilder(Mode.CLIENT, null, false, logContext);
        channelBuilder.configure(sslClientConfigs);
        try (Selector selector = new Selector(NetworkReceive.UNLIMITED, Selector.NO_IDLE_TIMEOUT_MS, new Metrics(), Time.SYSTEM,
                "MetricGroup", new HashMap<>(), false, true, channelBuilder, MemoryPool.NONE, logContext)) {
>>>>>>> c10f391c

            String node = "0";
            server = createEchoServer(SecurityProtocol.SSL);
            InetSocketAddress addr = new InetSocketAddress("localhost", server.port());
            selector.connect(node, addr, BUFFER_SIZE, BUFFER_SIZE);

<<<<<<< HEAD
        String message = TestUtils.randomString(1024 * 1024);
        NetworkTestUtils.waitForChannelReady(selector, node);
        final KafkaChannel channel = selector.channel(node);
        assertTrue("SSL handshake time not recorded", channel.networkIoTimeNanos() > 0);
        assertEquals(0L, channel.writeIoTimeNanos());
        channel.resetNetworkIoTimes();
        assertEquals("Time not reset", 0, channel.networkIoTimeNanos());

        selector.mute(node);
        selector.send(new NetworkSend(node, ByteBuffer.wrap(message.getBytes())));
        while (selector.completedSends().isEmpty()) {
            selector.poll(100L);
        }
        long sendTimeNanos = channel.networkIoTimeNanos();
        assertTrue("Send time not recorded: " + sendTimeNanos, sendTimeNanos > 0);
        assertEquals(sendTimeNanos, channel.writeIoTimeNanos());
        channel.resetNetworkIoTimes();
        assertEquals("Time not reset", 0, channel.networkIoTimeNanos());
        assertEquals("Write time not reset", 0, channel.writeIoTimeNanos());
        assertFalse("Unexpected bytes buffered", channel.hasBytesBuffered());
        assertEquals(0, selector.completedReceives().size());

        selector.unmute(node);
        // Wait for echo server to send the message back
        TestUtils.waitForCondition(new TestCondition() {
            @Override
            public boolean conditionMet() {
                try {
                    selector.poll(100L);
                } catch (IOException e) {
                    return false;
                }
                return !selector.completedReceives().isEmpty();
=======
            String message = TestUtils.randomString(1024 * 1024);
            NetworkTestUtils.waitForChannelReady(selector, node);
            final KafkaChannel channel = selector.channel(node);
            assertTrue("SSL handshake time not recorded", channel.getAndResetNetworkThreadTimeNanos() > 0);
            assertEquals("Time not reset", 0, channel.getAndResetNetworkThreadTimeNanos());

            selector.mute(node);
            selector.send(new NetworkSend(node, ByteBuffer.wrap(message.getBytes())));
            while (selector.completedSends().isEmpty()) {
                selector.poll(100L);
>>>>>>> c10f391c
            }
            long sendTimeNanos = channel.getAndResetNetworkThreadTimeNanos();
            assertTrue("Send time not recorded: " + sendTimeNanos, sendTimeNanos > 0);
            assertEquals("Time not reset", 0, channel.getAndResetNetworkThreadTimeNanos());
            assertFalse("Unexpected bytes buffered", channel.hasBytesBuffered());
            assertEquals(0, selector.completedReceives().size());

            selector.unmute(node);
            // Wait for echo server to send the message back
            TestUtils.waitForCondition(new TestCondition() {
                @Override
                public boolean conditionMet() {
                    try {
                        selector.poll(100L);
                    } catch (IOException e) {
                        return false;
                    }
                    return !selector.completedReceives().isEmpty();
                }
            }, "Timed out waiting for a message to receive from echo server");

<<<<<<< HEAD
        long receiveTimeNanos = channel.networkIoTimeNanos();
        assertTrue("Receive time not recorded: " + receiveTimeNanos, receiveTimeNanos > 0);
        assertEquals(0L, channel.writeIoTimeNanos());
=======
            long receiveTimeNanos = channel.getAndResetNetworkThreadTimeNanos();
            assertTrue("Receive time not recorded: " + receiveTimeNanos, receiveTimeNanos > 0);
        }
>>>>>>> c10f391c
    }

    /**
     * Tests that IOExceptions from read during SSL handshake are not treated as authentication failures.
     */
    @Test
    public void testIOExceptionsDuringHandshakeRead() throws Exception {
        server = createEchoServer(SecurityProtocol.SSL);
        testIOExceptionsDuringHandshake(FailureAction.THROW_IO_EXCEPTION, FailureAction.NO_OP);
    }

    /**
     * Tests that IOExceptions from write during SSL handshake are not treated as authentication failures.
     */
    @Test
    public void testIOExceptionsDuringHandshakeWrite() throws Exception {
        server = createEchoServer(SecurityProtocol.SSL);
        testIOExceptionsDuringHandshake(FailureAction.NO_OP, FailureAction.THROW_IO_EXCEPTION);
    }

    /**
     * Tests that if the remote end closes connection ungracefully  during SSL handshake while reading data,
     * the disconnection is not treated as an authentication failure.
     */
    @Test
    public void testUngracefulRemoteCloseDuringHandshakeRead() throws Exception {
        server = createEchoServer(SecurityProtocol.SSL);
        testIOExceptionsDuringHandshake(server::closeSocketChannels, FailureAction.NO_OP);
    }

    /**
     * Tests that if the remote end closes connection ungracefully during SSL handshake while writing data,
     * the disconnection is not treated as an authentication failure.
     */
    @Test
    public void testUngracefulRemoteCloseDuringHandshakeWrite() throws Exception {
        server = createEchoServer(SecurityProtocol.SSL);
        testIOExceptionsDuringHandshake(FailureAction.NO_OP, server::closeSocketChannels);
    }

    /**
     * Tests that if the remote end closes the connection during SSL handshake while reading data,
     * the disconnection is not treated as an authentication failure.
     */
    @Test
    public void testGracefulRemoteCloseDuringHandshakeRead() throws Exception {
        server = createEchoServer(SecurityProtocol.SSL);
        testIOExceptionsDuringHandshake(FailureAction.NO_OP, server::closeKafkaChannels);
    }

    /**
     * Tests that if the remote end closes the connection during SSL handshake while writing data,
     * the disconnection is not treated as an authentication failure.
     */
    @Test
    public void testGracefulRemoteCloseDuringHandshakeWrite() throws Exception {
        server = createEchoServer(SecurityProtocol.SSL);
        testIOExceptionsDuringHandshake(server::closeKafkaChannels, FailureAction.NO_OP);
    }

    private void testIOExceptionsDuringHandshake(FailureAction readFailureAction,
                                                 FailureAction flushFailureAction) throws Exception {
        TestSslChannelBuilder channelBuilder = new TestSslChannelBuilder(Mode.CLIENT);
        boolean done = false;
        for (int i = 1; i <= 100; i++) {
            String node = String.valueOf(i);

            channelBuilder.readFailureAction = readFailureAction;
            channelBuilder.flushFailureAction = flushFailureAction;
            channelBuilder.failureIndex = i;
            channelBuilder.configure(sslClientConfigs);
            this.selector = new Selector(5000, new Metrics(), time, "MetricGroup", channelBuilder, new LogContext());

            InetSocketAddress addr = new InetSocketAddress("localhost", server.port());
            selector.connect(node, addr, BUFFER_SIZE, BUFFER_SIZE);
            for (int j = 0; j < 30; j++) {
                selector.poll(1000L);
                KafkaChannel channel = selector.channel(node);
                if (channel != null && channel.ready()) {
                    done = true;
                    break;
                }
                if (selector.disconnected().containsKey(node)) {
                    ChannelState.State state = selector.disconnected().get(node).state();
                    assertTrue("Unexpected channel state " + state,
                            state == ChannelState.State.AUTHENTICATE || state == ChannelState.State.READY);
                    break;
                }
            }
            KafkaChannel channel = selector.channel(node);
            if (channel != null)
                assertTrue("Channel not ready or disconnected:" + channel.state().state(), channel.ready());
            selector.close();
        }
        assertTrue("Too many invocations of read/write during SslTransportLayer.handshake()", done);
    }

    /**
     * Tests that handshake failures are propagated only after writes complete, even when
     * there are delays in writes to ensure that clients see an authentication exception
     * rather than a connection failure.
     */
    @Test
    public void testPeerNotifiedOfHandshakeFailure() throws Exception {
        sslServerConfigs = serverCertStores.getUntrustingConfig();
        sslServerConfigs.putAll(sslConfigOverrides);
        sslServerConfigs.put(BrokerSecurityConfigs.SSL_CLIENT_AUTH_CONFIG, "required");

        // Test without delay and a couple of delay counts to ensure delay applies to handshake failure
        for (int i = 0; i < 3; i++) {
            String node = "0";
            TestSslChannelBuilder serverChannelBuilder = new TestSslChannelBuilder(Mode.SERVER);
            serverChannelBuilder.configure(sslServerConfigs);
            serverChannelBuilder.flushDelayCount = i;
            server = new NioEchoServer(ListenerName.forSecurityProtocol(SecurityProtocol.SSL),
                    SecurityProtocol.SSL, new TestSecurityConfig(sslServerConfigs),
                    "localhost", serverChannelBuilder, null, time);
            server.start();
            createSelector(sslClientConfigs);
            InetSocketAddress addr = new InetSocketAddress("localhost", server.port());
            selector.connect(node, addr, BUFFER_SIZE, BUFFER_SIZE);

            NetworkTestUtils.waitForChannelClose(selector, node, ChannelState.State.AUTHENTICATION_FAILED);
            server.close();
            selector.close();
        }
    }

    @Test
    public void testCloseSsl() throws Exception {
        testClose(SecurityProtocol.SSL, newClientChannelBuilder());
    }

    @Test
    public void testClosePlaintext() throws Exception {
        testClose(SecurityProtocol.PLAINTEXT, new PlaintextChannelBuilder(Mode.CLIENT, null));
    }

    private SslChannelBuilder newClientChannelBuilder() {
        return new SslChannelBuilder(Mode.CLIENT, null, false, new LogContext());
    }

    private void testClose(SecurityProtocol securityProtocol, ChannelBuilder clientChannelBuilder) throws Exception {
        String node = "0";
        server = createEchoServer(securityProtocol);
        clientChannelBuilder.configure(sslClientConfigs);
        this.selector = new Selector(5000, new Metrics(), time, "MetricGroup", clientChannelBuilder, new LogContext());
        InetSocketAddress addr = new InetSocketAddress("localhost", server.port());
        selector.connect(node, addr, BUFFER_SIZE, BUFFER_SIZE);

        NetworkTestUtils.waitForChannelReady(selector, node);
        // `waitForChannelReady` waits for client-side channel to be ready. This is sufficient for other tests
        // operating on the client-side channel. But here, we are muting the server-side channel below, so we
        // need to wait for the server-side channel to be ready as well.
        TestUtils.waitForCondition(() -> server.selector().channels().stream().allMatch(KafkaChannel::ready),
                "Channel not ready");

        final ByteArrayOutputStream bytesOut = new ByteArrayOutputStream();
        server.outputChannel(Channels.newChannel(bytesOut));
        server.selector().muteAll();
        byte[] message = TestUtils.randomString(100).getBytes();
        int count = 20;
        final int totalSendSize = count * (message.length + 4);
        for (int i = 0; i < count; i++) {
            selector.send(new NetworkSend(node, ByteBuffer.wrap(message)));
            do {
                selector.poll(0L);
            } while (selector.completedSends().isEmpty());
        }
        server.selector().unmuteAll();
        selector.close(node);
        TestUtils.waitForCondition(new TestCondition() {
            @Override
            public boolean conditionMet() {
                return bytesOut.toByteArray().length == totalSendSize;
            }
        }, 5000, "All requests sent were not processed");
    }

    /**
     * Verifies that inter-broker listener with validation of truststore against keystore works
     * with configs including mutual authentication and hostname verification.
     */
    @Test
    public void testInterBrokerSslConfigValidation() throws Exception {
        SecurityProtocol securityProtocol = SecurityProtocol.SSL;
        sslServerConfigs.put(BrokerSecurityConfigs.SSL_CLIENT_AUTH_CONFIG, "required");
        sslServerConfigs.put(SslConfigs.SSL_ENDPOINT_IDENTIFICATION_ALGORITHM_CONFIG, "HTTPS");
        sslServerConfigs.putAll(serverCertStores.keyStoreProps());
        sslServerConfigs.putAll(serverCertStores.trustStoreProps());
        sslClientConfigs.putAll(serverCertStores.keyStoreProps());
        sslClientConfigs.putAll(serverCertStores.trustStoreProps());
        TestSecurityConfig config = new TestSecurityConfig(sslServerConfigs);
        ListenerName listenerName = ListenerName.forSecurityProtocol(securityProtocol);
        ChannelBuilder serverChannelBuilder = ChannelBuilders.serverChannelBuilder(listenerName,
                true, securityProtocol, config, null, null, time, new LogContext());
        server = new NioEchoServer(listenerName, securityProtocol, config,
                "localhost", serverChannelBuilder, null, time);
        server.start();

        this.selector = createSelector(sslClientConfigs, null, null, null);
        InetSocketAddress addr = new InetSocketAddress("localhost", server.port());
        selector.connect("0", addr, BUFFER_SIZE, BUFFER_SIZE);
        NetworkTestUtils.checkClientConnection(selector, "0", 100, 10);
    }

    /**
     * Verifies that inter-broker listener with validation of truststore against keystore
     * fails if certs from keystore are not trusted.
     */
    @Test(expected = KafkaException.class)
    public void testInterBrokerSslConfigValidationFailure() throws Exception {
        SecurityProtocol securityProtocol = SecurityProtocol.SSL;
        sslServerConfigs.put(BrokerSecurityConfigs.SSL_CLIENT_AUTH_CONFIG, "required");
        TestSecurityConfig config = new TestSecurityConfig(sslServerConfigs);
        ListenerName listenerName = ListenerName.forSecurityProtocol(securityProtocol);
        ChannelBuilders.serverChannelBuilder(listenerName, true, securityProtocol, config,
                null, null, time, new LogContext());
    }

    /**
     * Tests reconfiguration of server keystore. Verifies that existing connections continue
     * to work with old keystore and new connections work with new keystore.
     */
    @Test
    public void testServerKeystoreDynamicUpdate() throws Exception {
        SecurityProtocol securityProtocol = SecurityProtocol.SSL;
        TestSecurityConfig config = new TestSecurityConfig(sslServerConfigs);
        ListenerName listenerName = ListenerName.forSecurityProtocol(securityProtocol);
        ChannelBuilder serverChannelBuilder = ChannelBuilders.serverChannelBuilder(listenerName,
                false, securityProtocol, config, null, null, time, new LogContext());
        server = new NioEchoServer(listenerName, securityProtocol, config,
                "localhost", serverChannelBuilder, null, time);
        server.start();
        InetSocketAddress addr = new InetSocketAddress("localhost", server.port());

        // Verify that client with matching truststore can authenticate, send and receive
        String oldNode = "0";
        Selector oldClientSelector = createSelector(sslClientConfigs);
        oldClientSelector.connect(oldNode, addr, BUFFER_SIZE, BUFFER_SIZE);
        NetworkTestUtils.checkClientConnection(selector, oldNode, 100, 10);

        CertStores newServerCertStores = new CertStores(true, "server", "localhost");
        Map<String, Object> newKeystoreConfigs = newServerCertStores.keyStoreProps();
        assertTrue("SslChannelBuilder not reconfigurable", serverChannelBuilder instanceof ListenerReconfigurable);
        ListenerReconfigurable reconfigurableBuilder = (ListenerReconfigurable) serverChannelBuilder;
        assertEquals(listenerName, reconfigurableBuilder.listenerName());
        reconfigurableBuilder.validateReconfiguration(newKeystoreConfigs);
        reconfigurableBuilder.reconfigure(newKeystoreConfigs);

        // Verify that new client with old truststore fails
        oldClientSelector.connect("1", addr, BUFFER_SIZE, BUFFER_SIZE);
        NetworkTestUtils.waitForChannelClose(oldClientSelector, "1", ChannelState.State.AUTHENTICATION_FAILED);

        // Verify that new client with new truststore can authenticate, send and receive
        sslClientConfigs = getTrustingConfig(clientCertStores, newServerCertStores);
        Selector newClientSelector = createSelector(sslClientConfigs);
        newClientSelector.connect("2", addr, BUFFER_SIZE, BUFFER_SIZE);
        NetworkTestUtils.checkClientConnection(newClientSelector, "2", 100, 10);

        // Verify that old client continues to work
        NetworkTestUtils.checkClientConnection(oldClientSelector, oldNode, 100, 10);

        CertStores invalidCertStores = new CertStores(true, "server", "127.0.0.1");
        Map<String, Object>  invalidConfigs = getTrustingConfig(invalidCertStores, clientCertStores);
        verifyInvalidReconfigure(reconfigurableBuilder, invalidConfigs, "keystore with different SubjectAltName");

        Map<String, Object>  missingStoreConfigs = new HashMap<>();
        missingStoreConfigs.put(SslConfigs.SSL_KEYSTORE_TYPE_CONFIG, "PKCS12");
        missingStoreConfigs.put(SslConfigs.SSL_KEYSTORE_LOCATION_CONFIG, "some.keystore.path");
        missingStoreConfigs.put(SslConfigs.SSL_KEYSTORE_PASSWORD_CONFIG, new Password("some.keystore.password"));
        missingStoreConfigs.put(SslConfigs.SSL_KEY_PASSWORD_CONFIG, new Password("some.key.password"));
        verifyInvalidReconfigure(reconfigurableBuilder, missingStoreConfigs, "keystore not found");

        // Verify that new connections continue to work with the server with previously configured keystore after failed reconfiguration
        newClientSelector.connect("3", addr, BUFFER_SIZE, BUFFER_SIZE);
        NetworkTestUtils.checkClientConnection(newClientSelector, "3", 100, 10);
    }

    /**
     * Tests reconfiguration of server truststore. Verifies that existing connections continue
     * to work with old truststore and new connections work with new truststore.
     */
    @Test
    public void testServerTruststoreDynamicUpdate() throws Exception {
        SecurityProtocol securityProtocol = SecurityProtocol.SSL;
        sslServerConfigs.put(BrokerSecurityConfigs.SSL_CLIENT_AUTH_CONFIG, "required");
        TestSecurityConfig config = new TestSecurityConfig(sslServerConfigs);
        ListenerName listenerName = ListenerName.forSecurityProtocol(securityProtocol);
        ChannelBuilder serverChannelBuilder = ChannelBuilders.serverChannelBuilder(listenerName,
                false, securityProtocol, config, null, null, time, new LogContext());
        server = new NioEchoServer(listenerName, securityProtocol, config,
                "localhost", serverChannelBuilder, null, time);
        server.start();
        InetSocketAddress addr = new InetSocketAddress("localhost", server.port());

        // Verify that client with matching keystore can authenticate, send and receive
        String oldNode = "0";
        Selector oldClientSelector = createSelector(sslClientConfigs);
        oldClientSelector.connect(oldNode, addr, BUFFER_SIZE, BUFFER_SIZE);
        NetworkTestUtils.checkClientConnection(selector, oldNode, 100, 10);

        CertStores newClientCertStores = new CertStores(true, "client", "localhost");
        sslClientConfigs = getTrustingConfig(newClientCertStores, serverCertStores);
        Map<String, Object> newTruststoreConfigs = newClientCertStores.trustStoreProps();
        assertTrue("SslChannelBuilder not reconfigurable", serverChannelBuilder instanceof ListenerReconfigurable);
        ListenerReconfigurable reconfigurableBuilder = (ListenerReconfigurable) serverChannelBuilder;
        assertEquals(listenerName, reconfigurableBuilder.listenerName());
        reconfigurableBuilder.validateReconfiguration(newTruststoreConfigs);
        reconfigurableBuilder.reconfigure(newTruststoreConfigs);

        // Verify that new client with old truststore fails
        oldClientSelector.connect("1", addr, BUFFER_SIZE, BUFFER_SIZE);
        NetworkTestUtils.waitForChannelClose(oldClientSelector, "1", ChannelState.State.AUTHENTICATION_FAILED);

        // Verify that new client with new truststore can authenticate, send and receive
        Selector newClientSelector = createSelector(sslClientConfigs);
        newClientSelector.connect("2", addr, BUFFER_SIZE, BUFFER_SIZE);
        NetworkTestUtils.checkClientConnection(newClientSelector, "2", 100, 10);

        // Verify that old client continues to work
        NetworkTestUtils.checkClientConnection(oldClientSelector, oldNode, 100, 10);

        Map<String, Object>  invalidConfigs = new HashMap<>(newTruststoreConfigs);
        invalidConfigs.put(SslConfigs.SSL_TRUSTSTORE_TYPE_CONFIG, "INVALID_TYPE");
        verifyInvalidReconfigure(reconfigurableBuilder, invalidConfigs, "invalid truststore type");

        Map<String, Object>  missingStoreConfigs = new HashMap<>();
        missingStoreConfigs.put(SslConfigs.SSL_TRUSTSTORE_TYPE_CONFIG, "PKCS12");
        missingStoreConfigs.put(SslConfigs.SSL_TRUSTSTORE_LOCATION_CONFIG, "some.truststore.path");
        missingStoreConfigs.put(SslConfigs.SSL_TRUSTSTORE_PASSWORD_CONFIG, new Password("some.truststore.password"));
        verifyInvalidReconfigure(reconfigurableBuilder, missingStoreConfigs, "truststore not found");

        // Verify that new connections continue to work with the server with previously configured keystore after failed reconfiguration
        newClientSelector.connect("3", addr, BUFFER_SIZE, BUFFER_SIZE);
        NetworkTestUtils.checkClientConnection(newClientSelector, "3", 100, 10);
    }

    /**
     * Tests if client can plugin customize ssl.engine.factory
     */
    @Test
    public void testCustomClientSslEngineFactory() throws Exception {
        String node = "0";
        sslClientConfigs.put(SslConfigs.SSL_ENGINE_FACTORY_CLASS_CONFIG, TestSslUtils.TestSslEngineFactory.class);

        server = createEchoServer(SecurityProtocol.SSL);
        createSelector(sslClientConfigs);
        InetSocketAddress addr = new InetSocketAddress("localhost", server.port());
        selector.connect(node, addr, BUFFER_SIZE, BUFFER_SIZE);

        NetworkTestUtils.checkClientConnection(selector, node, 100, 10);
    }

    /**
     * Tests if server can plugin customize ssl.engine.factory
     */
    @Test
    public void testCustomServerSslEngineFactory() throws Exception {
        String node = "0";
        sslServerConfigs.put(SslConfigs.SSL_ENGINE_FACTORY_CLASS_CONFIG, TestSslUtils.TestSslEngineFactory.class);

        server = createEchoServer(SecurityProtocol.SSL);
        createSelector(sslClientConfigs);
        InetSocketAddress addr = new InetSocketAddress("localhost", server.port());
        selector.connect(node, addr, BUFFER_SIZE, BUFFER_SIZE);

        NetworkTestUtils.checkClientConnection(selector, node, 100, 10);
    }

    /**
     * Tests if client and server both can plugin customize ssl.engine.factory and talk to each other!
     */
    @Test
    public void testCustomClientAndServerSslEngineFactory() throws Exception {
        String node = "0";
        sslClientConfigs.put(SslConfigs.SSL_ENGINE_FACTORY_CLASS_CONFIG, TestSslUtils.TestSslEngineFactory.class);
        sslServerConfigs.put(SslConfigs.SSL_ENGINE_FACTORY_CLASS_CONFIG, TestSslUtils.TestSslEngineFactory.class);

        server = createEchoServer(SecurityProtocol.SSL);
        createSelector(sslClientConfigs);
        InetSocketAddress addr = new InetSocketAddress("localhost", server.port());
        selector.connect(node, addr, BUFFER_SIZE, BUFFER_SIZE);

        NetworkTestUtils.checkClientConnection(selector, node, 100, 10);
    }

    /**
     * Tests invalid ssl.engine.factory plugin class
     */
    @Test(expected = KafkaException.class)
    public void testInvalidSslEngineFactory() throws Exception {
        sslClientConfigs.put(SslConfigs.SSL_ENGINE_FACTORY_CLASS_CONFIG, String.class);
        createSelector(sslClientConfigs);
    }

    private void verifyInvalidReconfigure(ListenerReconfigurable reconfigurable,
                                          Map<String, Object>  invalidConfigs, String errorMessage) {
        try {
            reconfigurable.validateReconfiguration(invalidConfigs);
            fail("Should have failed validation with an exception: " + errorMessage);
        } catch (KafkaException e) {
            // expected exception
        }
        try {
            reconfigurable.reconfigure(invalidConfigs);
            fail("Should have failed to reconfigure: " + errorMessage);
        } catch (KafkaException e) {
            // expected exception
        }
    }

    private Selector createSelector(Map<String, Object> sslClientConfigs) {
        return createSelector(sslClientConfigs, null, null, null);
    }

    private Selector createSelector(Map<String, Object> sslClientConfigs, final Integer netReadBufSize,
                                final Integer netWriteBufSize, final Integer appBufSize) {
        TestSslChannelBuilder channelBuilder = new TestSslChannelBuilder(Mode.CLIENT);
        channelBuilder.configureBufferSizes(netReadBufSize, netWriteBufSize, appBufSize);
        channelBuilder.configure(sslClientConfigs);
        this.selector = new Selector(100 * 5000, new Metrics(), time, "MetricGroup", channelBuilder, new LogContext());
        return selector;
    }

    private NioEchoServer createEchoServer(ListenerName listenerName, SecurityProtocol securityProtocol) throws Exception {
        return NetworkTestUtils.createEchoServer(listenerName, securityProtocol, new TestSecurityConfig(sslServerConfigs), null, time);
    }

    private NioEchoServer createEchoServer(SecurityProtocol securityProtocol) throws Exception {
        return createEchoServer(ListenerName.forSecurityProtocol(securityProtocol), securityProtocol);
    }

    private Map<String, Object> getTrustingConfig(CertStores certStores, CertStores peerCertStores) {
        Map<String, Object> configs = certStores.getTrustingConfig(peerCertStores);
        configs.putAll(sslConfigOverrides);
        return configs;
    }

    @FunctionalInterface
    private interface FailureAction {
        FailureAction NO_OP = () -> { };
        FailureAction THROW_IO_EXCEPTION = () -> {
            throw new IOException("Test IO exception");
        };
        void run() throws IOException;
    }

    private static class TestSslChannelBuilder extends SslChannelBuilder {

        private Integer netReadBufSizeOverride;
        private Integer netWriteBufSizeOverride;
        private Integer appBufSizeOverride;
        private long failureIndex = Long.MAX_VALUE;
        FailureAction readFailureAction = FailureAction.NO_OP;
        FailureAction flushFailureAction = FailureAction.NO_OP;
        int flushDelayCount = 0;

        public TestSslChannelBuilder(Mode mode) {
            super(mode, ListenerName.forSecurityProtocol(SecurityProtocol.SSL), false, new LogContext());
        }

        public void configureBufferSizes(Integer netReadBufSize, Integer netWriteBufSize, Integer appBufSize) {
            this.netReadBufSizeOverride = netReadBufSize;
            this.netWriteBufSizeOverride = netWriteBufSize;
            this.appBufSizeOverride = appBufSize;
        }

        @Override
        protected SslTransportLayer buildTransportLayer(SslFactory sslFactory, String id, SelectionKey key,
                                                        String host, ChannelMetadataRegistry metadataRegistry) throws IOException {
            SocketChannel socketChannel = (SocketChannel) key.channel();
            SSLEngine sslEngine = sslFactory.createSslEngine(host, socketChannel.socket().getPort());
            TestSslTransportLayer transportLayer = newTransportLayer(id, key, sslEngine);
            return transportLayer;
        }

        protected TestSslTransportLayer newTransportLayer(String id, SelectionKey key, SSLEngine sslEngine) throws IOException {
            return new TestSslTransportLayer(id, key, sslEngine);
        }

        /**
         * SSLTransportLayer with overrides for testing including:
         * <ul>
         * <li>Overrides for packet and application buffer size to test buffer resize code path.
         * The overridden buffer size starts with a small value and increases in size when the buffer size
         * is retrieved to handle overflow/underflow, until the actual session buffer size is reached.</li>
         * <li>IOException injection for reads and writes for testing exception handling during handshakes.</li>
         * <li>Delayed writes to test handshake failure notifications to peer</li>
         * </ul>
         */
        class TestSslTransportLayer extends SslTransportLayer {

            private final ResizeableBufferSize netReadBufSize;
            private final ResizeableBufferSize netWriteBufSize;
            private final ResizeableBufferSize appBufSize;
            private final AtomicLong numReadsRemaining;
            private final AtomicLong numFlushesRemaining;
            private final AtomicInteger numDelayedFlushesRemaining;

            public TestSslTransportLayer(String channelId, SelectionKey key, SSLEngine sslEngine) throws IOException {
                super(channelId, key, sslEngine, new DefaultChannelMetadataRegistry());
                this.netReadBufSize = new ResizeableBufferSize(netReadBufSizeOverride);
                this.netWriteBufSize = new ResizeableBufferSize(netWriteBufSizeOverride);
                this.appBufSize = new ResizeableBufferSize(appBufSizeOverride);
                numReadsRemaining = new AtomicLong(failureIndex);
                numFlushesRemaining = new AtomicLong(failureIndex);
                numDelayedFlushesRemaining = new AtomicInteger(flushDelayCount);
            }

            @Override
            protected int netReadBufferSize() {
                ByteBuffer netReadBuffer = netReadBuffer();
                // netReadBufferSize() is invoked in SSLTransportLayer.read() prior to the read
                // operation. To avoid the read buffer being expanded too early, increase buffer size
                // only when read buffer is full. This ensures that BUFFER_UNDERFLOW is always
                // triggered in testNetReadBufferResize().
                boolean updateBufSize = netReadBuffer != null && !netReadBuffer().hasRemaining();
                return netReadBufSize.updateAndGet(super.netReadBufferSize(), updateBufSize);
            }

            @Override
            protected int netWriteBufferSize() {
                return netWriteBufSize.updateAndGet(super.netWriteBufferSize(), true);
            }

            @Override
            protected int applicationBufferSize() {
                return appBufSize.updateAndGet(super.applicationBufferSize(), true);
            }

            @Override
            protected int readFromSocketChannel() throws IOException {
                if (numReadsRemaining.decrementAndGet() == 0 && !ready())
                    readFailureAction.run();
                return super.readFromSocketChannel();
            }

            @Override
            protected boolean flush(ByteBuffer buf) throws IOException {
                if (numFlushesRemaining.decrementAndGet() == 0 && !ready())
                    flushFailureAction.run();
                else if (numDelayedFlushesRemaining.getAndDecrement() != 0)
                    return false;
                resetDelayedFlush();
                return super.flush(buf);
            }

            @Override
            protected void startHandshake() throws IOException {
                assertTrue("SSL handshake initialized too early", socketChannel().isConnected());
                super.startHandshake();
            }

            private void resetDelayedFlush() {
                numDelayedFlushesRemaining.set(flushDelayCount);
            }
        }

        private static class ResizeableBufferSize {
            private Integer bufSizeOverride;
            ResizeableBufferSize(Integer bufSizeOverride) {
                this.bufSizeOverride = bufSizeOverride;
            }
            int updateAndGet(int actualSize, boolean update) {
                int size = actualSize;
                if (bufSizeOverride != null) {
                    if (update)
                        bufSizeOverride = Math.min(bufSizeOverride * 2, size);
                    size = bufSizeOverride;
                }
                return size;
            }
        }
    }
}<|MERGE_RESOLUTION|>--- conflicted
+++ resolved
@@ -762,75 +762,37 @@
      * Tests that time spent on the network thread is accumulated on each channel
      */
     @Test
-<<<<<<< HEAD
     public void testNetworkIoTimeRecorded() throws Exception {
-        selector.close();
-        this.selector = new Selector(NetworkReceive.UNLIMITED, Selector.NO_IDLE_TIMEOUT_MS, new Metrics(), Time.SYSTEM,
-                "MetricGroup", new HashMap<String, String>(), false, true, channelBuilder, MemoryPool.NONE, new LogContext());
-=======
-    public void testNetworkThreadTimeRecorded() throws Exception {
         LogContext logContext = new LogContext();
         ChannelBuilder channelBuilder = new SslChannelBuilder(Mode.CLIENT, null, false, logContext);
         channelBuilder.configure(sslClientConfigs);
         try (Selector selector = new Selector(NetworkReceive.UNLIMITED, Selector.NO_IDLE_TIMEOUT_MS, new Metrics(), Time.SYSTEM,
                 "MetricGroup", new HashMap<>(), false, true, channelBuilder, MemoryPool.NONE, logContext)) {
->>>>>>> c10f391c
 
             String node = "0";
             server = createEchoServer(SecurityProtocol.SSL);
             InetSocketAddress addr = new InetSocketAddress("localhost", server.port());
             selector.connect(node, addr, BUFFER_SIZE, BUFFER_SIZE);
 
-<<<<<<< HEAD
-        String message = TestUtils.randomString(1024 * 1024);
-        NetworkTestUtils.waitForChannelReady(selector, node);
-        final KafkaChannel channel = selector.channel(node);
-        assertTrue("SSL handshake time not recorded", channel.networkIoTimeNanos() > 0);
-        assertEquals(0L, channel.writeIoTimeNanos());
-        channel.resetNetworkIoTimes();
-        assertEquals("Time not reset", 0, channel.networkIoTimeNanos());
-
-        selector.mute(node);
-        selector.send(new NetworkSend(node, ByteBuffer.wrap(message.getBytes())));
-        while (selector.completedSends().isEmpty()) {
-            selector.poll(100L);
-        }
-        long sendTimeNanos = channel.networkIoTimeNanos();
-        assertTrue("Send time not recorded: " + sendTimeNanos, sendTimeNanos > 0);
-        assertEquals(sendTimeNanos, channel.writeIoTimeNanos());
-        channel.resetNetworkIoTimes();
-        assertEquals("Time not reset", 0, channel.networkIoTimeNanos());
-        assertEquals("Write time not reset", 0, channel.writeIoTimeNanos());
-        assertFalse("Unexpected bytes buffered", channel.hasBytesBuffered());
-        assertEquals(0, selector.completedReceives().size());
-
-        selector.unmute(node);
-        // Wait for echo server to send the message back
-        TestUtils.waitForCondition(new TestCondition() {
-            @Override
-            public boolean conditionMet() {
-                try {
-                    selector.poll(100L);
-                } catch (IOException e) {
-                    return false;
-                }
-                return !selector.completedReceives().isEmpty();
-=======
             String message = TestUtils.randomString(1024 * 1024);
             NetworkTestUtils.waitForChannelReady(selector, node);
             final KafkaChannel channel = selector.channel(node);
-            assertTrue("SSL handshake time not recorded", channel.getAndResetNetworkThreadTimeNanos() > 0);
-            assertEquals("Time not reset", 0, channel.getAndResetNetworkThreadTimeNanos());
+            assertTrue("SSL handshake time not recorded", channel.networkIoTimeNanos() > 0);
+            assertEquals(0L, channel.writeIoTimeNanos());
+            channel.resetNetworkIoTimes();
+            assertEquals("Time not reset", 0, channel.networkIoTimeNanos());
 
             selector.mute(node);
             selector.send(new NetworkSend(node, ByteBuffer.wrap(message.getBytes())));
             while (selector.completedSends().isEmpty()) {
                 selector.poll(100L);
->>>>>>> c10f391c
-            }
-            long sendTimeNanos = channel.getAndResetNetworkThreadTimeNanos();
+            }
+            long sendTimeNanos = channel.networkIoTimeNanos();
             assertTrue("Send time not recorded: " + sendTimeNanos, sendTimeNanos > 0);
-            assertEquals("Time not reset", 0, channel.getAndResetNetworkThreadTimeNanos());
+            assertEquals(sendTimeNanos, channel.writeIoTimeNanos());
+            channel.resetNetworkIoTimes();
+            assertEquals("Time not reset", 0, channel.networkIoTimeNanos());
+            assertEquals("Write time not reset", 0, channel.writeIoTimeNanos());
             assertFalse("Unexpected bytes buffered", channel.hasBytesBuffered());
             assertEquals(0, selector.completedReceives().size());
 
@@ -848,15 +810,10 @@
                 }
             }, "Timed out waiting for a message to receive from echo server");
 
-<<<<<<< HEAD
-        long receiveTimeNanos = channel.networkIoTimeNanos();
-        assertTrue("Receive time not recorded: " + receiveTimeNanos, receiveTimeNanos > 0);
-        assertEquals(0L, channel.writeIoTimeNanos());
-=======
-            long receiveTimeNanos = channel.getAndResetNetworkThreadTimeNanos();
+            long receiveTimeNanos = channel.networkIoTimeNanos();
             assertTrue("Receive time not recorded: " + receiveTimeNanos, receiveTimeNanos > 0);
-        }
->>>>>>> c10f391c
+            assertEquals(0L, channel.writeIoTimeNanos());
+        }
     }
 
     /**
