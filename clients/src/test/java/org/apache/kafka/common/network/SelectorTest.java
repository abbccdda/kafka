--- conflicted
+++ resolved
@@ -93,13 +93,8 @@
         this.server = new EchoServer(SecurityProtocol.PLAINTEXT, configs);
         this.server.start();
         this.time = new MockTime();
-<<<<<<< HEAD
         this.channelBuilder = new PlaintextChannelBuilder(Mode.CLIENT, ListenerName.forSecurityProtocol(SecurityProtocol.PLAINTEXT));
-        this.channelBuilder.configure(configs);
-=======
-        this.channelBuilder = new PlaintextChannelBuilder(ListenerName.forSecurityProtocol(SecurityProtocol.PLAINTEXT));
         this.channelBuilder.configure(clientConfigs());
->>>>>>> b83a6959
         this.metrics = new Metrics();
         this.selector = new Selector(5000, this.metrics, time, METRIC_GROUP, channelBuilder, new LogContext());
     }
