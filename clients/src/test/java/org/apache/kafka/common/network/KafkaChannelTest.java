--- conflicted
+++ resolved
@@ -41,12 +41,8 @@
         MemoryPool pool = Mockito.mock(MemoryPool.class);
         ChannelMetadataRegistry metadataRegistry = Mockito.mock(ChannelMetadataRegistry.class);
 
-<<<<<<< HEAD
-        KafkaChannel channel = new KafkaChannel("0", transport, () -> authenticator, 1024, pool, new DefaultBrokerInterceptor());
-=======
-        KafkaChannel channel = new KafkaChannel("0", transport, () -> authenticator,
-            1024, pool, metadataRegistry);
->>>>>>> 5296125f
+        KafkaChannel channel = new KafkaChannel("0", transport, () -> authenticator, 1024, pool,
+                metadataRegistry, new DefaultBrokerInterceptor());
         NetworkSend send = new NetworkSend("0", ByteBuffer.wrap(TestUtils.randomBytes(128)));
 
         channel.setSend(send);
@@ -81,12 +77,8 @@
             return ByteBuffer.allocate(sizeCaptor.getValue());
         });
 
-<<<<<<< HEAD
-        KafkaChannel channel = new KafkaChannel("0", transport, () -> authenticator, 1024, pool, new DefaultBrokerInterceptor());
-=======
-        KafkaChannel channel = new KafkaChannel("0", transport, () -> authenticator,
-            1024, pool, metadataRegistry);
->>>>>>> 5296125f
+        KafkaChannel channel = new KafkaChannel("0", transport, () -> authenticator, 1024, pool,
+                metadataRegistry, new DefaultBrokerInterceptor());
 
         ArgumentCaptor<ByteBuffer> bufferCaptor = ArgumentCaptor.forClass(ByteBuffer.class);
         Mockito.when(transport.read(bufferCaptor.capture())).thenAnswer(invocation -> {
