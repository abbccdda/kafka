--- conflicted
+++ resolved
@@ -47,14 +47,8 @@
 
     @Test
     public void testUnknownApiVersionsToString() {
-<<<<<<< HEAD
-        ApiVersion unknownApiVersion = new ApiVersion((short) 337, (short) 0, (short) 1);
-        NodeApiVersions versions = new NodeApiVersions(Collections.singleton(unknownApiVersion));
+        NodeApiVersions versions = NodeApiVersions.create((short) 337, (short) 0, (short) 1);
         assertTrue(versions.toString().contains("UNKNOWN(337): 0 to 1"));
-=======
-        NodeApiVersions versions = NodeApiVersions.create((short) 337, (short) 0, (short) 1);
-        assertTrue(versions.toString().endsWith("UNKNOWN(337): 0 to 1)"));
->>>>>>> 57e01123
     }
 
     @Test
@@ -135,13 +129,8 @@
     @Test
     public void testUsableVersionLatestVersions() {
         List<ApiVersion> versionList = new LinkedList<>();
-<<<<<<< HEAD
-        for (ApiVersion apiVersion: ApiVersionsResponse.defaultApiVersionsResponse(true).apiVersions()) {
-            versionList.add(apiVersion);
-=======
-        for (ApiVersionsResponseKey apiVersion: ApiVersionsResponse.DEFAULT_API_VERSIONS_RESPONSE.data.apiKeys()) {
+        for (ApiVersionsResponseKey apiVersion : ApiVersionsResponse.defaultApiVersionsResponse(true).data.apiKeys()) {
             versionList.add(new ApiVersion(apiVersion));
->>>>>>> 57e01123
         }
         // Add an API key that we don't know about.
         versionList.add(new ApiVersion((short) 100, (short) 0, (short) 1));
