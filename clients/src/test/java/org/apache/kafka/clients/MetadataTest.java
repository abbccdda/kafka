/*
 * Licensed to the Apache Software Foundation (ASF) under one or more
 * contributor license agreements. See the NOTICE file distributed with
 * this work for additional information regarding copyright ownership.
 * The ASF licenses this file to You under the Apache License, Version 2.0
 * (the "License"); you may not use this file except in compliance with
 * the License. You may obtain a copy of the License at
 *
 *    http://www.apache.org/licenses/LICENSE-2.0
 *
 * Unless required by applicable law or agreed to in writing, software
 * distributed under the License is distributed on an "AS IS" BASIS,
 * WITHOUT WARRANTIES OR CONDITIONS OF ANY KIND, either express or implied.
 * See the License for the specific language governing permissions and
 * limitations under the License.
 */
package org.apache.kafka.clients;

import org.apache.kafka.common.Cluster;
import org.apache.kafka.common.Node;
import org.apache.kafka.common.TopicPartition;
import org.apache.kafka.common.errors.InvalidTopicException;
import org.apache.kafka.common.errors.TopicAuthorizationException;
import org.apache.kafka.common.internals.ClusterResourceListeners;
import org.apache.kafka.common.internals.Topic;
import org.apache.kafka.common.message.MetadataResponseData;
import org.apache.kafka.common.message.MetadataResponseData.MetadataResponseBrokerCollection;
import org.apache.kafka.common.message.MetadataResponseData.MetadataResponsePartition;
import org.apache.kafka.common.message.MetadataResponseData.MetadataResponseTopic;
import org.apache.kafka.common.message.MetadataResponseData.MetadataResponseTopicCollection;
import org.apache.kafka.common.protocol.ApiKeys;
import org.apache.kafka.common.protocol.Errors;
import org.apache.kafka.common.protocol.types.Struct;
import org.apache.kafka.common.requests.MetadataRequest;
import org.apache.kafka.common.requests.MetadataResponse;
import org.apache.kafka.common.utils.LogContext;
import org.apache.kafka.common.utils.MockTime;
import org.apache.kafka.common.utils.Time;
import org.apache.kafka.test.MockClusterResourceListener;
import org.apache.kafka.test.TestUtils;
import org.junit.Test;

import java.net.InetSocketAddress;
import java.util.Arrays;
import java.util.Collections;
import java.util.HashMap;
import java.util.HashSet;
import java.util.List;
import java.util.Map;
import java.util.Optional;
import java.util.Set;
import java.util.concurrent.atomic.AtomicReference;

import static org.apache.kafka.test.TestUtils.assertOptional;
import static org.junit.Assert.assertEquals;
import static org.junit.Assert.assertFalse;
import static org.junit.Assert.assertNotNull;
import static org.junit.Assert.assertNull;
import static org.junit.Assert.assertThrows;
import static org.junit.Assert.assertTrue;

public class MetadataTest {

    private long refreshBackoffMs = 100;
    private long metadataExpireMs = 1000;
    private Metadata metadata = new Metadata(refreshBackoffMs, metadataExpireMs, new LogContext(),
            new ClusterResourceListeners());

    private static MetadataResponse emptyMetadataResponse() {
        return MetadataResponse.prepareResponse(
                Collections.emptyList(),
                null,
                -1,
                Collections.emptyList());
    }

    @Test(expected = IllegalStateException.class)
    public void testMetadataUpdateAfterClose() {
        metadata.close();
        metadata.updateWithCurrentRequestVersion(emptyMetadataResponse(), false, 1000);
    }

    private static void checkTimeToNextUpdate(long refreshBackoffMs, long metadataExpireMs) {
        long now = 10000;

        // Metadata timeToNextUpdate is implicitly relying on the premise that the currentTimeMillis is always
        // larger than the metadataExpireMs or refreshBackoffMs.
        // It won't be a problem practically since all usages of Metadata calls first update() immediately after
        // it's construction.
        if (metadataExpireMs > now || refreshBackoffMs > now) {
            throw new IllegalArgumentException(
                    "metadataExpireMs and refreshBackoffMs must be smaller than 'now'");
        }

        long largerOfBackoffAndExpire = Math.max(refreshBackoffMs, metadataExpireMs);
        Metadata metadata = new Metadata(refreshBackoffMs, metadataExpireMs, new LogContext(),
                new ClusterResourceListeners());

        assertEquals(0, metadata.timeToNextUpdate(now));

        // lastSuccessfulRefreshMs updated to now.
        metadata.updateWithCurrentRequestVersion(emptyMetadataResponse(), false, now);

        // The last update was successful so the remaining time to expire the current metadata should be returned.
        assertEquals(largerOfBackoffAndExpire, metadata.timeToNextUpdate(now));

        // Metadata update requested explicitly
        metadata.requestUpdate();
        // Update requested so metadataExpireMs should no longer take effect.
        assertEquals(refreshBackoffMs, metadata.timeToNextUpdate(now));

        // Reset needUpdate to false.
        metadata.updateWithCurrentRequestVersion(emptyMetadataResponse(), false, now);
        assertEquals(largerOfBackoffAndExpire, metadata.timeToNextUpdate(now));

        // Both metadataExpireMs and refreshBackoffMs elapsed.
        now += largerOfBackoffAndExpire;
        assertEquals(0, metadata.timeToNextUpdate(now));
        assertEquals(0, metadata.timeToNextUpdate(now + 1));
    }

    @Test
    public void testUpdateMetadataAllowedImmediatelyAfterBootstrap() {
        MockTime time = new MockTime();

        Metadata metadata = new Metadata(refreshBackoffMs, metadataExpireMs, new LogContext(),
                new ClusterResourceListeners());
        metadata.bootstrap(Collections.singletonList(new InetSocketAddress("localhost", 9002)));

        assertEquals(0, metadata.timeToAllowUpdate(time.milliseconds()));
        assertEquals(0, metadata.timeToNextUpdate(time.milliseconds()));
    }

    @Test
    public void testTimeToNextUpdate() {
        checkTimeToNextUpdate(100, 1000);
        checkTimeToNextUpdate(1000, 100);
        checkTimeToNextUpdate(0, 0);
        checkTimeToNextUpdate(0, 100);
        checkTimeToNextUpdate(100, 0);
    }

    @Test
    public void testTimeToNextUpdate_RetryBackoff() {
        long now = 10000;

        // lastRefreshMs updated to now.
        metadata.failedUpdate(now);

        // Backing off. Remaining time until next try should be returned.
        assertEquals(refreshBackoffMs, metadata.timeToNextUpdate(now));

        // Even though metadata update requested explicitly, still respects backoff.
        metadata.requestUpdate();
        assertEquals(refreshBackoffMs, metadata.timeToNextUpdate(now));

        // refreshBackoffMs elapsed.
        now += refreshBackoffMs;
        // It should return 0 to let next try.
        assertEquals(0, metadata.timeToNextUpdate(now));
        assertEquals(0, metadata.timeToNextUpdate(now + 1));
    }

    /**
     * Prior to Kafka version 2.4 (which coincides with Metadata version 9), the broker does not propagate leader epoch
     * information accurately while a reassignment is in progress, so we cannot rely on it. This is explained in more
     * detail in MetadataResponse's constructor.
     */
    @Test
    public void testIgnoreLeaderEpochInOlderMetadataResponse() {
        TopicPartition tp = new TopicPartition("topic", 0);

        MetadataResponsePartition partitionMetadata = new MetadataResponsePartition()
                .setPartitionIndex(tp.partition())
                .setLeaderId(5)
                .setLeaderEpoch(10)
                .setReplicaNodes(Arrays.asList(1, 2, 3))
                .setIsrNodes(Arrays.asList(1, 2, 3))
                .setOfflineReplicas(Collections.emptyList())
                .setErrorCode(Errors.NONE.code());

        MetadataResponseTopic topicMetadata = new MetadataResponseTopic()
                .setName(tp.topic())
                .setErrorCode(Errors.NONE.code())
                .setPartitions(Collections.singletonList(partitionMetadata))
                .setIsInternal(false);

        MetadataResponseTopicCollection topics = new MetadataResponseTopicCollection();
        topics.add(topicMetadata);

        MetadataResponseData data = new MetadataResponseData()
                .setClusterId("clusterId")
                .setControllerId(0)
                .setTopics(topics)
                .setBrokers(new MetadataResponseBrokerCollection());

        for (short version = ApiKeys.METADATA.oldestVersion(); version < 9; version++) {
            Struct struct = data.toStruct(version);
            MetadataResponse response = new MetadataResponse(struct, version);
            assertFalse(response.hasReliableLeaderEpochs());
            metadata.updateWithCurrentRequestVersion(response, false, 100);
            assertTrue(metadata.partitionMetadataIfCurrent(tp).isPresent());
            MetadataResponse.PartitionMetadata metadata = this.metadata.partitionMetadataIfCurrent(tp).get();
            assertEquals(Optional.empty(), metadata.leaderEpoch);
        }

        for (short version = 9; version <= ApiKeys.METADATA.latestVersion(); version++) {
            Struct struct = data.toStruct(version);
            MetadataResponse response = new MetadataResponse(struct, version);
            assertTrue(response.hasReliableLeaderEpochs());
            metadata.updateWithCurrentRequestVersion(response, false, 100);
            assertTrue(metadata.partitionMetadataIfCurrent(tp).isPresent());
            MetadataResponse.PartitionMetadata info = metadata.partitionMetadataIfCurrent(tp).get();
            assertEquals(Optional.of(10), info.leaderEpoch);
        }
    }

    @Test
    public void testStaleMetadata() {
        TopicPartition tp = new TopicPartition("topic", 0);

        MetadataResponsePartition partitionMetadata = new MetadataResponsePartition()
                .setPartitionIndex(tp.partition())
                .setLeaderId(1)
                .setLeaderEpoch(10)
                .setReplicaNodes(Arrays.asList(1, 2, 3))
                .setIsrNodes(Arrays.asList(1, 2, 3))
                .setOfflineReplicas(Collections.emptyList())
                .setErrorCode(Errors.NONE.code());

        MetadataResponseTopic topicMetadata = new MetadataResponseTopic()
                .setName(tp.topic())
                .setErrorCode(Errors.NONE.code())
                .setPartitions(Collections.singletonList(partitionMetadata))
                .setIsInternal(false);

        MetadataResponseTopicCollection topics = new MetadataResponseTopicCollection();
        topics.add(topicMetadata);

        MetadataResponseData data = new MetadataResponseData()
                .setClusterId("clusterId")
                .setControllerId(0)
                .setTopics(topics)
                .setBrokers(new MetadataResponseBrokerCollection());

        metadata.updateWithCurrentRequestVersion(new MetadataResponse(data), false, 100);

        // Older epoch with changed ISR should be ignored
        partitionMetadata
                .setPartitionIndex(tp.partition())
                .setLeaderId(1)
                .setLeaderEpoch(9)
                .setReplicaNodes(Arrays.asList(1, 2, 3))
                .setIsrNodes(Arrays.asList(1, 2))
                .setOfflineReplicas(Collections.emptyList())
                .setErrorCode(Errors.NONE.code());

        metadata.updateWithCurrentRequestVersion(new MetadataResponse(data), false, 101);
        assertEquals(Optional.of(10), metadata.lastSeenLeaderEpoch(tp));

        assertTrue(metadata.partitionMetadataIfCurrent(tp).isPresent());
        MetadataResponse.PartitionMetadata metadata = this.metadata.partitionMetadataIfCurrent(tp).get();

        assertEquals(Arrays.asList(1, 2, 3), metadata.inSyncReplicaIds);
        assertEquals(Optional.of(10), metadata.leaderEpoch);
    }

    @Test
    public void testFailedUpdate() {
        long time = 100;
        metadata.updateWithCurrentRequestVersion(emptyMetadataResponse(), false, time);

        assertEquals(100, metadata.timeToNextUpdate(1000));
        metadata.failedUpdate(1100);

        assertEquals(100, metadata.timeToNextUpdate(1100));
        assertEquals(100, metadata.lastSuccessfulUpdate());

        metadata.updateWithCurrentRequestVersion(emptyMetadataResponse(), false, time);
        assertEquals(100, metadata.timeToNextUpdate(1000));
    }

    @Test
    public void testClusterListenerGetsNotifiedOfUpdate() {
        MockClusterResourceListener mockClusterListener = new MockClusterResourceListener();
        ClusterResourceListeners listeners = new ClusterResourceListeners();
        listeners.maybeAdd(mockClusterListener);
        metadata = new Metadata(refreshBackoffMs, metadataExpireMs, new LogContext(), listeners);

        String hostName = "www.example.com";
        metadata.bootstrap(Collections.singletonList(new InetSocketAddress(hostName, 9002)));
        assertFalse("ClusterResourceListener should not called when metadata is updated with bootstrap Cluster",
                MockClusterResourceListener.IS_ON_UPDATE_CALLED.get());

        Map<String, Integer> partitionCounts = new HashMap<>();
        partitionCounts.put("topic", 1);
        partitionCounts.put("topic1", 1);
        MetadataResponse metadataResponse = TestUtils.metadataUpdateWith("dummy", 1, partitionCounts);
        metadata.updateWithCurrentRequestVersion(metadataResponse, false, 100);

        assertEquals("MockClusterResourceListener did not get cluster metadata correctly",
                "dummy", mockClusterListener.clusterResource().clusterId());
        assertTrue("MockClusterResourceListener should be called when metadata is updated with non-bootstrap Cluster",
                MockClusterResourceListener.IS_ON_UPDATE_CALLED.get());
    }


    @Test
    public void testRequestUpdate() {
        assertFalse(metadata.updateRequested());

        int[] epochs =           {42,   42,    41,    41,    42,    43,   43,    42,    41,    44};
        boolean[] updateResult = {true, false, false, false, false, true, false, false, false, true};
        TopicPartition tp = new TopicPartition("topic", 0);

        for (int i = 0; i < epochs.length; i++) {
            metadata.updateLastSeenEpochIfNewer(tp, epochs[i]);
            if (updateResult[i]) {
                assertTrue("Expected metadata update to be requested [" + i + "]", metadata.updateRequested());
            } else {
                assertFalse("Did not expect metadata update to be requested [" + i + "]", metadata.updateRequested());
            }
            metadata.updateWithCurrentRequestVersion(emptyMetadataResponse(), false, 0L);
            assertFalse(metadata.updateRequested());
        }
    }

    @Test
    public void testRejectOldMetadata() {
        Map<String, Integer> partitionCounts = new HashMap<>();
        partitionCounts.put("topic-1", 1);
        TopicPartition tp = new TopicPartition("topic-1", 0);

        metadata.updateWithCurrentRequestVersion(emptyMetadataResponse(), false, 0L);

        // First epoch seen, accept it
        {
            MetadataResponse metadataResponse = TestUtils.metadataUpdateWith("dummy", 1, Collections.emptyMap(), partitionCounts, _tp -> 100);
            metadata.updateWithCurrentRequestVersion(metadataResponse, false, 10L);
            assertNotNull(metadata.fetch().partition(tp));
            assertEquals(metadata.lastSeenLeaderEpoch(tp).get().longValue(), 100);
        }

        // Fake an empty ISR, but with an older epoch, should reject it
        {
            MetadataResponse metadataResponse = TestUtils.metadataUpdateWith("dummy", 1, Collections.emptyMap(), partitionCounts, _tp -> 99,
<<<<<<< HEAD
                (error, partition, leader, leaderEpoch, replicas, observers, isr, offlineReplicas) ->
                        new MetadataResponse.PartitionMetadata(error, partition, leader, leaderEpoch, replicas,
                                observers, Collections.emptyList(), offlineReplicas));
            metadata.update(metadataResponse, 20L);
=======
                (error, partition, leader, leaderEpoch, replicas, isr, offlineReplicas) ->
                        new MetadataResponse.PartitionMetadata(error, partition, leader, leaderEpoch, replicas, Collections.emptyList(), offlineReplicas));
            metadata.updateWithCurrentRequestVersion(metadataResponse, false, 20L);
>>>>>>> f2d039fb
            assertEquals(metadata.fetch().partition(tp).inSyncReplicas().length, 1);
            assertEquals(metadata.lastSeenLeaderEpoch(tp).get().longValue(), 100);
        }

        // Fake an empty ISR, with same epoch, accept it
        {
            MetadataResponse metadataResponse = TestUtils.metadataUpdateWith("dummy", 1, Collections.emptyMap(), partitionCounts, _tp -> 100,
<<<<<<< HEAD
                (error, partition, leader, leaderEpoch, replicas, observers, isr, offlineReplicas) ->
                        new MetadataResponse.PartitionMetadata(error, partition, leader, leaderEpoch, replicas,
                                observers, Collections.emptyList(), offlineReplicas));
            metadata.update(metadataResponse, 20L);
=======
                (error, partition, leader, leaderEpoch, replicas, isr, offlineReplicas) ->
                        new MetadataResponse.PartitionMetadata(error, partition, leader, leaderEpoch, replicas, Collections.emptyList(), offlineReplicas));
            metadata.updateWithCurrentRequestVersion(metadataResponse, false, 20L);
>>>>>>> f2d039fb
            assertEquals(metadata.fetch().partition(tp).inSyncReplicas().length, 0);
            assertEquals(metadata.lastSeenLeaderEpoch(tp).get().longValue(), 100);
        }

        // Empty metadata response, should not keep old partition but should keep the last-seen epoch
        {
            MetadataResponse metadataResponse = TestUtils.metadataUpdateWith("dummy", 1, Collections.emptyMap(), Collections.emptyMap());
            metadata.updateWithCurrentRequestVersion(metadataResponse, false, 20L);
            assertNull(metadata.fetch().partition(tp));
            assertEquals(metadata.lastSeenLeaderEpoch(tp).get().longValue(), 100);
        }

        // Back in the metadata, with old epoch, should not get added
        {
            MetadataResponse metadataResponse = TestUtils.metadataUpdateWith("dummy", 1, Collections.emptyMap(), partitionCounts, _tp -> 99);
            metadata.updateWithCurrentRequestVersion(metadataResponse, false, 10L);
            assertNull(metadata.fetch().partition(tp));
            assertEquals(metadata.lastSeenLeaderEpoch(tp).get().longValue(), 100);
        }
    }

    @Test
    public void testMaybeRequestUpdate() {
        TopicPartition tp = new TopicPartition("topic-1", 0);
        metadata.updateWithCurrentRequestVersion(emptyMetadataResponse(), false, 0L);
        assertTrue(metadata.updateLastSeenEpochIfNewer(tp, 1));
        assertEquals(metadata.lastSeenLeaderEpoch(tp).get().longValue(), 1);

        metadata.updateWithCurrentRequestVersion(emptyMetadataResponse(), false, 1L);
        assertFalse(metadata.updateLastSeenEpochIfNewer(tp, 1));
        assertEquals(metadata.lastSeenLeaderEpoch(tp).get().longValue(), 1);

        metadata.updateWithCurrentRequestVersion(emptyMetadataResponse(), false, 2L);
        assertFalse(metadata.updateLastSeenEpochIfNewer(tp, 0));
        assertEquals(metadata.lastSeenLeaderEpoch(tp).get().longValue(), 1);

        metadata.updateWithCurrentRequestVersion(emptyMetadataResponse(), false, 3L);
        assertTrue(metadata.updateLastSeenEpochIfNewer(tp, 2));
        assertEquals(metadata.lastSeenLeaderEpoch(tp).get().longValue(), 2);
    }

    @Test
    public void testOutOfBandEpochUpdate() {
        Map<String, Integer> partitionCounts = new HashMap<>();
        partitionCounts.put("topic-1", 5);
        TopicPartition tp = new TopicPartition("topic-1", 0);

        metadata.updateWithCurrentRequestVersion(emptyMetadataResponse(), false, 0L);

        assertTrue(metadata.updateLastSeenEpochIfNewer(tp, 99));

        // Update epoch to 100
        MetadataResponse metadataResponse = TestUtils.metadataUpdateWith("dummy", 1, Collections.emptyMap(), partitionCounts, _tp -> 100);
        metadata.updateWithCurrentRequestVersion(metadataResponse, false, 10L);
        assertNotNull(metadata.fetch().partition(tp));
        assertEquals(metadata.lastSeenLeaderEpoch(tp).get().longValue(), 100);

        // Simulate a leader epoch from another response, like a fetch response (not yet implemented)
        assertTrue(metadata.updateLastSeenEpochIfNewer(tp, 101));

        // Cache of partition stays, but current partition info is not available since it's stale
        assertNotNull(metadata.fetch().partition(tp));
        assertEquals(metadata.fetch().partitionCountForTopic("topic-1").longValue(), 5);
        assertFalse(metadata.partitionMetadataIfCurrent(tp).isPresent());
        assertEquals(metadata.lastSeenLeaderEpoch(tp).get().longValue(), 101);

        // Metadata with older epoch is rejected, metadata state is unchanged
        metadata.updateWithCurrentRequestVersion(metadataResponse, false, 20L);
        assertNotNull(metadata.fetch().partition(tp));
        assertEquals(metadata.fetch().partitionCountForTopic("topic-1").longValue(), 5);
        assertFalse(metadata.partitionMetadataIfCurrent(tp).isPresent());
        assertEquals(metadata.lastSeenLeaderEpoch(tp).get().longValue(), 101);

        // Metadata with equal or newer epoch is accepted
        metadataResponse = TestUtils.metadataUpdateWith("dummy", 1, Collections.emptyMap(), partitionCounts, _tp -> 101);
        metadata.updateWithCurrentRequestVersion(metadataResponse, false, 30L);
        assertNotNull(metadata.fetch().partition(tp));
        assertEquals(metadata.fetch().partitionCountForTopic("topic-1").longValue(), 5);
        assertTrue(metadata.partitionMetadataIfCurrent(tp).isPresent());
        assertEquals(metadata.lastSeenLeaderEpoch(tp).get().longValue(), 101);
    }

    @Test
    public void testNoEpoch() {
        metadata.updateWithCurrentRequestVersion(emptyMetadataResponse(), false, 0L);
        MetadataResponse metadataResponse = TestUtils.metadataUpdateWith("dummy", 1, Collections.emptyMap(), Collections.singletonMap("topic-1", 1));
        metadata.updateWithCurrentRequestVersion(metadataResponse, false, 10L);

        TopicPartition tp = new TopicPartition("topic-1", 0);

        // no epoch
        assertFalse(metadata.lastSeenLeaderEpoch(tp).isPresent());

        // still works
        assertTrue(metadata.partitionMetadataIfCurrent(tp).isPresent());
        assertEquals(0, metadata.partitionMetadataIfCurrent(tp).get().partition());
        assertEquals(Optional.of(0), metadata.partitionMetadataIfCurrent(tp).get().leaderId);
    }

    @Test
    public void testClusterCopy() {
        Map<String, Integer> counts = new HashMap<>();
        Map<String, Errors> errors = new HashMap<>();
        counts.put("topic1", 2);
        counts.put("topic2", 3);
        counts.put(Topic.GROUP_METADATA_TOPIC_NAME, 3);
        errors.put("topic3", Errors.INVALID_TOPIC_EXCEPTION);
        errors.put("topic4", Errors.TOPIC_AUTHORIZATION_FAILED);

        MetadataResponse metadataResponse = TestUtils.metadataUpdateWith("dummy", 4, errors, counts);
        metadata.updateWithCurrentRequestVersion(metadataResponse, false, 0L);

        Cluster cluster = metadata.fetch();
        assertEquals(cluster.clusterResource().clusterId(), "dummy");
        assertEquals(cluster.nodes().size(), 4);

        // topic counts
        assertEquals(cluster.invalidTopics(), Collections.singleton("topic3"));
        assertEquals(cluster.unauthorizedTopics(), Collections.singleton("topic4"));
        assertEquals(cluster.topics().size(), 3);
        assertEquals(cluster.internalTopics(), Collections.singleton(Topic.GROUP_METADATA_TOPIC_NAME));

        // partition counts
        assertEquals(cluster.partitionsForTopic("topic1").size(), 2);
        assertEquals(cluster.partitionsForTopic("topic2").size(), 3);

        // Sentinel instances
        InetSocketAddress address = InetSocketAddress.createUnresolved("localhost", 0);
        Cluster fromMetadata = MetadataCache.bootstrap(Collections.singletonList(address)).cluster();
        Cluster fromCluster = Cluster.bootstrap(Collections.singletonList(address));
        assertEquals(fromMetadata, fromCluster);

        Cluster fromMetadataEmpty = MetadataCache.empty().cluster();
        Cluster fromClusterEmpty = Cluster.empty();
        assertEquals(fromMetadataEmpty, fromClusterEmpty);
    }

    @Test
    public void testRequestVersion() {
        Time time = new MockTime();

        metadata.requestUpdate();
        Metadata.MetadataRequestAndVersion versionAndBuilder = metadata.newMetadataRequestAndVersion(time.milliseconds());
        metadata.update(versionAndBuilder.requestVersion,
                TestUtils.metadataUpdateWith(1, Collections.singletonMap("topic", 1)), false, time.milliseconds());
        assertFalse(metadata.updateRequested());

        // bump the request version for new topics added to the metadata
        metadata.requestUpdateForNewTopics();

        // simulating a bump while a metadata request is in flight
        versionAndBuilder = metadata.newMetadataRequestAndVersion(time.milliseconds());
        metadata.requestUpdateForNewTopics();
        metadata.update(versionAndBuilder.requestVersion,
                TestUtils.metadataUpdateWith(1, Collections.singletonMap("topic", 1)), true, time.milliseconds());

        // metadata update is still needed
        assertTrue(metadata.updateRequested());

        // the next update will resolve it
        versionAndBuilder = metadata.newMetadataRequestAndVersion(time.milliseconds());
        metadata.update(versionAndBuilder.requestVersion,
                TestUtils.metadataUpdateWith(1, Collections.singletonMap("topic", 1)), true, time.milliseconds());
        assertFalse(metadata.updateRequested());
    }

    @Test
    public void testPartialMetadataUpdate() {
        Time time = new MockTime();

        metadata = new Metadata(refreshBackoffMs, metadataExpireMs, new LogContext(), new ClusterResourceListeners()) {
                @Override
                protected MetadataRequest.Builder newMetadataRequestBuilderForNewTopics() {
                    return newMetadataRequestBuilder();
                }
            };

        assertFalse(metadata.updateRequested());

        // Request a metadata update. This must force a full metadata update request.
        metadata.requestUpdate();
        Metadata.MetadataRequestAndVersion versionAndBuilder = metadata.newMetadataRequestAndVersion(time.milliseconds());
        assertFalse(versionAndBuilder.isPartialUpdate);
        metadata.update(versionAndBuilder.requestVersion,
                TestUtils.metadataUpdateWith(1, Collections.singletonMap("topic", 1)), false, time.milliseconds());
        assertFalse(metadata.updateRequested());

        // Request a metadata update for a new topic. This should perform a partial metadata update.
        metadata.requestUpdateForNewTopics();
        versionAndBuilder = metadata.newMetadataRequestAndVersion(time.milliseconds());
        assertTrue(versionAndBuilder.isPartialUpdate);
        metadata.update(versionAndBuilder.requestVersion,
                TestUtils.metadataUpdateWith(1, Collections.singletonMap("topic", 1)), true, time.milliseconds());
        assertFalse(metadata.updateRequested());

        // Request both types of metadata updates. This should always perform a full update.
        metadata.requestUpdate();
        metadata.requestUpdateForNewTopics();
        versionAndBuilder = metadata.newMetadataRequestAndVersion(time.milliseconds());
        assertFalse(versionAndBuilder.isPartialUpdate);
        metadata.update(versionAndBuilder.requestVersion,
                TestUtils.metadataUpdateWith(1, Collections.singletonMap("topic", 1)), false, time.milliseconds());
        assertFalse(metadata.updateRequested());

        // Request only a partial metadata update, but elapse enough time such that a full refresh is needed.
        metadata.requestUpdateForNewTopics();
        final long refreshTimeMs = time.milliseconds() + metadata.metadataExpireMs();
        versionAndBuilder = metadata.newMetadataRequestAndVersion(refreshTimeMs);
        assertFalse(versionAndBuilder.isPartialUpdate);
        metadata.update(versionAndBuilder.requestVersion,
                TestUtils.metadataUpdateWith(1, Collections.singletonMap("topic", 1)), true, refreshTimeMs);
        assertFalse(metadata.updateRequested());

        // Request two partial metadata updates that are overlapping.
        metadata.requestUpdateForNewTopics();
        versionAndBuilder = metadata.newMetadataRequestAndVersion(time.milliseconds());
        assertTrue(versionAndBuilder.isPartialUpdate);
        metadata.requestUpdateForNewTopics();
        Metadata.MetadataRequestAndVersion overlappingVersionAndBuilder = metadata.newMetadataRequestAndVersion(time.milliseconds());
        assertTrue(overlappingVersionAndBuilder.isPartialUpdate);
        assertTrue(metadata.updateRequested());
        metadata.update(versionAndBuilder.requestVersion,
                TestUtils.metadataUpdateWith(1, Collections.singletonMap("topic-1", 1)), true, time.milliseconds());
        assertTrue(metadata.updateRequested());
        metadata.update(overlappingVersionAndBuilder.requestVersion,
                TestUtils.metadataUpdateWith(1, Collections.singletonMap("topic-2", 1)), true, time.milliseconds());
        assertFalse(metadata.updateRequested());
    }

    @Test
    public void testInvalidTopicError() {
        Time time = new MockTime();

        String invalidTopic = "topic dfsa";
        MetadataResponse invalidTopicResponse = TestUtils.metadataUpdateWith("clusterId", 1,
                Collections.singletonMap(invalidTopic, Errors.INVALID_TOPIC_EXCEPTION), Collections.emptyMap());
        metadata.updateWithCurrentRequestVersion(invalidTopicResponse, false, time.milliseconds());

        InvalidTopicException e = assertThrows(InvalidTopicException.class, () -> metadata.maybeThrowAnyException());

        assertEquals(Collections.singleton(invalidTopic), e.invalidTopics());
        // We clear the exception once it has been raised to the user
        metadata.maybeThrowAnyException();

        // Reset the invalid topic error
        metadata.updateWithCurrentRequestVersion(invalidTopicResponse, false, time.milliseconds());

        // If we get a good update, the error should clear even if we haven't had a chance to raise it to the user
        metadata.updateWithCurrentRequestVersion(emptyMetadataResponse(), false, time.milliseconds());
        metadata.maybeThrowAnyException();
    }

    @Test
    public void testTopicAuthorizationError() {
        Time time = new MockTime();

        String invalidTopic = "foo";
        MetadataResponse unauthorizedTopicResponse = TestUtils.metadataUpdateWith("clusterId", 1,
                Collections.singletonMap(invalidTopic, Errors.TOPIC_AUTHORIZATION_FAILED), Collections.emptyMap());
        metadata.updateWithCurrentRequestVersion(unauthorizedTopicResponse, false, time.milliseconds());

        TopicAuthorizationException e = assertThrows(TopicAuthorizationException.class, () -> metadata.maybeThrowAnyException());
        assertEquals(Collections.singleton(invalidTopic), e.unauthorizedTopics());
        // We clear the exception once it has been raised to the user
        metadata.maybeThrowAnyException();

        // Reset the unauthorized topic error
        metadata.updateWithCurrentRequestVersion(unauthorizedTopicResponse, false, time.milliseconds());

        // If we get a good update, the error should clear even if we haven't had a chance to raise it to the user
        metadata.updateWithCurrentRequestVersion(emptyMetadataResponse(), false, time.milliseconds());
        metadata.maybeThrowAnyException();
    }

    @Test
    public void testMetadataTopicErrors() {
        Time time = new MockTime();

        Map<String, Errors> topicErrors = new HashMap<>(3);
        topicErrors.put("invalidTopic", Errors.INVALID_TOPIC_EXCEPTION);
        topicErrors.put("sensitiveTopic1", Errors.TOPIC_AUTHORIZATION_FAILED);
        topicErrors.put("sensitiveTopic2", Errors.TOPIC_AUTHORIZATION_FAILED);
        MetadataResponse metadataResponse = TestUtils.metadataUpdateWith("clusterId", 1, topicErrors, Collections.emptyMap());

        metadata.updateWithCurrentRequestVersion(metadataResponse, false, time.milliseconds());
        TopicAuthorizationException e1 = assertThrows(TopicAuthorizationException.class,
            () -> metadata.maybeThrowExceptionForTopic("sensitiveTopic1"));
        assertEquals(Collections.singleton("sensitiveTopic1"), e1.unauthorizedTopics());
        // We clear the exception once it has been raised to the user
        metadata.maybeThrowAnyException();

        metadata.updateWithCurrentRequestVersion(metadataResponse, false, time.milliseconds());
        TopicAuthorizationException e2 = assertThrows(TopicAuthorizationException.class,
            () -> metadata.maybeThrowExceptionForTopic("sensitiveTopic2"));
        assertEquals(Collections.singleton("sensitiveTopic2"), e2.unauthorizedTopics());
        metadata.maybeThrowAnyException();

        metadata.updateWithCurrentRequestVersion(metadataResponse, false, time.milliseconds());
        InvalidTopicException e3 = assertThrows(InvalidTopicException.class,
            () -> metadata.maybeThrowExceptionForTopic("invalidTopic"));
        assertEquals(Collections.singleton("invalidTopic"), e3.invalidTopics());
        metadata.maybeThrowAnyException();

        // Other topics should not throw exception, but they should clear existing exception
        metadata.updateWithCurrentRequestVersion(metadataResponse, false, time.milliseconds());
        metadata.maybeThrowExceptionForTopic("anotherTopic");
        metadata.maybeThrowAnyException();
    }

    @Test
    public void testNodeIfOffline() {
        Map<String, Integer> partitionCounts = new HashMap<>();
        partitionCounts.put("topic-1", 1);
        Node node0 = new Node(0, "localhost", 9092);
        Node node1 = new Node(1, "localhost", 9093);

        MetadataResponse metadataResponse = TestUtils.metadataUpdateWith("dummy", 2, Collections.emptyMap(), partitionCounts, _tp -> 99,
<<<<<<< HEAD
            (error, partition, leader, leaderEpoch, replicas, observers, isr, offlineReplicas) ->
                new MetadataResponse.PartitionMetadata(error, partition, node0, leaderEpoch,
                    Collections.singletonList(node0), observers, Collections.emptyList(),
                    Collections.singletonList(node1)));
        metadata.update(emptyMetadataResponse(), 0L);
        metadata.update(metadataResponse, 10L);
=======
            (error, partition, leader, leaderEpoch, replicas, isr, offlineReplicas) ->
                new MetadataResponse.PartitionMetadata(error, partition, Optional.of(node0.id()), leaderEpoch,
                    Collections.singletonList(node0.id()), Collections.emptyList(),
                        Collections.singletonList(node1.id())));
        metadata.updateWithCurrentRequestVersion(emptyMetadataResponse(), false, 0L);
        metadata.updateWithCurrentRequestVersion(metadataResponse, false, 10L);
>>>>>>> f2d039fb

        TopicPartition tp = new TopicPartition("topic-1", 0);

        assertOptional(metadata.fetch().nodeIfOnline(tp, 0), node -> assertEquals(node.id(), 0));
        assertFalse(metadata.fetch().nodeIfOnline(tp, 1).isPresent());
        assertEquals(metadata.fetch().nodeById(0).id(), 0);
        assertEquals(metadata.fetch().nodeById(1).id(), 1);
    }

    @Test
    public void testLeaderMetadataInconsistentWithBrokerMetadata() {
        // Tests a reordering scenario which can lead to inconsistent leader state.
        // A partition initially has one broker offline. That broker comes online and
        // is elected leader. The client sees these two events in the opposite order.

        TopicPartition tp = new TopicPartition("topic", 0);

        Node node0 = new Node(0, "localhost", 9092);
        Node node1 = new Node(1, "localhost", 9093);
        Node node2 = new Node(2, "localhost", 9094);

        // The first metadata received by broker (epoch=10)
        MetadataResponsePartition firstPartitionMetadata = new MetadataResponsePartition()
                .setPartitionIndex(tp.partition())
                .setErrorCode(Errors.NONE.code())
                .setLeaderEpoch(10)
                .setLeaderId(0)
                .setReplicaNodes(Arrays.asList(0, 1, 2))
                .setIsrNodes(Arrays.asList(0, 1, 2))
                .setOfflineReplicas(Collections.emptyList());

        // The second metadata received has stale metadata (epoch=8)
        MetadataResponsePartition secondPartitionMetadata = new MetadataResponsePartition()
                .setPartitionIndex(tp.partition())
                .setErrorCode(Errors.NONE.code())
                .setLeaderEpoch(8)
                .setLeaderId(1)
                .setReplicaNodes(Arrays.asList(0, 1, 2))
                .setIsrNodes(Arrays.asList(1, 2))
                .setOfflineReplicas(Collections.singletonList(0));

        metadata.updateWithCurrentRequestVersion(new MetadataResponse(new MetadataResponseData()
                        .setTopics(buildTopicCollection(tp.topic(), firstPartitionMetadata))
                        .setBrokers(buildBrokerCollection(Arrays.asList(node0, node1, node2)))),
                false, 10L);

        metadata.updateWithCurrentRequestVersion(new MetadataResponse(new MetadataResponseData()
                        .setTopics(buildTopicCollection(tp.topic(), secondPartitionMetadata))
                        .setBrokers(buildBrokerCollection(Arrays.asList(node1, node2)))),
                false, 20L);

        assertNull(metadata.fetch().leaderFor(tp));
        assertEquals(Optional.of(10), metadata.lastSeenLeaderEpoch(tp));
        assertFalse(metadata.currentLeader(tp).leader.isPresent());
    }

    private MetadataResponseTopicCollection buildTopicCollection(String topic, MetadataResponsePartition partitionMetadata) {
        MetadataResponseTopic topicMetadata = new MetadataResponseTopic()
                .setErrorCode(Errors.NONE.code())
                .setName(topic)
                .setIsInternal(false);

        topicMetadata.setPartitions(Collections.singletonList(partitionMetadata));

        MetadataResponseTopicCollection topics = new MetadataResponseTopicCollection();
        topics.add(topicMetadata);
        return topics;
    }

    private MetadataResponseBrokerCollection buildBrokerCollection(List<Node> nodes) {
        MetadataResponseBrokerCollection brokers = new MetadataResponseBrokerCollection();
        for (Node node : nodes) {
            MetadataResponseData.MetadataResponseBroker broker = new MetadataResponseData.MetadataResponseBroker()
                    .setNodeId(node.id())
                    .setHost(node.host())
                    .setPort(node.port())
                    .setRack(node.rack());
            brokers.add(broker);
        }
        return brokers;
    }

    public void testMetadataMerge() {
        Time time = new MockTime();

        final AtomicReference<Set<String>> retainTopics = new AtomicReference<>(new HashSet<>());
        metadata = new Metadata(refreshBackoffMs, metadataExpireMs, new LogContext(), new ClusterResourceListeners()) {
                @Override
                protected boolean retainTopic(String topic, boolean isInternal, long nowMs) {
                    return retainTopics.get().contains(topic);
                }
            };

        // Initialize a metadata instance with two topic variants "old" and "keep". Both will be retained.
        String oldClusterId = "oldClusterId";
        int oldNodes = 2;
        Map<String, Errors> oldTopicErrors = new HashMap<>();
        oldTopicErrors.put("oldInvalidTopic", Errors.INVALID_TOPIC_EXCEPTION);
        oldTopicErrors.put("keepInvalidTopic", Errors.INVALID_TOPIC_EXCEPTION);
        oldTopicErrors.put("oldUnauthorizedTopic", Errors.TOPIC_AUTHORIZATION_FAILED);
        oldTopicErrors.put("keepUnauthorizedTopic", Errors.TOPIC_AUTHORIZATION_FAILED);
        Map<String, Integer> oldTopicPartitionCounts = new HashMap<>();
        oldTopicPartitionCounts.put("oldValidTopic", 2);
        oldTopicPartitionCounts.put("keepValidTopic", 3);

        retainTopics.set(new HashSet<>(Arrays.asList(
            "oldInvalidTopic",
            "keepInvalidTopic",
            "oldUnauthorizedTopic",
            "keepUnauthorizedTopic",
            "oldValidTopic",
            "keepValidTopic")));

        MetadataResponse metadataResponse =
                TestUtils.metadataUpdateWith(oldClusterId, oldNodes, oldTopicErrors, oldTopicPartitionCounts, _tp -> 100);
        metadata.updateWithCurrentRequestVersion(metadataResponse, true, time.milliseconds());

        // Update the metadata to add a new topic variant, "new", which will be retained with "keep". Note this
        // means that all of the "old" topics should be dropped.
        Cluster cluster = metadata.fetch();
        assertEquals(cluster.clusterResource().clusterId(), oldClusterId);
        assertEquals(cluster.nodes().size(), oldNodes);
        assertEquals(cluster.invalidTopics(), new HashSet<>(Arrays.asList("oldInvalidTopic", "keepInvalidTopic")));
        assertEquals(cluster.unauthorizedTopics(), new HashSet<>(Arrays.asList("oldUnauthorizedTopic", "keepUnauthorizedTopic")));
        assertEquals(cluster.topics(), new HashSet<>(Arrays.asList("oldValidTopic", "keepValidTopic")));
        assertEquals(cluster.partitionsForTopic("oldValidTopic").size(), 2);
        assertEquals(cluster.partitionsForTopic("keepValidTopic").size(), 3);

        String newClusterId = "newClusterId";
        int newNodes = oldNodes + 1;
        Map<String, Errors> newTopicErrors = new HashMap<>();
        newTopicErrors.put("newInvalidTopic", Errors.INVALID_TOPIC_EXCEPTION);
        newTopicErrors.put("newUnauthorizedTopic", Errors.TOPIC_AUTHORIZATION_FAILED);
        Map<String, Integer> newTopicPartitionCounts = new HashMap<>();
        newTopicPartitionCounts.put("keepValidTopic", 2);
        newTopicPartitionCounts.put("newValidTopic", 4);

        retainTopics.set(new HashSet<>(Arrays.asList(
            "keepInvalidTopic",
            "newInvalidTopic",
            "keepUnauthorizedTopic",
            "newUnauthorizedTopic",
            "keepValidTopic",
            "newValidTopic")));

        metadataResponse = TestUtils.metadataUpdateWith(newClusterId, newNodes, newTopicErrors, newTopicPartitionCounts, _tp -> 200);
        metadata.updateWithCurrentRequestVersion(metadataResponse, true, time.milliseconds());

        cluster = metadata.fetch();
        assertEquals(cluster.clusterResource().clusterId(), newClusterId);
        assertEquals(cluster.nodes().size(), newNodes);
        assertEquals(cluster.invalidTopics(), new HashSet<>(Arrays.asList("keepInvalidTopic", "newInvalidTopic")));
        assertEquals(cluster.unauthorizedTopics(), new HashSet<>(Arrays.asList("keepUnauthorizedTopic", "newUnauthorizedTopic")));
        assertEquals(cluster.topics(), new HashSet<>(Arrays.asList("keepValidTopic", "newValidTopic")));
        assertEquals(cluster.partitionsForTopic("keepValidTopic").size(), 2);
        assertEquals(cluster.partitionsForTopic("newValidTopic").size(), 4);

        // Perform another metadata update, but this time all topic metadata should be cleared.
        retainTopics.set(Collections.emptySet());

        metadataResponse = TestUtils.metadataUpdateWith(newClusterId, newNodes, newTopicErrors, newTopicPartitionCounts, _tp -> 300);
        metadata.updateWithCurrentRequestVersion(metadataResponse, true, time.milliseconds());

        cluster = metadata.fetch();
        assertEquals(cluster.clusterResource().clusterId(), newClusterId);
        assertEquals(cluster.nodes().size(), newNodes);
        assertEquals(cluster.invalidTopics(), Collections.emptySet());
        assertEquals(cluster.unauthorizedTopics(), Collections.emptySet());
        assertEquals(cluster.topics(), Collections.emptySet());
    }
}<|MERGE_RESOLUTION|>--- conflicted
+++ resolved
@@ -344,16 +344,10 @@
         // Fake an empty ISR, but with an older epoch, should reject it
         {
             MetadataResponse metadataResponse = TestUtils.metadataUpdateWith("dummy", 1, Collections.emptyMap(), partitionCounts, _tp -> 99,
-<<<<<<< HEAD
                 (error, partition, leader, leaderEpoch, replicas, observers, isr, offlineReplicas) ->
                         new MetadataResponse.PartitionMetadata(error, partition, leader, leaderEpoch, replicas,
                                 observers, Collections.emptyList(), offlineReplicas));
-            metadata.update(metadataResponse, 20L);
-=======
-                (error, partition, leader, leaderEpoch, replicas, isr, offlineReplicas) ->
-                        new MetadataResponse.PartitionMetadata(error, partition, leader, leaderEpoch, replicas, Collections.emptyList(), offlineReplicas));
             metadata.updateWithCurrentRequestVersion(metadataResponse, false, 20L);
->>>>>>> f2d039fb
             assertEquals(metadata.fetch().partition(tp).inSyncReplicas().length, 1);
             assertEquals(metadata.lastSeenLeaderEpoch(tp).get().longValue(), 100);
         }
@@ -361,16 +355,10 @@
         // Fake an empty ISR, with same epoch, accept it
         {
             MetadataResponse metadataResponse = TestUtils.metadataUpdateWith("dummy", 1, Collections.emptyMap(), partitionCounts, _tp -> 100,
-<<<<<<< HEAD
                 (error, partition, leader, leaderEpoch, replicas, observers, isr, offlineReplicas) ->
                         new MetadataResponse.PartitionMetadata(error, partition, leader, leaderEpoch, replicas,
                                 observers, Collections.emptyList(), offlineReplicas));
-            metadata.update(metadataResponse, 20L);
-=======
-                (error, partition, leader, leaderEpoch, replicas, isr, offlineReplicas) ->
-                        new MetadataResponse.PartitionMetadata(error, partition, leader, leaderEpoch, replicas, Collections.emptyList(), offlineReplicas));
             metadata.updateWithCurrentRequestVersion(metadataResponse, false, 20L);
->>>>>>> f2d039fb
             assertEquals(metadata.fetch().partition(tp).inSyncReplicas().length, 0);
             assertEquals(metadata.lastSeenLeaderEpoch(tp).get().longValue(), 100);
         }
@@ -684,25 +672,16 @@
     public void testNodeIfOffline() {
         Map<String, Integer> partitionCounts = new HashMap<>();
         partitionCounts.put("topic-1", 1);
-        Node node0 = new Node(0, "localhost", 9092);
-        Node node1 = new Node(1, "localhost", 9093);
+        Integer broker0 = 0;
+        Integer broker1 = 0;
 
         MetadataResponse metadataResponse = TestUtils.metadataUpdateWith("dummy", 2, Collections.emptyMap(), partitionCounts, _tp -> 99,
-<<<<<<< HEAD
             (error, partition, leader, leaderEpoch, replicas, observers, isr, offlineReplicas) ->
-                new MetadataResponse.PartitionMetadata(error, partition, node0, leaderEpoch,
-                    Collections.singletonList(node0), observers, Collections.emptyList(),
-                    Collections.singletonList(node1)));
-        metadata.update(emptyMetadataResponse(), 0L);
-        metadata.update(metadataResponse, 10L);
-=======
-            (error, partition, leader, leaderEpoch, replicas, isr, offlineReplicas) ->
-                new MetadataResponse.PartitionMetadata(error, partition, Optional.of(node0.id()), leaderEpoch,
-                    Collections.singletonList(node0.id()), Collections.emptyList(),
-                        Collections.singletonList(node1.id())));
+                new MetadataResponse.PartitionMetadata(error, partition, Optional.of(broker0), leaderEpoch,
+                    Collections.singletonList(broker0), observers, Collections.emptyList(),
+                    Collections.singletonList(broker0)));
         metadata.updateWithCurrentRequestVersion(emptyMetadataResponse(), false, 0L);
         metadata.updateWithCurrentRequestVersion(metadataResponse, false, 10L);
->>>>>>> f2d039fb
 
         TopicPartition tp = new TopicPartition("topic-1", 0);
 
