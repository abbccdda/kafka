/*
 * Licensed to the Apache Software Foundation (ASF) under one or more
 * contributor license agreements. See the NOTICE file distributed with
 * this work for additional information regarding copyright ownership.
 * The ASF licenses this file to You under the Apache License, Version 2.0
 * (the "License"); you may not use this file except in compliance with
 * the License. You may obtain a copy of the License at
 *
 *    http://www.apache.org/licenses/LICENSE-2.0
 *
 * Unless required by applicable law or agreed to in writing, software
 * distributed under the License is distributed on an "AS IS" BASIS,
 * WITHOUT WARRANTIES OR CONDITIONS OF ANY KIND, either express or implied.
 * See the License for the specific language governing permissions and
 * limitations under the License.
 */
package org.apache.kafka.clients.consumer.internals;

import org.apache.kafka.clients.ApiVersions;
import org.apache.kafka.clients.ClientDnsLookup;
import org.apache.kafka.clients.ClientRequest;
import org.apache.kafka.clients.ClientUtils;
import org.apache.kafka.clients.FetchSessionHandler;
import org.apache.kafka.clients.Metadata;
import org.apache.kafka.clients.MockClient;
import org.apache.kafka.clients.NetworkClient;
import org.apache.kafka.clients.NodeApiVersions;
import org.apache.kafka.clients.consumer.ConsumerRebalanceListener;
import org.apache.kafka.clients.consumer.ConsumerRecord;
import org.apache.kafka.clients.consumer.OffsetAndTimestamp;
import org.apache.kafka.clients.consumer.OffsetOutOfRangeException;
import org.apache.kafka.clients.consumer.OffsetResetStrategy;
import org.apache.kafka.common.Cluster;
import org.apache.kafka.common.IsolationLevel;
import org.apache.kafka.common.KafkaException;
import org.apache.kafka.common.MetricName;
import org.apache.kafka.common.MetricNameTemplate;
import org.apache.kafka.common.Node;
import org.apache.kafka.common.PartitionInfo;
import org.apache.kafka.common.TopicPartition;
import org.apache.kafka.common.errors.InvalidTopicException;
import org.apache.kafka.common.errors.RecordTooLargeException;
import org.apache.kafka.common.errors.SerializationException;
import org.apache.kafka.common.errors.TimeoutException;
import org.apache.kafka.common.errors.TopicAuthorizationException;
import org.apache.kafka.common.header.Header;
import org.apache.kafka.common.header.internals.RecordHeader;
import org.apache.kafka.common.internals.ClusterResourceListeners;
import org.apache.kafka.common.metrics.KafkaMetric;
import org.apache.kafka.common.metrics.MetricConfig;
import org.apache.kafka.common.metrics.Metrics;
import org.apache.kafka.common.metrics.Sensor;
import org.apache.kafka.common.network.NetworkReceive;
import org.apache.kafka.common.protocol.ApiKeys;
import org.apache.kafka.common.protocol.Errors;
import org.apache.kafka.common.record.BufferSupplier;
import org.apache.kafka.common.record.CompressionType;
import org.apache.kafka.common.record.ControlRecordType;
import org.apache.kafka.common.record.DefaultRecordBatch;
import org.apache.kafka.common.record.EndTransactionMarker;
import org.apache.kafka.common.record.LegacyRecord;
import org.apache.kafka.common.record.MemoryRecords;
import org.apache.kafka.common.record.MemoryRecordsBuilder;
import org.apache.kafka.common.record.Record;
import org.apache.kafka.common.record.RecordBatch;
import org.apache.kafka.common.record.Records;
import org.apache.kafka.common.record.SimpleRecord;
import org.apache.kafka.common.record.TimestampType;
import org.apache.kafka.common.requests.ApiVersionsResponse;
import org.apache.kafka.common.requests.EpochEndOffset;
import org.apache.kafka.common.requests.FetchRequest;
import org.apache.kafka.common.requests.FetchResponse;
import org.apache.kafka.common.requests.ListOffsetRequest;
import org.apache.kafka.common.requests.ListOffsetResponse;
import org.apache.kafka.common.requests.MetadataRequest;
import org.apache.kafka.common.requests.MetadataResponse;
import org.apache.kafka.common.requests.OffsetsForLeaderEpochRequest;
import org.apache.kafka.common.requests.OffsetsForLeaderEpochResponse;
import org.apache.kafka.common.serialization.ByteArrayDeserializer;
import org.apache.kafka.common.serialization.BytesDeserializer;
import org.apache.kafka.common.serialization.Deserializer;
import org.apache.kafka.common.serialization.StringDeserializer;
import org.apache.kafka.common.utils.ByteBufferOutputStream;
import org.apache.kafka.common.utils.LogContext;
import org.apache.kafka.common.utils.MockTime;
import org.apache.kafka.common.utils.Utils;
import org.apache.kafka.test.DelayedReceive;
import org.apache.kafka.test.MockSelector;
import org.apache.kafka.test.TestUtils;
import org.junit.After;
import org.junit.Assert;
import org.junit.Before;
import org.junit.Test;

import java.io.DataOutputStream;
import java.lang.reflect.Field;
import java.nio.ByteBuffer;
import java.nio.charset.StandardCharsets;
import java.time.Duration;
import java.util.ArrayList;
import java.util.Arrays;
import java.util.Collections;
import java.util.HashMap;
import java.util.HashSet;
import java.util.Iterator;
import java.util.LinkedHashMap;
import java.util.List;
import java.util.Map;
import java.util.Optional;
import java.util.Set;
import java.util.concurrent.CountDownLatch;
import java.util.concurrent.ExecutorService;
import java.util.concurrent.Executors;
import java.util.concurrent.Future;
import java.util.concurrent.TimeUnit;
import java.util.concurrent.atomic.AtomicBoolean;
import java.util.concurrent.atomic.AtomicInteger;
import java.util.function.Function;
import java.util.stream.Collectors;

import static java.util.Collections.singleton;
import static java.util.Collections.singletonMap;
import static org.apache.kafka.common.requests.FetchMetadata.INVALID_SESSION_ID;
import static org.apache.kafka.test.TestUtils.assertOptional;
import static org.junit.Assert.assertArrayEquals;
import static org.junit.Assert.assertEquals;
import static org.junit.Assert.assertFalse;
import static org.junit.Assert.assertNotEquals;
import static org.junit.Assert.assertNotNull;
import static org.junit.Assert.assertNull;
import static org.junit.Assert.assertThrows;
import static org.junit.Assert.assertTrue;
import static org.junit.Assert.fail;
import static org.mockito.Mockito.doAnswer;
import static org.mockito.Mockito.spy;

@SuppressWarnings("deprecation")
public class FetcherTest {
    private static final double EPSILON = 0.0001;

    private ConsumerRebalanceListener listener = new NoOpConsumerRebalanceListener();
    private String topicName = "test";
    private String groupId = "test-group";
    private final String metricGroup = "consumer" + groupId + "-fetch-manager-metrics";
    private TopicPartition tp0 = new TopicPartition(topicName, 0);
    private TopicPartition tp1 = new TopicPartition(topicName, 1);
    private TopicPartition tp2 = new TopicPartition(topicName, 2);
    private TopicPartition tp3 = new TopicPartition(topicName, 3);
    private MetadataResponse initialUpdateResponse = TestUtils.metadataUpdateWith(1, singletonMap(topicName, 4));

    private int minBytes = 1;
    private int maxBytes = Integer.MAX_VALUE;
    private int maxWaitMs = 0;
    private int fetchSize = 1000;
    private long retryBackoffMs = 100;
    private long requestTimeoutMs = 30000;
    private MockTime time = new MockTime(1);
    private SubscriptionState subscriptions;
    private ConsumerMetadata metadata;
    private FetcherMetricsRegistry metricsRegistry;
    private MockClient client;
    private Metrics metrics;
    private ApiVersions apiVersions = new ApiVersions();
    private ConsumerNetworkClient consumerClient;
    private Fetcher<?, ?> fetcher;

    private MemoryRecords records;
    private MemoryRecords nextRecords;
    private MemoryRecords emptyRecords;
    private MemoryRecords partialRecords;
    private ExecutorService executorService;

    @Before
    public void setup() {
        records = buildRecords(1L, 3, 1);
        nextRecords = buildRecords(4L, 2, 4);
        emptyRecords = buildRecords(0L, 0, 0);
        partialRecords = buildRecords(4L, 1, 0);
        partialRecords.buffer().putInt(Records.SIZE_OFFSET, 10000);
    }

    private void assignFromUser(Set<TopicPartition> partitions) {
        subscriptions.assignFromUser(partitions);
        client.updateMetadata(initialUpdateResponse);
    }

    @After
    public void teardown() throws Exception {
        if (metrics != null)
            this.metrics.close();
        if (fetcher != null)
            this.fetcher.close();
        if (executorService != null) {
            executorService.shutdownNow();
            assertTrue(executorService.awaitTermination(5, TimeUnit.SECONDS));
        }
    }

    @Test
    public void testFetchNormal() {
        buildFetcher();

        assignFromUser(singleton(tp0));
        subscriptions.seek(tp0, 0);

        // normal fetch
        assertEquals(1, fetcher.sendFetches());
        assertFalse(fetcher.hasCompletedFetches());

        client.prepareResponse(fullFetchResponse(tp0, this.records, Errors.NONE, 100L, 0));
        consumerClient.poll(time.timer(0));
        assertTrue(fetcher.hasCompletedFetches());

        Map<TopicPartition, List<ConsumerRecord<byte[], byte[]>>> partitionRecords = fetchedRecords();
        assertTrue(partitionRecords.containsKey(tp0));

        List<ConsumerRecord<byte[], byte[]>> records = partitionRecords.get(tp0);
        assertEquals(3, records.size());
        assertEquals(4L, subscriptions.position(tp0).offset); // this is the next fetching position
        long offset = 1;
        for (ConsumerRecord<byte[], byte[]> record : records) {
            assertEquals(offset, record.offset());
            offset += 1;
        }
    }

    @Test
    public void testMissingLeaderEpochInRecords() {
        buildFetcher();

        assignFromUser(singleton(tp0));
        subscriptions.seek(tp0, 0);

        ByteBuffer buffer = ByteBuffer.allocate(1024);
        MemoryRecordsBuilder builder = MemoryRecords.builder(buffer, RecordBatch.MAGIC_VALUE_V0,
                CompressionType.NONE, TimestampType.CREATE_TIME, 0L, System.currentTimeMillis(),
                RecordBatch.NO_PARTITION_LEADER_EPOCH);
        builder.append(0L, "key".getBytes(), "1".getBytes());
        builder.append(0L, "key".getBytes(), "2".getBytes());
        MemoryRecords records = builder.build();

        assertEquals(1, fetcher.sendFetches());
        assertFalse(fetcher.hasCompletedFetches());

        client.prepareResponse(fullFetchResponse(tp0, records, Errors.NONE, 100L, 0));
        consumerClient.poll(time.timer(0));
        assertTrue(fetcher.hasCompletedFetches());

        Map<TopicPartition, List<ConsumerRecord<byte[], byte[]>>> partitionRecords = fetchedRecords();
        assertTrue(partitionRecords.containsKey(tp0));
        assertEquals(2, partitionRecords.get(tp0).size());

        for (ConsumerRecord<byte[], byte[]> record : partitionRecords.get(tp0)) {
            assertEquals(Optional.empty(), record.leaderEpoch());
        }
    }

    @Test
    public void testLeaderEpochInConsumerRecord() {
        buildFetcher();

        assignFromUser(singleton(tp0));
        subscriptions.seek(tp0, 0);

        Integer partitionLeaderEpoch = 1;

        ByteBuffer buffer = ByteBuffer.allocate(1024);
        MemoryRecordsBuilder builder = MemoryRecords.builder(buffer, RecordBatch.CURRENT_MAGIC_VALUE,
                CompressionType.NONE, TimestampType.CREATE_TIME, 0L, System.currentTimeMillis(),
                partitionLeaderEpoch);
        builder.append(0L, "key".getBytes(), partitionLeaderEpoch.toString().getBytes());
        builder.append(0L, "key".getBytes(), partitionLeaderEpoch.toString().getBytes());
        builder.close();

        partitionLeaderEpoch += 7;

        builder = MemoryRecords.builder(buffer, RecordBatch.CURRENT_MAGIC_VALUE, CompressionType.NONE,
                TimestampType.CREATE_TIME, 2L, System.currentTimeMillis(), partitionLeaderEpoch);
        builder.append(0L, "key".getBytes(), partitionLeaderEpoch.toString().getBytes());
        builder.close();

        partitionLeaderEpoch += 5;
        builder = MemoryRecords.builder(buffer, RecordBatch.CURRENT_MAGIC_VALUE, CompressionType.NONE,
                TimestampType.CREATE_TIME, 3L, System.currentTimeMillis(), partitionLeaderEpoch);
        builder.append(0L, "key".getBytes(), partitionLeaderEpoch.toString().getBytes());
        builder.append(0L, "key".getBytes(), partitionLeaderEpoch.toString().getBytes());
        builder.append(0L, "key".getBytes(), partitionLeaderEpoch.toString().getBytes());
        builder.close();

        buffer.flip();
        MemoryRecords records = MemoryRecords.readableRecords(buffer);

        assertEquals(1, fetcher.sendFetches());
        assertFalse(fetcher.hasCompletedFetches());

        client.prepareResponse(fullFetchResponse(tp0, records, Errors.NONE, 100L, 0));
        consumerClient.poll(time.timer(0));
        assertTrue(fetcher.hasCompletedFetches());

        Map<TopicPartition, List<ConsumerRecord<byte[], byte[]>>> partitionRecords = fetchedRecords();
        assertTrue(partitionRecords.containsKey(tp0));
        assertEquals(6, partitionRecords.get(tp0).size());

        for (ConsumerRecord<byte[], byte[]> record : partitionRecords.get(tp0)) {
            int expectedLeaderEpoch = Integer.parseInt(Utils.utf8(record.value()));
            assertEquals(Optional.of(expectedLeaderEpoch), record.leaderEpoch());
        }
    }

    @Test
    public void testClearBufferedDataForTopicPartitions() {
        buildFetcher();

        assignFromUser(singleton(tp0));
        subscriptions.seek(tp0, 0);

        // normal fetch
        assertEquals(1, fetcher.sendFetches());
        assertFalse(fetcher.hasCompletedFetches());

        client.prepareResponse(fullFetchResponse(tp0, this.records, Errors.NONE, 100L, 0));
        consumerClient.poll(time.timer(0));
        assertTrue(fetcher.hasCompletedFetches());
        Set<TopicPartition> newAssignedTopicPartitions = new HashSet<>();
        newAssignedTopicPartitions.add(tp1);

        fetcher.clearBufferedDataForUnassignedPartitions(newAssignedTopicPartitions);
        assertFalse(fetcher.hasCompletedFetches());
    }

    @Test
    public void testFetchSkipsBlackedOutNodes() {
        buildFetcher();

        assignFromUser(singleton(tp0));
        subscriptions.seek(tp0, 0);
        client.updateMetadata(initialUpdateResponse);
        Node node = initialUpdateResponse.brokers().iterator().next();

        client.blackout(node, 500);
        assertEquals(0, fetcher.sendFetches());

        time.sleep(500);
        assertEquals(1, fetcher.sendFetches());
    }

    @Test
    public void testFetcherIgnoresControlRecords() {
        buildFetcher();

        assignFromUser(singleton(tp0));
        subscriptions.seek(tp0, 0);

        // normal fetch
        assertEquals(1, fetcher.sendFetches());
        assertFalse(fetcher.hasCompletedFetches());

        long producerId = 1;
        short producerEpoch = 0;
        int baseSequence = 0;
        int partitionLeaderEpoch = 0;

        ByteBuffer buffer = ByteBuffer.allocate(1024);
        MemoryRecordsBuilder builder = MemoryRecords.idempotentBuilder(buffer, CompressionType.NONE, 0L, producerId,
                producerEpoch, baseSequence);
        builder.append(0L, "key".getBytes(), null);
        builder.close();

        MemoryRecords.writeEndTransactionalMarker(buffer, 1L, time.milliseconds(), partitionLeaderEpoch, producerId, producerEpoch,
                new EndTransactionMarker(ControlRecordType.ABORT, 0));

        buffer.flip();

        client.prepareResponse(fullFetchResponse(tp0, MemoryRecords.readableRecords(buffer), Errors.NONE, 100L, 0));
        consumerClient.poll(time.timer(0));
        assertTrue(fetcher.hasCompletedFetches());

        Map<TopicPartition, List<ConsumerRecord<byte[], byte[]>>> partitionRecords = fetchedRecords();
        assertTrue(partitionRecords.containsKey(tp0));

        List<ConsumerRecord<byte[], byte[]>> records = partitionRecords.get(tp0);
        assertEquals(1, records.size());
        assertEquals(2L, subscriptions.position(tp0).offset);

        ConsumerRecord<byte[], byte[]> record = records.get(0);
        assertArrayEquals("key".getBytes(), record.key());
    }

    @Test
    public void testFetchError() {
        buildFetcher();

        assignFromUser(singleton(tp0));
        subscriptions.seek(tp0, 0);

        assertEquals(1, fetcher.sendFetches());
        assertFalse(fetcher.hasCompletedFetches());

        client.prepareResponse(fullFetchResponse(tp0, this.records, Errors.NOT_LEADER_FOR_PARTITION, 100L, 0));
        consumerClient.poll(time.timer(0));
        assertTrue(fetcher.hasCompletedFetches());

        Map<TopicPartition, List<ConsumerRecord<byte[], byte[]>>> partitionRecords = fetchedRecords();
        assertFalse(partitionRecords.containsKey(tp0));
    }

    private MockClient.RequestMatcher matchesOffset(final TopicPartition tp, final long offset) {
        return body -> {
            FetchRequest fetch = (FetchRequest) body;
            return fetch.fetchData().containsKey(tp) &&
                    fetch.fetchData().get(tp).fetchOffset == offset;
        };
    }

    @Test
    public void testFetchedRecordsRaisesOnSerializationErrors() {
        // raise an exception from somewhere in the middle of the fetch response
        // so that we can verify that our position does not advance after raising
        ByteArrayDeserializer deserializer = new ByteArrayDeserializer() {
            int i = 0;
            @Override
            public byte[] deserialize(String topic, byte[] data) {
                if (i++ % 2 == 1) {
                    // Should be blocked on the value deserialization of the first record.
                    assertEquals("value-1", new String(data, StandardCharsets.UTF_8));
                    throw new SerializationException();
                }
                return data;
            }
        };

        buildFetcher(deserializer, deserializer);

        assignFromUser(singleton(tp0));
        subscriptions.seek(tp0, 1);

        client.prepareResponse(matchesOffset(tp0, 1), fullFetchResponse(tp0, this.records, Errors.NONE, 100L, 0));

        assertEquals(1, fetcher.sendFetches());
        consumerClient.poll(time.timer(0));
        // The fetcher should block on Deserialization error
        for (int i = 0; i < 2; i++) {
            try {
                fetcher.fetchedRecords();
                fail("fetchedRecords should have raised");
            } catch (SerializationException e) {
                // the position should not advance since no data has been returned
                assertEquals(1, subscriptions.position(tp0).offset);
            }
        }
    }

    @Test
    public void testParseCorruptedRecord() throws Exception {
        buildFetcher();
        assignFromUser(singleton(tp0));

        ByteBuffer buffer = ByteBuffer.allocate(1024);
        DataOutputStream out = new DataOutputStream(new ByteBufferOutputStream(buffer));

        byte magic = RecordBatch.MAGIC_VALUE_V1;
        byte[] key = "foo".getBytes();
        byte[] value = "baz".getBytes();
        long offset = 0;
        long timestamp = 500L;

        int size = LegacyRecord.recordSize(magic, key.length, value.length);
        byte attributes = LegacyRecord.computeAttributes(magic, CompressionType.NONE, TimestampType.CREATE_TIME);
        long crc = LegacyRecord.computeChecksum(magic, attributes, timestamp, key, value);

        // write one valid record
        out.writeLong(offset);
        out.writeInt(size);
        LegacyRecord.write(out, magic, crc, LegacyRecord.computeAttributes(magic, CompressionType.NONE, TimestampType.CREATE_TIME), timestamp, key, value);

        // and one invalid record (note the crc)
        out.writeLong(offset + 1);
        out.writeInt(size);
        LegacyRecord.write(out, magic, crc + 1, LegacyRecord.computeAttributes(magic, CompressionType.NONE, TimestampType.CREATE_TIME), timestamp, key, value);

        // write one valid record
        out.writeLong(offset + 2);
        out.writeInt(size);
        LegacyRecord.write(out, magic, crc, LegacyRecord.computeAttributes(magic, CompressionType.NONE, TimestampType.CREATE_TIME), timestamp, key, value);

        // Write a record whose size field is invalid.
        out.writeLong(offset + 3);
        out.writeInt(1);

        // write one valid record
        out.writeLong(offset + 4);
        out.writeInt(size);
        LegacyRecord.write(out, magic, crc, LegacyRecord.computeAttributes(magic, CompressionType.NONE, TimestampType.CREATE_TIME), timestamp, key, value);

        buffer.flip();

        subscriptions.seek(tp0, 0);

        // normal fetch
        assertEquals(1, fetcher.sendFetches());
        client.prepareResponse(fullFetchResponse(tp0, MemoryRecords.readableRecords(buffer), Errors.NONE, 100L, 0));
        consumerClient.poll(time.timer(0));

        // the first fetchedRecords() should return the first valid message
        assertEquals(1, fetcher.fetchedRecords().get(tp0).size());
        assertEquals(1, subscriptions.position(tp0).offset);

        ensureBlockOnRecord(1L);
        seekAndConsumeRecord(buffer, 2L);
        ensureBlockOnRecord(3L);
        try {
            // For a record that cannot be retrieved from the iterator, we cannot seek over it within the batch.
            seekAndConsumeRecord(buffer, 4L);
            fail("Should have thrown exception when fail to retrieve a record from iterator.");
        } catch (KafkaException ke) {
           // let it go
        }
        ensureBlockOnRecord(4L);
    }

    private void ensureBlockOnRecord(long blockedOffset) {
        // the fetchedRecords() should always throw exception due to the invalid message at the starting offset.
        for (int i = 0; i < 2; i++) {
            try {
                fetcher.fetchedRecords();
                fail("fetchedRecords should have raised KafkaException");
            } catch (KafkaException e) {
                assertEquals(blockedOffset, subscriptions.position(tp0).offset);
            }
        }
    }

    private void seekAndConsumeRecord(ByteBuffer responseBuffer, long toOffset) {
        // Seek to skip the bad record and fetch again.
        subscriptions.seek(tp0, toOffset);
        // Should not throw exception after the seek.
        fetcher.fetchedRecords();
        assertEquals(1, fetcher.sendFetches());
        client.prepareResponse(fullFetchResponse(tp0, MemoryRecords.readableRecords(responseBuffer), Errors.NONE, 100L, 0));
        consumerClient.poll(time.timer(0));

        Map<TopicPartition, List<ConsumerRecord<byte[], byte[]>>> recordsByPartition = fetchedRecords();
        List<ConsumerRecord<byte[], byte[]>> records = recordsByPartition.get(tp0);
        assertEquals(1, records.size());
        assertEquals(toOffset, records.get(0).offset());
        assertEquals(toOffset + 1, subscriptions.position(tp0).offset);
    }

    @Test
    public void testInvalidDefaultRecordBatch() {
        buildFetcher();

        ByteBuffer buffer = ByteBuffer.allocate(1024);
        ByteBufferOutputStream out = new ByteBufferOutputStream(buffer);

        MemoryRecordsBuilder builder = new MemoryRecordsBuilder(out,
                                                                DefaultRecordBatch.CURRENT_MAGIC_VALUE,
                                                                CompressionType.NONE,
                                                                TimestampType.CREATE_TIME,
                                                                0L, 10L, 0L, (short) 0, 0, false, false, 0, 1024);
        builder.append(10L, "key".getBytes(), "value".getBytes());
        builder.close();
        buffer.flip();

        // Garble the CRC
        buffer.position(17);
        buffer.put("beef".getBytes());
        buffer.position(0);

        assignFromUser(singleton(tp0));
        subscriptions.seek(tp0, 0);

        // normal fetch
        assertEquals(1, fetcher.sendFetches());
        client.prepareResponse(fullFetchResponse(tp0, MemoryRecords.readableRecords(buffer), Errors.NONE, 100L, 0));
        consumerClient.poll(time.timer(0));

        // the fetchedRecords() should always throw exception due to the bad batch.
        for (int i = 0; i < 2; i++) {
            try {
                fetcher.fetchedRecords();
                fail("fetchedRecords should have raised KafkaException");
            } catch (KafkaException e) {
                assertEquals(0, subscriptions.position(tp0).offset);
            }
        }
    }

    @Test
    public void testParseInvalidRecordBatch() {
        buildFetcher();
        MemoryRecords records = MemoryRecords.withRecords(RecordBatch.MAGIC_VALUE_V2, 0L,
                CompressionType.NONE, TimestampType.CREATE_TIME,
                new SimpleRecord(1L, "a".getBytes(), "1".getBytes()),
                new SimpleRecord(2L, "b".getBytes(), "2".getBytes()),
                new SimpleRecord(3L, "c".getBytes(), "3".getBytes()));
        ByteBuffer buffer = records.buffer();

        // flip some bits to fail the crc
        buffer.putInt(32, buffer.get(32) ^ 87238423);

        assignFromUser(singleton(tp0));
        subscriptions.seek(tp0, 0);

        // normal fetch
        assertEquals(1, fetcher.sendFetches());
        client.prepareResponse(fullFetchResponse(tp0, MemoryRecords.readableRecords(buffer), Errors.NONE, 100L, 0));
        consumerClient.poll(time.timer(0));
        try {
            fetcher.fetchedRecords();
            fail("fetchedRecords should have raised");
        } catch (KafkaException e) {
            // the position should not advance since no data has been returned
            assertEquals(0, subscriptions.position(tp0).offset);
        }
    }

    @Test
    public void testHeaders() {
        buildFetcher();

        MemoryRecordsBuilder builder = MemoryRecords.builder(ByteBuffer.allocate(1024), CompressionType.NONE, TimestampType.CREATE_TIME, 1L);
        builder.append(0L, "key".getBytes(), "value-1".getBytes());

        Header[] headersArray = new Header[1];
        headersArray[0] = new RecordHeader("headerKey", "headerValue".getBytes(StandardCharsets.UTF_8));
        builder.append(0L, "key".getBytes(), "value-2".getBytes(), headersArray);

        Header[] headersArray2 = new Header[2];
        headersArray2[0] = new RecordHeader("headerKey", "headerValue".getBytes(StandardCharsets.UTF_8));
        headersArray2[1] = new RecordHeader("headerKey", "headerValue2".getBytes(StandardCharsets.UTF_8));
        builder.append(0L, "key".getBytes(), "value-3".getBytes(), headersArray2);

        MemoryRecords memoryRecords = builder.build();

        List<ConsumerRecord<byte[], byte[]>> records;
        assignFromUser(singleton(tp0));
        subscriptions.seek(tp0, 1);

        client.prepareResponse(matchesOffset(tp0, 1), fullFetchResponse(tp0, memoryRecords, Errors.NONE, 100L, 0));

        assertEquals(1, fetcher.sendFetches());
        consumerClient.poll(time.timer(0));
        Map<TopicPartition, List<ConsumerRecord<byte[], byte[]>>> recordsByPartition = fetchedRecords();
        records = recordsByPartition.get(tp0);

        assertEquals(3, records.size());

        Iterator<ConsumerRecord<byte[], byte[]>> recordIterator = records.iterator();

        ConsumerRecord<byte[], byte[]> record = recordIterator.next();
        assertNull(record.headers().lastHeader("headerKey"));

        record = recordIterator.next();
        assertEquals("headerValue", new String(record.headers().lastHeader("headerKey").value(), StandardCharsets.UTF_8));
        assertEquals("headerKey", record.headers().lastHeader("headerKey").key());

        record = recordIterator.next();
        assertEquals("headerValue2", new String(record.headers().lastHeader("headerKey").value(), StandardCharsets.UTF_8));
        assertEquals("headerKey", record.headers().lastHeader("headerKey").key());
    }

    @Test
    public void testFetchMaxPollRecords() {
        buildFetcher(2);

        List<ConsumerRecord<byte[], byte[]>> records;
        assignFromUser(singleton(tp0));
        subscriptions.seek(tp0, 1);

        client.prepareResponse(matchesOffset(tp0, 1), fullFetchResponse(tp0, this.records, Errors.NONE, 100L, 0));
        client.prepareResponse(matchesOffset(tp0, 4), fullFetchResponse(tp0, this.nextRecords, Errors.NONE, 100L, 0));

        assertEquals(1, fetcher.sendFetches());
        consumerClient.poll(time.timer(0));
        Map<TopicPartition, List<ConsumerRecord<byte[], byte[]>>> recordsByPartition = fetchedRecords();
        records = recordsByPartition.get(tp0);
        assertEquals(2, records.size());
        assertEquals(3L, subscriptions.position(tp0).offset);
        assertEquals(1, records.get(0).offset());
        assertEquals(2, records.get(1).offset());

        assertEquals(0, fetcher.sendFetches());
        consumerClient.poll(time.timer(0));
        recordsByPartition = fetchedRecords();
        records = recordsByPartition.get(tp0);
        assertEquals(1, records.size());
        assertEquals(4L, subscriptions.position(tp0).offset);
        assertEquals(3, records.get(0).offset());

        assertTrue(fetcher.sendFetches() > 0);
        consumerClient.poll(time.timer(0));
        recordsByPartition = fetchedRecords();
        records = recordsByPartition.get(tp0);
        assertEquals(2, records.size());
        assertEquals(6L, subscriptions.position(tp0).offset);
        assertEquals(4, records.get(0).offset());
        assertEquals(5, records.get(1).offset());
    }

    /**
     * Test the scenario where a partition with fetched but not consumed records (i.e. max.poll.records is
     * less than the number of fetched records) is unassigned and a different partition is assigned. This is a
     * pattern used by Streams state restoration and KAFKA-5097 would have been caught by this test.
     */
    @Test
    public void testFetchAfterPartitionWithFetchedRecordsIsUnassigned() {
        buildFetcher(2);

        List<ConsumerRecord<byte[], byte[]>> records;
        assignFromUser(singleton(tp0));
        subscriptions.seek(tp0, 1);

        // Returns 3 records while `max.poll.records` is configured to 2
        client.prepareResponse(matchesOffset(tp0, 1), fullFetchResponse(tp0, this.records, Errors.NONE, 100L, 0));

        assertEquals(1, fetcher.sendFetches());
        consumerClient.poll(time.timer(0));
        Map<TopicPartition, List<ConsumerRecord<byte[], byte[]>>> recordsByPartition = fetchedRecords();
        records = recordsByPartition.get(tp0);
        assertEquals(2, records.size());
        assertEquals(3L, subscriptions.position(tp0).offset);
        assertEquals(1, records.get(0).offset());
        assertEquals(2, records.get(1).offset());

        assignFromUser(singleton(tp1));
        client.prepareResponse(matchesOffset(tp1, 4), fullFetchResponse(tp1, this.nextRecords, Errors.NONE, 100L, 0));
        subscriptions.seek(tp1, 4);

        assertEquals(1, fetcher.sendFetches());
        consumerClient.poll(time.timer(0));
        Map<TopicPartition, List<ConsumerRecord<byte[], byte[]>>> fetchedRecords = fetchedRecords();
        assertNull(fetchedRecords.get(tp0));
        records = fetchedRecords.get(tp1);
        assertEquals(2, records.size());
        assertEquals(6L, subscriptions.position(tp1).offset);
        assertEquals(4, records.get(0).offset());
        assertEquals(5, records.get(1).offset());
    }

    @Test
    public void testFetchNonContinuousRecords() {
        // if we are fetching from a compacted topic, there may be gaps in the returned records
        // this test verifies the fetcher updates the current fetched/consumed positions correctly for this case
        buildFetcher();

        MemoryRecordsBuilder builder = MemoryRecords.builder(ByteBuffer.allocate(1024), CompressionType.NONE,
                TimestampType.CREATE_TIME, 0L);
        builder.appendWithOffset(15L, 0L, "key".getBytes(), "value-1".getBytes());
        builder.appendWithOffset(20L, 0L, "key".getBytes(), "value-2".getBytes());
        builder.appendWithOffset(30L, 0L, "key".getBytes(), "value-3".getBytes());
        MemoryRecords records = builder.build();

        List<ConsumerRecord<byte[], byte[]>> consumerRecords;
        assignFromUser(singleton(tp0));
        subscriptions.seek(tp0, 0);

        // normal fetch
        assertEquals(1, fetcher.sendFetches());
        client.prepareResponse(fullFetchResponse(tp0, records, Errors.NONE, 100L, 0));
        consumerClient.poll(time.timer(0));
        Map<TopicPartition, List<ConsumerRecord<byte[], byte[]>>> recordsByPartition = fetchedRecords();
        consumerRecords = recordsByPartition.get(tp0);
        assertEquals(3, consumerRecords.size());
        assertEquals(31L, subscriptions.position(tp0).offset); // this is the next fetching position

        assertEquals(15L, consumerRecords.get(0).offset());
        assertEquals(20L, consumerRecords.get(1).offset());
        assertEquals(30L, consumerRecords.get(2).offset());
    }

    /**
     * Test the case where the client makes a pre-v3 FetchRequest, but the server replies with only a partial
     * request. This happens when a single message is larger than the per-partition limit.
     */
    @Test
    public void testFetchRequestWhenRecordTooLarge() {
        try {
            buildFetcher();

            client.setNodeApiVersions(NodeApiVersions.create(ApiKeys.FETCH.id, (short) 2, (short) 2));
            makeFetchRequestWithIncompleteRecord();
            try {
                fetcher.fetchedRecords();
                fail("RecordTooLargeException should have been raised");
            } catch (RecordTooLargeException e) {
                assertTrue(e.getMessage().startsWith("There are some messages at [Partition=Offset]: "));
                // the position should not advance since no data has been returned
                assertEquals(0, subscriptions.position(tp0).offset);
            }
        } finally {
            client.setNodeApiVersions(NodeApiVersions.create());
        }
    }

    /**
     * Test the case where the client makes a post KIP-74 FetchRequest, but the server replies with only a
     * partial request. For v3 and later FetchRequests, the implementation of KIP-74 changed the behavior
     * so that at least one message is always returned. Therefore, this case should not happen, and it indicates
     * that an internal error has taken place.
     */
    @Test
    public void testFetchRequestInternalError() {
        buildFetcher();
        makeFetchRequestWithIncompleteRecord();
        try {
            fetcher.fetchedRecords();
            fail("RecordTooLargeException should have been raised");
        } catch (KafkaException e) {
            assertTrue(e.getMessage().startsWith("Failed to make progress reading messages"));
            // the position should not advance since no data has been returned
            assertEquals(0, subscriptions.position(tp0).offset);
        }
    }

    private void makeFetchRequestWithIncompleteRecord() {
        assignFromUser(singleton(tp0));
        subscriptions.seek(tp0, 0);
        assertEquals(1, fetcher.sendFetches());
        assertFalse(fetcher.hasCompletedFetches());
        MemoryRecords partialRecord = MemoryRecords.readableRecords(
            ByteBuffer.wrap(new byte[]{0, 0, 0, 0, 0, 0, 0, 0}));
        client.prepareResponse(fullFetchResponse(tp0, partialRecord, Errors.NONE, 100L, 0));
        consumerClient.poll(time.timer(0));
        assertTrue(fetcher.hasCompletedFetches());
    }

    @Test
    public void testUnauthorizedTopic() {
        buildFetcher();

        assignFromUser(singleton(tp0));
        subscriptions.seek(tp0, 0);

        // resize the limit of the buffer to pretend it is only fetch-size large
        assertEquals(1, fetcher.sendFetches());
        client.prepareResponse(fullFetchResponse(tp0, this.records, Errors.TOPIC_AUTHORIZATION_FAILED, 100L, 0));
        consumerClient.poll(time.timer(0));
        try {
            fetcher.fetchedRecords();
            fail("fetchedRecords should have thrown");
        } catch (TopicAuthorizationException e) {
            assertEquals(singleton(topicName), e.unauthorizedTopics());
        }
    }

    @Test
    public void testFetchDuringEagerRebalance() {
        buildFetcher();

        subscriptions.subscribe(singleton(topicName), listener);
        subscriptions.assignFromSubscribed(singleton(tp0));
        subscriptions.seek(tp0, 0);

        client.updateMetadata(initialUpdateResponse);

        assertEquals(1, fetcher.sendFetches());

        // Now the eager rebalance happens and fetch positions are cleared
        subscriptions.assignFromSubscribed(Collections.emptyList());

        subscriptions.assignFromSubscribed(singleton(tp0));
        client.prepareResponse(fullFetchResponse(tp0, this.records, Errors.NONE, 100L, 0));
        consumerClient.poll(time.timer(0));

        // The active fetch should be ignored since its position is no longer valid
        assertTrue(fetcher.fetchedRecords().isEmpty());
    }

    @Test
    public void testFetchDuringCooperativeRebalance() {
        buildFetcher();

        subscriptions.subscribe(singleton(topicName), listener);
        subscriptions.assignFromSubscribed(singleton(tp0));
        subscriptions.seek(tp0, 0);

        client.updateMetadata(initialUpdateResponse);

        assertEquals(1, fetcher.sendFetches());

        // Now the cooperative rebalance happens and fetch positions are NOT cleared for unrevoked partitions
        subscriptions.assignFromSubscribed(singleton(tp0));

        client.prepareResponse(fullFetchResponse(tp0, this.records, Errors.NONE, 100L, 0));
        consumerClient.poll(time.timer(0));

        Map<TopicPartition, List<ConsumerRecord<byte[], byte[]>>> fetchedRecords = fetchedRecords();

        // The active fetch should NOT be ignored since the position for tp0 is still valid
        assertEquals(1, fetchedRecords.size());
        assertEquals(3, fetchedRecords.get(tp0).size());
    }

    @Test
    public void testInFlightFetchOnPausedPartition() {
        buildFetcher();

        assignFromUser(singleton(tp0));
        subscriptions.seek(tp0, 0);

        assertEquals(1, fetcher.sendFetches());
        subscriptions.pause(tp0);

        client.prepareResponse(fullFetchResponse(tp0, this.records, Errors.NONE, 100L, 0));
        consumerClient.poll(time.timer(0));
        assertNull(fetcher.fetchedRecords().get(tp0));
    }

    @Test
    public void testFetchOnPausedPartition() {
        buildFetcher();

        assignFromUser(singleton(tp0));
        subscriptions.seek(tp0, 0);

        subscriptions.pause(tp0);
        assertFalse(fetcher.sendFetches() > 0);
        assertTrue(client.requests().isEmpty());
    }

    @Test
    public void testFetchOnCompletedFetchesForPausedAndResumedPartitions() {
        buildFetcher();

        assignFromUser(singleton(tp0));
        subscriptions.seek(tp0, 0);

        assertEquals(1, fetcher.sendFetches());

        subscriptions.pause(tp0);

        client.prepareResponse(fullFetchResponse(tp0, this.records, Errors.NONE, 100L, 0));
        consumerClient.poll(time.timer(0));

        Map<TopicPartition, List<ConsumerRecord<byte[], byte[]>>> fetchedRecords = fetchedRecords();
        assertEquals("Should not return any records when partition is paused", 0, fetchedRecords.size());
        assertTrue("Should still contain completed fetches", fetcher.hasCompletedFetches());
        assertFalse("Should not have any available (non-paused) completed fetches", fetcher.hasAvailableFetches());
        assertNull(fetchedRecords.get(tp0));
        assertEquals(0, fetcher.sendFetches());

        subscriptions.resume(tp0);

        assertTrue("Should have available (non-paused) completed fetches", fetcher.hasAvailableFetches());

        consumerClient.poll(time.timer(0));
        fetchedRecords = fetchedRecords();
        assertEquals("Should return records when partition is resumed", 1, fetchedRecords.size());
        assertNotNull(fetchedRecords.get(tp0));
        assertEquals(3, fetchedRecords.get(tp0).size());

        consumerClient.poll(time.timer(0));
        fetchedRecords = fetchedRecords();
        assertEquals("Should not return records after previously paused partitions are fetched", 0, fetchedRecords.size());
        assertFalse("Should no longer contain completed fetches", fetcher.hasCompletedFetches());
    }

    @Test
    public void testFetchOnCompletedFetchesForSomePausedPartitions() {
        buildFetcher();

        Map<TopicPartition, List<ConsumerRecord<byte[], byte[]>>> fetchedRecords;

        assignFromUser(Utils.mkSet(tp0, tp1));

        // seek to tp0 and tp1 in two polls to generate 2 complete requests and responses

        // #1 seek, request, poll, response
        subscriptions.seek(tp0, 1);
        assertEquals(1, fetcher.sendFetches());
        client.prepareResponse(fullFetchResponse(tp0, this.records, Errors.NONE, 100L, 0));
        consumerClient.poll(time.timer(0));

        // #2 seek, request, poll, response
        subscriptions.seek(tp1, 1);
        assertEquals(1, fetcher.sendFetches());
        client.prepareResponse(fullFetchResponse(tp1, this.nextRecords, Errors.NONE, 100L, 0));

        subscriptions.pause(tp0);
        consumerClient.poll(time.timer(0));

        fetchedRecords = fetchedRecords();
        assertEquals("Should return completed fetch for unpaused partitions", 1, fetchedRecords.size());
        assertTrue("Should still contain completed fetches", fetcher.hasCompletedFetches());
        assertNotNull(fetchedRecords.get(tp1));
        assertNull(fetchedRecords.get(tp0));

        fetchedRecords = fetchedRecords();
        assertEquals("Should return no records for remaining paused partition", 0, fetchedRecords.size());
        assertTrue("Should still contain completed fetches", fetcher.hasCompletedFetches());
    }

    @Test
    public void testFetchOnCompletedFetchesForAllPausedPartitions() {
        buildFetcher();

        Map<TopicPartition, List<ConsumerRecord<byte[], byte[]>>> fetchedRecords;

        assignFromUser(Utils.mkSet(tp0, tp1));

        // seek to tp0 and tp1 in two polls to generate 2 complete requests and responses

        // #1 seek, request, poll, response
        subscriptions.seek(tp0, 1);
        assertEquals(1, fetcher.sendFetches());
        client.prepareResponse(fullFetchResponse(tp0, this.records, Errors.NONE, 100L, 0));
        consumerClient.poll(time.timer(0));

        // #2 seek, request, poll, response
        subscriptions.seek(tp1, 1);
        assertEquals(1, fetcher.sendFetches());
        client.prepareResponse(fullFetchResponse(tp1, this.nextRecords, Errors.NONE, 100L, 0));

        subscriptions.pause(tp0);
        subscriptions.pause(tp1);

        consumerClient.poll(time.timer(0));

        fetchedRecords = fetchedRecords();
        assertEquals("Should return no records for all paused partitions", 0, fetchedRecords.size());
        assertTrue("Should still contain completed fetches", fetcher.hasCompletedFetches());
        assertFalse("Should not have any available (non-paused) completed fetches", fetcher.hasAvailableFetches());
    }

    @Test
    public void testPartialFetchWithPausedPartitions() {
        // this test sends creates a completed fetch with 3 records and a max poll of 2 records to assert
        // that a fetch that must be returned over at least 2 polls can be cached successfully when its partition is
        // paused, then returned successfully after its been resumed again later
        buildFetcher(2);

        Map<TopicPartition, List<ConsumerRecord<byte[], byte[]>>> fetchedRecords;

        assignFromUser(Utils.mkSet(tp0, tp1));

        subscriptions.seek(tp0, 1);
        assertEquals(1, fetcher.sendFetches());
        client.prepareResponse(fullFetchResponse(tp0, this.records, Errors.NONE, 100L, 0));
        consumerClient.poll(time.timer(0));

        fetchedRecords = fetchedRecords();

        assertEquals("Should return 2 records from fetch with 3 records", 2, fetchedRecords.get(tp0).size());
        assertFalse("Should have no completed fetches", fetcher.hasCompletedFetches());

        subscriptions.pause(tp0);
        consumerClient.poll(time.timer(0));

        fetchedRecords = fetchedRecords();

        assertEquals("Should return no records for paused partitions", 0, fetchedRecords.size());
        assertTrue("Should have 1 entry in completed fetches", fetcher.hasCompletedFetches());
        assertFalse("Should not have any available (non-paused) completed fetches", fetcher.hasAvailableFetches());

        subscriptions.resume(tp0);

        consumerClient.poll(time.timer(0));

        fetchedRecords = fetchedRecords();

        assertEquals("Should return last remaining record", 1, fetchedRecords.get(tp0).size());
        assertFalse("Should have no completed fetches", fetcher.hasCompletedFetches());
    }

    @Test
    public void testFetchDiscardedAfterPausedPartitionResumedAndSeekedToNewOffset() {
        buildFetcher();
        assignFromUser(singleton(tp0));
        subscriptions.seek(tp0, 0);

        assertEquals(1, fetcher.sendFetches());
        subscriptions.pause(tp0);
        client.prepareResponse(fullFetchResponse(tp0, this.records, Errors.NONE, 100L, 0));

        subscriptions.seek(tp0, 3);
        subscriptions.resume(tp0);
        consumerClient.poll(time.timer(0));

        assertTrue("Should have 1 entry in completed fetches", fetcher.hasCompletedFetches());
        Map<TopicPartition, List<ConsumerRecord<byte[], byte[]>>> fetchedRecords = fetchedRecords();
        assertEquals("Should not return any records because we seeked to a new offset", 0, fetchedRecords.size());
        assertNull(fetchedRecords.get(tp0));
        assertFalse("Should have no completed fetches", fetcher.hasCompletedFetches());
    }

    @Test
    public void testFetchNotLeaderForPartition() {
        buildFetcher();
        assignFromUser(singleton(tp0));
        subscriptions.seek(tp0, 0);

        assertEquals(1, fetcher.sendFetches());
        client.prepareResponse(fullFetchResponse(tp0, this.records, Errors.NOT_LEADER_FOR_PARTITION, 100L, 0));
        consumerClient.poll(time.timer(0));
        assertEquals(0, fetcher.fetchedRecords().size());
        assertEquals(0L, metadata.timeToNextUpdate(time.milliseconds()));
    }

    @Test
    public void testFetchUnknownTopicOrPartition() {
        buildFetcher();
        assignFromUser(singleton(tp0));
        subscriptions.seek(tp0, 0);

        assertEquals(1, fetcher.sendFetches());
        client.prepareResponse(fullFetchResponse(tp0, this.records, Errors.UNKNOWN_TOPIC_OR_PARTITION, 100L, 0));
        consumerClient.poll(time.timer(0));
        assertEquals(0, fetcher.fetchedRecords().size());
        assertEquals(0L, metadata.timeToNextUpdate(time.milliseconds()));
    }

    @Test
    public void testFetchFencedLeaderEpoch() {
        buildFetcher();
        assignFromUser(singleton(tp0));
        subscriptions.seek(tp0, 0);

        assertEquals(1, fetcher.sendFetches());
        client.prepareResponse(fullFetchResponse(tp0, this.records, Errors.FENCED_LEADER_EPOCH, 100L, 0));
        consumerClient.poll(time.timer(0));

        assertEquals("Should not return any records", 0, fetcher.fetchedRecords().size());
        assertEquals("Should have requested metadata update", 0L, metadata.timeToNextUpdate(time.milliseconds()));
    }

    @Test
    public void testFetchUnknownLeaderEpoch() {
        buildFetcher();
        assignFromUser(singleton(tp0));
        subscriptions.seek(tp0, 0);

        assertEquals(1, fetcher.sendFetches());
        client.prepareResponse(fullFetchResponse(tp0, this.records, Errors.UNKNOWN_LEADER_EPOCH, 100L, 0));
        consumerClient.poll(time.timer(0));

        assertEquals("Should not return any records", 0, fetcher.fetchedRecords().size());
        assertNotEquals("Should not have requested metadata update", 0L, metadata.timeToNextUpdate(time.milliseconds()));
    }

    @Test
    public void testEpochSetInFetchRequest() {
        buildFetcher();
        subscriptions.assignFromUser(singleton(tp0));
        MetadataResponse metadataResponse = TestUtils.metadataUpdateWith("dummy", 1,
                Collections.emptyMap(), Collections.singletonMap(topicName, 4), tp -> 99);
        client.updateMetadata(metadataResponse);

        subscriptions.seek(tp0, 10);
        assertEquals(1, fetcher.sendFetches());

        // Check for epoch in outgoing request
        MockClient.RequestMatcher matcher = body -> {
            if (body instanceof FetchRequest) {
                FetchRequest fetchRequest = (FetchRequest) body;
                fetchRequest.fetchData().values().forEach(partitionData -> {
                    assertTrue("Expected Fetcher to set leader epoch in request", partitionData.currentLeaderEpoch.isPresent());
                    assertEquals("Expected leader epoch to match epoch from metadata update", 99, partitionData.currentLeaderEpoch.get().longValue());
                });
                return true;
            } else {
                fail("Should have seen FetchRequest");
                return false;
            }
        };
        client.prepareResponse(matcher, fullFetchResponse(tp0, this.records, Errors.NONE, 100L, 0));
        consumerClient.pollNoWakeup();
    }

    @Test
    public void testFetchOffsetOutOfRange() {
        buildFetcher();
        assignFromUser(singleton(tp0));
        subscriptions.seek(tp0, 0);

        assertEquals(1, fetcher.sendFetches());
        client.prepareResponse(fullFetchResponse(tp0, this.records, Errors.OFFSET_OUT_OF_RANGE, 100L, 0));
        consumerClient.poll(time.timer(0));
        assertEquals(0, fetcher.fetchedRecords().size());
        assertTrue(subscriptions.isOffsetResetNeeded(tp0));
        assertNull(subscriptions.validPosition(tp0));
        assertNotNull(subscriptions.position(tp0));
    }

    @Test
    public void testStaleOutOfRangeError() {
        // verify that an out of range error which arrives after a seek
        // does not cause us to reset our position or throw an exception
        buildFetcher();
        assignFromUser(singleton(tp0));
        subscriptions.seek(tp0, 0);

        assertEquals(1, fetcher.sendFetches());
        client.prepareResponse(fullFetchResponse(tp0, this.records, Errors.OFFSET_OUT_OF_RANGE, 100L, 0));
        subscriptions.seek(tp0, 1);
        consumerClient.poll(time.timer(0));
        assertEquals(0, fetcher.fetchedRecords().size());
        assertFalse(subscriptions.isOffsetResetNeeded(tp0));
        assertEquals(1, subscriptions.position(tp0).offset);
    }

    @Test
    public void testFetchedRecordsAfterSeek() {
        buildFetcher(OffsetResetStrategy.NONE, new ByteArrayDeserializer(),
                new ByteArrayDeserializer(), 2, IsolationLevel.READ_UNCOMMITTED);

        assignFromUser(singleton(tp0));
        subscriptions.seek(tp0, 0);

        assertTrue(fetcher.sendFetches() > 0);
        client.prepareResponse(fullFetchResponse(tp0, this.records, Errors.OFFSET_OUT_OF_RANGE, 100L, 0));
        consumerClient.poll(time.timer(0));
        assertFalse(subscriptions.isOffsetResetNeeded(tp0));
        subscriptions.seek(tp0, 2);
        assertEquals(0, fetcher.fetchedRecords().size());
    }

    @Test
    public void testFetchOffsetOutOfRangeException() {
        buildFetcher(OffsetResetStrategy.NONE, new ByteArrayDeserializer(),
                new ByteArrayDeserializer(), 2, IsolationLevel.READ_UNCOMMITTED);

        assignFromUser(singleton(tp0));
        subscriptions.seek(tp0, 0);

        fetcher.sendFetches();
        client.prepareResponse(fullFetchResponse(tp0, this.records, Errors.OFFSET_OUT_OF_RANGE, 100L, 0));
        consumerClient.poll(time.timer(0));

        assertFalse(subscriptions.isOffsetResetNeeded(tp0));
        for (int i = 0; i < 2; i++) {
            OffsetOutOfRangeException e = assertThrows(OffsetOutOfRangeException.class, () ->
                    fetcher.fetchedRecords());
            assertEquals(singleton(tp0), e.offsetOutOfRangePartitions().keySet());
            assertEquals(0L, e.offsetOutOfRangePartitions().get(tp0).longValue());
        }
    }

    @Test
    public void testFetchPositionAfterException() {
        // verify the advancement in the next fetch offset equals to the number of fetched records when
        // some fetched partitions cause Exception. This ensures that consumer won't lose record upon exception
        buildFetcher(OffsetResetStrategy.NONE, new ByteArrayDeserializer(),
                new ByteArrayDeserializer(), Integer.MAX_VALUE, IsolationLevel.READ_UNCOMMITTED);
        assignFromUser(Utils.mkSet(tp0, tp1));
        subscriptions.seek(tp0, 1);
        subscriptions.seek(tp1, 1);

        assertEquals(1, fetcher.sendFetches());

        Map<TopicPartition, FetchResponse.PartitionData<MemoryRecords>> partitions = new LinkedHashMap<>();
        partitions.put(tp1, new FetchResponse.PartitionData<>(Errors.NONE, 100,
            FetchResponse.INVALID_LAST_STABLE_OFFSET, FetchResponse.INVALID_LOG_START_OFFSET, null, records));
        partitions.put(tp0, new FetchResponse.PartitionData<>(Errors.OFFSET_OUT_OF_RANGE, 100,
            FetchResponse.INVALID_LAST_STABLE_OFFSET, FetchResponse.INVALID_LOG_START_OFFSET, null, MemoryRecords.EMPTY));
        client.prepareResponse(new FetchResponse<>(Errors.NONE, new LinkedHashMap<>(partitions),
            0, INVALID_SESSION_ID));
        consumerClient.poll(time.timer(0));

        List<ConsumerRecord<byte[], byte[]>> allFetchedRecords = new ArrayList<>();
        fetchRecordsInto(allFetchedRecords);

        assertEquals(1, subscriptions.position(tp0).offset);
        assertEquals(4, subscriptions.position(tp1).offset);
        assertEquals(3, allFetchedRecords.size());

        OffsetOutOfRangeException e = assertThrows(OffsetOutOfRangeException.class, () ->
                fetchRecordsInto(allFetchedRecords));

        assertEquals(singleton(tp0), e.offsetOutOfRangePartitions().keySet());
        assertEquals(1L, e.offsetOutOfRangePartitions().get(tp0).longValue());

        assertEquals(1, subscriptions.position(tp0).offset);
        assertEquals(4, subscriptions.position(tp1).offset);
        assertEquals(3, allFetchedRecords.size());
    }

    private void fetchRecordsInto(List<ConsumerRecord<byte[], byte[]>> allFetchedRecords) {
        Map<TopicPartition, List<ConsumerRecord<byte[], byte[]>>> fetchedRecords = fetchedRecords();
        fetchedRecords.values().forEach(allFetchedRecords::addAll);
    }

    @Test
    public void testCompletedFetchRemoval() {
        // Ensure the removal of completed fetches that cause an Exception if and only if they contain empty records.
        buildFetcher(OffsetResetStrategy.NONE, new ByteArrayDeserializer(),
                new ByteArrayDeserializer(), Integer.MAX_VALUE, IsolationLevel.READ_UNCOMMITTED);
        assignFromUser(Utils.mkSet(tp0, tp1, tp2, tp3));
        client.updateMetadata(initialUpdateResponse);

        subscriptions.seek(tp0, 1);
        subscriptions.seek(tp1, 1);
        subscriptions.seek(tp2, 1);
        subscriptions.seek(tp3, 1);

        assertEquals(1, fetcher.sendFetches());

        Map<TopicPartition, FetchResponse.PartitionData<MemoryRecords>> partitions = new LinkedHashMap<>();
        partitions.put(tp1, new FetchResponse.PartitionData<>(Errors.NONE, 100, FetchResponse.INVALID_LAST_STABLE_OFFSET,
                FetchResponse.INVALID_LOG_START_OFFSET, null, records));
        partitions.put(tp0, new FetchResponse.PartitionData<>(Errors.OFFSET_OUT_OF_RANGE, 100,
                FetchResponse.INVALID_LAST_STABLE_OFFSET, FetchResponse.INVALID_LOG_START_OFFSET, null, MemoryRecords.EMPTY));
        partitions.put(tp2, new FetchResponse.PartitionData<>(Errors.NONE, 100L, 4,
                0L, null, nextRecords));
        partitions.put(tp3, new FetchResponse.PartitionData<>(Errors.NONE, 100L, 4,
                0L, null, partialRecords));
        client.prepareResponse(new FetchResponse<>(Errors.NONE, new LinkedHashMap<>(partitions),
                0, INVALID_SESSION_ID));
        consumerClient.poll(time.timer(0));

        List<ConsumerRecord<byte[], byte[]>> fetchedRecords = new ArrayList<>();
        Map<TopicPartition, List<ConsumerRecord<byte[], byte[]>>> recordsByPartition = fetchedRecords();
        for (List<ConsumerRecord<byte[], byte[]>> records : recordsByPartition.values())
            fetchedRecords.addAll(records);

        assertEquals(fetchedRecords.size(), subscriptions.position(tp1).offset - 1);
        assertEquals(4, subscriptions.position(tp1).offset);
        assertEquals(3, fetchedRecords.size());

        List<OffsetOutOfRangeException> oorExceptions = new ArrayList<>();
        try {
            recordsByPartition = fetchedRecords();
            for (List<ConsumerRecord<byte[], byte[]>> records : recordsByPartition.values())
                fetchedRecords.addAll(records);
        } catch (OffsetOutOfRangeException oor) {
            oorExceptions.add(oor);
        }

        // Should have received one OffsetOutOfRangeException for partition tp1
        assertEquals(1, oorExceptions.size());
        OffsetOutOfRangeException oor = oorExceptions.get(0);
        assertTrue(oor.offsetOutOfRangePartitions().containsKey(tp0));
        assertEquals(oor.offsetOutOfRangePartitions().size(), 1);

        recordsByPartition = fetchedRecords();
        for (List<ConsumerRecord<byte[], byte[]>> records : recordsByPartition.values())
            fetchedRecords.addAll(records);

        // Should not have received an Exception for tp2.
        assertEquals(6, subscriptions.position(tp2).offset);
        assertEquals(5, fetchedRecords.size());

        int numExceptionsExpected = 3;
        List<KafkaException> kafkaExceptions = new ArrayList<>();
        for (int i = 1; i <= numExceptionsExpected; i++) {
            try {
                recordsByPartition = fetchedRecords();
                for (List<ConsumerRecord<byte[], byte[]>> records : recordsByPartition.values())
                    fetchedRecords.addAll(records);
            } catch (KafkaException e) {
                kafkaExceptions.add(e);
            }
        }
        // Should have received as much as numExceptionsExpected Kafka exceptions for tp3.
        assertEquals(numExceptionsExpected, kafkaExceptions.size());
    }

    @Test
    public void testSeekBeforeException() {
        buildFetcher(OffsetResetStrategy.NONE, new ByteArrayDeserializer(),
                new ByteArrayDeserializer(), 2, IsolationLevel.READ_UNCOMMITTED);

        assignFromUser(Utils.mkSet(tp0));
        subscriptions.seek(tp0, 1);
        assertEquals(1, fetcher.sendFetches());
        Map<TopicPartition, FetchResponse.PartitionData<MemoryRecords>> partitions = new HashMap<>();
        partitions.put(tp0, new FetchResponse.PartitionData<>(Errors.NONE, 100,
                FetchResponse.INVALID_LAST_STABLE_OFFSET, FetchResponse.INVALID_LOG_START_OFFSET, Optional.empty(), null, records));
        client.prepareResponse(fullFetchResponse(tp0, this.records, Errors.NONE, 100L, 0));
        consumerClient.poll(time.timer(0));

        assertEquals(2, fetcher.fetchedRecords().get(tp0).size());

        subscriptions.assignFromUser(Utils.mkSet(tp0, tp1));
        subscriptions.seek(tp1, 1);
        assertEquals(1, fetcher.sendFetches());
        partitions = new HashMap<>();
        partitions.put(tp1, new FetchResponse.PartitionData<>(Errors.OFFSET_OUT_OF_RANGE, 100,
                FetchResponse.INVALID_LAST_STABLE_OFFSET, FetchResponse.INVALID_LOG_START_OFFSET, Optional.empty(), null, MemoryRecords.EMPTY));
        client.prepareResponse(new FetchResponse<>(Errors.NONE, new LinkedHashMap<>(partitions), 0, INVALID_SESSION_ID));
        consumerClient.poll(time.timer(0));
        assertEquals(1, fetcher.fetchedRecords().get(tp0).size());

        subscriptions.seek(tp1, 10);
        // Should not throw OffsetOutOfRangeException after the seek
        assertEquals(0, fetcher.fetchedRecords().size());
    }

    @Test
    public void testFetchDisconnected() {
        buildFetcher();

        assignFromUser(singleton(tp0));
        subscriptions.seek(tp0, 0);

        assertEquals(1, fetcher.sendFetches());
        client.prepareResponse(fullFetchResponse(tp0, this.records, Errors.NONE, 100L, 0), true);
        consumerClient.poll(time.timer(0));
        assertEquals(0, fetcher.fetchedRecords().size());

        // disconnects should have no affect on subscription state
        assertFalse(subscriptions.isOffsetResetNeeded(tp0));
        assertTrue(subscriptions.isFetchable(tp0));
        assertEquals(0, subscriptions.position(tp0).offset);
    }

    @Test
    public void testUpdateFetchPositionNoOpWithPositionSet() {
        buildFetcher();
        assignFromUser(singleton(tp0));
        subscriptions.seek(tp0, 5L);

        fetcher.resetOffsetsIfNeeded();
        assertFalse(client.hasInFlightRequests());
        assertTrue(subscriptions.isFetchable(tp0));
        assertEquals(5, subscriptions.position(tp0).offset);
    }

    @Test
    public void testUpdateFetchPositionResetToDefaultOffset() {
        buildFetcher();
        assignFromUser(singleton(tp0));
        subscriptions.requestOffsetReset(tp0);

        client.prepareResponse(listOffsetRequestMatcher(ListOffsetRequest.EARLIEST_TIMESTAMP),
                listOffsetResponse(Errors.NONE, 1L, 5L));
        fetcher.resetOffsetsIfNeeded();
        consumerClient.pollNoWakeup();
        assertFalse(subscriptions.isOffsetResetNeeded(tp0));
        assertTrue(subscriptions.isFetchable(tp0));
        assertEquals(5, subscriptions.position(tp0).offset);
    }

    @Test
    public void testUpdateFetchPositionResetToLatestOffset() {
        buildFetcher();
        assignFromUser(singleton(tp0));
        subscriptions.requestOffsetReset(tp0, OffsetResetStrategy.LATEST);

        client.updateMetadata(initialUpdateResponse);

        client.prepareResponse(listOffsetRequestMatcher(ListOffsetRequest.LATEST_TIMESTAMP),
                listOffsetResponse(Errors.NONE, 1L, 5L));
        fetcher.resetOffsetsIfNeeded();
        consumerClient.pollNoWakeup();
        assertFalse(subscriptions.isOffsetResetNeeded(tp0));
        assertTrue(subscriptions.isFetchable(tp0));
        assertEquals(5, subscriptions.position(tp0).offset);
    }

    /**
     * Make sure the client behaves appropriately when receiving an exception for unavailable offsets
     */
    @Test
    public void testFetchOffsetErrors() {
        buildFetcher();
        assignFromUser(singleton(tp0));
        subscriptions.requestOffsetReset(tp0, OffsetResetStrategy.LATEST);

        // Fail with OFFSET_NOT_AVAILABLE
        client.prepareResponse(listOffsetRequestMatcher(ListOffsetRequest.LATEST_TIMESTAMP),
                listOffsetResponse(Errors.OFFSET_NOT_AVAILABLE, 1L, 5L), false);
        fetcher.resetOffsetsIfNeeded();
        consumerClient.pollNoWakeup();
        assertFalse(subscriptions.hasValidPosition(tp0));
        assertTrue(subscriptions.isOffsetResetNeeded(tp0));
        assertFalse(subscriptions.isFetchable(tp0));

        // Fail with LEADER_NOT_AVAILABLE
        time.sleep(retryBackoffMs);
        client.prepareResponse(listOffsetRequestMatcher(ListOffsetRequest.LATEST_TIMESTAMP),
                listOffsetResponse(Errors.LEADER_NOT_AVAILABLE, 1L, 5L), false);
        fetcher.resetOffsetsIfNeeded();
        consumerClient.pollNoWakeup();
        assertFalse(subscriptions.hasValidPosition(tp0));
        assertTrue(subscriptions.isOffsetResetNeeded(tp0));
        assertFalse(subscriptions.isFetchable(tp0));

        // Back to normal
        time.sleep(retryBackoffMs);
        client.prepareResponse(listOffsetRequestMatcher(ListOffsetRequest.LATEST_TIMESTAMP),
                listOffsetResponse(Errors.NONE, 1L, 5L), false);
        fetcher.resetOffsetsIfNeeded();
        consumerClient.pollNoWakeup();
        assertTrue(subscriptions.hasValidPosition(tp0));
        assertFalse(subscriptions.isOffsetResetNeeded(tp0));
        assertTrue(subscriptions.isFetchable(tp0));
        assertEquals(subscriptions.position(tp0).offset, 5L);
    }

    @Test
    public void testListOffsetSendsReadUncommitted() {
        testListOffsetsSendsIsolationLevel(IsolationLevel.READ_UNCOMMITTED);
    }

    @Test
    public void testListOffsetSendsReadCommitted() {
        testListOffsetsSendsIsolationLevel(IsolationLevel.READ_COMMITTED);
    }

    private void testListOffsetsSendsIsolationLevel(IsolationLevel isolationLevel) {
        buildFetcher(OffsetResetStrategy.EARLIEST, new ByteArrayDeserializer(), new ByteArrayDeserializer(),
                Integer.MAX_VALUE, isolationLevel);

        assignFromUser(singleton(tp0));
        subscriptions.requestOffsetReset(tp0, OffsetResetStrategy.LATEST);

        client.prepareResponse(body -> {
            ListOffsetRequest request = (ListOffsetRequest) body;
            return request.isolationLevel() == isolationLevel;
        }, listOffsetResponse(Errors.NONE, 1L, 5L));
        fetcher.resetOffsetsIfNeeded();
        consumerClient.pollNoWakeup();

        assertFalse(subscriptions.isOffsetResetNeeded(tp0));
        assertTrue(subscriptions.isFetchable(tp0));
        assertEquals(5, subscriptions.position(tp0).offset);
    }

    @Test
    public void testResetOffsetsSkipsBlackedOutConnections() {
        buildFetcher();
        assignFromUser(singleton(tp0));
        subscriptions.requestOffsetReset(tp0, OffsetResetStrategy.EARLIEST);

        // Check that we skip sending the ListOffset request when the node is blacked out
        client.updateMetadata(initialUpdateResponse);
        Node node = initialUpdateResponse.brokers().iterator().next();
        client.blackout(node, 500);
        fetcher.resetOffsetsIfNeeded();
        assertEquals(0, consumerClient.pendingRequestCount());
        consumerClient.pollNoWakeup();
        assertTrue(subscriptions.isOffsetResetNeeded(tp0));
        assertEquals(OffsetResetStrategy.EARLIEST, subscriptions.resetStrategy(tp0));

        time.sleep(500);
        client.prepareResponse(listOffsetRequestMatcher(ListOffsetRequest.EARLIEST_TIMESTAMP),
                listOffsetResponse(Errors.NONE, 1L, 5L));
        fetcher.resetOffsetsIfNeeded();
        consumerClient.pollNoWakeup();

        assertFalse(subscriptions.isOffsetResetNeeded(tp0));
        assertTrue(subscriptions.isFetchable(tp0));
        assertEquals(5, subscriptions.position(tp0).offset);
    }

    @Test
    public void testUpdateFetchPositionResetToEarliestOffset() {
        buildFetcher();
        assignFromUser(singleton(tp0));
        subscriptions.requestOffsetReset(tp0, OffsetResetStrategy.EARLIEST);

        client.prepareResponse(listOffsetRequestMatcher(ListOffsetRequest.EARLIEST_TIMESTAMP),
                listOffsetResponse(Errors.NONE, 1L, 5L));
        fetcher.resetOffsetsIfNeeded();
        consumerClient.pollNoWakeup();

        assertFalse(subscriptions.isOffsetResetNeeded(tp0));
        assertTrue(subscriptions.isFetchable(tp0));
        assertEquals(5, subscriptions.position(tp0).offset);
    }

    @Test
    public void testResetOffsetsMetadataRefresh() {
        buildFetcher();
        assignFromUser(singleton(tp0));
        subscriptions.requestOffsetReset(tp0, OffsetResetStrategy.LATEST);

        // First fetch fails with stale metadata
        client.prepareResponse(listOffsetRequestMatcher(ListOffsetRequest.LATEST_TIMESTAMP),
                listOffsetResponse(Errors.NOT_LEADER_FOR_PARTITION, 1L, 5L), false);
        fetcher.resetOffsetsIfNeeded();
        consumerClient.pollNoWakeup();
        assertFalse(subscriptions.hasValidPosition(tp0));

        // Expect a metadata refresh
        client.prepareMetadataUpdate(initialUpdateResponse);
        consumerClient.pollNoWakeup();
        assertFalse(client.hasPendingMetadataUpdates());

        // Next fetch succeeds
        time.sleep(retryBackoffMs);
        client.prepareResponse(listOffsetRequestMatcher(ListOffsetRequest.LATEST_TIMESTAMP),
                listOffsetResponse(Errors.NONE, 1L, 5L));
        fetcher.resetOffsetsIfNeeded();
        consumerClient.pollNoWakeup();

        assertFalse(subscriptions.isOffsetResetNeeded(tp0));
        assertTrue(subscriptions.isFetchable(tp0));
        assertEquals(5, subscriptions.position(tp0).offset);
    }

    @Test
    public void testUpdateFetchPositionDisconnect() {
        buildFetcher();
        assignFromUser(singleton(tp0));
        subscriptions.requestOffsetReset(tp0, OffsetResetStrategy.LATEST);

        // First request gets a disconnect
        client.prepareResponse(listOffsetRequestMatcher(ListOffsetRequest.LATEST_TIMESTAMP),
                listOffsetResponse(Errors.NONE, 1L, 5L), true);
        fetcher.resetOffsetsIfNeeded();
        consumerClient.pollNoWakeup();
        assertFalse(subscriptions.hasValidPosition(tp0));

        // Expect a metadata refresh
        client.prepareMetadataUpdate(initialUpdateResponse);
        consumerClient.pollNoWakeup();
        assertFalse(client.hasPendingMetadataUpdates());

        // No retry until the backoff passes
        fetcher.resetOffsetsIfNeeded();
        consumerClient.pollNoWakeup();
        assertFalse(client.hasInFlightRequests());
        assertFalse(subscriptions.hasValidPosition(tp0));

        // Next one succeeds
        time.sleep(retryBackoffMs);
        client.prepareResponse(listOffsetRequestMatcher(ListOffsetRequest.LATEST_TIMESTAMP),
                listOffsetResponse(Errors.NONE, 1L, 5L));
        fetcher.resetOffsetsIfNeeded();
        consumerClient.pollNoWakeup();

        assertFalse(subscriptions.isOffsetResetNeeded(tp0));
        assertTrue(subscriptions.isFetchable(tp0));
        assertEquals(5, subscriptions.position(tp0).offset);
    }

    @Test
    public void testAssignmentChangeWithInFlightReset() {
        buildFetcher();
        assignFromUser(singleton(tp0));
        subscriptions.requestOffsetReset(tp0, OffsetResetStrategy.LATEST);

        // Send the ListOffsets request to reset the position
        fetcher.resetOffsetsIfNeeded();
        consumerClient.pollNoWakeup();
        assertFalse(subscriptions.hasValidPosition(tp0));
        assertTrue(client.hasInFlightRequests());

        // Now we have an assignment change
        assignFromUser(singleton(tp1));

        // The response returns and is discarded
        client.respond(listOffsetResponse(Errors.NONE, 1L, 5L));
        consumerClient.pollNoWakeup();

        assertFalse(client.hasPendingResponses());
        assertFalse(client.hasInFlightRequests());
        assertFalse(subscriptions.isAssigned(tp0));
    }

    @Test
    public void testSeekWithInFlightReset() {
        buildFetcher();
        assignFromUser(singleton(tp0));
        subscriptions.requestOffsetReset(tp0, OffsetResetStrategy.LATEST);

        // Send the ListOffsets request to reset the position
        fetcher.resetOffsetsIfNeeded();
        consumerClient.pollNoWakeup();
        assertFalse(subscriptions.hasValidPosition(tp0));
        assertTrue(client.hasInFlightRequests());

        // Now we get a seek from the user
        subscriptions.seek(tp0, 237);

        // The response returns and is discarded
        client.respond(listOffsetResponse(Errors.NONE, 1L, 5L));
        consumerClient.pollNoWakeup();

        assertFalse(client.hasPendingResponses());
        assertFalse(client.hasInFlightRequests());
        assertEquals(237L, subscriptions.position(tp0).offset);
    }

    @Test(timeout = 10000)
    public void testEarlierOffsetResetArrivesLate() throws InterruptedException {
        LogContext lc = new LogContext();
        buildFetcher(spy(new SubscriptionState(lc, OffsetResetStrategy.EARLIEST)), lc);
        assignFromUser(singleton(tp0));

        ExecutorService es = Executors.newSingleThreadExecutor();
        CountDownLatch latchLatestStart = new CountDownLatch(1);
        CountDownLatch latchEarliestStart = new CountDownLatch(1);
        CountDownLatch latchEarliestDone = new CountDownLatch(1);
        CountDownLatch latchEarliestFinish = new CountDownLatch(1);
        try {
            doAnswer(invocation -> {
                latchLatestStart.countDown();
                latchEarliestStart.await();
                Object result = invocation.callRealMethod();
                latchEarliestDone.countDown();
                return result;
            }).when(subscriptions).maybeSeekUnvalidated(tp0, 0L, OffsetResetStrategy.EARLIEST);

            es.submit(() -> {
                subscriptions.requestOffsetReset(tp0, OffsetResetStrategy.EARLIEST);
                fetcher.resetOffsetsIfNeeded();
                consumerClient.pollNoWakeup();
                client.respond(listOffsetResponse(Errors.NONE, 1L, 0L));
                consumerClient.pollNoWakeup();
                latchEarliestFinish.countDown();
            }, Void.class);

            latchLatestStart.await();
            subscriptions.requestOffsetReset(tp0, OffsetResetStrategy.LATEST);
            fetcher.resetOffsetsIfNeeded();
            consumerClient.pollNoWakeup();
            client.respond(listOffsetResponse(Errors.NONE, 1L, 10L));
            latchEarliestStart.countDown();
            latchEarliestDone.await();
            consumerClient.pollNoWakeup();
            latchEarliestFinish.await();
            assertEquals(10, subscriptions.position(tp0).offset);
        } finally {
            es.shutdown();
            es.awaitTermination(10000, TimeUnit.MILLISECONDS);
        }
    }

    @Test
    public void testChangeResetWithInFlightReset() {
        buildFetcher();
        assignFromUser(singleton(tp0));
        subscriptions.requestOffsetReset(tp0, OffsetResetStrategy.LATEST);

        // Send the ListOffsets request to reset the position
        fetcher.resetOffsetsIfNeeded();
        consumerClient.pollNoWakeup();
        assertFalse(subscriptions.hasValidPosition(tp0));
        assertTrue(client.hasInFlightRequests());

        // Now we get a seek from the user
        subscriptions.requestOffsetReset(tp0, OffsetResetStrategy.EARLIEST);

        // The response returns and is discarded
        client.respond(listOffsetResponse(Errors.NONE, 1L, 5L));
        consumerClient.pollNoWakeup();

        assertFalse(client.hasPendingResponses());
        assertFalse(client.hasInFlightRequests());
        assertTrue(subscriptions.isOffsetResetNeeded(tp0));
        assertEquals(OffsetResetStrategy.EARLIEST, subscriptions.resetStrategy(tp0));
    }

    @Test
    public void testIdempotentResetWithInFlightReset() {
        buildFetcher();
        assignFromUser(singleton(tp0));
        subscriptions.requestOffsetReset(tp0, OffsetResetStrategy.LATEST);

        // Send the ListOffsets request to reset the position
        fetcher.resetOffsetsIfNeeded();
        consumerClient.pollNoWakeup();
        assertFalse(subscriptions.hasValidPosition(tp0));
        assertTrue(client.hasInFlightRequests());

        // Now we get a seek from the user
        subscriptions.requestOffsetReset(tp0, OffsetResetStrategy.LATEST);

        client.respond(listOffsetResponse(Errors.NONE, 1L, 5L));
        consumerClient.pollNoWakeup();

        assertFalse(client.hasInFlightRequests());
        assertFalse(subscriptions.isOffsetResetNeeded(tp0));
        assertEquals(5L, subscriptions.position(tp0).offset);
    }

    @Test
    public void testRestOffsetsAuthorizationFailure() {
        buildFetcher();
        assignFromUser(singleton(tp0));
        subscriptions.requestOffsetReset(tp0, OffsetResetStrategy.LATEST);

        // First request gets a disconnect
        client.prepareResponse(listOffsetRequestMatcher(ListOffsetRequest.LATEST_TIMESTAMP),
                listOffsetResponse(Errors.TOPIC_AUTHORIZATION_FAILED, -1, -1), false);
        fetcher.resetOffsetsIfNeeded();
        consumerClient.pollNoWakeup();
        assertFalse(subscriptions.hasValidPosition(tp0));

        try {
            fetcher.resetOffsetsIfNeeded();
            fail("Expected authorization error to be raised");
        } catch (TopicAuthorizationException e) {
            assertEquals(singleton(tp0.topic()), e.unauthorizedTopics());
        }

        // The exception should clear after being raised, but no retry until the backoff
        fetcher.resetOffsetsIfNeeded();
        consumerClient.pollNoWakeup();
        assertFalse(client.hasInFlightRequests());
        assertFalse(subscriptions.hasValidPosition(tp0));

        // Next one succeeds
        time.sleep(retryBackoffMs);
        client.prepareResponse(listOffsetRequestMatcher(ListOffsetRequest.LATEST_TIMESTAMP),
                listOffsetResponse(Errors.NONE, 1L, 5L));
        fetcher.resetOffsetsIfNeeded();
        consumerClient.pollNoWakeup();

        assertFalse(subscriptions.isOffsetResetNeeded(tp0));
        assertTrue(subscriptions.isFetchable(tp0));
        assertEquals(5, subscriptions.position(tp0).offset);
    }

    @Test
    public void testUpdateFetchPositionOfPausedPartitionsRequiringOffsetReset() {
        buildFetcher();
        assignFromUser(singleton(tp0));
        subscriptions.pause(tp0); // paused partition does not have a valid position
        subscriptions.requestOffsetReset(tp0, OffsetResetStrategy.LATEST);

        client.prepareResponse(listOffsetRequestMatcher(ListOffsetRequest.LATEST_TIMESTAMP),
                listOffsetResponse(Errors.NONE, 1L, 10L));
        fetcher.resetOffsetsIfNeeded();
        consumerClient.pollNoWakeup();

        assertFalse(subscriptions.isOffsetResetNeeded(tp0));
        assertFalse(subscriptions.isFetchable(tp0)); // because tp is paused
        assertTrue(subscriptions.hasValidPosition(tp0));
        assertEquals(10, subscriptions.position(tp0).offset);
    }

    @Test
    public void testUpdateFetchPositionOfPausedPartitionsWithoutAValidPosition() {
        buildFetcher();
        assignFromUser(singleton(tp0));
        subscriptions.requestOffsetReset(tp0);
        subscriptions.pause(tp0); // paused partition does not have a valid position

        fetcher.resetOffsetsIfNeeded();
        consumerClient.pollNoWakeup();

        assertTrue(subscriptions.isOffsetResetNeeded(tp0));
        assertFalse(subscriptions.isFetchable(tp0)); // because tp is paused
        assertFalse(subscriptions.hasValidPosition(tp0));
    }

    @Test
    public void testUpdateFetchPositionOfPausedPartitionsWithAValidPosition() {
        buildFetcher();
        assignFromUser(singleton(tp0));
        subscriptions.seek(tp0, 10);
        subscriptions.pause(tp0); // paused partition already has a valid position

        fetcher.resetOffsetsIfNeeded();

        assertFalse(subscriptions.isOffsetResetNeeded(tp0));
        assertFalse(subscriptions.isFetchable(tp0)); // because tp is paused
        assertTrue(subscriptions.hasValidPosition(tp0));
        assertEquals(10, subscriptions.position(tp0).offset);
    }

    @Test
    public void testGetAllTopics() {
        // sending response before request, as getTopicMetadata is a blocking call
        buildFetcher();
        assignFromUser(singleton(tp0));
        client.prepareResponse(newMetadataResponse(topicName, Errors.NONE));

        Map<String, List<PartitionInfo>> allTopics = fetcher.getAllTopicMetadata(time.timer(5000L));

        assertEquals(initialUpdateResponse.topicMetadata().size(), allTopics.size());
    }

    @Test
    public void testGetAllTopicsDisconnect() {
        // first try gets a disconnect, next succeeds
        buildFetcher();
        assignFromUser(singleton(tp0));
        client.prepareResponse(null, true);
        client.prepareResponse(newMetadataResponse(topicName, Errors.NONE));
        Map<String, List<PartitionInfo>> allTopics = fetcher.getAllTopicMetadata(time.timer(5000L));
        assertEquals(initialUpdateResponse.topicMetadata().size(), allTopics.size());
    }

    @Test(expected = TimeoutException.class)
    public void testGetAllTopicsTimeout() {
        // since no response is prepared, the request should timeout
        buildFetcher();
        assignFromUser(singleton(tp0));
        fetcher.getAllTopicMetadata(time.timer(50L));
    }

    @Test
    public void testGetAllTopicsUnauthorized() {
        buildFetcher();
        assignFromUser(singleton(tp0));
        client.prepareResponse(newMetadataResponse(topicName, Errors.TOPIC_AUTHORIZATION_FAILED));
        try {
            fetcher.getAllTopicMetadata(time.timer(10L));
            fail();
        } catch (TopicAuthorizationException e) {
            assertEquals(singleton(topicName), e.unauthorizedTopics());
        }
    }

    @Test(expected = InvalidTopicException.class)
    public void testGetTopicMetadataInvalidTopic() {
        buildFetcher();
        assignFromUser(singleton(tp0));
        client.prepareResponse(newMetadataResponse(topicName, Errors.INVALID_TOPIC_EXCEPTION));
        fetcher.getTopicMetadata(
                new MetadataRequest.Builder(Collections.singletonList(topicName), true), time.timer(5000L));
    }

    @Test
    public void testGetTopicMetadataUnknownTopic() {
        buildFetcher();
        assignFromUser(singleton(tp0));
        client.prepareResponse(newMetadataResponse(topicName, Errors.UNKNOWN_TOPIC_OR_PARTITION));

        Map<String, List<PartitionInfo>> topicMetadata = fetcher.getTopicMetadata(
                new MetadataRequest.Builder(Collections.singletonList(topicName), true), time.timer(5000L));
        assertNull(topicMetadata.get(topicName));
    }

    @Test
    public void testGetTopicMetadataLeaderNotAvailable() {
        buildFetcher();
        assignFromUser(singleton(tp0));
        client.prepareResponse(newMetadataResponse(topicName, Errors.LEADER_NOT_AVAILABLE));
        client.prepareResponse(newMetadataResponse(topicName, Errors.NONE));

        Map<String, List<PartitionInfo>> topicMetadata = fetcher.getTopicMetadata(
                new MetadataRequest.Builder(Collections.singletonList(topicName), true), time.timer(5000L));
        assertTrue(topicMetadata.containsKey(topicName));
    }

    @Test
    public void testGetTopicMetadataOfflinePartitions() {
        buildFetcher();
        assignFromUser(singleton(tp0));
        MetadataResponse originalResponse = newMetadataResponse(topicName, Errors.NONE); //baseline ok response

        //create a response based on the above one with all partitions being leaderless
        List<MetadataResponse.TopicMetadata> altTopics = new ArrayList<>();
        for (MetadataResponse.TopicMetadata item : originalResponse.topicMetadata()) {
            List<MetadataResponse.PartitionMetadata> partitions = item.partitionMetadata();
            List<MetadataResponse.PartitionMetadata> altPartitions = new ArrayList<>();
            for (MetadataResponse.PartitionMetadata p : partitions) {
                altPartitions.add(new MetadataResponse.PartitionMetadata(
                    p.error,
                    p.topicPartition,
                    Optional.empty(), //no leader
                    Optional.empty(),
<<<<<<< HEAD
                    p.replicas(),
                    p.observers(),
                    p.isr(),
                    p.offlineReplicas())
                );
=======
                    p.replicaIds,
                    p.inSyncReplicaIds,
                    p.offlineReplicaIds
                ));
>>>>>>> f2d039fb
            }
            MetadataResponse.TopicMetadata alteredTopic = new MetadataResponse.TopicMetadata(
                item.error(),
                item.topic(),
                item.isInternal(),
                altPartitions
            );
            altTopics.add(alteredTopic);
        }
        Node controller = originalResponse.controller();
        MetadataResponse altered = MetadataResponse.prepareResponse(
            originalResponse.brokers(),
            originalResponse.clusterId(),
            controller != null ? controller.id() : MetadataResponse.NO_CONTROLLER_ID,
            altTopics);

        client.prepareResponse(altered);

        Map<String, List<PartitionInfo>> topicMetadata =
            fetcher.getTopicMetadata(new MetadataRequest.Builder(Collections.singletonList(topicName), false),
                    time.timer(5000L));

        Assert.assertNotNull(topicMetadata);
        Assert.assertNotNull(topicMetadata.get(topicName));
        //noinspection ConstantConditions
        Assert.assertEquals(metadata.fetch().partitionCountForTopic(topicName).longValue(), topicMetadata.get(topicName).size());
    }

    /*
     * Send multiple requests. Verify that the client side quota metrics have the right values
     */
    @Test
    public void testQuotaMetrics() {
        buildFetcher();

        MockSelector selector = new MockSelector(time);
        Sensor throttleTimeSensor = Fetcher.throttleTimeSensor(metrics, metricsRegistry);
        Cluster cluster = TestUtils.singletonCluster("test", 1);
        Node node = cluster.nodes().get(0);
        NetworkClient client = new NetworkClient(selector, metadata, "mock", Integer.MAX_VALUE,
                1000, 1000, 64 * 1024, 64 * 1024, 1000,  ClientDnsLookup.DEFAULT,
                time, true, new ApiVersions(), throttleTimeSensor, new LogContext());

        ByteBuffer buffer = ApiVersionsResponse.
            createApiVersionsResponse(400, RecordBatch.CURRENT_MAGIC_VALUE).
                serialize(ApiKeys.API_VERSIONS, ApiKeys.API_VERSIONS.latestVersion(), 0);
        selector.delayedReceive(new DelayedReceive(node.idString(), new NetworkReceive(node.idString(), buffer)));
        while (!client.ready(node, time.milliseconds())) {
            client.poll(1, time.milliseconds());
            // If a throttled response is received, advance the time to ensure progress.
            time.sleep(client.throttleDelayMs(node, time.milliseconds()));
        }
        selector.clear();

        for (int i = 1; i <= 3; i++) {
            int throttleTimeMs = 100 * i;
            FetchRequest.Builder builder = FetchRequest.Builder.forConsumer(100, 100, new LinkedHashMap<>());
            builder.rackId("");
            ClientRequest request = client.newClientRequest(node.idString(), builder, time.milliseconds(), true);
            client.send(request, time.milliseconds());
            client.poll(1, time.milliseconds());
            FetchResponse response = fullFetchResponse(tp0, nextRecords, Errors.NONE, i, throttleTimeMs);
            buffer = response.serialize(ApiKeys.FETCH,
                    ApiKeys.FETCH.latestVersion(),
                    request.correlationId());
            selector.completeReceive(new NetworkReceive(node.idString(), buffer));
            client.poll(1, time.milliseconds());
            // If a throttled response is received, advance the time to ensure progress.
            time.sleep(client.throttleDelayMs(node, time.milliseconds()));
            selector.clear();
        }
        Map<MetricName, KafkaMetric> allMetrics = metrics.metrics();
        KafkaMetric avgMetric = allMetrics.get(metrics.metricInstance(metricsRegistry.fetchThrottleTimeAvg));
        KafkaMetric maxMetric = allMetrics.get(metrics.metricInstance(metricsRegistry.fetchThrottleTimeMax));
        // Throttle times are ApiVersions=400, Fetch=(100, 200, 300)
        assertEquals(250, (Double) avgMetric.metricValue(), EPSILON);
        assertEquals(400, (Double) maxMetric.metricValue(), EPSILON);
        client.close();
    }

    /*
     * Send multiple requests. Verify that the client side quota metrics have the right values
     */
    @Test
    public void testFetcherMetrics() {
        buildFetcher();
        assignFromUser(singleton(tp0));
        subscriptions.seek(tp0, 0);

        MetricName maxLagMetric = metrics.metricInstance(metricsRegistry.recordsLagMax);
        Map<String, String> tags = new HashMap<>();
        tags.put("topic", tp0.topic());
        tags.put("partition", String.valueOf(tp0.partition()));
        MetricName partitionLagMetric = metrics.metricName("records-lag", metricGroup, tags);

        Map<MetricName, KafkaMetric> allMetrics = metrics.metrics();
        KafkaMetric recordsFetchLagMax = allMetrics.get(maxLagMetric);

        // recordsFetchLagMax should be initialized to NaN
        assertEquals(Double.NaN, (Double) recordsFetchLagMax.metricValue(), EPSILON);

        // recordsFetchLagMax should be hw - fetchOffset after receiving an empty FetchResponse
        fetchRecords(tp0, MemoryRecords.EMPTY, Errors.NONE, 100L, 0);
        assertEquals(100, (Double) recordsFetchLagMax.metricValue(), EPSILON);

        KafkaMetric partitionLag = allMetrics.get(partitionLagMetric);
        assertEquals(100, (Double) partitionLag.metricValue(), EPSILON);

        // recordsFetchLagMax should be hw - offset of the last message after receiving a non-empty FetchResponse
        MemoryRecordsBuilder builder = MemoryRecords.builder(ByteBuffer.allocate(1024), CompressionType.NONE,
                TimestampType.CREATE_TIME, 0L);
        for (int v = 0; v < 3; v++)
            builder.appendWithOffset(v, RecordBatch.NO_TIMESTAMP, "key".getBytes(), ("value-" + v).getBytes());
        fetchRecords(tp0, builder.build(), Errors.NONE, 200L, 0);
        assertEquals(197, (Double) recordsFetchLagMax.metricValue(), EPSILON);
        assertEquals(197, (Double) partitionLag.metricValue(), EPSILON);

        // verify de-registration of partition lag
        subscriptions.unsubscribe();
        fetcher.sendFetches();
        assertFalse(allMetrics.containsKey(partitionLagMetric));
    }

    @Test
    public void testFetcherLeadMetric() {
        buildFetcher();

        assignFromUser(singleton(tp0));
        subscriptions.seek(tp0, 0);

        MetricName minLeadMetric = metrics.metricInstance(metricsRegistry.recordsLeadMin);
        Map<String, String> tags = new HashMap<>(2);
        tags.put("topic", tp0.topic());
        tags.put("partition", String.valueOf(tp0.partition()));
        MetricName partitionLeadMetric = metrics.metricName("records-lead", metricGroup, "", tags);

        Map<MetricName, KafkaMetric> allMetrics = metrics.metrics();
        KafkaMetric recordsFetchLeadMin = allMetrics.get(minLeadMetric);

        // recordsFetchLeadMin should be initialized to NaN
        assertEquals(Double.NaN, (Double) recordsFetchLeadMin.metricValue(), EPSILON);

        // recordsFetchLeadMin should be position - logStartOffset after receiving an empty FetchResponse
        fetchRecords(tp0, MemoryRecords.EMPTY, Errors.NONE, 100L, -1L, 0L, 0);
        assertEquals(0L, (Double) recordsFetchLeadMin.metricValue(), EPSILON);

        KafkaMetric partitionLead = allMetrics.get(partitionLeadMetric);
        assertEquals(0L, (Double) partitionLead.metricValue(), EPSILON);

        // recordsFetchLeadMin should be position - logStartOffset after receiving a non-empty FetchResponse
        MemoryRecordsBuilder builder = MemoryRecords.builder(ByteBuffer.allocate(1024), CompressionType.NONE,
                TimestampType.CREATE_TIME, 0L);
        for (int v = 0; v < 3; v++) {
            builder.appendWithOffset(v, RecordBatch.NO_TIMESTAMP, "key".getBytes(), ("value-" + v).getBytes());
        }
        fetchRecords(tp0, builder.build(), Errors.NONE, 200L, -1L, 0L, 0);
        assertEquals(0L, (Double) recordsFetchLeadMin.metricValue(), EPSILON);
        assertEquals(3L, (Double) partitionLead.metricValue(), EPSILON);

        // verify de-registration of partition lag
        subscriptions.unsubscribe();
        fetcher.sendFetches();
        assertFalse(allMetrics.containsKey(partitionLeadMetric));
    }

    @Test
    public void testReadCommittedLagMetric() {
        buildFetcher(OffsetResetStrategy.EARLIEST, new ByteArrayDeserializer(),
                new ByteArrayDeserializer(), Integer.MAX_VALUE, IsolationLevel.READ_COMMITTED);

        assignFromUser(singleton(tp0));
        subscriptions.seek(tp0, 0);

        MetricName maxLagMetric = metrics.metricInstance(metricsRegistry.recordsLagMax);

        Map<String, String> tags = new HashMap<>();
        tags.put("topic", tp0.topic());
        tags.put("partition", String.valueOf(tp0.partition()));
        MetricName partitionLagMetric = metrics.metricName("records-lag", metricGroup, tags);

        Map<MetricName, KafkaMetric> allMetrics = metrics.metrics();
        KafkaMetric recordsFetchLagMax = allMetrics.get(maxLagMetric);

        // recordsFetchLagMax should be initialized to NaN
        assertEquals(Double.NaN, (Double) recordsFetchLagMax.metricValue(), EPSILON);

        // recordsFetchLagMax should be lso - fetchOffset after receiving an empty FetchResponse
        fetchRecords(tp0, MemoryRecords.EMPTY, Errors.NONE, 100L, 50L, 0);
        assertEquals(50, (Double) recordsFetchLagMax.metricValue(), EPSILON);

        KafkaMetric partitionLag = allMetrics.get(partitionLagMetric);
        assertEquals(50, (Double) partitionLag.metricValue(), EPSILON);

        // recordsFetchLagMax should be lso - offset of the last message after receiving a non-empty FetchResponse
        MemoryRecordsBuilder builder = MemoryRecords.builder(ByteBuffer.allocate(1024), CompressionType.NONE,
                TimestampType.CREATE_TIME, 0L);
        for (int v = 0; v < 3; v++)
            builder.appendWithOffset(v, RecordBatch.NO_TIMESTAMP, "key".getBytes(), ("value-" + v).getBytes());
        fetchRecords(tp0, builder.build(), Errors.NONE, 200L, 150L, 0);
        assertEquals(147, (Double) recordsFetchLagMax.metricValue(), EPSILON);
        assertEquals(147, (Double) partitionLag.metricValue(), EPSILON);

        // verify de-registration of partition lag
        subscriptions.unsubscribe();
        fetcher.sendFetches();
        assertFalse(allMetrics.containsKey(partitionLagMetric));
    }

    @Test
    public void testFetchResponseMetrics() {
        buildFetcher();

        String topic1 = "foo";
        String topic2 = "bar";
        TopicPartition tp1 = new TopicPartition(topic1, 0);
        TopicPartition tp2 = new TopicPartition(topic2, 0);

        subscriptions.assignFromUser(Utils.mkSet(tp1, tp2));

        Map<String, Integer> partitionCounts = new HashMap<>();
        partitionCounts.put(topic1, 1);
        partitionCounts.put(topic2, 1);
        client.updateMetadata(TestUtils.metadataUpdateWith(1, partitionCounts));

        int expectedBytes = 0;
        LinkedHashMap<TopicPartition, FetchResponse.PartitionData<MemoryRecords>> fetchPartitionData = new LinkedHashMap<>();

        for (TopicPartition tp : Utils.mkSet(tp1, tp2)) {
            subscriptions.seek(tp, 0);

            MemoryRecordsBuilder builder = MemoryRecords.builder(ByteBuffer.allocate(1024), CompressionType.NONE,
                    TimestampType.CREATE_TIME, 0L);
            for (int v = 0; v < 3; v++)
                builder.appendWithOffset(v, RecordBatch.NO_TIMESTAMP, "key".getBytes(), ("value-" + v).getBytes());
            MemoryRecords records = builder.build();
            for (Record record : records.records())
                expectedBytes += record.sizeInBytes();

            fetchPartitionData.put(tp, new FetchResponse.PartitionData<>(Errors.NONE, 15L,
                    FetchResponse.INVALID_LAST_STABLE_OFFSET, 0L, null, records));
        }

        assertEquals(1, fetcher.sendFetches());
        client.prepareResponse(new FetchResponse<>(Errors.NONE, fetchPartitionData, 0, INVALID_SESSION_ID));
        consumerClient.poll(time.timer(0));

        Map<TopicPartition, List<ConsumerRecord<byte[], byte[]>>> fetchedRecords = fetchedRecords();
        assertEquals(3, fetchedRecords.get(tp1).size());
        assertEquals(3, fetchedRecords.get(tp2).size());

        Map<MetricName, KafkaMetric> allMetrics = metrics.metrics();
        KafkaMetric fetchSizeAverage = allMetrics.get(metrics.metricInstance(metricsRegistry.fetchSizeAvg));
        KafkaMetric recordsCountAverage = allMetrics.get(metrics.metricInstance(metricsRegistry.recordsPerRequestAvg));
        assertEquals(expectedBytes, (Double) fetchSizeAverage.metricValue(), EPSILON);
        assertEquals(6, (Double) recordsCountAverage.metricValue(), EPSILON);
    }

    @Test
    public void testFetchResponseMetricsPartialResponse() {
        buildFetcher();

        assignFromUser(singleton(tp0));
        subscriptions.seek(tp0, 1);

        Map<MetricName, KafkaMetric> allMetrics = metrics.metrics();
        KafkaMetric fetchSizeAverage = allMetrics.get(metrics.metricInstance(metricsRegistry.fetchSizeAvg));
        KafkaMetric recordsCountAverage = allMetrics.get(metrics.metricInstance(metricsRegistry.recordsPerRequestAvg));

        MemoryRecordsBuilder builder = MemoryRecords.builder(ByteBuffer.allocate(1024), CompressionType.NONE,
                TimestampType.CREATE_TIME, 0L);
        for (int v = 0; v < 3; v++)
            builder.appendWithOffset(v, RecordBatch.NO_TIMESTAMP, "key".getBytes(), ("value-" + v).getBytes());
        MemoryRecords records = builder.build();

        int expectedBytes = 0;
        for (Record record : records.records()) {
            if (record.offset() >= 1)
                expectedBytes += record.sizeInBytes();
        }

        fetchRecords(tp0, records, Errors.NONE, 100L, 0);
        assertEquals(expectedBytes, (Double) fetchSizeAverage.metricValue(), EPSILON);
        assertEquals(2, (Double) recordsCountAverage.metricValue(), EPSILON);
    }

    @Test
    public void testFetchResponseMetricsWithOnePartitionError() {
        buildFetcher();
        assignFromUser(Utils.mkSet(tp0, tp1));
        subscriptions.seek(tp0, 0);
        subscriptions.seek(tp1, 0);

        Map<MetricName, KafkaMetric> allMetrics = metrics.metrics();
        KafkaMetric fetchSizeAverage = allMetrics.get(metrics.metricInstance(metricsRegistry.fetchSizeAvg));
        KafkaMetric recordsCountAverage = allMetrics.get(metrics.metricInstance(metricsRegistry.recordsPerRequestAvg));

        MemoryRecordsBuilder builder = MemoryRecords.builder(ByteBuffer.allocate(1024), CompressionType.NONE,
                TimestampType.CREATE_TIME, 0L);
        for (int v = 0; v < 3; v++)
            builder.appendWithOffset(v, RecordBatch.NO_TIMESTAMP, "key".getBytes(), ("value-" + v).getBytes());
        MemoryRecords records = builder.build();

        Map<TopicPartition, FetchResponse.PartitionData<MemoryRecords>> partitions = new HashMap<>();
        partitions.put(tp0, new FetchResponse.PartitionData<>(Errors.NONE, 100,
                FetchResponse.INVALID_LAST_STABLE_OFFSET, 0L, null, records));
        partitions.put(tp1, new FetchResponse.PartitionData<>(Errors.OFFSET_OUT_OF_RANGE, 100,
                FetchResponse.INVALID_LAST_STABLE_OFFSET, 0L, null, MemoryRecords.EMPTY));

        assertEquals(1, fetcher.sendFetches());
        client.prepareResponse(new FetchResponse<>(Errors.NONE, new LinkedHashMap<>(partitions),
                0, INVALID_SESSION_ID));
        consumerClient.poll(time.timer(0));
        fetcher.fetchedRecords();

        int expectedBytes = 0;
        for (Record record : records.records())
            expectedBytes += record.sizeInBytes();

        assertEquals(expectedBytes, (Double) fetchSizeAverage.metricValue(), EPSILON);
        assertEquals(3, (Double) recordsCountAverage.metricValue(), EPSILON);
    }

    @Test
    public void testFetchResponseMetricsWithOnePartitionAtTheWrongOffset() {
        buildFetcher();

        assignFromUser(Utils.mkSet(tp0, tp1));
        subscriptions.seek(tp0, 0);
        subscriptions.seek(tp1, 0);

        Map<MetricName, KafkaMetric> allMetrics = metrics.metrics();
        KafkaMetric fetchSizeAverage = allMetrics.get(metrics.metricInstance(metricsRegistry.fetchSizeAvg));
        KafkaMetric recordsCountAverage = allMetrics.get(metrics.metricInstance(metricsRegistry.recordsPerRequestAvg));

        // send the fetch and then seek to a new offset
        assertEquals(1, fetcher.sendFetches());
        subscriptions.seek(tp1, 5);

        MemoryRecordsBuilder builder = MemoryRecords.builder(ByteBuffer.allocate(1024), CompressionType.NONE,
                TimestampType.CREATE_TIME, 0L);
        for (int v = 0; v < 3; v++)
            builder.appendWithOffset(v, RecordBatch.NO_TIMESTAMP, "key".getBytes(), ("value-" + v).getBytes());
        MemoryRecords records = builder.build();

        Map<TopicPartition, FetchResponse.PartitionData<MemoryRecords>> partitions = new HashMap<>();
        partitions.put(tp0, new FetchResponse.PartitionData<>(Errors.NONE, 100,
                FetchResponse.INVALID_LAST_STABLE_OFFSET, 0L, null, records));
        partitions.put(tp1, new FetchResponse.PartitionData<>(Errors.NONE, 100,
                FetchResponse.INVALID_LAST_STABLE_OFFSET, 0L, null,
                MemoryRecords.withRecords(CompressionType.NONE, new SimpleRecord("val".getBytes()))));

        client.prepareResponse(new FetchResponse<>(Errors.NONE, new LinkedHashMap<>(partitions),
                0, INVALID_SESSION_ID));
        consumerClient.poll(time.timer(0));
        fetcher.fetchedRecords();

        // we should have ignored the record at the wrong offset
        int expectedBytes = 0;
        for (Record record : records.records())
            expectedBytes += record.sizeInBytes();

        assertEquals(expectedBytes, (Double) fetchSizeAverage.metricValue(), EPSILON);
        assertEquals(3, (Double) recordsCountAverage.metricValue(), EPSILON);
    }

    @Test
    public void testFetcherMetricsTemplates() {
        Map<String, String> clientTags = Collections.singletonMap("client-id", "clientA");
        buildFetcher(new MetricConfig().tags(clientTags), OffsetResetStrategy.EARLIEST, new ByteArrayDeserializer(),
                new ByteArrayDeserializer(), Integer.MAX_VALUE, IsolationLevel.READ_UNCOMMITTED);

        // Fetch from topic to generate topic metrics
        assignFromUser(singleton(tp0));
        subscriptions.seek(tp0, 0);
        assertEquals(1, fetcher.sendFetches());
        client.prepareResponse(fullFetchResponse(tp0, this.records, Errors.NONE, 100L, 0));
        consumerClient.poll(time.timer(0));
        assertTrue(fetcher.hasCompletedFetches());
        Map<TopicPartition, List<ConsumerRecord<byte[], byte[]>>> partitionRecords = fetchedRecords();
        assertTrue(partitionRecords.containsKey(tp0));

        // Create throttle metrics
        Fetcher.throttleTimeSensor(metrics, metricsRegistry);

        // Verify that all metrics except metrics-count have registered templates
        Set<MetricNameTemplate> allMetrics = new HashSet<>();
        for (MetricName n : metrics.metrics().keySet()) {
            String name = n.name().replaceAll(tp0.toString(), "{topic}-{partition}");
            if (!n.group().equals("kafka-metrics-count"))
                allMetrics.add(new MetricNameTemplate(name, n.group(), "", n.tags().keySet()));
        }
        TestUtils.checkEquals(allMetrics, new HashSet<>(metricsRegistry.getAllTemplates()), "metrics", "templates");
    }

    private Map<TopicPartition, List<ConsumerRecord<byte[], byte[]>>> fetchRecords(
            TopicPartition tp, MemoryRecords records, Errors error, long hw, int throttleTime) {
        return fetchRecords(tp, records, error, hw, FetchResponse.INVALID_LAST_STABLE_OFFSET, throttleTime);
    }

    private Map<TopicPartition, List<ConsumerRecord<byte[], byte[]>>> fetchRecords(
            TopicPartition tp, MemoryRecords records, Errors error, long hw, long lastStableOffset, int throttleTime) {
        assertEquals(1, fetcher.sendFetches());
        client.prepareResponse(fullFetchResponse(tp, records, error, hw, lastStableOffset, throttleTime));
        consumerClient.poll(time.timer(0));
        return fetchedRecords();
    }

    private Map<TopicPartition, List<ConsumerRecord<byte[], byte[]>>> fetchRecords(
            TopicPartition tp, MemoryRecords records, Errors error, long hw, long lastStableOffset, long logStartOffset, int throttleTime) {
        assertEquals(1, fetcher.sendFetches());
        client.prepareResponse(fetchResponse(tp, records, error, hw, lastStableOffset, logStartOffset, throttleTime));
        consumerClient.poll(time.timer(0));
        return fetchedRecords();
    }

    @Test
    public void testGetOffsetsForTimesTimeout() {
        buildFetcher();
        assertThrows(TimeoutException.class, () -> fetcher.offsetsForTimes(
            Collections.singletonMap(new TopicPartition(topicName, 2), 1000L), time.timer(100L)));
    }

    @Test
    public void testGetOffsetsForTimes() {
        buildFetcher();

        // Empty map
        assertTrue(fetcher.offsetsForTimes(new HashMap<>(), time.timer(100L)).isEmpty());
        // Unknown Offset
        testGetOffsetsForTimesWithUnknownOffset();
        // Error code none with unknown offset
        testGetOffsetsForTimesWithError(Errors.NONE, Errors.NONE, -1L, 100L, null, 100L);
        // Error code none with known offset
        testGetOffsetsForTimesWithError(Errors.NONE, Errors.NONE, 10L, 100L, 10L, 100L);
        // Test both of partition has error.
        testGetOffsetsForTimesWithError(Errors.NOT_LEADER_FOR_PARTITION, Errors.INVALID_REQUEST, 10L, 100L, 10L, 100L);
        // Test the second partition has error.
        testGetOffsetsForTimesWithError(Errors.NONE, Errors.NOT_LEADER_FOR_PARTITION, 10L, 100L, 10L, 100L);
        // Test different errors.
        testGetOffsetsForTimesWithError(Errors.NOT_LEADER_FOR_PARTITION, Errors.NONE, 10L, 100L, 10L, 100L);
        testGetOffsetsForTimesWithError(Errors.UNKNOWN_TOPIC_OR_PARTITION, Errors.NONE, 10L, 100L, 10L, 100L);
        testGetOffsetsForTimesWithError(Errors.UNSUPPORTED_FOR_MESSAGE_FORMAT, Errors.NONE, 10L, 100L, null, 100L);
        testGetOffsetsForTimesWithError(Errors.BROKER_NOT_AVAILABLE, Errors.NONE, 10L, 100L, 10L, 100L);
    }

    @Test
    public void testGetOffsetsFencedLeaderEpoch() {
        buildFetcher();
        subscriptions.assignFromUser(singleton(tp0));
        client.updateMetadata(initialUpdateResponse);

        subscriptions.requestOffsetReset(tp0, OffsetResetStrategy.LATEST);

        client.prepareResponse(listOffsetResponse(Errors.FENCED_LEADER_EPOCH, 1L, 5L));
        fetcher.resetOffsetsIfNeeded();
        consumerClient.pollNoWakeup();

        assertTrue(subscriptions.isOffsetResetNeeded(tp0));
        assertFalse(subscriptions.isFetchable(tp0));
        assertFalse(subscriptions.hasValidPosition(tp0));
        assertEquals(0L, metadata.timeToNextUpdate(time.milliseconds()));
    }

    @Test
    public void testGetOffsetByTimeWithPartitionsRetryCouldTriggerMetadataUpdate() {
        List<Errors> retriableErrors = Arrays.asList(Errors.NOT_LEADER_FOR_PARTITION,
            Errors.REPLICA_NOT_AVAILABLE, Errors.KAFKA_STORAGE_ERROR, Errors.OFFSET_NOT_AVAILABLE,
            Errors.LEADER_NOT_AVAILABLE, Errors.FENCED_LEADER_EPOCH, Errors.UNKNOWN_LEADER_EPOCH);

        final int newLeaderEpoch = 3;
        MetadataResponse updatedMetadata = TestUtils.metadataUpdateWith("dummy", 3,
            singletonMap(topicName, Errors.NONE), singletonMap(topicName, 4), tp -> newLeaderEpoch);

        Node originalLeader = initialUpdateResponse.cluster().leaderFor(tp1);
        Node newLeader = updatedMetadata.cluster().leaderFor(tp1);
        assertNotEquals(originalLeader, newLeader);

        for (Errors retriableError : retriableErrors) {
            buildFetcher();

            subscriptions.assignFromUser(Utils.mkSet(tp0, tp1));
            client.updateMetadata(initialUpdateResponse);

            final long fetchTimestamp = 10L;
            Map<TopicPartition, ListOffsetResponse.PartitionData> allPartitionData = new HashMap<>();
            allPartitionData.put(tp0, new ListOffsetResponse.PartitionData(
                Errors.NONE, fetchTimestamp, 4L, Optional.empty()));
            allPartitionData.put(tp1, new ListOffsetResponse.PartitionData(
                retriableError, ListOffsetRequest.LATEST_TIMESTAMP, -1L, Optional.empty()));

            client.prepareResponseFrom(body -> {
                boolean isListOffsetRequest = body instanceof ListOffsetRequest;
                if (isListOffsetRequest) {
                    ListOffsetRequest request = (ListOffsetRequest) body;
                    Map<TopicPartition, ListOffsetRequest.PartitionData> expectedTopicPartitions = new HashMap<>();
                    expectedTopicPartitions.put(tp0, new ListOffsetRequest.PartitionData(
                        fetchTimestamp, Optional.empty()));
                    expectedTopicPartitions.put(tp1, new ListOffsetRequest.PartitionData(
                        fetchTimestamp, Optional.empty()));

                    return request.partitionTimestamps().equals(expectedTopicPartitions);
                } else {
                    return false;
                }
            }, new ListOffsetResponse(allPartitionData), originalLeader);

            client.prepareMetadataUpdate(updatedMetadata);

            // If the metadata wasn't updated before retrying, the fetcher would consult the original leader and hit a NOT_LEADER exception.
            // We will count the answered future response in the end to verify if this is the case.
            Map<TopicPartition, ListOffsetResponse.PartitionData> paritionDataWithFatalError = new HashMap<>(allPartitionData);
            paritionDataWithFatalError.put(tp1, new ListOffsetResponse.PartitionData(
                Errors.NOT_LEADER_FOR_PARTITION, ListOffsetRequest.LATEST_TIMESTAMP, -1L, Optional.empty()));
            client.prepareResponseFrom(new ListOffsetResponse(paritionDataWithFatalError), originalLeader);

            // The request to new leader must only contain one partition tp1 with error.
            client.prepareResponseFrom(body -> {
                boolean isListOffsetRequest = body instanceof ListOffsetRequest;
                if (isListOffsetRequest) {
                    ListOffsetRequest request = (ListOffsetRequest) body;

                    return request.partitionTimestamps().equals(
                        Collections.singletonMap(tp1, new ListOffsetRequest.PartitionData(
                            fetchTimestamp, Optional.of(newLeaderEpoch))));
                } else {
                    return false;
                }
            }, listOffsetResponse(tp1, Errors.NONE, fetchTimestamp, 5L), newLeader);

            Map<TopicPartition, OffsetAndTimestamp> offsetAndTimestampMap =
                fetcher.offsetsForTimes(
                    Utils.mkMap(Utils.mkEntry(tp0, fetchTimestamp),
                    Utils.mkEntry(tp1, fetchTimestamp)), time.timer(Integer.MAX_VALUE));

            assertEquals(Utils.mkMap(
                Utils.mkEntry(tp0, new OffsetAndTimestamp(4L, fetchTimestamp)),
                Utils.mkEntry(tp1, new OffsetAndTimestamp(5L, fetchTimestamp))), offsetAndTimestampMap);

            // The NOT_LEADER exception future should not be cleared as we already refreshed the metadata before
            // first retry, thus never hitting.
            assertEquals(1, client.numAwaitingResponses());

            fetcher.close();
        }
    }

    @Test
    public void testGetOffsetsUnknownLeaderEpoch() {
        buildFetcher();
        subscriptions.assignFromUser(singleton(tp0));
        subscriptions.requestOffsetReset(tp0, OffsetResetStrategy.LATEST);

        client.prepareResponse(listOffsetResponse(Errors.UNKNOWN_LEADER_EPOCH, 1L, 5L));
        fetcher.resetOffsetsIfNeeded();
        consumerClient.pollNoWakeup();

        assertTrue(subscriptions.isOffsetResetNeeded(tp0));
        assertFalse(subscriptions.isFetchable(tp0));
        assertFalse(subscriptions.hasValidPosition(tp0));
        assertEquals(0L, metadata.timeToNextUpdate(time.milliseconds()));
    }

    @Test
    public void testGetOffsetsIncludesLeaderEpoch() {
        buildFetcher();
        subscriptions.assignFromUser(singleton(tp0));

        client.updateMetadata(initialUpdateResponse);

        // Metadata update with leader epochs
        MetadataResponse metadataResponse = TestUtils.metadataUpdateWith("dummy", 1,
                Collections.emptyMap(), Collections.singletonMap(topicName, 4), tp -> 99);
        client.updateMetadata(metadataResponse);

        // Request latest offset
        subscriptions.requestOffsetReset(tp0);
        fetcher.resetOffsetsIfNeeded();

        // Check for epoch in outgoing request
        MockClient.RequestMatcher matcher = body -> {
            if (body instanceof ListOffsetRequest) {
                ListOffsetRequest offsetRequest = (ListOffsetRequest) body;
                Optional<Integer> epoch = offsetRequest.partitionTimestamps().get(tp0).currentLeaderEpoch;
                assertTrue("Expected Fetcher to set leader epoch in request", epoch.isPresent());
                assertEquals("Expected leader epoch to match epoch from metadata update", epoch.get().longValue(), 99);
                return true;
            } else {
                fail("Should have seen ListOffsetRequest");
                return false;
            }
        };

        client.prepareResponse(matcher, listOffsetResponse(Errors.NONE, 1L, 5L));
        consumerClient.pollNoWakeup();
    }

    @Test
    public void testGetOffsetsForTimesWhenSomeTopicPartitionLeadersNotKnownInitially() {
        buildFetcher();

        subscriptions.assignFromUser(Utils.mkSet(tp0, tp1));
        final String anotherTopic = "another-topic";
        final TopicPartition t2p0 = new TopicPartition(anotherTopic, 0);

        client.reset();

        // Metadata initially has one topic
        MetadataResponse initialMetadata = TestUtils.metadataUpdateWith(3, singletonMap(topicName, 2));
        client.updateMetadata(initialMetadata);

        // The first metadata refresh should contain one topic
        client.prepareMetadataUpdate(initialMetadata);
        client.prepareResponseFrom(listOffsetResponse(tp0, Errors.NONE, 1000L, 11L),
                metadata.fetch().leaderFor(tp0));
        client.prepareResponseFrom(listOffsetResponse(tp1, Errors.NONE, 1000L, 32L),
                metadata.fetch().leaderFor(tp1));

        // Second metadata refresh should contain two topics
        Map<String, Integer> partitionNumByTopic = new HashMap<>();
        partitionNumByTopic.put(topicName, 2);
        partitionNumByTopic.put(anotherTopic, 1);
        MetadataResponse updatedMetadata = TestUtils.metadataUpdateWith(3, partitionNumByTopic);
        client.prepareMetadataUpdate(updatedMetadata);
        client.prepareResponseFrom(listOffsetResponse(t2p0, Errors.NONE, 1000L, 54L),
                metadata.fetch().leaderFor(t2p0));

        Map<TopicPartition, Long> timestampToSearch = new HashMap<>();
        timestampToSearch.put(tp0, ListOffsetRequest.LATEST_TIMESTAMP);
        timestampToSearch.put(tp1, ListOffsetRequest.LATEST_TIMESTAMP);
        timestampToSearch.put(t2p0, ListOffsetRequest.LATEST_TIMESTAMP);
        Map<TopicPartition, OffsetAndTimestamp> offsetAndTimestampMap =
            fetcher.offsetsForTimes(timestampToSearch, time.timer(Long.MAX_VALUE));

        assertNotNull("Expect Fetcher.offsetsForTimes() to return non-null result for " + tp0,
                      offsetAndTimestampMap.get(tp0));
        assertNotNull("Expect Fetcher.offsetsForTimes() to return non-null result for " + tp1,
                      offsetAndTimestampMap.get(tp1));
        assertNotNull("Expect Fetcher.offsetsForTimes() to return non-null result for " + t2p0,
                      offsetAndTimestampMap.get(t2p0));
        assertEquals(11L, offsetAndTimestampMap.get(tp0).offset());
        assertEquals(32L, offsetAndTimestampMap.get(tp1).offset());
        assertEquals(54L, offsetAndTimestampMap.get(t2p0).offset());
    }

    @Test
    public void testGetOffsetsForTimesWhenSomeTopicPartitionLeadersDisconnectException() {
        buildFetcher();
        final String anotherTopic = "another-topic";
        final TopicPartition t2p0 = new TopicPartition(anotherTopic, 0);
        subscriptions.assignFromUser(Utils.mkSet(tp0, t2p0));

        client.reset();

        MetadataResponse initialMetadata = TestUtils.metadataUpdateWith(1, singletonMap(topicName, 1));
        client.updateMetadata(initialMetadata);

        Map<String, Integer> partitionNumByTopic = new HashMap<>();
        partitionNumByTopic.put(topicName, 1);
        partitionNumByTopic.put(anotherTopic, 1);
        MetadataResponse updatedMetadata = TestUtils.metadataUpdateWith(1, partitionNumByTopic);
        client.prepareMetadataUpdate(updatedMetadata);

        client.prepareResponse(listOffsetRequestMatcher(ListOffsetRequest.LATEST_TIMESTAMP),
                listOffsetResponse(tp0, Errors.NONE, 1000L, 11L), true);
        client.prepareResponseFrom(listOffsetResponse(tp0, Errors.NONE, 1000L, 11L), metadata.fetch().leaderFor(tp0));

        Map<TopicPartition, Long> timestampToSearch = new HashMap<>();
        timestampToSearch.put(tp0, ListOffsetRequest.LATEST_TIMESTAMP);
        Map<TopicPartition, OffsetAndTimestamp> offsetAndTimestampMap = fetcher.offsetsForTimes(timestampToSearch, time.timer(Long.MAX_VALUE));

        assertNotNull("Expect Fetcher.offsetsForTimes() to return non-null result for " + tp0,
                     offsetAndTimestampMap.get(tp0));
        assertEquals(11L, offsetAndTimestampMap.get(tp0).offset());
        Assert.assertNotNull(metadata.fetch().partitionCountForTopic(anotherTopic));
    }

    @Test(expected = TimeoutException.class)
    public void testBatchedListOffsetsMetadataErrors() {
        buildFetcher();

        Map<TopicPartition, ListOffsetResponse.PartitionData> partitionData = new HashMap<>();
        partitionData.put(tp0, new ListOffsetResponse.PartitionData(Errors.NOT_LEADER_FOR_PARTITION,
                ListOffsetResponse.UNKNOWN_TIMESTAMP, ListOffsetResponse.UNKNOWN_OFFSET,
                Optional.empty()));
        partitionData.put(tp1, new ListOffsetResponse.PartitionData(Errors.UNKNOWN_TOPIC_OR_PARTITION,
                ListOffsetResponse.UNKNOWN_TIMESTAMP, ListOffsetResponse.UNKNOWN_OFFSET,
                Optional.empty()));
        client.prepareResponse(new ListOffsetResponse(0, partitionData));

        Map<TopicPartition, Long> offsetsToSearch = new HashMap<>();
        offsetsToSearch.put(tp0, ListOffsetRequest.EARLIEST_TIMESTAMP);
        offsetsToSearch.put(tp1, ListOffsetRequest.EARLIEST_TIMESTAMP);

        fetcher.offsetsForTimes(offsetsToSearch, time.timer(0));
    }

    @Test
    public void testSkippingAbortedTransactions() {
        buildFetcher(OffsetResetStrategy.EARLIEST, new ByteArrayDeserializer(),
                new ByteArrayDeserializer(), Integer.MAX_VALUE, IsolationLevel.READ_COMMITTED);
        ByteBuffer buffer = ByteBuffer.allocate(1024);
        int currentOffset = 0;

        currentOffset += appendTransactionalRecords(buffer, 1L, currentOffset,
                new SimpleRecord(time.milliseconds(), "key".getBytes(), "value".getBytes()),
                new SimpleRecord(time.milliseconds(), "key".getBytes(), "value".getBytes()));

        abortTransaction(buffer, 1L, currentOffset);

        buffer.flip();

        List<FetchResponse.AbortedTransaction> abortedTransactions = new ArrayList<>();
        abortedTransactions.add(new FetchResponse.AbortedTransaction(1, 0));
        MemoryRecords records = MemoryRecords.readableRecords(buffer);
        assignFromUser(singleton(tp0));

        subscriptions.seek(tp0, 0);

        // normal fetch
        assertEquals(1, fetcher.sendFetches());
        assertFalse(fetcher.hasCompletedFetches());

        client.prepareResponse(fullFetchResponseWithAbortedTransactions(records, abortedTransactions, Errors.NONE, 100L, 100L, 0));
        consumerClient.poll(time.timer(0));
        assertTrue(fetcher.hasCompletedFetches());

        Map<TopicPartition, List<ConsumerRecord<byte[], byte[]>>> fetchedRecords = fetchedRecords();
        assertFalse(fetchedRecords.containsKey(tp0));
    }

    @Test
    public void testReturnCommittedTransactions() {
        buildFetcher(OffsetResetStrategy.EARLIEST, new ByteArrayDeserializer(),
                new ByteArrayDeserializer(), Integer.MAX_VALUE, IsolationLevel.READ_COMMITTED);
        ByteBuffer buffer = ByteBuffer.allocate(1024);
        int currentOffset = 0;

        currentOffset += appendTransactionalRecords(buffer, 1L, currentOffset,
                new SimpleRecord(time.milliseconds(), "key".getBytes(), "value".getBytes()),
                new SimpleRecord(time.milliseconds(), "key".getBytes(), "value".getBytes()));

        commitTransaction(buffer, 1L, currentOffset);
        buffer.flip();

        List<FetchResponse.AbortedTransaction> abortedTransactions = new ArrayList<>();
        MemoryRecords records = MemoryRecords.readableRecords(buffer);
        assignFromUser(singleton(tp0));

        subscriptions.seek(tp0, 0);

        // normal fetch
        assertEquals(1, fetcher.sendFetches());
        assertFalse(fetcher.hasCompletedFetches());
        client.prepareResponse(body -> {
            FetchRequest request = (FetchRequest) body;
            assertEquals(IsolationLevel.READ_COMMITTED, request.isolationLevel());
            return true;
        }, fullFetchResponseWithAbortedTransactions(records, abortedTransactions, Errors.NONE, 100L, 100L, 0));

        consumerClient.poll(time.timer(0));
        assertTrue(fetcher.hasCompletedFetches());

        Map<TopicPartition, List<ConsumerRecord<byte[], byte[]>>> fetchedRecords = fetchedRecords();
        assertTrue(fetchedRecords.containsKey(tp0));
        assertEquals(fetchedRecords.get(tp0).size(), 2);
    }

    @Test
    public void testReadCommittedWithCommittedAndAbortedTransactions() {
        buildFetcher(OffsetResetStrategy.EARLIEST, new ByteArrayDeserializer(),
                new ByteArrayDeserializer(), Integer.MAX_VALUE, IsolationLevel.READ_COMMITTED);
        ByteBuffer buffer = ByteBuffer.allocate(1024);

        List<FetchResponse.AbortedTransaction> abortedTransactions = new ArrayList<>();

        long pid1 = 1L;
        long pid2 = 2L;

        // Appends for producer 1 (eventually committed)
        appendTransactionalRecords(buffer, pid1, 0L,
                new SimpleRecord("commit1-1".getBytes(), "value".getBytes()),
                new SimpleRecord("commit1-2".getBytes(), "value".getBytes()));

        // Appends for producer 2 (eventually aborted)
        appendTransactionalRecords(buffer, pid2, 2L,
                new SimpleRecord("abort2-1".getBytes(), "value".getBytes()));

        // commit producer 1
        commitTransaction(buffer, pid1, 3L);

        // append more for producer 2 (eventually aborted)
        appendTransactionalRecords(buffer, pid2, 4L,
                new SimpleRecord("abort2-2".getBytes(), "value".getBytes()));

        // abort producer 2
        abortTransaction(buffer, pid2, 5L);
        abortedTransactions.add(new FetchResponse.AbortedTransaction(pid2, 2L));

        // New transaction for producer 1 (eventually aborted)
        appendTransactionalRecords(buffer, pid1, 6L,
                new SimpleRecord("abort1-1".getBytes(), "value".getBytes()));

        // New transaction for producer 2 (eventually committed)
        appendTransactionalRecords(buffer, pid2, 7L,
                new SimpleRecord("commit2-1".getBytes(), "value".getBytes()));

        // Add messages for producer 1 (eventually aborted)
        appendTransactionalRecords(buffer, pid1, 8L,
                new SimpleRecord("abort1-2".getBytes(), "value".getBytes()));

        // abort producer 1
        abortTransaction(buffer, pid1, 9L);
        abortedTransactions.add(new FetchResponse.AbortedTransaction(1, 6));

        // commit producer 2
        commitTransaction(buffer, pid2, 10L);

        buffer.flip();

        MemoryRecords records = MemoryRecords.readableRecords(buffer);
        assignFromUser(singleton(tp0));

        subscriptions.seek(tp0, 0);

        // normal fetch
        assertEquals(1, fetcher.sendFetches());
        assertFalse(fetcher.hasCompletedFetches());

        client.prepareResponse(fullFetchResponseWithAbortedTransactions(records, abortedTransactions, Errors.NONE, 100L, 100L, 0));
        consumerClient.poll(time.timer(0));
        assertTrue(fetcher.hasCompletedFetches());

        Map<TopicPartition, List<ConsumerRecord<byte[], byte[]>>> fetchedRecords = fetchedRecords();
        assertTrue(fetchedRecords.containsKey(tp0));
        // There are only 3 committed records
        List<ConsumerRecord<byte[], byte[]>> fetchedConsumerRecords = fetchedRecords.get(tp0);
        Set<String> fetchedKeys = new HashSet<>();
        for (ConsumerRecord<byte[], byte[]> consumerRecord : fetchedConsumerRecords) {
            fetchedKeys.add(new String(consumerRecord.key(), StandardCharsets.UTF_8));
        }
        assertEquals(Utils.mkSet("commit1-1", "commit1-2", "commit2-1"), fetchedKeys);
    }

    @Test
    public void testMultipleAbortMarkers() {
        buildFetcher(OffsetResetStrategy.EARLIEST, new ByteArrayDeserializer(),
                new ByteArrayDeserializer(), Integer.MAX_VALUE, IsolationLevel.READ_COMMITTED);
        ByteBuffer buffer = ByteBuffer.allocate(1024);
        int currentOffset = 0;

        currentOffset += appendTransactionalRecords(buffer, 1L, currentOffset,
                new SimpleRecord(time.milliseconds(), "abort1-1".getBytes(), "value".getBytes()),
                new SimpleRecord(time.milliseconds(), "abort1-2".getBytes(), "value".getBytes()));

        currentOffset += abortTransaction(buffer, 1L, currentOffset);
        // Duplicate abort -- should be ignored.
        currentOffset += abortTransaction(buffer, 1L, currentOffset);
        // Now commit a transaction.
        currentOffset += appendTransactionalRecords(buffer, 1L, currentOffset,
                new SimpleRecord(time.milliseconds(), "commit1-1".getBytes(), "value".getBytes()),
                new SimpleRecord(time.milliseconds(), "commit1-2".getBytes(), "value".getBytes()));
        commitTransaction(buffer, 1L, currentOffset);
        buffer.flip();

        List<FetchResponse.AbortedTransaction> abortedTransactions = new ArrayList<>();
        abortedTransactions.add(new FetchResponse.AbortedTransaction(1, 0));
        MemoryRecords records = MemoryRecords.readableRecords(buffer);
        assignFromUser(singleton(tp0));

        subscriptions.seek(tp0, 0);

        // normal fetch
        assertEquals(1, fetcher.sendFetches());
        assertFalse(fetcher.hasCompletedFetches());

        client.prepareResponse(fullFetchResponseWithAbortedTransactions(records, abortedTransactions, Errors.NONE, 100L, 100L, 0));
        consumerClient.poll(time.timer(0));
        assertTrue(fetcher.hasCompletedFetches());

        Map<TopicPartition, List<ConsumerRecord<byte[], byte[]>>> fetchedRecords = fetchedRecords();
        assertTrue(fetchedRecords.containsKey(tp0));
        assertEquals(fetchedRecords.get(tp0).size(), 2);
        List<ConsumerRecord<byte[], byte[]>> fetchedConsumerRecords = fetchedRecords.get(tp0);
        Set<String> committedKeys = new HashSet<>(Arrays.asList("commit1-1", "commit1-2"));
        Set<String> actuallyCommittedKeys = new HashSet<>();
        for (ConsumerRecord<byte[], byte[]> consumerRecord : fetchedConsumerRecords) {
            actuallyCommittedKeys.add(new String(consumerRecord.key(), StandardCharsets.UTF_8));
        }
        assertEquals(actuallyCommittedKeys, committedKeys);
    }

    @Test
    public void testReadCommittedAbortMarkerWithNoData() {
        buildFetcher(OffsetResetStrategy.EARLIEST, new StringDeserializer(),
                new StringDeserializer(), Integer.MAX_VALUE, IsolationLevel.READ_COMMITTED);
        ByteBuffer buffer = ByteBuffer.allocate(1024);

        long producerId = 1L;

        abortTransaction(buffer, producerId, 5L);

        appendTransactionalRecords(buffer, producerId, 6L,
                new SimpleRecord("6".getBytes(), null),
                new SimpleRecord("7".getBytes(), null),
                new SimpleRecord("8".getBytes(), null));

        commitTransaction(buffer, producerId, 9L);

        buffer.flip();

        // send the fetch
        assignFromUser(singleton(tp0));
        subscriptions.seek(tp0, 0);
        assertEquals(1, fetcher.sendFetches());

        // prepare the response. the aborted transactions begin at offsets which are no longer in the log
        List<FetchResponse.AbortedTransaction> abortedTransactions = new ArrayList<>();
        abortedTransactions.add(new FetchResponse.AbortedTransaction(producerId, 0L));

        client.prepareResponse(fullFetchResponseWithAbortedTransactions(MemoryRecords.readableRecords(buffer),
                abortedTransactions, Errors.NONE, 100L, 100L, 0));
        consumerClient.poll(time.timer(0));
        assertTrue(fetcher.hasCompletedFetches());

        Map<TopicPartition, List<ConsumerRecord<String, String>>> allFetchedRecords = fetchedRecords();
        assertTrue(allFetchedRecords.containsKey(tp0));
        List<ConsumerRecord<String, String>> fetchedRecords = allFetchedRecords.get(tp0);
        assertEquals(3, fetchedRecords.size());
        assertEquals(Arrays.asList(6L, 7L, 8L), collectRecordOffsets(fetchedRecords));
    }

    @Test
    public void testUpdatePositionWithLastRecordMissingFromBatch() {
        buildFetcher();

        MemoryRecords records = MemoryRecords.withRecords(CompressionType.NONE,
                new SimpleRecord("0".getBytes(), "v".getBytes()),
                new SimpleRecord("1".getBytes(), "v".getBytes()),
                new SimpleRecord("2".getBytes(), "v".getBytes()),
                new SimpleRecord(null, "value".getBytes()));

        // Remove the last record to simulate compaction
        MemoryRecords.FilterResult result = records.filterTo(tp0, new MemoryRecords.RecordFilter() {
            @Override
            protected BatchRetention checkBatchRetention(RecordBatch batch) {
                return BatchRetention.DELETE_EMPTY;
            }

            @Override
            protected boolean shouldRetainRecord(RecordBatch recordBatch, Record record) {
                return record.key() != null;
            }
        }, ByteBuffer.allocate(1024), Integer.MAX_VALUE, BufferSupplier.NO_CACHING);
        result.outputBuffer().flip();
        MemoryRecords compactedRecords = MemoryRecords.readableRecords(result.outputBuffer());

        assignFromUser(singleton(tp0));
        subscriptions.seek(tp0, 0);
        assertEquals(1, fetcher.sendFetches());
        client.prepareResponse(fullFetchResponse(tp0, compactedRecords, Errors.NONE, 100L, 0));
        consumerClient.poll(time.timer(0));
        assertTrue(fetcher.hasCompletedFetches());

        Map<TopicPartition, List<ConsumerRecord<byte[], byte[]>>> allFetchedRecords = fetchedRecords();
        assertTrue(allFetchedRecords.containsKey(tp0));
        List<ConsumerRecord<byte[], byte[]>> fetchedRecords = allFetchedRecords.get(tp0);
        assertEquals(3, fetchedRecords.size());

        for (int i = 0; i < 3; i++) {
            assertEquals(Integer.toString(i), new String(fetchedRecords.get(i).key()));
        }

        // The next offset should point to the next batch
        assertEquals(4L, subscriptions.position(tp0).offset);
    }

    @Test
    public void testUpdatePositionOnEmptyBatch() {
        buildFetcher();

        long producerId = 1;
        short producerEpoch = 0;
        int sequence = 1;
        long baseOffset = 37;
        long lastOffset = 54;
        int partitionLeaderEpoch = 7;
        ByteBuffer buffer = ByteBuffer.allocate(DefaultRecordBatch.RECORD_BATCH_OVERHEAD);
        DefaultRecordBatch.writeEmptyHeader(buffer, RecordBatch.CURRENT_MAGIC_VALUE, producerId, producerEpoch,
                sequence, baseOffset, lastOffset, partitionLeaderEpoch, TimestampType.CREATE_TIME,
                System.currentTimeMillis(), false, false);
        buffer.flip();
        MemoryRecords recordsWithEmptyBatch = MemoryRecords.readableRecords(buffer);

        assignFromUser(singleton(tp0));
        subscriptions.seek(tp0, 0);
        assertEquals(1, fetcher.sendFetches());
        client.prepareResponse(fullFetchResponse(tp0, recordsWithEmptyBatch, Errors.NONE, 100L, 0));
        consumerClient.poll(time.timer(0));
        assertTrue(fetcher.hasCompletedFetches());

        Map<TopicPartition, List<ConsumerRecord<byte[], byte[]>>> allFetchedRecords = fetchedRecords();
        assertTrue(allFetchedRecords.isEmpty());

        // The next offset should point to the next batch
        assertEquals(lastOffset + 1, subscriptions.position(tp0).offset);
    }

    @Test
    public void testReadCommittedWithCompactedTopic() {
        buildFetcher(OffsetResetStrategy.EARLIEST, new StringDeserializer(),
                new StringDeserializer(), Integer.MAX_VALUE, IsolationLevel.READ_COMMITTED);
        ByteBuffer buffer = ByteBuffer.allocate(1024);

        long pid1 = 1L;
        long pid2 = 2L;
        long pid3 = 3L;

        appendTransactionalRecords(buffer, pid3, 3L,
                new SimpleRecord("3".getBytes(), "value".getBytes()),
                new SimpleRecord("4".getBytes(), "value".getBytes()));

        appendTransactionalRecords(buffer, pid2, 15L,
                new SimpleRecord("15".getBytes(), "value".getBytes()),
                new SimpleRecord("16".getBytes(), "value".getBytes()),
                new SimpleRecord("17".getBytes(), "value".getBytes()));

        appendTransactionalRecords(buffer, pid1, 22L,
                new SimpleRecord("22".getBytes(), "value".getBytes()),
                new SimpleRecord("23".getBytes(), "value".getBytes()));

        abortTransaction(buffer, pid2, 28L);

        appendTransactionalRecords(buffer, pid3, 30L,
                new SimpleRecord("30".getBytes(), "value".getBytes()),
                new SimpleRecord("31".getBytes(), "value".getBytes()),
                new SimpleRecord("32".getBytes(), "value".getBytes()));

        commitTransaction(buffer, pid3, 35L);

        appendTransactionalRecords(buffer, pid1, 39L,
                new SimpleRecord("39".getBytes(), "value".getBytes()),
                new SimpleRecord("40".getBytes(), "value".getBytes()));

        // transaction from pid1 is aborted, but the marker is not included in the fetch

        buffer.flip();

        // send the fetch
        assignFromUser(singleton(tp0));
        subscriptions.seek(tp0, 0);
        assertEquals(1, fetcher.sendFetches());

        // prepare the response. the aborted transactions begin at offsets which are no longer in the log
        List<FetchResponse.AbortedTransaction> abortedTransactions = new ArrayList<>();
        abortedTransactions.add(new FetchResponse.AbortedTransaction(pid2, 6L));
        abortedTransactions.add(new FetchResponse.AbortedTransaction(pid1, 0L));

        client.prepareResponse(fullFetchResponseWithAbortedTransactions(MemoryRecords.readableRecords(buffer),
                abortedTransactions, Errors.NONE, 100L, 100L, 0));
        consumerClient.poll(time.timer(0));
        assertTrue(fetcher.hasCompletedFetches());

        Map<TopicPartition, List<ConsumerRecord<String, String>>> allFetchedRecords = fetchedRecords();
        assertTrue(allFetchedRecords.containsKey(tp0));
        List<ConsumerRecord<String, String>> fetchedRecords = allFetchedRecords.get(tp0);
        assertEquals(5, fetchedRecords.size());
        assertEquals(Arrays.asList(3L, 4L, 30L, 31L, 32L), collectRecordOffsets(fetchedRecords));
    }

    @Test
    public void testReturnAbortedTransactionsinUncommittedMode() {
        buildFetcher(OffsetResetStrategy.EARLIEST, new ByteArrayDeserializer(),
                new ByteArrayDeserializer(), Integer.MAX_VALUE, IsolationLevel.READ_UNCOMMITTED);
        ByteBuffer buffer = ByteBuffer.allocate(1024);
        int currentOffset = 0;

        currentOffset += appendTransactionalRecords(buffer, 1L, currentOffset,
                new SimpleRecord(time.milliseconds(), "key".getBytes(), "value".getBytes()),
                new SimpleRecord(time.milliseconds(), "key".getBytes(), "value".getBytes()));

        abortTransaction(buffer, 1L, currentOffset);

        buffer.flip();

        List<FetchResponse.AbortedTransaction> abortedTransactions = new ArrayList<>();
        abortedTransactions.add(new FetchResponse.AbortedTransaction(1, 0));
        MemoryRecords records = MemoryRecords.readableRecords(buffer);
        assignFromUser(singleton(tp0));

        subscriptions.seek(tp0, 0);

        // normal fetch
        assertEquals(1, fetcher.sendFetches());
        assertFalse(fetcher.hasCompletedFetches());

        client.prepareResponse(fullFetchResponseWithAbortedTransactions(records, abortedTransactions, Errors.NONE, 100L, 100L, 0));
        consumerClient.poll(time.timer(0));
        assertTrue(fetcher.hasCompletedFetches());

        Map<TopicPartition, List<ConsumerRecord<byte[], byte[]>>> fetchedRecords = fetchedRecords();
        assertTrue(fetchedRecords.containsKey(tp0));
    }

    @Test
    public void testConsumerPositionUpdatedWhenSkippingAbortedTransactions() {
        buildFetcher(OffsetResetStrategy.EARLIEST, new ByteArrayDeserializer(),
                new ByteArrayDeserializer(), Integer.MAX_VALUE, IsolationLevel.READ_COMMITTED);
        ByteBuffer buffer = ByteBuffer.allocate(1024);
        long currentOffset = 0;

        currentOffset += appendTransactionalRecords(buffer, 1L, currentOffset,
                new SimpleRecord(time.milliseconds(), "abort1-1".getBytes(), "value".getBytes()),
                new SimpleRecord(time.milliseconds(), "abort1-2".getBytes(), "value".getBytes()));

        currentOffset += abortTransaction(buffer, 1L, currentOffset);
        buffer.flip();

        List<FetchResponse.AbortedTransaction> abortedTransactions = new ArrayList<>();
        abortedTransactions.add(new FetchResponse.AbortedTransaction(1, 0));
        MemoryRecords records = MemoryRecords.readableRecords(buffer);
        assignFromUser(singleton(tp0));

        subscriptions.seek(tp0, 0);

        // normal fetch
        assertEquals(1, fetcher.sendFetches());
        assertFalse(fetcher.hasCompletedFetches());

        client.prepareResponse(fullFetchResponseWithAbortedTransactions(records, abortedTransactions, Errors.NONE, 100L, 100L, 0));
        consumerClient.poll(time.timer(0));
        assertTrue(fetcher.hasCompletedFetches());

        Map<TopicPartition, List<ConsumerRecord<byte[], byte[]>>> fetchedRecords = fetchedRecords();

        // Ensure that we don't return any of the aborted records, but yet advance the consumer position.
        assertFalse(fetchedRecords.containsKey(tp0));
        assertEquals(currentOffset, subscriptions.position(tp0).offset);
    }

    @Test
    public void testConsumingViaIncrementalFetchRequests() {
        buildFetcher(2);

        List<ConsumerRecord<byte[], byte[]>> records;
        assignFromUser(new HashSet<>(Arrays.asList(tp0, tp1)));
        subscriptions.seekValidated(tp0, new SubscriptionState.FetchPosition(0, Optional.empty(), metadata.currentLeader(tp0)));
        subscriptions.seekValidated(tp1, new SubscriptionState.FetchPosition(1, Optional.empty(), metadata.currentLeader(tp1)));

        // Fetch some records and establish an incremental fetch session.
        LinkedHashMap<TopicPartition, FetchResponse.PartitionData<MemoryRecords>> partitions1 = new LinkedHashMap<>();
        partitions1.put(tp0, new FetchResponse.PartitionData<>(Errors.NONE, 2L,
                2, 0L, null, this.records));
        partitions1.put(tp1, new FetchResponse.PartitionData<>(Errors.NONE, 100L,
                FetchResponse.INVALID_LAST_STABLE_OFFSET, 0L, null, emptyRecords));
        FetchResponse resp1 = new FetchResponse<>(Errors.NONE, partitions1, 0, 123);
        client.prepareResponse(resp1);
        assertEquals(1, fetcher.sendFetches());
        assertFalse(fetcher.hasCompletedFetches());
        consumerClient.poll(time.timer(0));
        assertTrue(fetcher.hasCompletedFetches());
        Map<TopicPartition, List<ConsumerRecord<byte[], byte[]>>> fetchedRecords = fetchedRecords();
        assertFalse(fetchedRecords.containsKey(tp1));
        records = fetchedRecords.get(tp0);
        assertEquals(2, records.size());
        assertEquals(3L, subscriptions.position(tp0).offset);
        assertEquals(1L, subscriptions.position(tp1).offset);
        assertEquals(1, records.get(0).offset());
        assertEquals(2, records.get(1).offset());

        // There is still a buffered record.
        assertEquals(0, fetcher.sendFetches());
        fetchedRecords = fetchedRecords();
        assertFalse(fetchedRecords.containsKey(tp1));
        records = fetchedRecords.get(tp0);
        assertEquals(1, records.size());
        assertEquals(3, records.get(0).offset());
        assertEquals(4L, subscriptions.position(tp0).offset);

        // The second response contains no new records.
        LinkedHashMap<TopicPartition, FetchResponse.PartitionData<MemoryRecords>> partitions2 = new LinkedHashMap<>();
        FetchResponse resp2 = new FetchResponse<>(Errors.NONE, partitions2, 0, 123);
        client.prepareResponse(resp2);
        assertEquals(1, fetcher.sendFetches());
        consumerClient.poll(time.timer(0));
        fetchedRecords = fetchedRecords();
        assertTrue(fetchedRecords.isEmpty());
        assertEquals(4L, subscriptions.position(tp0).offset);
        assertEquals(1L, subscriptions.position(tp1).offset);

        // The third response contains some new records for tp0.
        LinkedHashMap<TopicPartition, FetchResponse.PartitionData<MemoryRecords>> partitions3 = new LinkedHashMap<>();
        partitions3.put(tp0, new FetchResponse.PartitionData<>(Errors.NONE, 100L,
                4, 0L, null, this.nextRecords));
        FetchResponse resp3 = new FetchResponse<>(Errors.NONE, partitions3, 0, 123);
        client.prepareResponse(resp3);
        assertEquals(1, fetcher.sendFetches());
        consumerClient.poll(time.timer(0));
        fetchedRecords = fetchedRecords();
        assertFalse(fetchedRecords.containsKey(tp1));
        records = fetchedRecords.get(tp0);
        assertEquals(2, records.size());
        assertEquals(6L, subscriptions.position(tp0).offset);
        assertEquals(1L, subscriptions.position(tp1).offset);
        assertEquals(4, records.get(0).offset());
        assertEquals(5, records.get(1).offset());
    }

    @Test
    public void testFetcherConcurrency() throws Exception {
        int numPartitions = 20;
        Set<TopicPartition> topicPartitions = new HashSet<>();
        for (int i = 0; i < numPartitions; i++)
            topicPartitions.add(new TopicPartition(topicName, i));

        LogContext logContext = new LogContext();
        buildDependencies(new MetricConfig(), Long.MAX_VALUE, new SubscriptionState(logContext, OffsetResetStrategy.EARLIEST), logContext);

        fetcher = new Fetcher<byte[], byte[]>(
                new LogContext(),
                consumerClient,
                minBytes,
                maxBytes,
                maxWaitMs,
                fetchSize,
                2 * numPartitions,
                true,
                "",
                new ByteArrayDeserializer(),
                new ByteArrayDeserializer(),
                metadata,
                subscriptions,
                metrics,
                metricsRegistry,
                time,
                retryBackoffMs,
                requestTimeoutMs,
                IsolationLevel.READ_UNCOMMITTED,
                apiVersions) {
            @Override
            protected FetchSessionHandler sessionHandler(int id) {
                final FetchSessionHandler handler = super.sessionHandler(id);
                if (handler == null)
                    return null;
                else {
                    return new FetchSessionHandler(new LogContext(), id) {
                        @Override
                        public Builder newBuilder() {
                            verifySessionPartitions();
                            return handler.newBuilder();
                        }

                        @Override
                        public boolean handleResponse(FetchResponse response) {
                            verifySessionPartitions();
                            return handler.handleResponse(response);
                        }

                        @Override
                        public void handleError(Throwable t) {
                            verifySessionPartitions();
                            handler.handleError(t);
                        }

                        // Verify that session partitions can be traversed safely.
                        private void verifySessionPartitions() {
                            try {
                                Field field = FetchSessionHandler.class.getDeclaredField("sessionPartitions");
                                field.setAccessible(true);
                                LinkedHashMap<?, ?> sessionPartitions =
                                        (LinkedHashMap<?, ?>) field.get(handler);
                                for (Map.Entry<?, ?> entry : sessionPartitions.entrySet()) {
                                    // If `sessionPartitions` are modified on another thread, Thread.yield will increase the
                                    // possibility of ConcurrentModificationException if appropriate synchronization is not used.
                                    Thread.yield();
                                }
                            } catch (Exception e) {
                                throw new RuntimeException(e);
                            }
                        }
                    };
                }
            }
        };

        MetadataResponse initialMetadataResponse = TestUtils.metadataUpdateWith(1,
                singletonMap(topicName, numPartitions));
        client.updateMetadata(initialMetadataResponse);
        fetchSize = 10000;

        assignFromUser(topicPartitions);
        topicPartitions.forEach(tp -> subscriptions.seek(tp, 0L));

        AtomicInteger fetchesRemaining = new AtomicInteger(1000);
        executorService = Executors.newSingleThreadExecutor();
        Future<?> future = executorService.submit(() -> {
            while (fetchesRemaining.get() > 0) {
                synchronized (consumerClient) {
                    if (!client.requests().isEmpty()) {
                        ClientRequest request = client.requests().peek();
                        FetchRequest fetchRequest = (FetchRequest) request.requestBuilder().build();
                        LinkedHashMap<TopicPartition, FetchResponse.PartitionData<MemoryRecords>> responseMap = new LinkedHashMap<>();
                        for (Map.Entry<TopicPartition, FetchRequest.PartitionData> entry : fetchRequest.fetchData().entrySet()) {
                            TopicPartition tp = entry.getKey();
                            long offset = entry.getValue().fetchOffset;
                            responseMap.put(tp, new FetchResponse.PartitionData<>(Errors.NONE, offset + 2L, offset + 2,
                                    0L, null, buildRecords(offset, 2, offset)));
                        }
                        client.respondToRequest(request, new FetchResponse<>(Errors.NONE, responseMap, 0, 123));
                        consumerClient.poll(time.timer(0));
                    }
                }
            }
            return fetchesRemaining.get();
        });
        Map<TopicPartition, Long> nextFetchOffsets = topicPartitions.stream()
                .collect(Collectors.toMap(Function.identity(), t -> 0L));
        while (fetchesRemaining.get() > 0 && !future.isDone()) {
            if (fetcher.sendFetches() == 1) {
                synchronized (consumerClient) {
                    consumerClient.poll(time.timer(0));
                }
            }
            if (fetcher.hasCompletedFetches()) {
                Map<TopicPartition, List<ConsumerRecord<byte[], byte[]>>> fetchedRecords = fetchedRecords();
                if (!fetchedRecords.isEmpty()) {
                    fetchesRemaining.decrementAndGet();
                    fetchedRecords.entrySet().forEach(entry -> {
                        TopicPartition tp = entry.getKey();
                        List<ConsumerRecord<byte[], byte[]>> records = entry.getValue();
                        assertEquals(2, records.size());
                        long nextOffset = nextFetchOffsets.get(tp);
                        assertEquals(nextOffset, records.get(0).offset());
                        assertEquals(nextOffset + 1, records.get(1).offset());
                        nextFetchOffsets.put(tp, nextOffset + 2);
                    });
                }
            }
        }
        assertEquals(0, future.get());
    }

    @Test
    public void testFetcherSessionEpochUpdate() throws Exception {
        buildFetcher(2);

        MetadataResponse initialMetadataResponse = TestUtils.metadataUpdateWith(1, singletonMap(topicName, 1));
        client.updateMetadata(initialMetadataResponse);
        assignFromUser(Collections.singleton(tp0));
        subscriptions.seek(tp0, 0L);

        AtomicInteger fetchesRemaining = new AtomicInteger(1000);
        executorService = Executors.newSingleThreadExecutor();
        Future<?> future = executorService.submit(() -> {
            long nextOffset = 0;
            long nextEpoch = 0;
            while (fetchesRemaining.get() > 0) {
                synchronized (consumerClient) {
                    if (!client.requests().isEmpty()) {
                        ClientRequest request = client.requests().peek();
                        FetchRequest fetchRequest = (FetchRequest) request.requestBuilder().build();
                        int epoch = fetchRequest.metadata().epoch();
                        assertTrue(String.format("Unexpected epoch expected %d got %d", nextEpoch, epoch), epoch == 0 || epoch == nextEpoch);
                        nextEpoch++;
                        LinkedHashMap<TopicPartition, FetchResponse.PartitionData<MemoryRecords>> responseMap = new LinkedHashMap<>();
                        responseMap.put(tp0, new FetchResponse.PartitionData<>(Errors.NONE, nextOffset + 2L, nextOffset + 2,
                                0L, null, buildRecords(nextOffset, 2, nextOffset)));
                        nextOffset += 2;
                        client.respondToRequest(request, new FetchResponse<>(Errors.NONE, responseMap, 0, 123));
                        consumerClient.poll(time.timer(0));
                    }
                }
            }
            return fetchesRemaining.get();
        });
        long nextFetchOffset = 0;
        while (fetchesRemaining.get() > 0 && !future.isDone()) {
            if (fetcher.sendFetches() == 1) {
                synchronized (consumerClient) {
                    consumerClient.poll(time.timer(0));
                }
            }
            if (fetcher.hasCompletedFetches()) {
                Map<TopicPartition, List<ConsumerRecord<byte[], byte[]>>> fetchedRecords = fetchedRecords();
                if (!fetchedRecords.isEmpty()) {
                    fetchesRemaining.decrementAndGet();
                    List<ConsumerRecord<byte[], byte[]>> records = fetchedRecords.get(tp0);
                    assertEquals(2, records.size());
                    assertEquals(nextFetchOffset, records.get(0).offset());
                    assertEquals(nextFetchOffset + 1, records.get(1).offset());
                    nextFetchOffset += 2;
                }
                assertTrue(fetchedRecords().isEmpty());
            }
        }
        assertEquals(0, future.get());
    }

    @Test
    public void testEmptyControlBatch() {
        buildFetcher(OffsetResetStrategy.EARLIEST, new ByteArrayDeserializer(),
                new ByteArrayDeserializer(), Integer.MAX_VALUE, IsolationLevel.READ_COMMITTED);
        ByteBuffer buffer = ByteBuffer.allocate(1024);
        int currentOffset = 1;

        // Empty control batch should not cause an exception
        DefaultRecordBatch.writeEmptyHeader(buffer, RecordBatch.MAGIC_VALUE_V2, 1L,
                (short) 0, -1, 0, 0,
                RecordBatch.NO_PARTITION_LEADER_EPOCH, TimestampType.CREATE_TIME, time.milliseconds(),
                true, true);

        currentOffset += appendTransactionalRecords(buffer, 1L, currentOffset,
                new SimpleRecord(time.milliseconds(), "key".getBytes(), "value".getBytes()),
                new SimpleRecord(time.milliseconds(), "key".getBytes(), "value".getBytes()));

        commitTransaction(buffer, 1L, currentOffset);
        buffer.flip();

        List<FetchResponse.AbortedTransaction> abortedTransactions = new ArrayList<>();
        MemoryRecords records = MemoryRecords.readableRecords(buffer);
        assignFromUser(singleton(tp0));

        subscriptions.seek(tp0, 0);

        // normal fetch
        assertEquals(1, fetcher.sendFetches());
        assertFalse(fetcher.hasCompletedFetches());
        client.prepareResponse(body -> {
            FetchRequest request = (FetchRequest) body;
            assertEquals(IsolationLevel.READ_COMMITTED, request.isolationLevel());
            return true;
        }, fullFetchResponseWithAbortedTransactions(records, abortedTransactions, Errors.NONE, 100L, 100L, 0));

        consumerClient.poll(time.timer(0));
        assertTrue(fetcher.hasCompletedFetches());

        Map<TopicPartition, List<ConsumerRecord<byte[], byte[]>>> fetchedRecords = fetchedRecords();
        assertTrue(fetchedRecords.containsKey(tp0));
        assertEquals(fetchedRecords.get(tp0).size(), 2);
    }

    private MemoryRecords buildRecords(long baseOffset, int count, long firstMessageId) {
        MemoryRecordsBuilder builder = MemoryRecords.builder(ByteBuffer.allocate(1024), CompressionType.NONE, TimestampType.CREATE_TIME, baseOffset);
        for (int i = 0; i < count; i++)
            builder.append(0L, "key".getBytes(), ("value-" + (firstMessageId + i)).getBytes());
        return builder.build();
    }

    private int appendTransactionalRecords(ByteBuffer buffer, long pid, long baseOffset, int baseSequence, SimpleRecord... records) {
        MemoryRecordsBuilder builder = MemoryRecords.builder(buffer, RecordBatch.CURRENT_MAGIC_VALUE, CompressionType.NONE,
                TimestampType.CREATE_TIME, baseOffset, time.milliseconds(), pid, (short) 0, baseSequence, true,
                RecordBatch.NO_PARTITION_LEADER_EPOCH);

        for (SimpleRecord record : records) {
            builder.append(record);
        }
        builder.build();
        return records.length;
    }

    private int appendTransactionalRecords(ByteBuffer buffer, long pid, long baseOffset, SimpleRecord... records) {
        return appendTransactionalRecords(buffer, pid, baseOffset, (int) baseOffset, records);
    }

    private void commitTransaction(ByteBuffer buffer, long producerId, long baseOffset) {
        short producerEpoch = 0;
        int partitionLeaderEpoch = 0;
        MemoryRecords.writeEndTransactionalMarker(buffer, baseOffset, time.milliseconds(), partitionLeaderEpoch, producerId, producerEpoch,
                new EndTransactionMarker(ControlRecordType.COMMIT, 0));
    }

    private int abortTransaction(ByteBuffer buffer, long producerId, long baseOffset) {
        short producerEpoch = 0;
        int partitionLeaderEpoch = 0;
        MemoryRecords.writeEndTransactionalMarker(buffer, baseOffset, time.milliseconds(), partitionLeaderEpoch, producerId, producerEpoch,
                new EndTransactionMarker(ControlRecordType.ABORT, 0));
        return 1;
    }

    private void testGetOffsetsForTimesWithError(Errors errorForP0,
                                                 Errors errorForP1,
                                                 long offsetForP0,
                                                 long offsetForP1,
                                                 Long expectedOffsetForP0,
                                                 Long expectedOffsetForP1) {
        client.reset();
        String topicName2 = "topic2";
        TopicPartition t2p0 = new TopicPartition(topicName2, 0);
        // Expect a metadata refresh.
        metadata.bootstrap(ClientUtils.parseAndValidateAddresses(Collections.singletonList("1.1.1.1:1111"),
                ClientDnsLookup.DEFAULT));

        Map<String, Integer> partitionNumByTopic = new HashMap<>();
        partitionNumByTopic.put(topicName, 2);
        partitionNumByTopic.put(topicName2, 1);
        MetadataResponse updateMetadataResponse = TestUtils.metadataUpdateWith(2, partitionNumByTopic);
        Cluster updatedCluster = updateMetadataResponse.cluster();

        // The metadata refresh should contain all the topics.
        client.prepareMetadataUpdate(updateMetadataResponse, true);

        // First try should fail due to metadata error.
        client.prepareResponseFrom(listOffsetResponse(t2p0, errorForP0, offsetForP0, offsetForP0),
                updatedCluster.leaderFor(t2p0));
        client.prepareResponseFrom(listOffsetResponse(tp1, errorForP1, offsetForP1, offsetForP1),
                updatedCluster.leaderFor(tp1));
        // Second try should succeed.
        client.prepareResponseFrom(listOffsetResponse(t2p0, Errors.NONE, offsetForP0, offsetForP0),
                updatedCluster.leaderFor(t2p0));
        client.prepareResponseFrom(listOffsetResponse(tp1, Errors.NONE, offsetForP1, offsetForP1),
                updatedCluster.leaderFor(tp1));

        Map<TopicPartition, Long> timestampToSearch = new HashMap<>();
        timestampToSearch.put(t2p0, 0L);
        timestampToSearch.put(tp1, 0L);
        Map<TopicPartition, OffsetAndTimestamp> offsetAndTimestampMap =
                fetcher.offsetsForTimes(timestampToSearch, time.timer(Long.MAX_VALUE));

        if (expectedOffsetForP0 == null)
            assertNull(offsetAndTimestampMap.get(t2p0));
        else {
            assertEquals(expectedOffsetForP0.longValue(), offsetAndTimestampMap.get(t2p0).timestamp());
            assertEquals(expectedOffsetForP0.longValue(), offsetAndTimestampMap.get(t2p0).offset());
        }

        if (expectedOffsetForP1 == null)
            assertNull(offsetAndTimestampMap.get(tp1));
        else {
            assertEquals(expectedOffsetForP1.longValue(), offsetAndTimestampMap.get(tp1).timestamp());
            assertEquals(expectedOffsetForP1.longValue(), offsetAndTimestampMap.get(tp1).offset());
        }
    }

    private void testGetOffsetsForTimesWithUnknownOffset() {
        client.reset();
        // Ensure metadata has both partition.
        MetadataResponse initialMetadataUpdate = TestUtils.metadataUpdateWith(1, singletonMap(topicName, 1));
        client.updateMetadata(initialMetadataUpdate);

        Map<TopicPartition, ListOffsetResponse.PartitionData> partitionData = new HashMap<>();
        partitionData.put(tp0, new ListOffsetResponse.PartitionData(Errors.NONE,
                ListOffsetResponse.UNKNOWN_TIMESTAMP, ListOffsetResponse.UNKNOWN_OFFSET,
                Optional.empty()));

        client.prepareResponseFrom(new ListOffsetResponse(0, partitionData),
                metadata.fetch().leaderFor(tp0));

        Map<TopicPartition, Long> timestampToSearch = new HashMap<>();
        timestampToSearch.put(tp0, 0L);
        Map<TopicPartition, OffsetAndTimestamp> offsetAndTimestampMap =
                fetcher.offsetsForTimes(timestampToSearch, time.timer(Long.MAX_VALUE));

        assertTrue(offsetAndTimestampMap.containsKey(tp0));
        assertNull(offsetAndTimestampMap.get(tp0));
    }

    @Test
    public void testSubscriptionPositionUpdatedWithEpoch() {
        // Create some records that include a leader epoch (1)
        MemoryRecordsBuilder builder = MemoryRecords.builder(
                ByteBuffer.allocate(1024),
                RecordBatch.CURRENT_MAGIC_VALUE,
                CompressionType.NONE,
                TimestampType.CREATE_TIME,
                0L,
                RecordBatch.NO_TIMESTAMP,
                RecordBatch.NO_PRODUCER_ID,
                RecordBatch.NO_PRODUCER_EPOCH,
                RecordBatch.NO_SEQUENCE,
                false,
                1
        );
        builder.appendWithOffset(0L, 0L, "key".getBytes(), "value-1".getBytes());
        builder.appendWithOffset(1L, 0L, "key".getBytes(), "value-2".getBytes());
        builder.appendWithOffset(2L, 0L, "key".getBytes(), "value-3".getBytes());
        MemoryRecords records = builder.build();

        buildFetcher();
        assignFromUser(singleton(tp0));

        // Initialize the epoch=1
        Map<String, Integer> partitionCounts = new HashMap<>();
        partitionCounts.put(tp0.topic(), 4);
        MetadataResponse metadataResponse = TestUtils.metadataUpdateWith("dummy", 1, Collections.emptyMap(), partitionCounts, tp -> 1);
        metadata.updateWithCurrentRequestVersion(metadataResponse, false, 0L);

        // Seek
        subscriptions.seek(tp0, 0);

        // Do a normal fetch
        assertEquals(1, fetcher.sendFetches());
        assertFalse(fetcher.hasCompletedFetches());

        client.prepareResponse(fullFetchResponse(tp0, records, Errors.NONE, 100L, 0));
        consumerClient.pollNoWakeup();
        assertTrue(fetcher.hasCompletedFetches());

        Map<TopicPartition, List<ConsumerRecord<byte[], byte[]>>> partitionRecords = fetchedRecords();
        assertTrue(partitionRecords.containsKey(tp0));

        assertEquals(subscriptions.position(tp0).offset, 3L);
        assertOptional(subscriptions.position(tp0).offsetEpoch, value -> assertEquals(value.intValue(), 1));
    }

    @Test
    public void testOffsetValidationAwaitsNodeApiVersion() {
        buildFetcher();
        assignFromUser(singleton(tp0));

        Map<String, Integer> partitionCounts = new HashMap<>();
        partitionCounts.put(tp0.topic(), 4);

        final int epochOne = 1;

        metadata.updateWithCurrentRequestVersion(TestUtils.metadataUpdateWith("dummy", 1,
                Collections.emptyMap(), partitionCounts, tp -> epochOne), false, 0L);

        Node node = metadata.fetch().nodes().get(0);
        assertFalse(client.isConnected(node.idString()));

        // Seek with a position and leader+epoch
        Metadata.LeaderAndEpoch leaderAndEpoch = new Metadata.LeaderAndEpoch(
                metadata.currentLeader(tp0).leader, Optional.of(epochOne));
        subscriptions.seekUnvalidated(tp0, new SubscriptionState.FetchPosition(20L, Optional.of(epochOne), leaderAndEpoch));
        assertFalse(client.isConnected(node.idString()));
        assertTrue(subscriptions.awaitingValidation(tp0));

        // No version information is initially available, but the node is now connected
        fetcher.validateOffsetsIfNeeded();
        assertTrue(subscriptions.awaitingValidation(tp0));
        assertTrue(client.isConnected(node.idString()));
        apiVersions.update(node.idString(), NodeApiVersions.create());

        // On the next call, the OffsetForLeaderEpoch request is sent and validation completes
        Map<TopicPartition, EpochEndOffset> endOffsetMap = new HashMap<>();
        endOffsetMap.put(tp0, new EpochEndOffset(Errors.NONE, epochOne, 30L));
        OffsetsForLeaderEpochResponse resp = new OffsetsForLeaderEpochResponse(endOffsetMap);
        client.prepareResponseFrom(resp, node);

        fetcher.validateOffsetsIfNeeded();
        consumerClient.pollNoWakeup();

        assertFalse(subscriptions.awaitingValidation(tp0));
        assertEquals(20L, subscriptions.position(tp0).offset);
    }

    @Test
    public void testOffsetValidationSkippedForOldBroker() {
        // Old brokers may require CLUSTER permission to use the OffsetForLeaderEpoch API,
        // so we should skip offset validation and not send the request.

        buildFetcher();
        assignFromUser(singleton(tp0));

        Map<String, Integer> partitionCounts = new HashMap<>();
        partitionCounts.put(tp0.topic(), 4);

        final int epochOne = 1;
        final int epochTwo = 2;

        // Start with metadata, epoch=1
        metadata.updateWithCurrentRequestVersion(TestUtils.metadataUpdateWith("dummy", 1,
                Collections.emptyMap(), partitionCounts, tp -> epochOne), false, 0L);

        // Offset validation requires OffsetForLeaderEpoch request v3 or higher
        Node node = metadata.fetch().nodes().get(0);
        apiVersions.update(node.idString(), NodeApiVersions.create(
            ApiKeys.OFFSET_FOR_LEADER_EPOCH.id, (short) 0, (short) 2));

        // Seek with a position and leader+epoch
        Metadata.LeaderAndEpoch leaderAndEpoch = new Metadata.LeaderAndEpoch(
                metadata.currentLeader(tp0).leader, Optional.of(epochOne));
        subscriptions.seekUnvalidated(tp0, new SubscriptionState.FetchPosition(0, Optional.of(epochOne), leaderAndEpoch));

        // Update metadata to epoch=2, enter validation
        metadata.updateWithCurrentRequestVersion(TestUtils.metadataUpdateWith("dummy", 1,
                Collections.emptyMap(), partitionCounts, tp -> epochTwo), false, 0L);
        fetcher.validateOffsetsIfNeeded();

        // Offset validation is skipped
        assertFalse(subscriptions.awaitingValidation(tp0));
    }

    @Test
    public void testOffsetValidationHandlesSeekWithInflightOffsetForLeaderRequest() {
        buildFetcher();
        assignFromUser(singleton(tp0));

        Map<String, Integer> partitionCounts = new HashMap<>();
        partitionCounts.put(tp0.topic(), 4);

        final int epochOne = 1;

        metadata.updateWithCurrentRequestVersion(TestUtils.metadataUpdateWith("dummy", 1,
                Collections.emptyMap(), partitionCounts, tp -> epochOne), false, 0L);

        // Offset validation requires OffsetForLeaderEpoch request v3 or higher
        Node node = metadata.fetch().nodes().get(0);
        apiVersions.update(node.idString(), NodeApiVersions.create());

        Metadata.LeaderAndEpoch leaderAndEpoch = new Metadata.LeaderAndEpoch(metadata.currentLeader(tp0).leader, Optional.of(epochOne));
        subscriptions.seekUnvalidated(tp0, new SubscriptionState.FetchPosition(0, Optional.of(epochOne), leaderAndEpoch));

        fetcher.validateOffsetsIfNeeded();
        consumerClient.poll(time.timer(Duration.ZERO));
        assertTrue(subscriptions.awaitingValidation(tp0));
        assertTrue(client.hasInFlightRequests());

        // While the OffsetForLeaderEpoch request is in-flight, we seek to a different offset.
        subscriptions.seekUnvalidated(tp0, new SubscriptionState.FetchPosition(5, Optional.of(epochOne), leaderAndEpoch));
        assertTrue(subscriptions.awaitingValidation(tp0));

        client.respond(request -> {
            OffsetsForLeaderEpochRequest epochRequest = (OffsetsForLeaderEpochRequest) request;
            OffsetsForLeaderEpochRequest.PartitionData partitionData = epochRequest.epochsByTopicPartition().get(tp0);
            return partitionData.currentLeaderEpoch.equals(Optional.of(epochOne)) && partitionData.leaderEpoch == epochOne;
        }, new OffsetsForLeaderEpochResponse(singletonMap(tp0, new EpochEndOffset(0, 0L))));
        consumerClient.poll(time.timer(Duration.ZERO));

        // The response should be ignored since we were validating a different position.
        assertTrue(subscriptions.awaitingValidation(tp0));
    }

    @Test
    public void testOffsetValidationFencing() {
        buildFetcher();
        assignFromUser(singleton(tp0));

        Map<String, Integer> partitionCounts = new HashMap<>();
        partitionCounts.put(tp0.topic(), 4);

        final int epochOne = 1;
        final int epochTwo = 2;
        final int epochThree = 3;

        // Start with metadata, epoch=1
        metadata.updateWithCurrentRequestVersion(TestUtils.metadataUpdateWith("dummy", 1,
                Collections.emptyMap(), partitionCounts, tp -> epochOne), false, 0L);

        // Offset validation requires OffsetForLeaderEpoch request v3 or higher
        Node node = metadata.fetch().nodes().get(0);
        apiVersions.update(node.idString(), NodeApiVersions.create());

        // Seek with a position and leader+epoch
        Metadata.LeaderAndEpoch leaderAndEpoch = new Metadata.LeaderAndEpoch(metadata.currentLeader(tp0).leader, Optional.of(epochOne));
        subscriptions.seekValidated(tp0, new SubscriptionState.FetchPosition(0, Optional.of(epochOne), leaderAndEpoch));

        // Update metadata to epoch=2, enter validation
        metadata.updateWithCurrentRequestVersion(TestUtils.metadataUpdateWith("dummy", 1,
                Collections.emptyMap(), partitionCounts, tp -> epochTwo), false, 0L);
        fetcher.validateOffsetsIfNeeded();
        assertTrue(subscriptions.awaitingValidation(tp0));

        // Update the position to epoch=3, as we would from a fetch
        subscriptions.completeValidation(tp0);
        SubscriptionState.FetchPosition nextPosition = new SubscriptionState.FetchPosition(
                10,
                Optional.of(epochTwo),
                new Metadata.LeaderAndEpoch(leaderAndEpoch.leader, Optional.of(epochTwo)));
        subscriptions.position(tp0, nextPosition);
        subscriptions.maybeValidatePositionForCurrentLeader(tp0, new Metadata.LeaderAndEpoch(leaderAndEpoch.leader, Optional.of(epochThree)));

        // Prepare offset list response from async validation with epoch=2
        Map<TopicPartition, EpochEndOffset> endOffsetMap = new HashMap<>();
        endOffsetMap.put(tp0, new EpochEndOffset(Errors.NONE, epochTwo, 10L));
        OffsetsForLeaderEpochResponse resp = new OffsetsForLeaderEpochResponse(endOffsetMap);
        client.prepareResponse(resp);
        consumerClient.pollNoWakeup();
        assertTrue("Expected validation to fail since leader epoch changed", subscriptions.awaitingValidation(tp0));

        // Next round of validation, should succeed in validating the position
        fetcher.validateOffsetsIfNeeded();
        endOffsetMap.clear();
        endOffsetMap.put(tp0, new EpochEndOffset(Errors.NONE, epochThree, 10L));
        resp = new OffsetsForLeaderEpochResponse(endOffsetMap);
        client.prepareResponse(resp);
        consumerClient.pollNoWakeup();
        assertFalse("Expected validation to succeed with latest epoch", subscriptions.awaitingValidation(tp0));
    }

    @Test
    public void testTruncationDetected() {
        // Create some records that include a leader epoch (1)
        MemoryRecordsBuilder builder = MemoryRecords.builder(
                ByteBuffer.allocate(1024),
                RecordBatch.CURRENT_MAGIC_VALUE,
                CompressionType.NONE,
                TimestampType.CREATE_TIME,
                0L,
                RecordBatch.NO_TIMESTAMP,
                RecordBatch.NO_PRODUCER_ID,
                RecordBatch.NO_PRODUCER_EPOCH,
                RecordBatch.NO_SEQUENCE,
                false,
                1 // record epoch is earlier than the leader epoch on the client
        );
        builder.appendWithOffset(0L, 0L, "key".getBytes(), "value-1".getBytes());
        builder.appendWithOffset(1L, 0L, "key".getBytes(), "value-2".getBytes());
        builder.appendWithOffset(2L, 0L, "key".getBytes(), "value-3".getBytes());
        MemoryRecords records = builder.build();

        buildFetcher();
        assignFromUser(singleton(tp0));

        // Initialize the epoch=2
        Map<String, Integer> partitionCounts = new HashMap<>();
        partitionCounts.put(tp0.topic(), 4);
        MetadataResponse metadataResponse = TestUtils.metadataUpdateWith("dummy", 1, Collections.emptyMap(), partitionCounts, tp -> 2);
        metadata.updateWithCurrentRequestVersion(metadataResponse, false, 0L);

        // Offset validation requires OffsetForLeaderEpoch request v3 or higher
        Node node = metadata.fetch().nodes().get(0);
        apiVersions.update(node.idString(), NodeApiVersions.create());

        // Seek
        Metadata.LeaderAndEpoch leaderAndEpoch = new Metadata.LeaderAndEpoch(metadata.currentLeader(tp0).leader, Optional.of(1));
        subscriptions.seekValidated(tp0, new SubscriptionState.FetchPosition(0, Optional.of(1), leaderAndEpoch));

        // Check for truncation, this should cause tp0 to go into validation
        fetcher.validateOffsetsIfNeeded();

        // No fetches sent since we entered validation
        assertEquals(0, fetcher.sendFetches());
        assertFalse(fetcher.hasCompletedFetches());
        assertTrue(subscriptions.awaitingValidation(tp0));

        // Prepare OffsetForEpoch response then check that we update the subscription position correctly.
        Map<TopicPartition, EpochEndOffset> endOffsetMap = new HashMap<>();
        endOffsetMap.put(tp0, new EpochEndOffset(Errors.NONE, 1, 10L));
        OffsetsForLeaderEpochResponse resp = new OffsetsForLeaderEpochResponse(endOffsetMap);
        client.prepareResponse(resp);
        consumerClient.pollNoWakeup();

        assertFalse(subscriptions.awaitingValidation(tp0));

        // Fetch again, now it works
        assertEquals(1, fetcher.sendFetches());
        assertFalse(fetcher.hasCompletedFetches());

        client.prepareResponse(fullFetchResponse(tp0, records, Errors.NONE, 100L, 0));
        consumerClient.pollNoWakeup();
        assertTrue(fetcher.hasCompletedFetches());

        Map<TopicPartition, List<ConsumerRecord<byte[], byte[]>>> partitionRecords = fetchedRecords();
        assertTrue(partitionRecords.containsKey(tp0));

        assertEquals(subscriptions.position(tp0).offset, 3L);
        assertOptional(subscriptions.position(tp0).offsetEpoch, value -> assertEquals(value.intValue(), 1));
    }

    @Test
    public void testPreferredReadReplica() {
        buildFetcher(new MetricConfig(), OffsetResetStrategy.EARLIEST, new BytesDeserializer(), new BytesDeserializer(),
                Integer.MAX_VALUE, IsolationLevel.READ_COMMITTED, Duration.ofMinutes(5).toMillis());

        subscriptions.assignFromUser(singleton(tp0));
        client.updateMetadata(TestUtils.metadataUpdateWith(2, singletonMap(topicName, 4)));
        subscriptions.seek(tp0, 0);

        // Node preferred replica before first fetch response
        Node selected = fetcher.selectReadReplica(tp0, Node.noNode(), time.milliseconds());
        assertEquals(selected.id(), -1);

        assertEquals(1, fetcher.sendFetches());
        assertFalse(fetcher.hasCompletedFetches());

        // Set preferred read replica to node=1
        client.prepareResponse(fullFetchResponse(tp0, this.records, Errors.NONE, 100L,
                FetchResponse.INVALID_LAST_STABLE_OFFSET, 0, Optional.of(1)));
        consumerClient.poll(time.timer(0));
        assertTrue(fetcher.hasCompletedFetches());

        Map<TopicPartition, List<ConsumerRecord<byte[], byte[]>>> partitionRecords = fetchedRecords();
        assertTrue(partitionRecords.containsKey(tp0));

        // verify
        selected = fetcher.selectReadReplica(tp0, Node.noNode(), time.milliseconds());
        assertEquals(selected.id(), 1);


        assertEquals(1, fetcher.sendFetches());
        assertFalse(fetcher.hasCompletedFetches());

        // Set preferred read replica to node=2, which isn't in our metadata, should revert to leader
        client.prepareResponse(fullFetchResponse(tp0, this.records, Errors.NONE, 100L,
                FetchResponse.INVALID_LAST_STABLE_OFFSET, 0, Optional.of(2)));
        consumerClient.poll(time.timer(0));
        assertTrue(fetcher.hasCompletedFetches());
        fetchedRecords();
        selected = fetcher.selectReadReplica(tp0, Node.noNode(), time.milliseconds());
        assertEquals(selected.id(), -1);
    }

    @Test
    public void testPreferredReadReplicaOffsetError() {
        buildFetcher(new MetricConfig(), OffsetResetStrategy.EARLIEST, new BytesDeserializer(), new BytesDeserializer(),
                Integer.MAX_VALUE, IsolationLevel.READ_COMMITTED, Duration.ofMinutes(5).toMillis());

        subscriptions.assignFromUser(singleton(tp0));
        client.updateMetadata(TestUtils.metadataUpdateWith(2, singletonMap(topicName, 4)));
        subscriptions.seek(tp0, 0);

        assertEquals(1, fetcher.sendFetches());
        assertFalse(fetcher.hasCompletedFetches());

        client.prepareResponse(fullFetchResponse(tp0, this.records, Errors.NONE, 100L,
                FetchResponse.INVALID_LAST_STABLE_OFFSET, 0, Optional.of(1)));
        consumerClient.poll(time.timer(0));
        assertTrue(fetcher.hasCompletedFetches());

        fetchedRecords();

        Node selected = fetcher.selectReadReplica(tp0, Node.noNode(), time.milliseconds());
        assertEquals(selected.id(), 1);

        // Return an error, should unset the preferred read replica
        assertEquals(1, fetcher.sendFetches());
        assertFalse(fetcher.hasCompletedFetches());

        client.prepareResponse(fullFetchResponse(tp0, this.records, Errors.OFFSET_OUT_OF_RANGE, 100L,
                FetchResponse.INVALID_LAST_STABLE_OFFSET, 0, Optional.empty()));
        consumerClient.poll(time.timer(0));
        assertTrue(fetcher.hasCompletedFetches());

        fetchedRecords();

        selected = fetcher.selectReadReplica(tp0, Node.noNode(), time.milliseconds());
        assertEquals(selected.id(), -1);
    }

    @Test
    public void testFetchCompletedBeforeHandlerAdded() {
        buildFetcher();
        assignFromUser(singleton(tp0));
        subscriptions.seek(tp0, 0);
        fetcher.sendFetches();
        client.prepareResponse(fullFetchResponse(tp0, buildRecords(1L, 1, 1), Errors.NONE, 100L, 0));
        consumerClient.poll(time.timer(0));
        fetchedRecords();

        Metadata.LeaderAndEpoch leaderAndEpoch = subscriptions.position(tp0).currentLeader;
        assertTrue(leaderAndEpoch.leader.isPresent());
        Node readReplica = fetcher.selectReadReplica(tp0, leaderAndEpoch.leader.get(), time.milliseconds());

        AtomicBoolean wokenUp = new AtomicBoolean(false);
        client.setWakeupHook(() -> {
            if (!wokenUp.getAndSet(true)) {
                consumerClient.disconnectAsync(readReplica);
                consumerClient.poll(time.timer(0));
            }
        });

        assertEquals(1, fetcher.sendFetches());

        consumerClient.disconnectAsync(readReplica);
        consumerClient.poll(time.timer(0));

        assertEquals(1, fetcher.sendFetches());
    }

    private MockClient.RequestMatcher listOffsetRequestMatcher(final long timestamp) {
        // matches any list offset request with the provided timestamp
        return body -> {
            ListOffsetRequest req = (ListOffsetRequest) body;
            return req.partitionTimestamps().equals(Collections.singletonMap(
                tp0, new ListOffsetRequest.PartitionData(timestamp, Optional.empty())));
        };
    }

    private ListOffsetResponse listOffsetResponse(Errors error, long timestamp, long offset) {
        return listOffsetResponse(tp0, error, timestamp, offset);
    }

    private ListOffsetResponse listOffsetResponse(TopicPartition tp, Errors error, long timestamp, long offset) {
        ListOffsetResponse.PartitionData partitionData = new ListOffsetResponse.PartitionData(error, timestamp, offset,
                Optional.empty());
        Map<TopicPartition, ListOffsetResponse.PartitionData> allPartitionData = new HashMap<>();
        allPartitionData.put(tp, partitionData);
        return new ListOffsetResponse(allPartitionData);
    }

    private FetchResponse<MemoryRecords> fullFetchResponseWithAbortedTransactions(MemoryRecords records,
                                                                                  List<FetchResponse.AbortedTransaction> abortedTransactions,
                                                                                  Errors error,
                                                                                  long lastStableOffset,
                                                                                  long hw,
                                                                                  int throttleTime) {
        Map<TopicPartition, FetchResponse.PartitionData<MemoryRecords>> partitions = Collections.singletonMap(tp0,
                new FetchResponse.PartitionData<>(error, hw, lastStableOffset, 0L, abortedTransactions, records));
        return new FetchResponse<>(Errors.NONE, new LinkedHashMap<>(partitions), throttleTime, INVALID_SESSION_ID);
    }

    private FetchResponse<MemoryRecords> fullFetchResponse(TopicPartition tp, MemoryRecords records, Errors error, long hw, int throttleTime) {
        return fullFetchResponse(tp, records, error, hw, FetchResponse.INVALID_LAST_STABLE_OFFSET, throttleTime);
    }

    private FetchResponse<MemoryRecords> fullFetchResponse(TopicPartition tp, MemoryRecords records, Errors error, long hw,
                                            long lastStableOffset, int throttleTime) {
        Map<TopicPartition, FetchResponse.PartitionData<MemoryRecords>> partitions = Collections.singletonMap(tp,
                new FetchResponse.PartitionData<>(error, hw, lastStableOffset, 0L, null, records));
        return new FetchResponse<>(Errors.NONE, new LinkedHashMap<>(partitions), throttleTime, INVALID_SESSION_ID);
    }

    private FetchResponse<MemoryRecords> fullFetchResponse(TopicPartition tp, MemoryRecords records, Errors error, long hw,
                                                           long lastStableOffset, int throttleTime, Optional<Integer> preferredReplicaId) {
        Map<TopicPartition, FetchResponse.PartitionData<MemoryRecords>> partitions = Collections.singletonMap(tp,
                new FetchResponse.PartitionData<>(error, hw, lastStableOffset, 0L,
                        preferredReplicaId, null, records));
        return new FetchResponse<>(Errors.NONE, new LinkedHashMap<>(partitions), throttleTime, INVALID_SESSION_ID);
    }

    private FetchResponse<MemoryRecords> fetchResponse(TopicPartition tp, MemoryRecords records, Errors error, long hw,
                                        long lastStableOffset, long logStartOffset, int throttleTime) {
        Map<TopicPartition, FetchResponse.PartitionData<MemoryRecords>> partitions = Collections.singletonMap(tp,
                new FetchResponse.PartitionData<>(error, hw, lastStableOffset, logStartOffset, null, records));
        return new FetchResponse<>(Errors.NONE, new LinkedHashMap<>(partitions), throttleTime, INVALID_SESSION_ID);
    }

    private MetadataResponse newMetadataResponse(String topic, Errors error) {
        List<MetadataResponse.PartitionMetadata> partitionsMetadata = new ArrayList<>();
        if (error == Errors.NONE) {
            Optional<MetadataResponse.TopicMetadata> foundMetadata = initialUpdateResponse.topicMetadata()
                    .stream()
                    .filter(topicMetadata -> topicMetadata.topic().equals(topic))
                    .findFirst();
            foundMetadata.ifPresent(topicMetadata -> {
                partitionsMetadata.addAll(topicMetadata.partitionMetadata());
            });
        }

        MetadataResponse.TopicMetadata topicMetadata = new MetadataResponse.TopicMetadata(error, topic, false,
                partitionsMetadata);
        List<Node> brokers = new ArrayList<>(initialUpdateResponse.brokers());
        return MetadataResponse.prepareResponse(brokers, initialUpdateResponse.clusterId(),
                initialUpdateResponse.controller().id(), Collections.singletonList(topicMetadata));
    }

    @SuppressWarnings("unchecked")
    private <K, V> Map<TopicPartition, List<ConsumerRecord<K, V>>> fetchedRecords() {
        return (Map) fetcher.fetchedRecords();
    }

    private void buildFetcher(int maxPollRecords) {
        buildFetcher(OffsetResetStrategy.EARLIEST, new ByteArrayDeserializer(), new ByteArrayDeserializer(),
                maxPollRecords, IsolationLevel.READ_UNCOMMITTED);
    }

    private void buildFetcher() {
        buildFetcher(Integer.MAX_VALUE);
    }

    private void buildFetcher(Deserializer<?> keyDeserializer,
                              Deserializer<?> valueDeserializer) {
        buildFetcher(OffsetResetStrategy.EARLIEST, keyDeserializer, valueDeserializer,
                Integer.MAX_VALUE, IsolationLevel.READ_UNCOMMITTED);
    }

    private <K, V> void buildFetcher(OffsetResetStrategy offsetResetStrategy,
                                     Deserializer<K> keyDeserializer,
                                     Deserializer<V> valueDeserializer,
                                     int maxPollRecords,
                                     IsolationLevel isolationLevel) {
        buildFetcher(new MetricConfig(), offsetResetStrategy, keyDeserializer, valueDeserializer,
                maxPollRecords, isolationLevel);
    }

    private <K, V> void buildFetcher(MetricConfig metricConfig,
                                     OffsetResetStrategy offsetResetStrategy,
                                     Deserializer<K> keyDeserializer,
                                     Deserializer<V> valueDeserializer,
                                     int maxPollRecords,
                                     IsolationLevel isolationLevel) {
        buildFetcher(metricConfig, offsetResetStrategy, keyDeserializer, valueDeserializer, maxPollRecords, isolationLevel, Long.MAX_VALUE);
    }

    private <K, V> void buildFetcher(MetricConfig metricConfig,
                                     OffsetResetStrategy offsetResetStrategy,
                                     Deserializer<K> keyDeserializer,
                                     Deserializer<V> valueDeserializer,
                                     int maxPollRecords,
                                     IsolationLevel isolationLevel,
                                     long metadataExpireMs) {
        LogContext logContext = new LogContext();
        SubscriptionState subscriptionState = new SubscriptionState(logContext, offsetResetStrategy);
        buildFetcher(metricConfig, keyDeserializer, valueDeserializer, maxPollRecords, isolationLevel, metadataExpireMs,
                subscriptionState, logContext);
    }

    private void buildFetcher(SubscriptionState subscriptionState, LogContext logContext) {
        buildFetcher(new MetricConfig(), new ByteArrayDeserializer(), new ByteArrayDeserializer(), Integer.MAX_VALUE,
                IsolationLevel.READ_UNCOMMITTED, Long.MAX_VALUE, subscriptionState, logContext);
    }

    private <K, V> void buildFetcher(MetricConfig metricConfig,
                                     Deserializer<K> keyDeserializer,
                                     Deserializer<V> valueDeserializer,
                                     int maxPollRecords,
                                     IsolationLevel isolationLevel,
                                     long metadataExpireMs,
                                     SubscriptionState subscriptionState,
                                     LogContext logContext) {
        buildDependencies(metricConfig, metadataExpireMs, subscriptionState, logContext);
        fetcher = new Fetcher<>(
                new LogContext(),
                consumerClient,
                minBytes,
                maxBytes,
                maxWaitMs,
                fetchSize,
                maxPollRecords,
                true, // check crc
                "",
                keyDeserializer,
                valueDeserializer,
                metadata,
                subscriptions,
                metrics,
                metricsRegistry,
                time,
                retryBackoffMs,
                requestTimeoutMs,
                isolationLevel,
                apiVersions);
    }

    private void buildDependencies(MetricConfig metricConfig,
                                   long metadataExpireMs,
                                   SubscriptionState subscriptionState,
                                   LogContext logContext) {
        time = new MockTime(1);
        subscriptions = subscriptionState;
        metadata = new ConsumerMetadata(0, metadataExpireMs, false, false,
                subscriptions, logContext, new ClusterResourceListeners());
        client = new MockClient(time, metadata);
        metrics = new Metrics(metricConfig, time);
        consumerClient = new ConsumerNetworkClient(logContext, client, metadata, time,
                100, 1000, Integer.MAX_VALUE);
        metricsRegistry = new FetcherMetricsRegistry(metricConfig.tags().keySet(), "consumer" + groupId);
    }

    private <T> List<Long> collectRecordOffsets(List<ConsumerRecord<T, T>> records) {
        return records.stream().map(ConsumerRecord::offset).collect(Collectors.toList());
    }
}<|MERGE_RESOLUTION|>--- conflicted
+++ resolved
@@ -1946,18 +1946,11 @@
                     p.topicPartition,
                     Optional.empty(), //no leader
                     Optional.empty(),
-<<<<<<< HEAD
-                    p.replicas(),
-                    p.observers(),
-                    p.isr(),
-                    p.offlineReplicas())
-                );
-=======
                     p.replicaIds,
+                    p.observerIds,
                     p.inSyncReplicaIds,
                     p.offlineReplicaIds
                 ));
->>>>>>> f2d039fb
             }
             MetadataResponse.TopicMetadata alteredTopic = new MetadataResponse.TopicMetadata(
                 item.error(),
