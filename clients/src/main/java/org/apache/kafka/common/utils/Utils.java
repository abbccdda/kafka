/*
 * Licensed to the Apache Software Foundation (ASF) under one or more
 * contributor license agreements. See the NOTICE file distributed with
 * this work for additional information regarding copyright ownership.
 * The ASF licenses this file to You under the Apache License, Version 2.0
 * (the "License"); you may not use this file except in compliance with
 * the License. You may obtain a copy of the License at
 *
 *    http://www.apache.org/licenses/LICENSE-2.0
 *
 * Unless required by applicable law or agreed to in writing, software
 * distributed under the License is distributed on an "AS IS" BASIS,
 * WITHOUT WARRANTIES OR CONDITIONS OF ANY KIND, either express or implied.
 * See the License for the specific language governing permissions and
 * limitations under the License.
 */
package org.apache.kafka.common.utils;

import org.apache.kafka.common.KafkaException;
import org.slf4j.Logger;
import org.slf4j.LoggerFactory;

import java.io.Closeable;
import java.io.DataOutput;
import java.io.EOFException;
import java.io.File;
import java.io.IOException;
import java.io.InputStream;
import java.io.PrintWriter;
import java.io.StringWriter;
import java.lang.reflect.Constructor;
import java.lang.reflect.InvocationTargetException;
import java.nio.ByteBuffer;
import java.nio.channels.FileChannel;
import java.nio.charset.StandardCharsets;
import java.nio.file.FileVisitResult;
import java.nio.file.Files;
import java.nio.file.NoSuchFileException;
import java.nio.file.Path;
import java.nio.file.Paths;
import java.nio.file.SimpleFileVisitor;
import java.nio.file.StandardCopyOption;
import java.nio.file.attribute.BasicFileAttributes;
import java.text.DecimalFormat;
import java.text.DecimalFormatSymbols;
import java.util.ArrayList;
import java.util.Arrays;
import java.util.Collection;
import java.util.Collections;
import java.util.HashMap;
import java.util.HashSet;
import java.util.Iterator;
import java.util.LinkedHashMap;
import java.util.List;
import java.util.Locale;
import java.util.Map;
import java.util.Objects;
import java.util.Properties;
import java.util.Set;
import java.util.concurrent.atomic.AtomicReference;
import java.util.function.Function;
import java.util.regex.Matcher;
import java.util.regex.Pattern;
import java.util.stream.Collectors;
import java.util.stream.Stream;

public final class Utils {

    private Utils() {}

    // This matches URIs of formats: host:port and protocol:\\host:port
    // IPv6 is supported with [ip] pattern
    private static final Pattern HOST_PORT_PATTERN = Pattern.compile(".*?\\[?([0-9a-zA-Z\\-%._:]*)\\]?:([0-9]+)");

    private static final Pattern VALID_HOST_CHARACTERS = Pattern.compile("([0-9a-zA-Z\\-%._:]*)");

    // Prints up to 2 decimal digits. Used for human readable printing
    private static final DecimalFormat TWO_DIGIT_FORMAT = new DecimalFormat("0.##",
        DecimalFormatSymbols.getInstance(Locale.ENGLISH));

    private static final String[] BYTE_SCALE_SUFFIXES = new String[] {"B", "KB", "MB", "GB", "TB", "PB", "EB", "ZB", "YB"};

    public static final String NL = System.getProperty("line.separator");

    private static final Logger log = LoggerFactory.getLogger(Utils.class);

    /**
     * Get a sorted list representation of a collection.
     * @param collection The collection to sort
     * @param <T> The class of objects in the collection
     * @return An unmodifiable sorted list with the contents of the collection
     */
    public static <T extends Comparable<? super T>> List<T> sorted(Collection<T> collection) {
        List<T> res = new ArrayList<>(collection);
        Collections.sort(res);
        return Collections.unmodifiableList(res);
    }

    /**
     * Turn the given UTF8 byte array into a string
     *
     * @param bytes The byte array
     * @return The string
     */
    public static String utf8(byte[] bytes) {
        return new String(bytes, StandardCharsets.UTF_8);
    }

    /**
     * Read a UTF8 string from a byte buffer. Note that the position of the byte buffer is not affected
     * by this method.
     *
     * @param buffer The buffer to read from
     * @param length The length of the string in bytes
     * @return The UTF8 string
     */
    public static String utf8(ByteBuffer buffer, int length) {
        return utf8(buffer, 0, length);
    }

    /**
     * Read a UTF8 string from the current position till the end of a byte buffer. The position of the byte buffer is
     * not affected by this method.
     *
     * @param buffer The buffer to read from
     * @return The UTF8 string
     */
    public static String utf8(ByteBuffer buffer) {
        return utf8(buffer, buffer.remaining());
    }

    /**
     * Read a UTF8 string from a byte buffer at a given offset. Note that the position of the byte buffer
     * is not affected by this method.
     *
     * @param buffer The buffer to read from
     * @param offset The offset relative to the current position in the buffer
     * @param length The length of the string in bytes
     * @return The UTF8 string
     */
    public static String utf8(ByteBuffer buffer, int offset, int length) {
        if (buffer.hasArray())
            return new String(buffer.array(), buffer.arrayOffset() + buffer.position() + offset, length, StandardCharsets.UTF_8);
        else
            return utf8(toArray(buffer, offset, length));
    }

    /**
     * Turn a string into a utf8 byte[]
     *
     * @param string The string
     * @return The byte[]
     */
    public static byte[] utf8(String string) {
        return string.getBytes(StandardCharsets.UTF_8);
    }

    /**
     * Get the absolute value of the given number. If the number is Int.MinValue return 0. This is different from
     * java.lang.Math.abs or scala.math.abs in that they return Int.MinValue (!).
     */
    public static int abs(int n) {
        return (n == Integer.MIN_VALUE) ? 0 : Math.abs(n);
    }

    /**
     * Get the minimum of some long values.
     * @param first Used to ensure at least one value
     * @param rest The remaining values to compare
     * @return The minimum of all passed values
     */
    public static long min(long first, long... rest) {
        long min = first;
        for (long r : rest) {
            if (r < min)
                min = r;
        }
        return min;
    }

    /**
     * Get the maximum of some long values.
     * @param first Used to ensure at least one value
     * @param rest The remaining values to compare
     * @return The maximum of all passed values
     */
    public static long max(long first, long... rest) {
        long max = first;
        for (long r : rest) {
            if (r > max)
                max = r;
        }
        return max;
    }


    public static short min(short first, short second) {
        return (short) Math.min(first, second);
    }

    /**
     * Get the length for UTF8-encoding a string without encoding it first
     *
     * @param s The string to calculate the length for
     * @return The length when serialized
     */
    public static int utf8Length(CharSequence s) {
        int count = 0;
        for (int i = 0, len = s.length(); i < len; i++) {
            char ch = s.charAt(i);
            if (ch <= 0x7F) {
                count++;
            } else if (ch <= 0x7FF) {
                count += 2;
            } else if (Character.isHighSurrogate(ch)) {
                count += 4;
                ++i;
            } else {
                count += 3;
            }
        }
        return count;
    }

    /**
     * Read the given byte buffer from its current position to its limit into a byte array.
     * @param buffer The buffer to read from
     */
    public static byte[] toArray(ByteBuffer buffer) {
        return toArray(buffer, 0, buffer.remaining());
    }

    /**
     * Read a byte array from its current position given the size in the buffer
     * @param buffer The buffer to read from
     * @param size The number of bytes to read into the array
     */
    public static byte[] toArray(ByteBuffer buffer, int size) {
        return toArray(buffer, 0, size);
    }

    /**
     * Convert a ByteBuffer to a nullable array.
     * @param buffer The buffer to convert
     * @return The resulting array or null if the buffer is null
     */
    public static byte[] toNullableArray(ByteBuffer buffer) {
        return buffer == null ? null : toArray(buffer);
    }

    /**
     * Wrap an array as a nullable ByteBuffer.
     * @param array The nullable array to wrap
     * @return The wrapping ByteBuffer or null if array is null
     */
    public static ByteBuffer wrapNullable(byte[] array) {
        return array == null ? null : ByteBuffer.wrap(array);
    }

    /**
     * Read a byte array from the given offset and size in the buffer
     * @param buffer The buffer to read from
     * @param offset The offset relative to the current position of the buffer
     * @param size The number of bytes to read into the array
     */
    public static byte[] toArray(ByteBuffer buffer, int offset, int size) {
        byte[] dest = new byte[size];
        if (buffer.hasArray()) {
            System.arraycopy(buffer.array(), buffer.position() + buffer.arrayOffset() + offset, dest, 0, size);
        } else {
            int pos = buffer.position();
            buffer.position(pos + offset);
            buffer.get(dest);
            buffer.position(pos);
        }
        return dest;
    }

    /**
     * Returns a copy of src byte array
     * @param src The byte array to copy
     * @return The copy
     */
    public static byte[] copyArray(byte[] src) {
        return Arrays.copyOf(src, src.length);
    }

    /**
     * Sleep for a bit
     * @param ms The duration of the sleep
     */
    public static void sleep(long ms) {
        try {
            Thread.sleep(ms);
        } catch (InterruptedException e) {
            // this is okay, we just wake up early
            Thread.currentThread().interrupt();
        }
    }

    /**
     * Instantiate the class
     */
    public static <T> T newInstance(Class<T> c) {
        if (c == null)
            throw new KafkaException("class cannot be null");
        try {
            return c.getDeclaredConstructor().newInstance();
        } catch (NoSuchMethodException e) {
            throw new KafkaException("Could not find a public no-argument constructor for " + c.getName(), e);
        } catch (ReflectiveOperationException | RuntimeException e) {
            throw new KafkaException("Could not instantiate class " + c.getName(), e);
        }
    }

    /**
     * Look up the class by name and instantiate it.
     * @param klass class name
     * @param base super class of the class to be instantiated
     * @param <T> the type of the base class
     * @return the new instance
     */
    public static <T> T newInstance(String klass, Class<T> base) throws ClassNotFoundException {
        return Utils.newInstance(loadClass(klass, base));
    }

    /**
     * Look up a class by name.
     * @param klass class name
     * @param base super class of the class for verification
     * @param <T> the type of the base class
     * @return the new class
     */
    public static <T> Class<? extends T> loadClass(String klass, Class<T> base) throws ClassNotFoundException {
        return Class.forName(klass, true, Utils.getContextOrKafkaClassLoader()).asSubclass(base);
    }

    /**
     * Construct a new object using a class name and parameters.
     *
     * @param className                 The full name of the class to construct.
     * @param params                    A sequence of (type, object) elements.
     * @param <T>                       The type of object to construct.
     * @return                          The new object.
     * @throws ClassNotFoundException   If there was a problem constructing the object.
     */
    public static <T> T newParameterizedInstance(String className, Object... params)
            throws ClassNotFoundException {
        Class<?>[] argTypes = new Class<?>[params.length / 2];
        Object[] args = new Object[params.length / 2];
        try {
            Class<?> c = Class.forName(className, true, Utils.getContextOrKafkaClassLoader());
            for (int i = 0; i < params.length / 2; i++) {
                argTypes[i] = (Class<?>) params[2 * i];
                args[i] = params[(2 * i) + 1];
            }
            @SuppressWarnings("unchecked")
            Constructor<T> constructor = (Constructor<T>) c.getConstructor(argTypes);
            return constructor.newInstance(args);
        } catch (NoSuchMethodException e) {
            throw new ClassNotFoundException(String.format("Failed to find " +
                "constructor with %s for %s", Utils.join(argTypes, ", "), className), e);
        } catch (InstantiationException e) {
            throw new ClassNotFoundException(String.format("Failed to instantiate " +
                "%s", className), e);
        } catch (IllegalAccessException e) {
            throw new ClassNotFoundException(String.format("Unable to access " +
                "constructor of %s", className), e);
        } catch (InvocationTargetException e) {
            throw new ClassNotFoundException(String.format("Unable to invoke " +
                "constructor of %s", className), e);
        }
    }

    /**
     * Generates 32 bit murmur2 hash from byte array
     * @param data byte array to hash
     * @return 32 bit hash of the given array
     */
    @SuppressWarnings("fallthrough")
    public static int murmur2(final byte[] data) {
        int length = data.length;
        int seed = 0x9747b28c;
        // 'm' and 'r' are mixing constants generated offline.
        // They're not really 'magic', they just happen to work well.
        final int m = 0x5bd1e995;
        final int r = 24;

        // Initialize the hash to a random value
        int h = seed ^ length;
        int length4 = length / 4;

        for (int i = 0; i < length4; i++) {
            final int i4 = i * 4;
            int k = (data[i4 + 0] & 0xff) + ((data[i4 + 1] & 0xff) << 8) + ((data[i4 + 2] & 0xff) << 16) + ((data[i4 + 3] & 0xff) << 24);
            k *= m;
            k ^= k >>> r;
            k *= m;
            h *= m;
            h ^= k;
        }

        // Handle the last few bytes of the input array
        switch (length % 4) {
            case 3:
                h ^= (data[(length & ~3) + 2] & 0xff) << 16;
            case 2:
                h ^= (data[(length & ~3) + 1] & 0xff) << 8;
            case 1:
                h ^= data[length & ~3] & 0xff;
                h *= m;
        }

        h ^= h >>> 13;
        h *= m;
        h ^= h >>> 15;

        return h;
    }

    /**
     * Extracts the hostname from a "host:port" address string.
     * @param address address string to parse
     * @return hostname or null if the given address is incorrect
     */
    public static String getHost(String address) {
        Matcher matcher = HOST_PORT_PATTERN.matcher(address);
        return matcher.matches() ? matcher.group(1) : null;
    }

    /**
     * Extracts the port number from a "host:port" address string.
     * @param address address string to parse
     * @return port number or null if the given address is incorrect
     */
    public static Integer getPort(String address) {
        Matcher matcher = HOST_PORT_PATTERN.matcher(address);
        return matcher.matches() ? Integer.parseInt(matcher.group(2)) : null;
    }

    /**
     * Basic validation of the supplied address. checks for valid characters
     * @param address hostname string to validate
     * @return true if address contains valid characters
     */
    public static boolean validHostPattern(String address) {
        return VALID_HOST_CHARACTERS.matcher(address).matches();
    }

    /**
     * Formats hostname and port number as a "host:port" address string,
     * surrounding IPv6 addresses with braces '[', ']'
     * @param host hostname
     * @param port port number
     * @return address string
     */
    public static String formatAddress(String host, Integer port) {
        return host.contains(":")
                ? "[" + host + "]:" + port // IPv6
                : host + ":" + port;
    }

    /**
     * Formats a byte number as a human readable String ("3.2 MB")
     * @param bytes some size in bytes
     * @return
     */
    public static String formatBytes(long bytes) {
        if (bytes < 0) {
            return String.valueOf(bytes);
        }
        double asDouble = (double) bytes;
        int ordinal = (int) Math.floor(Math.log(asDouble) / Math.log(1024.0));
        double scale = Math.pow(1024.0, ordinal);
        double scaled = asDouble / scale;
        String formatted = TWO_DIGIT_FORMAT.format(scaled);
        try {
            return formatted + " " + BYTE_SCALE_SUFFIXES[ordinal];
        } catch (IndexOutOfBoundsException e) {
            //huge number?
            return String.valueOf(asDouble);
        }
    }

    /**
     * Create a string representation of an array joined by the given separator
     * @param strs The array of items
     * @param separator The separator
     * @return The string representation.
     */
    public static <T> String join(T[] strs, String separator) {
        return join(Arrays.asList(strs), separator);
    }

    /**
     * Create a string representation of a list joined by the given separator
     * @param list The list of items
     * @param separator The separator
     * @return The string representation.
     */
    public static <T> String join(Collection<T> list, String separator) {
        Objects.requireNonNull(list);
        StringBuilder sb = new StringBuilder();
        Iterator<T> iter = list.iterator();
        while (iter.hasNext()) {
            sb.append(iter.next());
            if (iter.hasNext())
                sb.append(separator);
        }
        return sb.toString();
    }

    /**
     *  Converts a {@code Map} class into a string, concatenating keys and values
     *  Example:
     *      {@code mkString({ key: "hello", keyTwo: "hi" }, "|START|", "|END|", "=", ",")
     *          => "|START|key=hello,keyTwo=hi|END|"}
     */
    public static <K, V> String mkString(Map<K, V> map, String begin, String end,
                                         String keyValueSeparator, String elementSeparator) {
        StringBuilder bld = new StringBuilder();
        bld.append(begin);
        String prefix = "";
        for (Map.Entry<K, V> entry : map.entrySet()) {
            bld.append(prefix).append(entry.getKey()).
                    append(keyValueSeparator).append(entry.getValue());
            prefix = elementSeparator;
        }
        bld.append(end);
        return bld.toString();
    }

    /**
     *  Converts an extensions string into a {@code Map<String, String>}.
     *
     *  Example:
     *      {@code parseMap("key=hey,keyTwo=hi,keyThree=hello", "=", ",") => { key: "hey", keyTwo: "hi", keyThree: "hello" }}
     *
     */
    public static Map<String, String> parseMap(String mapStr, String keyValueSeparator, String elementSeparator) {
        Map<String, String> map = new HashMap<>();

        if (!mapStr.isEmpty()) {
            String[] attrvals = mapStr.split(elementSeparator);
            for (String attrval : attrvals) {
                String[] array = attrval.split(keyValueSeparator, 2);
                map.put(array[0], array[1]);
            }
        }
        return map;
    }

    /**
     * Read a properties file from the given path
     * @param filename The path of the file to read
     */
    public static Properties loadProps(String filename) throws IOException {
        Properties props = new Properties();

        if (filename != null) {
            try (InputStream propStream = Files.newInputStream(Paths.get(filename))) {
                props.load(propStream);
            }
        } else {
            System.out.println("Did not load any properties since the property file is not specified");
        }

        return props;
    }

    /**
     * Converts a Properties object to a Map<String, String>, calling {@link #toString} to ensure all keys and values
     * are Strings.
     */
    public static Map<String, String> propsToStringMap(Properties props) {
        Map<String, String> result = new HashMap<>();
        for (Map.Entry<Object, Object> entry : props.entrySet())
            result.put(entry.getKey().toString(), entry.getValue().toString());
        return result;
    }

    /**
     * Get the stack trace from an exception as a string
     */
    public static String stackTrace(Throwable e) {
        StringWriter sw = new StringWriter();
        PrintWriter pw = new PrintWriter(sw);
        e.printStackTrace(pw);
        return sw.toString();
    }

    /**
     * Read a buffer into a Byte array for the given offset and length
     */
    public static byte[] readBytes(ByteBuffer buffer, int offset, int length) {
        byte[] dest = new byte[length];
        if (buffer.hasArray()) {
            System.arraycopy(buffer.array(), buffer.arrayOffset() + offset, dest, 0, length);
        } else {
            buffer.mark();
            buffer.position(offset);
            buffer.get(dest);
            buffer.reset();
        }
        return dest;
    }

    /**
     * Read the given byte buffer into a Byte array
     */
    public static byte[] readBytes(ByteBuffer buffer) {
        return Utils.readBytes(buffer, 0, buffer.limit());
    }

    /**
     * Read a file as string and return the content. The file is treated as a stream and no seek is performed.
     * This allows the program to read from a regular file as well as from a pipe/fifo.
     */
    public static String readFileAsString(String path) throws IOException {
        try {
            byte[] allBytes = Files.readAllBytes(Paths.get(path));
            return new String(allBytes, StandardCharsets.UTF_8);
        } catch (IOException ex) {
<<<<<<< HEAD
            throw new RuntimeException("Unable to read file " + path, ex);
=======
            throw new IOException("Unable to read file " + path, ex);
>>>>>>> 339a7c72
        }
    }

    /**
     * Check if the given ByteBuffer capacity
     * @param existingBuffer ByteBuffer capacity to check
     * @param newLength new length for the ByteBuffer.
     * returns ByteBuffer
     */
    public static ByteBuffer ensureCapacity(ByteBuffer existingBuffer, int newLength) {
        if (newLength > existingBuffer.capacity()) {
            ByteBuffer newBuffer = ByteBuffer.allocate(newLength);
            existingBuffer.flip();
            newBuffer.put(existingBuffer);
            return newBuffer;
        }
        return existingBuffer;
    }

    /*
     * Creates a set
     * @param elems the elements
     * @param <T> the type of element
     * @return Set
     */
    @SafeVarargs
    public static <T> Set<T> mkSet(T... elems) {
        Set<T> result = new HashSet<>((int) (elems.length / 0.75) + 1);
        for (T elem : elems)
            result.add(elem);
        return result;
    }

    /**
     * Creates a map entry (for use with {@link Utils#mkMap(java.util.Map.Entry[])})
     *
     * @param k   The key
     * @param v   The value
     * @param <K> The key type
     * @param <V> The value type
     * @return An entry
     */
    public static <K, V> Map.Entry<K, V> mkEntry(final K k, final V v) {
        return new Map.Entry<K, V>() {
            @Override
            public K getKey() {
                return k;
            }

            @Override
            public V getValue() {
                return v;
            }

            @Override
            public V setValue(final V value) {
                throw new UnsupportedOperationException();
            }
        };
    }

    /**
     * Creates a map from a sequence of entries
     *
     * @param entries The entries to map
     * @param <K>     The key type
     * @param <V>     The value type
     * @return A map
     */
    @SafeVarargs
    public static <K, V> Map<K, V> mkMap(final Map.Entry<K, V>... entries) {
        final LinkedHashMap<K, V> result = new LinkedHashMap<>();
        for (final Map.Entry<K, V> entry : entries) {
            result.put(entry.getKey(), entry.getValue());
        }
        return result;
    }

    /**
     * Creates a {@link Properties} from a map
     *
     * @param properties A map of properties to add
     * @return The properties object
     */
    public static Properties mkProperties(final Map<String, String> properties) {
        final Properties result = new Properties();
        for (final Map.Entry<String, String> entry : properties.entrySet()) {
            result.setProperty(entry.getKey(), entry.getValue());
        }
        return result;
    }

    /**
     * Recursively delete the given file/directory and any subfiles (if any exist)
     *
     * @param file The root file at which to begin deleting
     */
    public static void delete(final File file) throws IOException {
        if (file == null)
            return;
        Files.walkFileTree(file.toPath(), new SimpleFileVisitor<Path>() {
            @Override
            public FileVisitResult visitFileFailed(Path path, IOException exc) throws IOException {
                // If the root path did not exist, ignore the error; otherwise throw it.
                if (exc instanceof NoSuchFileException && path.toFile().equals(file))
                    return FileVisitResult.TERMINATE;
                throw exc;
            }

            @Override
            public FileVisitResult visitFile(Path path, BasicFileAttributes attrs) throws IOException {
                Files.delete(path);
                return FileVisitResult.CONTINUE;
            }

            @Override
            public FileVisitResult postVisitDirectory(Path path, IOException exc) throws IOException {
                Files.delete(path);
                return FileVisitResult.CONTINUE;
            }
        });
    }

    /**
     * Returns an empty collection if this list is null
     * @param other
     * @return
     */
    public static <T> List<T> safe(List<T> other) {
        return other == null ? Collections.emptyList() : other;
    }

   /**
    * Get the ClassLoader which loaded Kafka.
    */
    public static ClassLoader getKafkaClassLoader() {
        return Utils.class.getClassLoader();
    }

    /**
     * Get the Context ClassLoader on this thread or, if not present, the ClassLoader that
     * loaded Kafka.
     *
     * This should be used whenever passing a ClassLoader to Class.forName
     */
    public static ClassLoader getContextOrKafkaClassLoader() {
        ClassLoader cl = Thread.currentThread().getContextClassLoader();
        if (cl == null)
            return getKafkaClassLoader();
        else
            return cl;
    }

    /**
     * Attempts to move source to target atomically and falls back to a non-atomic move if it fails.
     *
     * @throws IOException if both atomic and non-atomic moves fail
     */
    public static void atomicMoveWithFallback(Path source, Path target) throws IOException {
        try {
            Files.move(source, target, StandardCopyOption.ATOMIC_MOVE);
        } catch (IOException outer) {
            try {
                Files.move(source, target, StandardCopyOption.REPLACE_EXISTING);
                log.debug("Non-atomic move of {} to {} succeeded after atomic move failed due to {}", source, target,
                        outer.getMessage());
            } catch (IOException inner) {
                inner.addSuppressed(outer);
                throw inner;
            }
        }
    }

    /**
     * Closes all the provided closeables.
     * @throws IOException if any of the close methods throws an IOException.
     *         The first IOException is thrown with subsequent exceptions
     *         added as suppressed exceptions.
     */
    public static void closeAll(Closeable... closeables) throws IOException {
        IOException exception = null;
        for (Closeable closeable : closeables) {
            try {
                if (closeable != null)
                    closeable.close();
            } catch (IOException e) {
                if (exception != null)
                    exception.addSuppressed(e);
                else
                    exception = e;
            }
        }
        if (exception != null)
            throw exception;
    }

    /**
     * Closes {@code closeable} and if an exception is thrown, it is logged at the WARN level.
     */
    public static void closeQuietly(AutoCloseable closeable, String name) {
        if (closeable != null) {
            try {
                closeable.close();
            } catch (Throwable t) {
                log.warn("Failed to close {} with type {}", name, closeable.getClass().getName(), t);
            }
        }
    }

    public static void closeQuietly(AutoCloseable closeable, String name, AtomicReference<Throwable> firstException) {
        if (closeable != null) {
            try {
                closeable.close();
            } catch (Throwable t) {
                firstException.compareAndSet(null, t);
                log.error("Failed to close {} with type {}", name, closeable.getClass().getName(), t);
            }
        }
    }

    /**
     * A cheap way to deterministically convert a number to a positive value. When the input is
     * positive, the original value is returned. When the input number is negative, the returned
     * positive value is the original value bit AND against 0x7fffffff which is not its absolutely
     * value.
     *
     * Note: changing this method in the future will possibly cause partition selection not to be
     * compatible with the existing messages already placed on a partition since it is used
     * in producer's {@link org.apache.kafka.clients.producer.internals.DefaultPartitioner}
     *
     * @param number a given number
     * @return a positive number.
     */
    public static int toPositive(int number) {
        return number & 0x7fffffff;
    }

    /**
     * Read a size-delimited byte buffer starting at the given offset.
     * @param buffer Buffer containing the size and data
     * @param start Offset in the buffer to read from
     * @return A slice of the buffer containing only the delimited data (excluding the size)
     */
    public static ByteBuffer sizeDelimited(ByteBuffer buffer, int start) {
        int size = buffer.getInt(start);
        if (size < 0) {
            return null;
        } else {
            ByteBuffer b = buffer.duplicate();
            b.position(start + 4);
            b = b.slice();
            b.limit(size);
            b.rewind();
            return b;
        }
    }

    /**
     * Read data from the channel to the given byte buffer until there are no bytes remaining in the buffer. If the end
     * of the file is reached while there are bytes remaining in the buffer, an EOFException is thrown.
     *
     * @param channel File channel containing the data to read from
     * @param destinationBuffer The buffer into which bytes are to be transferred
     * @param position The file position at which the transfer is to begin; it must be non-negative
     * @param description A description of what is being read, this will be included in the EOFException if it is thrown
     *
     * @throws IllegalArgumentException If position is negative
     * @throws EOFException If the end of the file is reached while there are remaining bytes in the destination buffer
     * @throws IOException If an I/O error occurs, see {@link FileChannel#read(ByteBuffer, long)} for details on the
     * possible exceptions
     */
    public static void readFullyOrFail(FileChannel channel, ByteBuffer destinationBuffer, long position,
                                       String description) throws IOException {
        if (position < 0) {
            throw new IllegalArgumentException("The file channel position cannot be negative, but it is " + position);
        }
        int expectedReadBytes = destinationBuffer.remaining();
        readFully(channel, destinationBuffer, position);
        if (destinationBuffer.hasRemaining()) {
            throw new EOFException(String.format("Failed to read `%s` from file channel `%s`. Expected to read %d bytes, " +
                    "but reached end of file after reading %d bytes. Started read from position %d.",
                    description, channel, expectedReadBytes, expectedReadBytes - destinationBuffer.remaining(), position));
        }
    }

    /**
     * Read data from the channel to the given byte buffer until there are no bytes remaining in the buffer or the end
     * of the file has been reached.
     *
     * @param channel File channel containing the data to read from
     * @param destinationBuffer The buffer into which bytes are to be transferred
     * @param position The file position at which the transfer is to begin; it must be non-negative
     *
     * @throws IllegalArgumentException If position is negative
     * @throws IOException If an I/O error occurs, see {@link FileChannel#read(ByteBuffer, long)} for details on the
     * possible exceptions
     */
    public static void readFully(FileChannel channel, ByteBuffer destinationBuffer, long position) throws IOException {
        if (position < 0) {
            throw new IllegalArgumentException("The file channel position cannot be negative, but it is " + position);
        }
        long currentPosition = position;
        int bytesRead;
        do {
            bytesRead = channel.read(destinationBuffer, currentPosition);
            currentPosition += bytesRead;
        } while (bytesRead != -1 && destinationBuffer.hasRemaining());
    }

    /**
     * Read data from the input stream to the given byte buffer until there are no bytes remaining in the buffer or the
     * end of the stream has been reached.
     *
     * @param inputStream Input stream to read from
     * @param destinationBuffer The buffer into which bytes are to be transferred (it must be backed by an array)
     *
     * @throws IOException If an I/O error occurs
     */
    public static final void readFully(InputStream inputStream, ByteBuffer destinationBuffer) throws IOException {
        final int length = destinationBuffer.remaining();
        readBytes(inputStream, destinationBuffer, length);
    }

    public static final int readFully(InputStream inputStream, byte[] destinationByteArray) throws IOException {
        final int byteArrayLength = destinationByteArray.length;
        int totalBytesRead = 0;
        do {
            final int bytesRead = inputStream.read(destinationByteArray, totalBytesRead, byteArrayLength - totalBytesRead);
            if (bytesRead == -1)
                break;
            totalBytesRead += bytesRead;
        } while (totalBytesRead < byteArrayLength);
        return totalBytesRead;
    }

    public static final int readBytes(InputStream inputStream, ByteBuffer destinationBuffer, int length) throws IOException {
        if (!destinationBuffer.hasArray())
            throw new IllegalArgumentException("destinationBuffer must be backed by an array");
        final int boundedLength = Math.min(destinationBuffer.remaining(), length);
        final int initialOffset = destinationBuffer.arrayOffset() + destinationBuffer.position();
        final byte[] array = destinationBuffer.array();
        int totalBytesRead = 0;
        do {
            int bytesRead = inputStream.read(array, initialOffset + totalBytesRead, boundedLength - totalBytesRead);
            if (bytesRead == -1)
                break;
            totalBytesRead += bytesRead;
        } while (boundedLength > totalBytesRead);
        destinationBuffer.position(destinationBuffer.position() + totalBytesRead);
        return totalBytesRead;
    }

    public static void writeFully(FileChannel channel, ByteBuffer sourceBuffer) throws IOException {
        while (sourceBuffer.hasRemaining())
            channel.write(sourceBuffer);
    }

    /**
     * Write the source buffer into the given file, starting from the provided file position.
     * @param channel File channel to write to
     * @param filePosition File position to start the transfer from
     * @param sourceBuffer Source buffer from which bytes are to be transferred
     * @throws IOException
     */
    public static void writeFully(FileChannel channel, long filePosition, ByteBuffer sourceBuffer) throws IOException {
        while (sourceBuffer.hasRemaining())
            filePosition += channel.write(sourceBuffer, filePosition);
    }

    /**
     * Write the contents of a buffer to an output stream. The bytes are copied from the current position
     * in the buffer.
     * @param out The output to write to
     * @param buffer The buffer to write from
     * @param length The number of bytes to write
     * @throws IOException For any errors writing to the output
     */
    public static void writeTo(DataOutput out, ByteBuffer buffer, int length) throws IOException {
        if (buffer.hasArray()) {
            out.write(buffer.array(), buffer.position() + buffer.arrayOffset(), length);
        } else {
            int pos = buffer.position();
            for (int i = pos; i < length + pos; i++)
                out.writeByte(buffer.get(i));
        }
    }

    public static <T> List<T> toList(Iterator<T> iterator) {
        List<T> res = new ArrayList<>();
        while (iterator.hasNext())
            res.add(iterator.next());
        return res;
    }

    public static <T> List<T> concatListsUnmodifiable(List<T> left, List<T> right) {
        return concatLists(left, right, Collections::unmodifiableList);
    }

    public static <T> List<T> concatLists(List<T> left, List<T> right, Function<List<T>, List<T>> finisher) {
        return Stream.concat(left.stream(), right.stream())
                .collect(Collectors.collectingAndThen(Collectors.toList(), finisher));
    }

    public static int to32BitField(final Set<Byte> bytes) {
        int value = 0;
        for (final byte b : bytes)
            value |= 1 << checkRange(b);
        return value;
    }

    private static byte checkRange(final byte i) {
        if (i > 31)
            throw new IllegalArgumentException("out of range: i>31, i = " + i);
        if (i < 0)
            throw new IllegalArgumentException("out of range: i<0, i = " + i);
        return i;
    }

    public static Set<Byte> from32BitField(final int intValue) {
        Set<Byte> result = new HashSet<>();
        for (int itr = intValue, count = 0; itr != 0; itr >>>= 1) {
            if ((itr & 1) != 0)
                result.add((byte) count);
            count++;
        }
        return result;
    }

    public static <K1, V1, K2, V2> Map<K2, V2> transformMap(
            Map<? extends K1, ? extends V1> map,
            Function<K1, K2> keyMapper,
            Function<V1, V2> valueMapper) {
        return map.entrySet().stream().collect(
            Collectors.toMap(
                entry -> keyMapper.apply(entry.getKey()),
                entry -> valueMapper.apply(entry.getValue())
            )
        );
    }
}<|MERGE_RESOLUTION|>--- conflicted
+++ resolved
@@ -621,11 +621,7 @@
             byte[] allBytes = Files.readAllBytes(Paths.get(path));
             return new String(allBytes, StandardCharsets.UTF_8);
         } catch (IOException ex) {
-<<<<<<< HEAD
-            throw new RuntimeException("Unable to read file " + path, ex);
-=======
             throw new IOException("Unable to read file " + path, ex);
->>>>>>> 339a7c72
         }
     }
 
