--- conflicted
+++ resolved
@@ -89,14 +89,9 @@
     public static final long NO_IDLE_TIMEOUT_MS = -1;
     public static final int NO_FAILED_AUTHENTICATION_DELAY = 0;
 
-<<<<<<< HEAD
     // public for testing
     public enum CloseMode {
-        GRACEFUL(true),            // process outstanding staged receives, notify disconnect
-=======
-    private enum CloseMode {
         GRACEFUL(true),            // process outstanding buffered receives, notify disconnect
->>>>>>> b83a6959
         NOTIFY_ONLY(true),         // discard any outstanding receives, notify disconnect
         DISCARD_NO_NOTIFY(false);  // discard any outstanding receives, no disconnect notification
 
