/*
 * Licensed to the Apache Software Foundation (ASF) under one or more
 * contributor license agreements. See the NOTICE file distributed with
 * this work for additional information regarding copyright ownership.
 * The ASF licenses this file to You under the Apache License, Version 2.0
 * (the "License"); you may not use this file except in compliance with
 * the License. You may obtain a copy of the License at
 *
 *    http://www.apache.org/licenses/LICENSE-2.0
 *
 * Unless required by applicable law or agreed to in writing, software
 * distributed under the License is distributed on an "AS IS" BASIS,
 * WITHOUT WARRANTIES OR CONDITIONS OF ANY KIND, either express or implied.
 * See the License for the specific language governing permissions and
 * limitations under the License.
 */
package org.apache.kafka.common.protocol.types;

import org.apache.kafka.common.record.BaseRecords;
import org.apache.kafka.common.record.MemoryRecords;
import org.apache.kafka.common.record.Records;
import org.apache.kafka.common.utils.ByteUtils;
import org.apache.kafka.common.utils.Utils;

import java.nio.ByteBuffer;
<<<<<<< HEAD
=======
import java.util.Optional;
>>>>>>> 2715861f
import java.util.UUID;

/**
 * A serializable type
 */
public abstract class Type {

    /**
     * Write the typed object to the buffer
     *
     * @throws SchemaException If the object is not valid for its type
     */
    public abstract void write(ByteBuffer buffer, Object o);

    /**
     * Read the typed object from the buffer
     *
     * @throws SchemaException If the object is not valid for its type
     */
    public abstract Object read(ByteBuffer buffer);

    /**
     * Validate the object. If succeeded return its typed object.
     *
     * @throws SchemaException If validation failed
     */
    public abstract Object validate(Object o);

    /**
     * Return the size of the object in bytes
     */
    public abstract int sizeOf(Object o);

    /**
     * Check if the type supports null values
     * @return whether or not null is a valid value for the type implementation
     */
    public boolean isNullable() {
        return false;
    }

    /**
     * If the type is an array, return the type of the array elements.  Otherwise, return empty.
     */
    public Optional<Type> arrayElementType() {
        return Optional.empty();
    }

    /**
     * Returns true if the type is an array.
     */
    public final boolean isArray() {
        return arrayElementType().isPresent();
    }

    /**
     * A Type that can return its description for documentation purposes.
     */
    public static abstract class DocumentedType extends Type {

        /**
         * Short name of the type to identify it in documentation;
         * @return the name of the type
         */
        public abstract String typeName();

        /**
         * Documentation of the Type.
         *
         * @return details about valid values, representation
         */
        public abstract String documentation();

        @Override
        public String toString() {
            return typeName();
        }
    }
    /**
     * The Boolean type represents a boolean value in a byte by using
     * the value of 0 to represent false, and 1 to represent true.
     *
     * If for some reason a value that is not 0 or 1 is read,
     * then any non-zero value will return true.
     */
    public static final DocumentedType BOOLEAN = new DocumentedType() {
        @Override
        public void write(ByteBuffer buffer, Object o) {
            if ((Boolean) o)
                buffer.put((byte) 1);
            else
                buffer.put((byte) 0);
        }

        @Override
        public Object read(ByteBuffer buffer) {
            byte value = buffer.get();
            return value != 0;
        }

        @Override
        public int sizeOf(Object o) {
            return 1;
        }

        @Override
        public String typeName() {
            return "BOOLEAN";
        }

        @Override
        public Boolean validate(Object item) {
            if (item instanceof Boolean)
                return (Boolean) item;
            else
                throw new SchemaException(item + " is not a Boolean.");
        }

        @Override
        public String documentation() {
            return "Represents a boolean value in a byte. " +
                    "Values 0 and 1 are used to represent false and true respectively. " +
                    "When reading a boolean value, any non-zero value is considered true.";
        }
    };

    public static final DocumentedType INT8 = new DocumentedType() {
        @Override
        public void write(ByteBuffer buffer, Object o) {
            buffer.put((Byte) o);
        }

        @Override
        public Object read(ByteBuffer buffer) {
            return buffer.get();
        }

        @Override
        public int sizeOf(Object o) {
            return 1;
        }

        @Override
        public String typeName() {
            return "INT8";
        }

        @Override
        public Byte validate(Object item) {
            if (item instanceof Byte)
                return (Byte) item;
            else
                throw new SchemaException(item + " is not a Byte.");
        }

        @Override
        public String documentation() {
            return "Represents an integer between -2<sup>7</sup> and 2<sup>7</sup>-1 inclusive.";
        }
    };

    public static final DocumentedType INT16 = new DocumentedType() {
        @Override
        public void write(ByteBuffer buffer, Object o) {
            buffer.putShort((Short) o);
        }

        @Override
        public Object read(ByteBuffer buffer) {
            return buffer.getShort();
        }

        @Override
        public int sizeOf(Object o) {
            return 2;
        }

        @Override
        public String typeName() {
            return "INT16";
        }

        @Override
        public Short validate(Object item) {
            if (item instanceof Short)
                return (Short) item;
            else
                throw new SchemaException(item + " is not a Short.");
        }

        @Override
        public String documentation() {
            return "Represents an integer between -2<sup>15</sup> and 2<sup>15</sup>-1 inclusive. " +
                    "The values are encoded using two bytes in network byte order (big-endian).";
        }
    };

    public static final DocumentedType INT32 = new DocumentedType() {
        @Override
        public void write(ByteBuffer buffer, Object o) {
            buffer.putInt((Integer) o);
        }

        @Override
        public Object read(ByteBuffer buffer) {
            return buffer.getInt();
        }

        @Override
        public int sizeOf(Object o) {
            return 4;
        }

        @Override
        public String typeName() {
            return "INT32";
        }

        @Override
        public Integer validate(Object item) {
            if (item instanceof Integer)
                return (Integer) item;
            else
                throw new SchemaException(item + " is not an Integer.");
        }

        @Override
        public String documentation() {
            return "Represents an integer between -2<sup>31</sup> and 2<sup>31</sup>-1 inclusive. " +
                    "The values are encoded using four bytes in network byte order (big-endian).";
        }
    };

    public static final DocumentedType UNSIGNED_INT32 = new DocumentedType() {
        @Override
        public void write(ByteBuffer buffer, Object o) {
            ByteUtils.writeUnsignedInt(buffer, (long) o);
        }

        @Override
        public Object read(ByteBuffer buffer) {
            return ByteUtils.readUnsignedInt(buffer);
        }

        @Override
        public int sizeOf(Object o) {
            return 4;
        }

        @Override
        public String typeName() {
            return "UINT32";
        }

        @Override
        public Long validate(Object item) {
            if (item instanceof Long)
                return (Long) item;
            else
                throw new SchemaException(item + " is not a Long.");
        }

        @Override
        public String documentation() {
            return "Represents an integer between 0 and 2<sup>32</sup>-1 inclusive. " +
                    "The values are encoded using four bytes in network byte order (big-endian).";
        }
    };

    public static final DocumentedType INT64 = new DocumentedType() {
        @Override
        public void write(ByteBuffer buffer, Object o) {
            buffer.putLong((Long) o);
        }

        @Override
        public Object read(ByteBuffer buffer) {
            return buffer.getLong();
        }

        @Override
        public int sizeOf(Object o) {
            return 8;
        }

        @Override
        public String typeName() {
            return "INT64";
        }

        @Override
        public Long validate(Object item) {
            if (item instanceof Long)
                return (Long) item;
            else
                throw new SchemaException(item + " is not a Long.");
        }

        @Override
        public String documentation() {
            return "Represents an integer between -2<sup>63</sup> and 2<sup>63</sup>-1 inclusive. " +
                    "The values are encoded using eight bytes in network byte order (big-endian).";
        }
    };

<<<<<<< HEAD
     public static final DocumentedType UUID = new DocumentedType() {
        @Override
        public void write(ByteBuffer buffer, Object o) {
            UUID id = (UUID) o;
            buffer.putLong(id.getMostSignificantBits());
            buffer.putLong(id.getLeastSignificantBits());
=======
    public static final DocumentedType UUID = new DocumentedType() {
        @Override
        public void write(ByteBuffer buffer, Object o) {
            final java.util.UUID uuid = (java.util.UUID) o;
            buffer.putLong(uuid.getMostSignificantBits());
            buffer.putLong(uuid.getLeastSignificantBits());
>>>>>>> 2715861f
        }

        @Override
        public Object read(ByteBuffer buffer) {
<<<<<<< HEAD
            return new UUID(buffer.getLong(), buffer.getLong());
=======
            return new java.util.UUID(buffer.getLong(), buffer.getLong());
>>>>>>> 2715861f
        }

        @Override
        public int sizeOf(Object o) {
            return 16;
        }

        @Override
        public String typeName() {
            return "UUID";
        }

        @Override
        public UUID validate(Object item) {
            if (item instanceof UUID)
                return (UUID) item;
            else
                throw new SchemaException(item + " is not a UUID.");
        }

        @Override
        public String documentation() {
<<<<<<< HEAD
            return "Represents a 128 bit universally unique identifier (UUID)." +
                    "The values are encoded using the most significant bits (long), followed by "
                    + "least significant bits (long)";
=======
            return "Represents a java.util.UUID. " +
                    "The values are encoded using sixteen bytes in network byte order (big-endian).";
>>>>>>> 2715861f
        }
    };

    public static final DocumentedType STRING = new DocumentedType() {
        @Override
        public void write(ByteBuffer buffer, Object o) {
            byte[] bytes = Utils.utf8((String) o);
            if (bytes.length > Short.MAX_VALUE)
                throw new SchemaException("String length " + bytes.length + " is larger than the maximum string length.");
            buffer.putShort((short) bytes.length);
            buffer.put(bytes);
        }

        @Override
        public String read(ByteBuffer buffer) {
            short length = buffer.getShort();
            if (length < 0)
                throw new SchemaException("String length " + length + " cannot be negative");
            if (length > buffer.remaining())
                throw new SchemaException("Error reading string of length " + length + ", only " + buffer.remaining() + " bytes available");
            String result = Utils.utf8(buffer, length);
            buffer.position(buffer.position() + length);
            return result;
        }

        @Override
        public int sizeOf(Object o) {
            return 2 + Utils.utf8Length((String) o);
        }

        @Override
        public String typeName() {
            return "STRING";
        }

        @Override
        public String validate(Object item) {
            if (item instanceof String)
                return (String) item;
            else
                throw new SchemaException(item + " is not a String.");
        }

        @Override
        public String documentation() {
            return "Represents a sequence of characters. First the length N is given as an " + INT16 +
                    ". Then N bytes follow which are the UTF-8 encoding of the character sequence. " +
                    "Length must not be negative.";
        }
    };

    public static final DocumentedType NULLABLE_STRING = new DocumentedType() {
        @Override
        public boolean isNullable() {
            return true;
        }

        @Override
        public void write(ByteBuffer buffer, Object o) {
            if (o == null) {
                buffer.putShort((short) -1);
                return;
            }

            byte[] bytes = Utils.utf8((String) o);
            if (bytes.length > Short.MAX_VALUE)
                throw new SchemaException("String length " + bytes.length + " is larger than the maximum string length.");
            buffer.putShort((short) bytes.length);
            buffer.put(bytes);
        }

        @Override
        public String read(ByteBuffer buffer) {
            short length = buffer.getShort();
            if (length < 0)
                return null;
            if (length > buffer.remaining())
                throw new SchemaException("Error reading string of length " + length + ", only " + buffer.remaining() + " bytes available");
            String result = Utils.utf8(buffer, length);
            buffer.position(buffer.position() + length);
            return result;
        }

        @Override
        public int sizeOf(Object o) {
            if (o == null)
                return 2;

            return 2 + Utils.utf8Length((String) o);
        }

        @Override
        public String typeName() {
            return "NULLABLE_STRING";
        }

        @Override
        public String validate(Object item) {
            if (item == null)
                return null;

            if (item instanceof String)
                return (String) item;
            else
                throw new SchemaException(item + " is not a String.");
        }

        @Override
        public String documentation() {
            return "Represents a sequence of characters or null. For non-null strings, first the length N is given as an " + INT16 +
                    ". Then N bytes follow which are the UTF-8 encoding of the character sequence. " +
                    "A null value is encoded with length of -1 and there are no following bytes.";
        }
    };

    public static final DocumentedType BYTES = new DocumentedType() {
        @Override
        public void write(ByteBuffer buffer, Object o) {
            ByteBuffer arg = (ByteBuffer) o;
            int pos = arg.position();
            buffer.putInt(arg.remaining());
            buffer.put(arg);
            arg.position(pos);
        }

        @Override
        public Object read(ByteBuffer buffer) {
            int size = buffer.getInt();
            if (size < 0)
                throw new SchemaException("Bytes size " + size + " cannot be negative");
            if (size > buffer.remaining())
                throw new SchemaException("Error reading bytes of size " + size + ", only " + buffer.remaining() + " bytes available");

            ByteBuffer val = buffer.slice();
            val.limit(size);
            buffer.position(buffer.position() + size);
            return val;
        }

        @Override
        public int sizeOf(Object o) {
            ByteBuffer buffer = (ByteBuffer) o;
            return 4 + buffer.remaining();
        }

        @Override
        public String typeName() {
            return "BYTES";
        }

        @Override
        public ByteBuffer validate(Object item) {
            if (item instanceof ByteBuffer)
                return (ByteBuffer) item;
            else
                throw new SchemaException(item + " is not a java.nio.ByteBuffer.");
        }

        @Override
        public String documentation() {
            return "Represents a raw sequence of bytes. First the length N is given as an " + INT32 +
                    ". Then N bytes follow.";
        }
    };

    public static final DocumentedType NULLABLE_BYTES = new DocumentedType() {
        @Override
        public boolean isNullable() {
            return true;
        }

        @Override
        public void write(ByteBuffer buffer, Object o) {
            if (o == null) {
                buffer.putInt(-1);
                return;
            }

            ByteBuffer arg = (ByteBuffer) o;
            int pos = arg.position();
            buffer.putInt(arg.remaining());
            buffer.put(arg);
            arg.position(pos);
        }

        @Override
        public Object read(ByteBuffer buffer) {
            int size = buffer.getInt();
            if (size < 0)
                return null;
            if (size > buffer.remaining())
                throw new SchemaException("Error reading bytes of size " + size + ", only " + buffer.remaining() + " bytes available");

            ByteBuffer val = buffer.slice();
            val.limit(size);
            buffer.position(buffer.position() + size);
            return val;
        }

        @Override
        public int sizeOf(Object o) {
            if (o == null)
                return 4;

            ByteBuffer buffer = (ByteBuffer) o;
            return 4 + buffer.remaining();
        }

        @Override
        public String typeName() {
            return "NULLABLE_BYTES";
        }

        @Override
        public ByteBuffer validate(Object item) {
            if (item == null)
                return null;

            if (item instanceof ByteBuffer)
                return (ByteBuffer) item;

            throw new SchemaException(item + " is not a java.nio.ByteBuffer.");
        }

        @Override
        public String documentation() {
            return "Represents a raw sequence of bytes or null. For non-null values, first the length N is given as an " + INT32 +
                    ". Then N bytes follow. A null value is encoded with length of -1 and there are no following bytes.";
        }
    };

    public static final DocumentedType RECORDS = new DocumentedType() {
        @Override
        public boolean isNullable() {
            return true;
        }

        @Override
        public void write(ByteBuffer buffer, Object o) {
            if (!(o instanceof MemoryRecords))
                throw new IllegalArgumentException("Unexpected record type: " + o.getClass());
            MemoryRecords records = (MemoryRecords) o;
            NULLABLE_BYTES.write(buffer, records.buffer().duplicate());
        }

        @Override
        public MemoryRecords read(ByteBuffer buffer) {
            ByteBuffer recordsBuffer = (ByteBuffer) NULLABLE_BYTES.read(buffer);
            return MemoryRecords.readableRecords(recordsBuffer);
        }

        @Override
        public int sizeOf(Object o) {
            if (o == null)
                return 4;

            BaseRecords records = (BaseRecords) o;
            return 4 + records.sizeInBytes();
        }

        @Override
        public String typeName() {
            return "RECORDS";
        }

        @Override
        public BaseRecords validate(Object item) {
            if (item == null)
                return null;

            if (item instanceof BaseRecords)
                return (BaseRecords) item;

            throw new SchemaException(item + " is not an instance of " + Records.class.getName());
        }

        @Override
        public String documentation() {
            return "Represents a sequence of Kafka records as " + NULLABLE_BYTES + ". " +
                    "For a detailed description of records see " +
                    "<a href=\"/documentation/#messageformat\">Message Sets</a>.";
        }
    };

    public static final DocumentedType VARINT = new DocumentedType() {
        @Override
        public void write(ByteBuffer buffer, Object o) {
            ByteUtils.writeVarint((Integer) o, buffer);
        }

        @Override
        public Integer read(ByteBuffer buffer) {
            return ByteUtils.readVarint(buffer);
        }

        @Override
        public Integer validate(Object item) {
            if (item instanceof Integer)
                return (Integer) item;
            throw new SchemaException(item + " is not an integer");
        }

        public String typeName() {
            return "VARINT";
        }

        @Override
        public int sizeOf(Object o) {
            return ByteUtils.sizeOfVarint((Integer) o);
        }

        @Override
        public String documentation() {
            return "Represents an integer between -2<sup>31</sup> and 2<sup>31</sup>-1 inclusive. " +
                    "Encoding follows the variable-length zig-zag encoding from " +
                    " <a href=\"http://code.google.com/apis/protocolbuffers/docs/encoding.html\"> Google Protocol Buffers</a>.";
        }
    };

    public static final DocumentedType VARLONG = new DocumentedType() {
        @Override
        public void write(ByteBuffer buffer, Object o) {
            ByteUtils.writeVarlong((Long) o, buffer);
        }

        @Override
        public Long read(ByteBuffer buffer) {
            return ByteUtils.readVarlong(buffer);
        }

        @Override
        public Long validate(Object item) {
            if (item instanceof Long)
                return (Long) item;
            throw new SchemaException(item + " is not a long");
        }

        public String typeName() {
            return "VARLONG";
        }

        @Override
        public int sizeOf(Object o) {
            return ByteUtils.sizeOfVarlong((Long) o);
        }

        @Override
        public String documentation() {
            return "Represents an integer between -2<sup>63</sup> and 2<sup>63</sup>-1 inclusive. " +
                    "Encoding follows the variable-length zig-zag encoding from " +
                    " <a href=\"http://code.google.com/apis/protocolbuffers/docs/encoding.html\"> Google Protocol Buffers</a>.";
        }
    };

    private static String toHtml() {
        DocumentedType[] types = {
            BOOLEAN, INT8, INT16, INT32, INT64,
            UNSIGNED_INT32, VARINT, VARLONG, UUID,
            STRING, NULLABLE_STRING, BYTES, NULLABLE_BYTES,
            RECORDS, new ArrayOf(STRING)};
        final StringBuilder b = new StringBuilder();
        b.append("<table class=\"data-table\"><tbody>\n");
        b.append("<tr>");
        b.append("<th>Type</th>\n");
        b.append("<th>Description</th>\n");
        b.append("</tr>\n");
        for (DocumentedType type : types) {
            b.append("<tr>");
            b.append("<td>");
            b.append(type.typeName());
            b.append("</td>");
            b.append("<td>");
            b.append(type.documentation());
            b.append("</td>");
            b.append("</tr>\n");
        }
        b.append("</table>\n");
        return b.toString();
    }

    public static void main(String[] args) {
        System.out.println(toHtml());
    }
}<|MERGE_RESOLUTION|>--- conflicted
+++ resolved
@@ -23,10 +23,7 @@
 import org.apache.kafka.common.utils.Utils;
 
 import java.nio.ByteBuffer;
-<<<<<<< HEAD
-=======
 import java.util.Optional;
->>>>>>> 2715861f
 import java.util.UUID;
 
 /**
@@ -332,30 +329,17 @@
         }
     };
 
-<<<<<<< HEAD
-     public static final DocumentedType UUID = new DocumentedType() {
-        @Override
-        public void write(ByteBuffer buffer, Object o) {
-            UUID id = (UUID) o;
-            buffer.putLong(id.getMostSignificantBits());
-            buffer.putLong(id.getLeastSignificantBits());
-=======
     public static final DocumentedType UUID = new DocumentedType() {
         @Override
         public void write(ByteBuffer buffer, Object o) {
             final java.util.UUID uuid = (java.util.UUID) o;
             buffer.putLong(uuid.getMostSignificantBits());
             buffer.putLong(uuid.getLeastSignificantBits());
->>>>>>> 2715861f
-        }
-
-        @Override
-        public Object read(ByteBuffer buffer) {
-<<<<<<< HEAD
-            return new UUID(buffer.getLong(), buffer.getLong());
-=======
+        }
+
+        @Override
+        public Object read(ByteBuffer buffer) {
             return new java.util.UUID(buffer.getLong(), buffer.getLong());
->>>>>>> 2715861f
         }
 
         @Override
@@ -378,14 +362,8 @@
 
         @Override
         public String documentation() {
-<<<<<<< HEAD
-            return "Represents a 128 bit universally unique identifier (UUID)." +
-                    "The values are encoded using the most significant bits (long), followed by "
-                    + "least significant bits (long)";
-=======
             return "Represents a java.util.UUID. " +
                     "The values are encoded using sixteen bytes in network byte order (big-endian).";
->>>>>>> 2715861f
         }
     };
 
