/*
 * Licensed to the Apache Software Foundation (ASF) under one or more
 * contributor license agreements. See the NOTICE file distributed with
 * this work for additional information regarding copyright ownership.
 * The ASF licenses this file to You under the Apache License, Version 2.0
 * (the "License"); you may not use this file except in compliance with
 * the License. You may obtain a copy of the License at
 *
 *    http://www.apache.org/licenses/LICENSE-2.0
 *
 * Unless required by applicable law or agreed to in writing, software
 * distributed under the License is distributed on an "AS IS" BASIS,
 * WITHOUT WARRANTIES OR CONDITIONS OF ANY KIND, either express or implied.
 * See the License for the specific language governing permissions and
 * limitations under the License.
 */

package org.apache.kafka.common.protocol;

import java.nio.charset.StandardCharsets;
import java.util.UUID;

public interface Writable {
    void writeByte(byte val);
    void writeShort(short val);
    void writeInt(int val);
    void writeLong(long val);
    void writeArray(byte[] arr);

    /**
     * Write a nullable byte array delimited by a four-byte length prefix.
     */
    default void writeNullableBytes(byte[] arr) {
        if (arr == null) {
            writeInt(-1);
        } else {
            writeBytes(arr);
        }
    }

    /**
     * Write a byte array delimited by a four-byte length prefix.
     */
    default void writeBytes(byte[] arr) {
        writeInt(arr.length);
        writeArray(arr);
    }

    /**
     * Write a nullable string delimited by a two-byte length prefix.
     */
    default void writeNullableString(String string) {
        if (string == null) {
            writeShort((short) -1);
        } else {
            writeString(string);
        }
    }

    /**
     * Write a string delimited by a two-byte length prefix.
     */
    default void writeString(String string) {
        byte[] arr = string.getBytes(StandardCharsets.UTF_8);
        if (arr.length > Short.MAX_VALUE) {
            throw new RuntimeException("Can't store string longer than " +
                Short.MAX_VALUE);
        }
        writeShort((short) arr.length);
        writeArray(arr);
    }

    /**
<<<<<<< HEAD
     * Write a 128 bit UUID, with most significant bits followed by least significant bits
     */
    default void writeUuid(UUID uuid) {
=======
     * Write a UUID with the most significant digits first.
     */
    default void writeUUID(UUID uuid) {
>>>>>>> 2715861f
        writeLong(uuid.getMostSignificantBits());
        writeLong(uuid.getLeastSignificantBits());
    }
}<|MERGE_RESOLUTION|>--- conflicted
+++ resolved
@@ -71,15 +71,9 @@
     }
 
     /**
-<<<<<<< HEAD
-     * Write a 128 bit UUID, with most significant bits followed by least significant bits
-     */
-    default void writeUuid(UUID uuid) {
-=======
      * Write a UUID with the most significant digits first.
      */
     default void writeUUID(UUID uuid) {
->>>>>>> 2715861f
         writeLong(uuid.getMostSignificantBits());
         writeLong(uuid.getLeastSignificantBits());
     }
