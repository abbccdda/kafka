--- conflicted
+++ resolved
@@ -16,6 +16,7 @@
  */
 package org.apache.kafka.common.requests;
 
+import java.util.Collection;
 import org.apache.kafka.common.message.ApiVersionsResponseData;
 import org.apache.kafka.common.message.ApiVersionsResponseData.ApiVersionsResponseKey;
 import org.apache.kafka.common.message.ApiVersionsResponseData.ApiVersionsResponseKeyCollection;
@@ -35,42 +36,13 @@
  * - {@link Errors#INVALID_REQUEST}
  */
 public class ApiVersionsResponse extends AbstractResponse {
-<<<<<<< HEAD
-    private static final String API_VERSIONS_KEY_NAME = "api_versions";
-    private static final String API_KEY_NAME = "api_key";
-    private static final String MIN_VERSION_KEY_NAME = "min_version";
-    private static final String MAX_VERSION_KEY_NAME = "max_version";
 
-    private static final Schema API_VERSIONS_V0 = new Schema(
-            new Field(API_KEY_NAME, INT16, "API key."),
-            new Field(MIN_VERSION_KEY_NAME, INT16, "Minimum supported version."),
-            new Field(MAX_VERSION_KEY_NAME, INT16, "Maximum supported version."));
+    // Visible for testing
+    public static final ApiVersionsResponse DEFAULT_API_VERSIONS_RESPONSE =
+        createApiVersionsResponse(DEFAULT_THROTTLE_TIME, RecordBatch.CURRENT_MAGIC_VALUE, false);
 
-    private static final Schema API_VERSIONS_RESPONSE_V0 = new Schema(
-            ERROR_CODE,
-            new Field(API_VERSIONS_KEY_NAME, new ArrayOf(API_VERSIONS_V0), "API versions supported by the broker."));
-    private static final Schema API_VERSIONS_RESPONSE_V1 = new Schema(
-            ERROR_CODE,
-            new Field(API_VERSIONS_KEY_NAME, new ArrayOf(API_VERSIONS_V0), "API versions supported by the broker."),
-            THROTTLE_TIME_MS);
-
-    /**
-     * The version number is bumped to indicate that on quota violation brokers send out responses before throttling.
-     */
-    private static final Schema API_VERSIONS_RESPONSE_V2 = API_VERSIONS_RESPONSE_V1;
-
-    // initialized lazily to avoid circular initialization dependence with ApiKeys
-    private static volatile ApiVersionsResponse defaultApiVersionsResponse;
-    private static volatile ApiVersionsResponse defaultInterBrokerApiVersionsResponse;
-
-    public static Schema[] schemaVersions() {
-        return new Schema[]{API_VERSIONS_RESPONSE_V0, API_VERSIONS_RESPONSE_V1, API_VERSIONS_RESPONSE_V2};
-    }
-=======
->>>>>>> 57e01123
-
-    public static final ApiVersionsResponse DEFAULT_API_VERSIONS_RESPONSE =
-        createApiVersionsResponse(DEFAULT_THROTTLE_TIME, RecordBatch.CURRENT_MAGIC_VALUE);
+    private static final ApiVersionsResponse DEFAULT_INTER_BROKER_API_VERSIONS_RESPONSE =
+        createApiVersionsResponse(DEFAULT_THROTTLE_TIME, RecordBatch.CURRENT_MAGIC_VALUE, true);
 
     public final ApiVersionsResponseData data;
 
@@ -91,16 +63,8 @@
         return this.data.toStruct(version);
     }
 
-<<<<<<< HEAD
-    public static ApiVersionsResponse apiVersionsResponse(int throttleTimeMs, byte maxMagic, boolean isInterBrokerListener) {
-        if (maxMagic == RecordBatch.CURRENT_MAGIC_VALUE && throttleTimeMs == DEFAULT_THROTTLE_TIME) {
-            return defaultApiVersionsResponse(isInterBrokerListener);
-        }
-        return createApiVersionsResponse(throttleTimeMs, maxMagic, isInterBrokerListener);
-=======
     public ApiVersionsResponseKey apiVersion(short apiKey) {
         return data.apiKeys().find(apiKey);
->>>>>>> 57e01123
     }
 
     @Override
@@ -154,62 +118,46 @@
         }
     }
 
-    public static ApiVersionsResponse apiVersionsResponse(int throttleTimeMs, byte maxMagic) {
-        if (maxMagic == RecordBatch.CURRENT_MAGIC_VALUE && throttleTimeMs == DEFAULT_THROTTLE_TIME) {
-            return DEFAULT_API_VERSIONS_RESPONSE;
-        }
-        return createApiVersionsResponse(throttleTimeMs, maxMagic);
+    public static ApiVersionsResponse defaultApiVersionsResponse(boolean isInterBrokerListener) {
+        if (isInterBrokerListener)
+            return DEFAULT_INTER_BROKER_API_VERSIONS_RESPONSE;
+        return DEFAULT_API_VERSIONS_RESPONSE;
+    }
+
+    public static ApiVersionsResponse apiVersionsResponse(int throttleTimeMs, byte maxMagic,
+                                                          boolean includeInternalApis) {
+        if (maxMagic == RecordBatch.CURRENT_MAGIC_VALUE && throttleTimeMs == DEFAULT_THROTTLE_TIME)
+            return defaultApiVersionsResponse(includeInternalApis);
+        return createApiVersionsResponse(throttleTimeMs, maxMagic, includeInternalApis);
     }
 
     public static ApiVersionsResponse createApiVersionsResponse(int throttleTimeMs, final byte minMagic) {
-<<<<<<< HEAD
-        return createApiVersionsResponse(throttleTimeMs, minMagic, false);
+        return createApiVersionsResponse(throttleTimeMs, minMagic, true);
     }
 
-    private static ApiVersionsResponse createApiVersionsResponse(int throttleTimeMs,
-                                                                 byte minMagic,
-                                                                 boolean includeInternalApis) {
-        List<ApiVersionsResponse.ApiVersion> versionList = new ArrayList<>();
+    public static ApiVersionsResponse createApiVersionsResponse(int throttleTimeMs, final byte minMagic,
+                                                                boolean includeInternalApis) {
+        ApiVersionsResponseKeyCollection apiKeys = new ApiVersionsResponseKeyCollection();
         for (ApiKeys apiKey : ApiKeys.values()) {
             if (apiKey.minRequiredInterBrokerMagic <= minMagic &&
-                    (includeInternalApis || !apiKey.isInternal)) {
-                versionList.add(new ApiVersionsResponse.ApiVersion(apiKey));
-=======
-        ApiVersionsResponseKeyCollection apiKeys = new ApiVersionsResponseKeyCollection();
-        for (ApiKeys apiKey : ApiKeys.values()) {
-            if (apiKey.minRequiredInterBrokerMagic <= minMagic) {
+                (includeInternalApis || !apiKey.isInternal)) {
                 apiKeys.add(new ApiVersionsResponseKey()
                     .setApiKey(apiKey.id)
                     .setMinVersion(apiKey.oldestVersion())
                     .setMaxVersion(apiKey.latestVersion()));
->>>>>>> 57e01123
             }
         }
 
-<<<<<<< HEAD
-    public static ApiVersionsResponse defaultApiVersionsResponse() {
-        return defaultApiVersionsResponse(false);
-    }
-
-    public static ApiVersionsResponse defaultApiVersionsResponse(boolean isInterBrokerListener) {
-        if (isInterBrokerListener) {
-            if (defaultInterBrokerApiVersionsResponse == null)
-                defaultInterBrokerApiVersionsResponse = createApiVersionsResponse(DEFAULT_THROTTLE_TIME,
-                        RecordBatch.CURRENT_MAGIC_VALUE, true);
-            return defaultInterBrokerApiVersionsResponse;
-        }
-
-        if (defaultApiVersionsResponse == null)
-            defaultApiVersionsResponse = createApiVersionsResponse(DEFAULT_THROTTLE_TIME, RecordBatch.CURRENT_MAGIC_VALUE);
-        return defaultApiVersionsResponse;
-    }
-=======
         ApiVersionsResponseData data = new ApiVersionsResponseData();
         data.setThrottleTimeMs(throttleTimeMs);
         data.setErrorCode(Errors.NONE.code());
         data.setApiKeys(apiKeys);
->>>>>>> 57e01123
 
         return new ApiVersionsResponse(data);
     }
+
+    // Visible for testing
+    public Collection<ApiVersionsResponseKey> apiVersions() {
+        return data.apiKeys();
+    }
 }