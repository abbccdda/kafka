--- conflicted
+++ resolved
@@ -571,11 +571,7 @@
 
     // Visible to override for testing
     protected ApiVersionsResponse apiVersionsResponse() {
-<<<<<<< HEAD
         return ApiVersionsResponse.defaultApiVersionsResponse(isInterBrokerListener);
-=======
-        return ApiVersionsResponse.DEFAULT_API_VERSIONS_RESPONSE;
->>>>>>> 57e01123
     }
 
     // Visible to override for testing
