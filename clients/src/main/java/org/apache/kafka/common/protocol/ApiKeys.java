--- conflicted
+++ resolved
@@ -18,6 +18,8 @@
 
 import org.apache.kafka.common.message.AlterPartitionReassignmentsRequestData;
 import org.apache.kafka.common.message.AlterPartitionReassignmentsResponseData;
+import org.apache.kafka.common.message.ConfluentLeaderAndIsrRequestData;
+import org.apache.kafka.common.message.ConfluentLeaderAndIsrResponseData;
 import org.apache.kafka.common.message.ControlledShutdownRequestData;
 import org.apache.kafka.common.message.ControlledShutdownResponseData;
 import org.apache.kafka.common.message.CreateDelegationTokenRequestData;
@@ -72,15 +74,12 @@
 import org.apache.kafka.common.message.StopReplicaResponseData;
 import org.apache.kafka.common.message.SyncGroupRequestData;
 import org.apache.kafka.common.message.SyncGroupResponseData;
-<<<<<<< HEAD
 import org.apache.kafka.common.message.TierListOffsetRequestData;
 import org.apache.kafka.common.message.TierListOffsetResponseData;
-=======
 import org.apache.kafka.common.message.UpdateMetadataRequestData;
 import org.apache.kafka.common.message.UpdateMetadataResponseData;
 import org.apache.kafka.common.message.TxnOffsetCommitRequestData;
 import org.apache.kafka.common.message.TxnOffsetCommitResponseData;
->>>>>>> 2715861f
 import org.apache.kafka.common.protocol.types.Schema;
 import org.apache.kafka.common.protocol.types.SchemaException;
 import org.apache.kafka.common.protocol.types.Struct;
@@ -96,8 +95,6 @@
 import org.apache.kafka.common.requests.AlterReplicaLogDirsResponse;
 import org.apache.kafka.common.requests.ApiVersionsRequest;
 import org.apache.kafka.common.requests.ApiVersionsResponse;
-import org.apache.kafka.common.requests.ConfluentLeaderAndIsrRequest;
-import org.apache.kafka.common.requests.ConfluentLeaderAndIsrResponse;
 import org.apache.kafka.common.requests.CreateAclsRequest;
 import org.apache.kafka.common.requests.CreateAclsResponse;
 import org.apache.kafka.common.requests.CreatePartitionsRequest;
@@ -215,17 +212,14 @@
                                   AlterPartitionReassignmentsResponseData.SCHEMAS),
     LIST_PARTITION_REASSIGNMENTS(46, "ListPartitionReassignments", ListPartitionReassignmentsRequestData.SCHEMAS,
                                  ListPartitionReassignmentsResponseData.SCHEMAS),
-<<<<<<< HEAD
+    OFFSET_DELETE(47, "OffsetDelete", OffsetDeleteRequestData.SCHEMAS, OffsetDeleteResponseData.SCHEMAS),
 
     /* ----- Begin internal APIs: API ids decrement sequentially starting from Short.MAX_VALUE with `isInternal` set to true ----- */
 
-    CONFLUENT_LEADER_AND_ISR(32766, "ConfluentLeaderAndIsr", true, ConfluentLeaderAndIsrRequest.schemaVersions(),
-            ConfluentLeaderAndIsrResponse.schemaVersions(), true),
+    CONFLUENT_LEADER_AND_ISR(32766, "ConfluentLeaderAndIsr", true, ConfluentLeaderAndIsrRequestData.SCHEMAS,
+            ConfluentLeaderAndIsrResponseData.SCHEMAS, true),
     TIER_LIST_OFFSET(32767, "TierListOffsets", true, TierListOffsetRequestData.SCHEMAS,
                      TierListOffsetResponseData.SCHEMAS, true);
-=======
-    OFFSET_DELETE(47, "OffsetDelete", OffsetDeleteRequestData.SCHEMAS, OffsetDeleteResponseData.SCHEMAS);
->>>>>>> 2715861f
 
     /* ----- End internal APIs ----- */
 
@@ -367,21 +361,20 @@
         return apiVersion >= oldestVersion() && apiVersion <= latestVersion();
     }
 
-<<<<<<< HEAD
-    public static ApiKeys findByName(String name) {
-        for (ApiKeys apiKey : ApiKeys.values()) {
-            if (apiKey.name.equals(name))
-                return apiKey;
-        }
-        return null;
-=======
     public short headerVersion(short apiVersion) {
         if ((this == CONTROLLED_SHUTDOWN) && (apiVersion == 0)) {
             return 0;
         } else {
             return 1;
         }
->>>>>>> 2715861f
+    }
+
+    public static ApiKeys findByName(String name) {
+        for (ApiKeys apiKey : ApiKeys.values()) {
+            if (apiKey.name.equals(name))
+                return apiKey;
+        }
+        return null;
     }
 
     private static String toHtml() {
