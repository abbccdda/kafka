--- conflicted
+++ resolved
@@ -204,13 +204,10 @@
             ElectLeadersResponseData.SCHEMAS),
     INCREMENTAL_ALTER_CONFIGS(44, "IncrementalAlterConfigs", IncrementalAlterConfigsRequestData.SCHEMAS,
                               IncrementalAlterConfigsResponseData.SCHEMAS),
-<<<<<<< HEAD
-=======
     ALTER_PARTITION_REASSIGNMENTS(45, "AlterPartitionReassignments", AlterPartitionReassignmentsRequestData.SCHEMAS,
                                   AlterPartitionReassignmentsResponseData.SCHEMAS),
     LIST_PARTITION_REASSIGNMENTS(46, "ListPartitionReassignments", ListPartitionReassignmentsRequestData.SCHEMAS,
-                                 ListPartitionReassignmentsResponseData.SCHEMAS);
->>>>>>> acd766f5
+                                 ListPartitionReassignmentsResponseData.SCHEMAS),
 
     /* ----- Begin internal APIs: API ids decrement sequentially starting from Short.MAX_VALUE with `isInternal` set to true ----- */
 
