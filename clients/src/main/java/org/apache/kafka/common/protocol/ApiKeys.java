/*
 * Licensed to the Apache Software Foundation (ASF) under one or more
 * contributor license agreements. See the NOTICE file distributed with
 * this work for additional information regarding copyright ownership.
 * The ASF licenses this file to You under the Apache License, Version 2.0
 * (the "License"); you may not use this file except in compliance with
 * the License. You may obtain a copy of the License at
 *
 *    http://www.apache.org/licenses/LICENSE-2.0
 *
 * Unless required by applicable law or agreed to in writing, software
 * distributed under the License is distributed on an "AS IS" BASIS,
 * WITHOUT WARRANTIES OR CONDITIONS OF ANY KIND, either express or implied.
 * See the License for the specific language governing permissions and
 * limitations under the License.
 */
package org.apache.kafka.common.protocol;

import org.apache.kafka.common.message.AlterPartitionReassignmentsRequestData;
import org.apache.kafka.common.message.AlterPartitionReassignmentsResponseData;
import org.apache.kafka.common.message.ApiMessageType;
import org.apache.kafka.common.message.ApiVersionsRequestData;
import org.apache.kafka.common.message.ApiVersionsResponseData;
import org.apache.kafka.common.message.ConfluentLeaderAndIsrRequestData;
import org.apache.kafka.common.message.ConfluentLeaderAndIsrResponseData;
import org.apache.kafka.common.message.ControlledShutdownRequestData;
import org.apache.kafka.common.message.ControlledShutdownResponseData;
import org.apache.kafka.common.message.CreateAclsRequestData;
import org.apache.kafka.common.message.CreateAclsResponseData;
import org.apache.kafka.common.message.CreateDelegationTokenRequestData;
import org.apache.kafka.common.message.CreateDelegationTokenResponseData;
import org.apache.kafka.common.message.CreatePartitionsRequestData;
import org.apache.kafka.common.message.CreatePartitionsResponseData;
import org.apache.kafka.common.message.CreateTopicsRequestData;
import org.apache.kafka.common.message.CreateTopicsResponseData;
import org.apache.kafka.common.message.DeleteAclsRequestData;
import org.apache.kafka.common.message.DeleteAclsResponseData;
import org.apache.kafka.common.message.DeleteGroupsRequestData;
import org.apache.kafka.common.message.DeleteGroupsResponseData;
import org.apache.kafka.common.message.DeleteTopicsRequestData;
import org.apache.kafka.common.message.DeleteTopicsResponseData;
import org.apache.kafka.common.message.DescribeAclsRequestData;
import org.apache.kafka.common.message.DescribeAclsResponseData;
import org.apache.kafka.common.message.DescribeDelegationTokenRequestData;
import org.apache.kafka.common.message.DescribeDelegationTokenResponseData;
import org.apache.kafka.common.message.DescribeGroupsRequestData;
import org.apache.kafka.common.message.DescribeGroupsResponseData;
import org.apache.kafka.common.message.ElectLeadersRequestData;
import org.apache.kafka.common.message.ElectLeadersResponseData;
import org.apache.kafka.common.message.EndTxnRequestData;
import org.apache.kafka.common.message.EndTxnResponseData;
import org.apache.kafka.common.message.ExpireDelegationTokenRequestData;
import org.apache.kafka.common.message.ExpireDelegationTokenResponseData;
import org.apache.kafka.common.message.FindCoordinatorRequestData;
import org.apache.kafka.common.message.FindCoordinatorResponseData;
import org.apache.kafka.common.message.HeartbeatRequestData;
import org.apache.kafka.common.message.HeartbeatResponseData;
import org.apache.kafka.common.message.IncrementalAlterConfigsRequestData;
import org.apache.kafka.common.message.IncrementalAlterConfigsResponseData;
import org.apache.kafka.common.message.InitProducerIdRequestData;
import org.apache.kafka.common.message.InitProducerIdResponseData;
import org.apache.kafka.common.message.JoinGroupRequestData;
import org.apache.kafka.common.message.JoinGroupResponseData;
import org.apache.kafka.common.message.LeaderAndIsrRequestData;
import org.apache.kafka.common.message.LeaderAndIsrResponseData;
import org.apache.kafka.common.message.LeaveGroupRequestData;
import org.apache.kafka.common.message.LeaveGroupResponseData;
import org.apache.kafka.common.message.ListGroupsRequestData;
import org.apache.kafka.common.message.ListGroupsResponseData;
import org.apache.kafka.common.message.ListPartitionReassignmentsRequestData;
import org.apache.kafka.common.message.ListPartitionReassignmentsResponseData;
import org.apache.kafka.common.message.MetadataRequestData;
import org.apache.kafka.common.message.MetadataResponseData;
import org.apache.kafka.common.message.OffsetCommitRequestData;
import org.apache.kafka.common.message.OffsetCommitResponseData;
import org.apache.kafka.common.message.OffsetDeleteRequestData;
import org.apache.kafka.common.message.OffsetDeleteResponseData;
import org.apache.kafka.common.message.OffsetFetchRequestData;
import org.apache.kafka.common.message.OffsetFetchResponseData;
import org.apache.kafka.common.message.RenewDelegationTokenRequestData;
import org.apache.kafka.common.message.RenewDelegationTokenResponseData;
import org.apache.kafka.common.message.ReplicaStatusRequestData;
import org.apache.kafka.common.message.ReplicaStatusResponseData;
import org.apache.kafka.common.message.SaslAuthenticateRequestData;
import org.apache.kafka.common.message.SaslAuthenticateResponseData;
import org.apache.kafka.common.message.SaslHandshakeRequestData;
import org.apache.kafka.common.message.SaslHandshakeResponseData;
import org.apache.kafka.common.message.StopReplicaRequestData;
import org.apache.kafka.common.message.StopReplicaResponseData;
import org.apache.kafka.common.message.SyncGroupRequestData;
import org.apache.kafka.common.message.SyncGroupResponseData;
import org.apache.kafka.common.message.TierListOffsetRequestData;
import org.apache.kafka.common.message.TierListOffsetResponseData;
import org.apache.kafka.common.message.UpdateMetadataRequestData;
import org.apache.kafka.common.message.UpdateMetadataResponseData;
import org.apache.kafka.common.message.TxnOffsetCommitRequestData;
import org.apache.kafka.common.message.TxnOffsetCommitResponseData;
import org.apache.kafka.common.protocol.types.Schema;
import org.apache.kafka.common.protocol.types.SchemaException;
import org.apache.kafka.common.protocol.types.Struct;
import org.apache.kafka.common.protocol.types.Type;
import org.apache.kafka.common.record.RecordBatch;
import org.apache.kafka.common.requests.AddOffsetsToTxnRequest;
import org.apache.kafka.common.requests.AddOffsetsToTxnResponse;
import org.apache.kafka.common.requests.AddPartitionsToTxnRequest;
import org.apache.kafka.common.requests.AddPartitionsToTxnResponse;
import org.apache.kafka.common.requests.AlterConfigsRequest;
import org.apache.kafka.common.requests.AlterConfigsResponse;
import org.apache.kafka.common.requests.AlterReplicaLogDirsRequest;
import org.apache.kafka.common.requests.AlterReplicaLogDirsResponse;
import org.apache.kafka.common.requests.DeleteRecordsRequest;
import org.apache.kafka.common.requests.DeleteRecordsResponse;
import org.apache.kafka.common.requests.DescribeConfigsRequest;
import org.apache.kafka.common.requests.DescribeConfigsResponse;
import org.apache.kafka.common.requests.DescribeLogDirsRequest;
import org.apache.kafka.common.requests.DescribeLogDirsResponse;
import org.apache.kafka.common.requests.FetchRequest;
import org.apache.kafka.common.requests.FetchResponse;
import org.apache.kafka.common.requests.ListOffsetRequest;
import org.apache.kafka.common.requests.ListOffsetResponse;
import org.apache.kafka.common.requests.OffsetsForLeaderEpochRequest;
import org.apache.kafka.common.requests.OffsetsForLeaderEpochResponse;
import org.apache.kafka.common.requests.ProduceRequest;
import org.apache.kafka.common.requests.ProduceResponse;
import org.apache.kafka.common.requests.WriteTxnMarkersRequest;
import org.apache.kafka.common.requests.WriteTxnMarkersResponse;

import java.nio.ByteBuffer;
import java.util.Arrays;
import java.util.HashMap;
import java.util.Map;
import java.util.Set;
import java.util.concurrent.atomic.AtomicBoolean;
import java.util.stream.Collectors;

import static org.apache.kafka.common.protocol.types.Type.BYTES;
import static org.apache.kafka.common.protocol.types.Type.COMPACT_BYTES;
import static org.apache.kafka.common.protocol.types.Type.COMPACT_NULLABLE_BYTES;
import static org.apache.kafka.common.protocol.types.Type.NULLABLE_BYTES;
import static org.apache.kafka.common.protocol.types.Type.RECORDS;

/**
 * Identifiers for all the Kafka APIs
 */
public enum ApiKeys {
    PRODUCE(0, "Produce", ProduceRequest.schemaVersions(), ProduceResponse.schemaVersions()),
    FETCH(1, "Fetch", FetchRequest.schemaVersions(), FetchResponse.schemaVersions()),
    LIST_OFFSETS(2, "ListOffsets", ListOffsetRequest.schemaVersions(), ListOffsetResponse.schemaVersions()),
    METADATA(3, "Metadata", MetadataRequestData.SCHEMAS, MetadataResponseData.SCHEMAS),
    LEADER_AND_ISR(4, "LeaderAndIsr", true, LeaderAndIsrRequestData.SCHEMAS, LeaderAndIsrResponseData.SCHEMAS),
    STOP_REPLICA(5, "StopReplica", true, StopReplicaRequestData.SCHEMAS, StopReplicaResponseData.SCHEMAS),
    UPDATE_METADATA(6, "UpdateMetadata", true, UpdateMetadataRequestData.SCHEMAS, UpdateMetadataResponseData.SCHEMAS),
    CONTROLLED_SHUTDOWN(7, "ControlledShutdown", true, ControlledShutdownRequestData.SCHEMAS,
            ControlledShutdownResponseData.SCHEMAS),
    OFFSET_COMMIT(8, "OffsetCommit", OffsetCommitRequestData.SCHEMAS, OffsetCommitResponseData.SCHEMAS),
    OFFSET_FETCH(9, "OffsetFetch", OffsetFetchRequestData.SCHEMAS, OffsetFetchResponseData.SCHEMAS),
    FIND_COORDINATOR(10, "FindCoordinator", FindCoordinatorRequestData.SCHEMAS,
        FindCoordinatorResponseData.SCHEMAS),
    JOIN_GROUP(11, "JoinGroup", JoinGroupRequestData.SCHEMAS, JoinGroupResponseData.SCHEMAS),
    HEARTBEAT(12, "Heartbeat", HeartbeatRequestData.SCHEMAS, HeartbeatResponseData.SCHEMAS),
    LEAVE_GROUP(13, "LeaveGroup", LeaveGroupRequestData.SCHEMAS, LeaveGroupResponseData.SCHEMAS),
    SYNC_GROUP(14, "SyncGroup", SyncGroupRequestData.SCHEMAS, SyncGroupResponseData.SCHEMAS),
    DESCRIBE_GROUPS(15, "DescribeGroups", DescribeGroupsRequestData.SCHEMAS,
            DescribeGroupsResponseData.SCHEMAS),
    LIST_GROUPS(16, "ListGroups", ListGroupsRequestData.SCHEMAS, ListGroupsResponseData.SCHEMAS),
    SASL_HANDSHAKE(17, "SaslHandshake", SaslHandshakeRequestData.SCHEMAS, SaslHandshakeResponseData.SCHEMAS),
    API_VERSIONS(18, "ApiVersions", ApiVersionsRequestData.SCHEMAS, ApiVersionsResponseData.SCHEMAS) {
        @Override
        public Struct parseResponse(short version, ByteBuffer buffer) {
            // Fallback to version 0 for ApiVersions response. If a client sends an ApiVersionsRequest
            // using a version higher than that supported by the broker, a version 0 response is sent
            // to the client indicating UNSUPPORTED_VERSION.
            return parseResponse(version, buffer, (short) 0);
        }
    },
    CREATE_TOPICS(19, "CreateTopics", CreateTopicsRequestData.SCHEMAS, CreateTopicsResponseData.SCHEMAS),
    DELETE_TOPICS(20, "DeleteTopics", DeleteTopicsRequestData.SCHEMAS, DeleteTopicsResponseData.SCHEMAS),
    DELETE_RECORDS(21, "DeleteRecords", DeleteRecordsRequest.schemaVersions(), DeleteRecordsResponse.schemaVersions()),
    INIT_PRODUCER_ID(22, "InitProducerId", InitProducerIdRequestData.SCHEMAS, InitProducerIdResponseData.SCHEMAS),
    OFFSET_FOR_LEADER_EPOCH(23, "OffsetForLeaderEpoch", false, OffsetsForLeaderEpochRequest.schemaVersions(),
            OffsetsForLeaderEpochResponse.schemaVersions()),
    ADD_PARTITIONS_TO_TXN(24, "AddPartitionsToTxn", false, RecordBatch.MAGIC_VALUE_V2,
            AddPartitionsToTxnRequest.schemaVersions(), AddPartitionsToTxnResponse.schemaVersions()),
    ADD_OFFSETS_TO_TXN(25, "AddOffsetsToTxn", false, RecordBatch.MAGIC_VALUE_V2, AddOffsetsToTxnRequest.schemaVersions(),
            AddOffsetsToTxnResponse.schemaVersions()),
    END_TXN(26, "EndTxn", false, RecordBatch.MAGIC_VALUE_V2, EndTxnRequestData.SCHEMAS, EndTxnResponseData.SCHEMAS),
    WRITE_TXN_MARKERS(27, "WriteTxnMarkers", true, RecordBatch.MAGIC_VALUE_V2, WriteTxnMarkersRequest.schemaVersions(),
            WriteTxnMarkersResponse.schemaVersions()),
    TXN_OFFSET_COMMIT(28, "TxnOffsetCommit", false, RecordBatch.MAGIC_VALUE_V2, TxnOffsetCommitRequestData.SCHEMAS,
                      TxnOffsetCommitResponseData.SCHEMAS),
<<<<<<< HEAD
    DESCRIBE_ACLS(29, "DescribeAcls", DescribeAclsRequest.schemaVersions(), DescribeAclsResponse.schemaVersions()),
    CREATE_ACLS(30, "CreateAcls", CreateAclsRequestData.SCHEMAS, CreateAclsResponseData.SCHEMAS),
    DELETE_ACLS(31, "DeleteAcls", DeleteAclsRequestData.SCHEMAS, DeleteAclsResponseData.SCHEMAS),
=======
    DESCRIBE_ACLS(29, "DescribeAcls", DescribeAclsRequestData.SCHEMAS, DescribeAclsResponseData.SCHEMAS),
    CREATE_ACLS(30, "CreateAcls", CreateAclsRequest.schemaVersions(), CreateAclsResponse.schemaVersions()),
    DELETE_ACLS(31, "DeleteAcls", DeleteAclsRequest.schemaVersions(), DeleteAclsResponse.schemaVersions()),
>>>>>>> 5f73895e
    DESCRIBE_CONFIGS(32, "DescribeConfigs", DescribeConfigsRequest.schemaVersions(),
            DescribeConfigsResponse.schemaVersions()),
    ALTER_CONFIGS(33, "AlterConfigs", AlterConfigsRequest.schemaVersions(),
            AlterConfigsResponse.schemaVersions()),
    ALTER_REPLICA_LOG_DIRS(34, "AlterReplicaLogDirs", AlterReplicaLogDirsRequest.schemaVersions(),
            AlterReplicaLogDirsResponse.schemaVersions()),
    DESCRIBE_LOG_DIRS(35, "DescribeLogDirs", DescribeLogDirsRequest.schemaVersions(),
            DescribeLogDirsResponse.schemaVersions()),
    SASL_AUTHENTICATE(36, "SaslAuthenticate", SaslAuthenticateRequestData.SCHEMAS,
            SaslAuthenticateResponseData.SCHEMAS),
    CREATE_PARTITIONS(37, "CreatePartitions", CreatePartitionsRequestData.SCHEMAS,
            CreatePartitionsResponseData.SCHEMAS),
    CREATE_DELEGATION_TOKEN(38, "CreateDelegationToken", CreateDelegationTokenRequestData.SCHEMAS, CreateDelegationTokenResponseData.SCHEMAS),
    RENEW_DELEGATION_TOKEN(39, "RenewDelegationToken", RenewDelegationTokenRequestData.SCHEMAS, RenewDelegationTokenResponseData.SCHEMAS),
    EXPIRE_DELEGATION_TOKEN(40, "ExpireDelegationToken", ExpireDelegationTokenRequestData.SCHEMAS, ExpireDelegationTokenResponseData.SCHEMAS),
    DESCRIBE_DELEGATION_TOKEN(41, "DescribeDelegationToken", DescribeDelegationTokenRequestData.SCHEMAS, DescribeDelegationTokenResponseData.SCHEMAS),
    DELETE_GROUPS(42, "DeleteGroups", DeleteGroupsRequestData.SCHEMAS, DeleteGroupsResponseData.SCHEMAS),
    ELECT_LEADERS(43, "ElectLeaders", ElectLeadersRequestData.SCHEMAS,
            ElectLeadersResponseData.SCHEMAS),
    INCREMENTAL_ALTER_CONFIGS(44, "IncrementalAlterConfigs", IncrementalAlterConfigsRequestData.SCHEMAS,
                              IncrementalAlterConfigsResponseData.SCHEMAS),
    ALTER_PARTITION_REASSIGNMENTS(45, "AlterPartitionReassignments", AlterPartitionReassignmentsRequestData.SCHEMAS,
                                  AlterPartitionReassignmentsResponseData.SCHEMAS),
    LIST_PARTITION_REASSIGNMENTS(46, "ListPartitionReassignments", ListPartitionReassignmentsRequestData.SCHEMAS,
                                 ListPartitionReassignmentsResponseData.SCHEMAS),
    OFFSET_DELETE(47, "OffsetDelete", OffsetDeleteRequestData.SCHEMAS, OffsetDeleteResponseData.SCHEMAS),

    /* ----- Begin Confluent APIs: API ids increment sequentially from 10000 ----- */

    REPLICA_STATUS(10000, "ReplicaStatus", ReplicaStatusRequestData.SCHEMAS, ReplicaStatusResponseData.SCHEMAS),

    // The following APIs are deprecated and will be removed in a future release
    CONFLUENT_LEADER_AND_ISR(32766, "ConfluentLeaderAndIsr", true, ConfluentLeaderAndIsrRequestData.SCHEMAS,
                             ConfluentLeaderAndIsrResponseData.SCHEMAS, true),
    TIER_LIST_OFFSET(32767, "TierListOffsets", true, TierListOffsetRequestData.SCHEMAS,
                     TierListOffsetResponseData.SCHEMAS, true);

    /* ----- End Confluent APIs ----- */

    private static final Map<Short, ApiKeys> ID_TO_TYPE = new HashMap<>(values().length);

    static {
        for (ApiKeys key : ApiKeys.values()) {
            ApiKeys oldValue = ID_TO_TYPE.put(key.id, key);
            if (oldValue != null)
                throw new ExceptionInInitializerError("id " + key.id + " for API key " + key.name +
                        " has already been used by " + oldValue.name);
        }
    }

    /** the permanent and immutable id of an API--this can't change ever */
    public final short id;

    /** indicates if this is a Confluent-internal API */
    public final boolean isInternal;

    /** an english description of the api--this is for debugging and can change */
    public final String name;

    /** indicates if this is a ClusterAction request used only by brokers */
    public final boolean clusterAction;

    /** indicates the minimum required inter broker magic required to support the API */
    public final byte minRequiredInterBrokerMagic;

    public final Schema[] requestSchemas;
    public final Schema[] responseSchemas;
    public final boolean requiresDelayedAllocation;

    ApiKeys(int id, String name, Schema[] requestSchemas, Schema[] responseSchemas) {
        this(id, name, false, requestSchemas, responseSchemas);
    }

    ApiKeys(int id, String name, boolean clusterAction, Schema[] requestSchemas, Schema[] responseSchemas) {
        this(id, name, clusterAction, RecordBatch.MAGIC_VALUE_V0, requestSchemas, responseSchemas);
    }

    ApiKeys(int id, String name, boolean clusterAction, Schema[] requestSchemas, Schema[] responseSchemas, boolean isInternal) {
        this(id, name, clusterAction, RecordBatch.MAGIC_VALUE_V0, requestSchemas, responseSchemas, isInternal);
    }

    ApiKeys(int id, String name, boolean clusterAction, byte minRequiredInterBrokerMagic,
            Schema[] requestSchemas, Schema[] responseSchemas) {
        this(id, name, clusterAction, minRequiredInterBrokerMagic, requestSchemas, responseSchemas, false);
    }

    ApiKeys(int id, String name, boolean clusterAction, byte minRequiredInterBrokerMagic,
            Schema[] requestSchemas, Schema[] responseSchemas, boolean isInternal) {
        if (id < 0)
            throw new IllegalArgumentException("id must not be negative, id: " + id);
        this.id = (short) id;
        this.isInternal = isInternal;
        this.name = name;
        this.clusterAction = clusterAction;
        this.minRequiredInterBrokerMagic = minRequiredInterBrokerMagic;

        if (requestSchemas.length != responseSchemas.length)
            throw new IllegalStateException(requestSchemas.length + " request versions for api " + name
                    + " but " + responseSchemas.length + " response versions.");

        for (int i = 0; i < requestSchemas.length; ++i) {
            if (requestSchemas[i] == null)
                throw new IllegalStateException("Request schema for api " + name + " for version " + i + " is null");
            if (responseSchemas[i] == null)
                throw new IllegalStateException("Response schema for api " + name + " for version " + i + " is null");
        }

        boolean requestRetainsBufferReference = false;
        for (Schema requestVersionSchema : requestSchemas) {
            if (retainsBufferReference(requestVersionSchema)) {
                requestRetainsBufferReference = true;
                break;
            }
        }
        this.requiresDelayedAllocation = requestRetainsBufferReference;
        this.requestSchemas = requestSchemas;
        this.responseSchemas = responseSchemas;
    }

    public static ApiKeys forId(int id) {
        ApiKeys apiKeys = ID_TO_TYPE.get((short) id);
        if (apiKeys == null)
            throw new IllegalArgumentException(String.format("Unexpected ApiKeys id `%s`", id));
        return apiKeys;
    }

    public static boolean hasId(int id) {
        return ID_TO_TYPE.containsKey((short) id);
    }

    public short latestVersion() {
        return (short) (requestSchemas.length - 1);
    }

    public short oldestVersion() {
        return 0;
    }

    public Schema requestSchema(short version) {
        return schemaFor(requestSchemas, version);
    }

    public Schema responseSchema(short version) {
        return schemaFor(responseSchemas, version);
    }

    public Struct parseRequest(short version, ByteBuffer buffer) {
        return requestSchema(version).read(buffer);
    }

    public Struct parseResponse(short version, ByteBuffer buffer) {
        return responseSchema(version).read(buffer);
    }

    protected Struct parseResponse(short version, ByteBuffer buffer, short fallbackVersion) {
        int bufferPosition = buffer.position();
        try {
            return responseSchema(version).read(buffer);
        } catch (SchemaException e) {
            if (version != fallbackVersion) {
                buffer.position(bufferPosition);
                return responseSchema(fallbackVersion).read(buffer);
            } else
                throw e;
        }
    }

    private Schema schemaFor(Schema[] versions, short version) {
        if (!isVersionSupported(version))
            throw new IllegalArgumentException("Invalid version for API key " + this + ": " + version);
        return versions[version];
    }

    public boolean isVersionSupported(short apiVersion) {
        return apiVersion >= oldestVersion() && apiVersion <= latestVersion();
    }

    public short requestHeaderVersion(short apiVersion) {
        return ApiMessageType.fromApiKey(id).requestHeaderVersion(apiVersion);
    }

    public short responseHeaderVersion(short apiVersion) {
        return ApiMessageType.fromApiKey(id).responseHeaderVersion(apiVersion);
    }

    public static ApiKeys findByName(String name) {
        for (ApiKeys apiKey : ApiKeys.values()) {
            if (apiKey.name.equals(name))
                return apiKey;
        }
        return null;
    }

    private static String toHtml() {
        final StringBuilder b = new StringBuilder();
        b.append("<table class=\"data-table\"><tbody>\n");
        b.append("<tr>");
        b.append("<th>Name</th>\n");
        b.append("<th>Key</th>\n");
        b.append("</tr>");
        for (ApiKeys key : ApiKeys.values()) {
            if (key.isInternal)
                continue;
            b.append("<tr>\n");
            b.append("<td>");
            b.append("<a href=\"#The_Messages_" + key.name + "\">" + key.name + "</a>");
            b.append("</td>");
            b.append("<td>");
            b.append(key.id);
            b.append("</td>");
            b.append("</tr>\n");
        }
        b.append("</table>\n");
        return b.toString();
    }

    public static void main(String[] args) {
        System.out.println(toHtml());
    }

    private static boolean retainsBufferReference(Schema schema) {
        final AtomicBoolean hasBuffer = new AtomicBoolean(false);
        Schema.Visitor detector = new Schema.Visitor() {
            @Override
            public void visit(Type field) {
                if (field == BYTES || field == NULLABLE_BYTES || field == RECORDS ||
                    field == COMPACT_BYTES || field == COMPACT_NULLABLE_BYTES)
                    hasBuffer.set(true);
            }
        };
        schema.walk(detector);
        return hasBuffer.get();
    }

    public static Set<ApiKeys> allApis() {
        return Arrays.stream(ApiKeys.values()).collect(Collectors.toSet());
    }

    public static Set<ApiKeys> publicExposedApis() {
        return Arrays.stream(ApiKeys.values()).filter(key -> !key.isInternal).collect(Collectors.toSet());
    }

}<|MERGE_RESOLUTION|>--- conflicted
+++ resolved
@@ -91,10 +91,10 @@
 import org.apache.kafka.common.message.SyncGroupResponseData;
 import org.apache.kafka.common.message.TierListOffsetRequestData;
 import org.apache.kafka.common.message.TierListOffsetResponseData;
+import org.apache.kafka.common.message.TxnOffsetCommitRequestData;
+import org.apache.kafka.common.message.TxnOffsetCommitResponseData;
 import org.apache.kafka.common.message.UpdateMetadataRequestData;
 import org.apache.kafka.common.message.UpdateMetadataResponseData;
-import org.apache.kafka.common.message.TxnOffsetCommitRequestData;
-import org.apache.kafka.common.message.TxnOffsetCommitResponseData;
 import org.apache.kafka.common.protocol.types.Schema;
 import org.apache.kafka.common.protocol.types.SchemaException;
 import org.apache.kafka.common.protocol.types.Struct;
@@ -155,7 +155,7 @@
     OFFSET_COMMIT(8, "OffsetCommit", OffsetCommitRequestData.SCHEMAS, OffsetCommitResponseData.SCHEMAS),
     OFFSET_FETCH(9, "OffsetFetch", OffsetFetchRequestData.SCHEMAS, OffsetFetchResponseData.SCHEMAS),
     FIND_COORDINATOR(10, "FindCoordinator", FindCoordinatorRequestData.SCHEMAS,
-        FindCoordinatorResponseData.SCHEMAS),
+            FindCoordinatorResponseData.SCHEMAS),
     JOIN_GROUP(11, "JoinGroup", JoinGroupRequestData.SCHEMAS, JoinGroupResponseData.SCHEMAS),
     HEARTBEAT(12, "Heartbeat", HeartbeatRequestData.SCHEMAS, HeartbeatResponseData.SCHEMAS),
     LEAVE_GROUP(13, "LeaveGroup", LeaveGroupRequestData.SCHEMAS, LeaveGroupResponseData.SCHEMAS),
@@ -187,16 +187,10 @@
     WRITE_TXN_MARKERS(27, "WriteTxnMarkers", true, RecordBatch.MAGIC_VALUE_V2, WriteTxnMarkersRequest.schemaVersions(),
             WriteTxnMarkersResponse.schemaVersions()),
     TXN_OFFSET_COMMIT(28, "TxnOffsetCommit", false, RecordBatch.MAGIC_VALUE_V2, TxnOffsetCommitRequestData.SCHEMAS,
-                      TxnOffsetCommitResponseData.SCHEMAS),
-<<<<<<< HEAD
-    DESCRIBE_ACLS(29, "DescribeAcls", DescribeAclsRequest.schemaVersions(), DescribeAclsResponse.schemaVersions()),
+            TxnOffsetCommitResponseData.SCHEMAS),
+    DESCRIBE_ACLS(29, "DescribeAcls", DescribeAclsRequestData.SCHEMAS, DescribeAclsResponseData.SCHEMAS),
     CREATE_ACLS(30, "CreateAcls", CreateAclsRequestData.SCHEMAS, CreateAclsResponseData.SCHEMAS),
     DELETE_ACLS(31, "DeleteAcls", DeleteAclsRequestData.SCHEMAS, DeleteAclsResponseData.SCHEMAS),
-=======
-    DESCRIBE_ACLS(29, "DescribeAcls", DescribeAclsRequestData.SCHEMAS, DescribeAclsResponseData.SCHEMAS),
-    CREATE_ACLS(30, "CreateAcls", CreateAclsRequest.schemaVersions(), CreateAclsResponse.schemaVersions()),
-    DELETE_ACLS(31, "DeleteAcls", DeleteAclsRequest.schemaVersions(), DeleteAclsResponse.schemaVersions()),
->>>>>>> 5f73895e
     DESCRIBE_CONFIGS(32, "DescribeConfigs", DescribeConfigsRequest.schemaVersions(),
             DescribeConfigsResponse.schemaVersions()),
     ALTER_CONFIGS(33, "AlterConfigs", AlterConfigsRequest.schemaVersions(),
@@ -217,11 +211,11 @@
     ELECT_LEADERS(43, "ElectLeaders", ElectLeadersRequestData.SCHEMAS,
             ElectLeadersResponseData.SCHEMAS),
     INCREMENTAL_ALTER_CONFIGS(44, "IncrementalAlterConfigs", IncrementalAlterConfigsRequestData.SCHEMAS,
-                              IncrementalAlterConfigsResponseData.SCHEMAS),
+            IncrementalAlterConfigsResponseData.SCHEMAS),
     ALTER_PARTITION_REASSIGNMENTS(45, "AlterPartitionReassignments", AlterPartitionReassignmentsRequestData.SCHEMAS,
-                                  AlterPartitionReassignmentsResponseData.SCHEMAS),
+            AlterPartitionReassignmentsResponseData.SCHEMAS),
     LIST_PARTITION_REASSIGNMENTS(46, "ListPartitionReassignments", ListPartitionReassignmentsRequestData.SCHEMAS,
-                                 ListPartitionReassignmentsResponseData.SCHEMAS),
+            ListPartitionReassignmentsResponseData.SCHEMAS),
     OFFSET_DELETE(47, "OffsetDelete", OffsetDeleteRequestData.SCHEMAS, OffsetDeleteResponseData.SCHEMAS),
 
     /* ----- Begin Confluent APIs: API ids increment sequentially from 10000 ----- */
@@ -230,9 +224,9 @@
 
     // The following APIs are deprecated and will be removed in a future release
     CONFLUENT_LEADER_AND_ISR(32766, "ConfluentLeaderAndIsr", true, ConfluentLeaderAndIsrRequestData.SCHEMAS,
-                             ConfluentLeaderAndIsrResponseData.SCHEMAS, true),
+            ConfluentLeaderAndIsrResponseData.SCHEMAS, true),
     TIER_LIST_OFFSET(32767, "TierListOffsets", true, TierListOffsetRequestData.SCHEMAS,
-                     TierListOffsetResponseData.SCHEMAS, true);
+            TierListOffsetResponseData.SCHEMAS, true);
 
     /* ----- End Confluent APIs ----- */
 
@@ -423,7 +417,7 @@
             @Override
             public void visit(Type field) {
                 if (field == BYTES || field == NULLABLE_BYTES || field == RECORDS ||
-                    field == COMPACT_BYTES || field == COMPACT_NULLABLE_BYTES)
+                        field == COMPACT_BYTES || field == COMPACT_NULLABLE_BYTES)
                     hasBuffer.set(true);
             }
         };
