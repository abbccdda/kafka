--- conflicted
+++ resolved
@@ -102,27 +102,10 @@
 
     @Override
     public AbstractResponse getErrorResponse(int throttleTimeMs, Throwable throwable) {
-<<<<<<< HEAD
-        short versionId = version();
-        switch (versionId) {
-            case 0:
-            case 1:
-            case 2:
-                List<DeleteAclsResponse.AclFilterResponse> responses = new ArrayList<>();
-                for (int i = 0; i < data.filters().size(); i++) {
-                    responses.add(new DeleteAclsResponse.AclFilterResponse(
-                        ApiError.fromThrowable(throwable), Collections.emptySet()));
-                }
-                return new DeleteAclsResponse(throttleTimeMs, responses);
-            default:
-                throw new IllegalArgumentException(String.format("Version %d is not valid. Valid versions for %s are 0 to %d",
-                    versionId, this.getClass().getSimpleName(), ApiKeys.DELETE_ACLS.latestVersion()));
-=======
         List<DeleteAclsResponse.AclFilterResponse> responses = new ArrayList<>();
-        for (int i = 0; i < filters.size(); i++) {
+        for (int i = 0; i < data.filters().size(); i++) {
             responses.add(new DeleteAclsResponse.AclFilterResponse(
                 ApiError.fromThrowable(throwable), Collections.emptySet()));
->>>>>>> ad6159b8
         }
         return new DeleteAclsResponse(throttleTimeMs, responses);
     }
