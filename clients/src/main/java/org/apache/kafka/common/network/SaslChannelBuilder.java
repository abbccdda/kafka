/*
 * Licensed to the Apache Software Foundation (ASF) under one or more
 * contributor license agreements. See the NOTICE file distributed with
 * this work for additional information regarding copyright ownership.
 * The ASF licenses this file to You under the Apache License, Version 2.0
 * (the "License"); you may not use this file except in compliance with
 * the License. You may obtain a copy of the License at
 *
 *    http://www.apache.org/licenses/LICENSE-2.0
 *
 * Unless required by applicable law or agreed to in writing, software
 * distributed under the License is distributed on an "AS IS" BASIS,
 * WITHOUT WARRANTIES OR CONDITIONS OF ANY KIND, either express or implied.
 * See the License for the specific language governing permissions and
 * limitations under the License.
 */
package org.apache.kafka.common.network;

import org.apache.kafka.common.KafkaException;
import org.apache.kafka.common.config.SaslConfigs;
import org.apache.kafka.common.config.SslConfigs;
import org.apache.kafka.common.config.internals.BrokerSecurityConfigs;
import org.apache.kafka.common.config.internals.ConfluentConfigs;
import org.apache.kafka.common.memory.MemoryPool;
import org.apache.kafka.common.security.JaasContext;
import org.apache.kafka.common.security.auth.AuthenticateCallbackHandler;
import org.apache.kafka.common.security.auth.Login;
import org.apache.kafka.common.security.auth.SecurityProtocol;
import org.apache.kafka.common.security.authenticator.CredentialCache;
import org.apache.kafka.common.security.authenticator.DefaultLogin;
import org.apache.kafka.common.security.authenticator.LoginManager;
import org.apache.kafka.common.security.authenticator.SaslClientAuthenticator;
import org.apache.kafka.common.security.authenticator.SaslClientCallbackHandler;
import org.apache.kafka.common.security.authenticator.SaslServerAuthenticator;
import org.apache.kafka.common.security.authenticator.SaslServerCallbackHandler;
import org.apache.kafka.common.security.kerberos.KerberosClientCallbackHandler;
import org.apache.kafka.common.security.kerberos.KerberosLogin;
import org.apache.kafka.common.security.kerberos.KerberosName;
import org.apache.kafka.common.security.kerberos.KerberosShortNamer;
import org.apache.kafka.common.security.oauthbearer.OAuthBearerLoginModule;
import org.apache.kafka.common.security.oauthbearer.internals.OAuthBearerRefreshingLogin;
import org.apache.kafka.common.security.oauthbearer.internals.OAuthBearerSaslClientCallbackHandler;
import org.apache.kafka.common.security.oauthbearer.internals.unsecured.OAuthBearerUnsecuredValidatorCallbackHandler;
import org.apache.kafka.common.security.plain.internals.PlainSaslServer;
import org.apache.kafka.common.security.plain.internals.PlainServerCallbackHandler;
import org.apache.kafka.common.security.scram.ScramCredential;
import org.apache.kafka.common.security.scram.internals.ScramMechanism;
import org.apache.kafka.common.security.scram.internals.ScramServerCallbackHandler;
import org.apache.kafka.common.security.ssl.SslFactory;
import org.apache.kafka.common.security.token.delegation.internals.DelegationTokenCache;
import org.apache.kafka.common.utils.Time;
import org.apache.kafka.common.utils.Utils;
<<<<<<< HEAD
import org.apache.kafka.server.interceptor.BrokerInterceptor;
=======
import org.ietf.jgss.GSSContext;
import org.ietf.jgss.GSSCredential;
import org.ietf.jgss.GSSException;
import org.ietf.jgss.GSSManager;
import org.ietf.jgss.GSSName;
import org.ietf.jgss.Oid;
>>>>>>> 5296125f
import org.slf4j.Logger;
import org.slf4j.LoggerFactory;

import java.io.IOException;
import java.net.Socket;
import java.nio.channels.SelectionKey;
import java.nio.channels.SocketChannel;
import java.util.Collections;
import java.util.HashMap;
import java.util.List;
import java.util.Map;
import java.util.Set;
import java.util.function.Supplier;

import javax.security.auth.Subject;
import javax.security.auth.kerberos.KerberosPrincipal;

public class SaslChannelBuilder implements ChannelBuilder, ListenerReconfigurable {
    private static final Logger log = LoggerFactory.getLogger(SaslChannelBuilder.class);
    static final String GSS_NATIVE_PROP = "sun.security.jgss.native";

    private final SecurityProtocol securityProtocol;
    private final ListenerName listenerName;
    private final boolean isInterBrokerListener;
    private final String clientSaslMechanism;
    private final Mode mode;
    private final Map<String, JaasContext> jaasContexts;
    private final boolean handshakeRequestEnable;
    private final CredentialCache credentialCache;
    private final DelegationTokenCache tokenCache;
    private final Map<String, LoginManager> loginManagers;
    private final Map<String, Subject> subjects;

    private SslFactory sslFactory;
    private Map<String, ?> configs;
    private KerberosShortNamer kerberosShortNamer;
    private Map<String, AuthenticateCallbackHandler> saslCallbackHandlers;
    private Map<String, Long> connectionsMaxReauthMsByMechanism;
    private final Time time;

    public SaslChannelBuilder(Mode mode,
                              Map<String, JaasContext> jaasContexts,
                              SecurityProtocol securityProtocol,
                              ListenerName listenerName,
                              boolean isInterBrokerListener,
                              String clientSaslMechanism,
                              boolean handshakeRequestEnable,
                              CredentialCache credentialCache,
                              DelegationTokenCache tokenCache,
                              Time time) {
        this.mode = mode;
        this.jaasContexts = jaasContexts;
        this.loginManagers = new HashMap<>(jaasContexts.size());
        this.subjects = new HashMap<>(jaasContexts.size());
        this.securityProtocol = securityProtocol;
        this.listenerName = listenerName;
        this.isInterBrokerListener = isInterBrokerListener;
        this.handshakeRequestEnable = handshakeRequestEnable;
        this.clientSaslMechanism = clientSaslMechanism;
        this.credentialCache = credentialCache;
        this.tokenCache = tokenCache;
        this.saslCallbackHandlers = new HashMap<>();
        this.connectionsMaxReauthMsByMechanism = new HashMap<>();
        this.time = time;
    }

    @SuppressWarnings("unchecked")
    @Override
    public void configure(Map<String, ?> configs) throws KafkaException {
        try {
            this.configs = configs;
            if (mode == Mode.SERVER) {
                createServerCallbackHandlers(configs);
                createConnectionsMaxReauthMsMap(configs);
            } else
                createClientCallbackHandler(configs);
            for (Map.Entry<String, AuthenticateCallbackHandler> entry : saslCallbackHandlers.entrySet()) {
                String mechanism = entry.getKey();
                entry.getValue().configure(configs, mechanism, jaasContexts.get(mechanism).configurationEntries());
            }

            Class<? extends Login> defaultLoginClass = defaultLoginClass(configs);
            if (jaasContexts.containsKey(SaslConfigs.GSSAPI_MECHANISM)) {
                String defaultRealm;
                try {
                    defaultRealm = defaultKerberosRealm();
                } catch (Exception ke) {
                    defaultRealm = "";
                }
                List<String> principalToLocalRules = (List<String>) configs.get(BrokerSecurityConfigs.SASL_KERBEROS_PRINCIPAL_TO_LOCAL_RULES_CONFIG);
                if (principalToLocalRules != null)
                    kerberosShortNamer = KerberosShortNamer.fromUnparsedRules(defaultRealm, principalToLocalRules);
            }
            for (Map.Entry<String, JaasContext> entry : jaasContexts.entrySet()) {
                String mechanism = entry.getKey();
                // With static JAAS configuration, use KerberosLogin if Kerberos is enabled. With dynamic JAAS configuration,
                // use KerberosLogin only for the LoginContext corresponding to GSSAPI
                LoginManager loginManager = LoginManager.acquireLoginManager(entry.getValue(), mechanism, defaultLoginClass, configs);
                loginManagers.put(mechanism, loginManager);
                Subject subject = loginManager.subject();
                subjects.put(mechanism, subject);
                if (mode == Mode.SERVER && mechanism.equals(SaslConfigs.GSSAPI_MECHANISM))
                    maybeAddNativeGssapiCredentials(subject);
            }
            if (this.securityProtocol == SecurityProtocol.SASL_SSL) {
                // Disable SSL client authentication as we are using SASL authentication
                this.sslFactory = new SslFactory(mode, "none", isInterBrokerListener);
                this.sslFactory.configure(configs);
            }
        } catch (Throwable e) {
            close();
            throw new KafkaException(e);
        }
    }

    @Override
    public Set<String> reconfigurableConfigs() {
        return securityProtocol == SecurityProtocol.SASL_SSL ? SslConfigs.RECONFIGURABLE_CONFIGS : Collections.emptySet();
    }

    @Override
    public void validateReconfiguration(Map<String, ?> configs) {
        if (this.securityProtocol == SecurityProtocol.SASL_SSL)
            sslFactory.validateReconfiguration(configs);
    }

    @Override
    public void reconfigure(Map<String, ?> configs) {
        if (this.securityProtocol == SecurityProtocol.SASL_SSL)
            sslFactory.reconfigure(configs);
    }

    @Override
    public ListenerName listenerName() {
        return listenerName;
    }

    @Override
    public KafkaChannel buildChannel(String id, SelectionKey key, int maxReceiveSize,
                                     MemoryPool memoryPool, ChannelMetadataRegistry metadataRegistry) throws KafkaException {
        try {
            SocketChannel socketChannel = (SocketChannel) key.channel();
            Socket socket = socketChannel.socket();
            TransportLayer transportLayer = buildTransportLayer(id, key, socketChannel, metadataRegistry);
            Supplier<Authenticator> authenticatorCreator;
            if (mode == Mode.SERVER) {
                authenticatorCreator = () -> buildServerAuthenticator(configs,
                        Collections.unmodifiableMap(saslCallbackHandlers),
                        id,
                        transportLayer,
                        Collections.unmodifiableMap(subjects),
                        Collections.unmodifiableMap(connectionsMaxReauthMsByMechanism),
                        metadataRegistry);
            } else {
                LoginManager loginManager = loginManagers.get(clientSaslMechanism);
                authenticatorCreator = () -> buildClientAuthenticator(configs,
                        saslCallbackHandlers.get(clientSaslMechanism),
                        id,
                        socket.getInetAddress().getHostName(),
                        loginManager.serviceName(),
                        transportLayer,
                        subjects.get(clientSaslMechanism));
            }
<<<<<<< HEAD
            BrokerInterceptor interceptor = ConfluentConfigs.buildBrokerInterceptor(mode, configs);
            return new KafkaChannel(id, transportLayer, authenticatorCreator, maxReceiveSize,
                memoryPool != null ? memoryPool : MemoryPool.NONE, interceptor);
=======
            return new KafkaChannel(id, transportLayer, authenticatorCreator, maxReceiveSize,
                memoryPool != null ? memoryPool : MemoryPool.NONE, metadataRegistry);
>>>>>>> 5296125f
        } catch (Exception e) {
            log.info("Failed to create channel due to ", e);
            throw new KafkaException(e);
        }
    }

    @Override
    public void close()  {
        for (LoginManager loginManager : loginManagers.values())
            loginManager.release();
        loginManagers.clear();
        for (AuthenticateCallbackHandler handler : saslCallbackHandlers.values())
            handler.close();
    }

    // Visible to override for testing
    protected TransportLayer buildTransportLayer(String id, SelectionKey key, SocketChannel socketChannel,
                                                 ChannelMetadataRegistry metadataRegistry) throws IOException {
        if (this.securityProtocol == SecurityProtocol.SASL_SSL) {
            return SslTransportLayer.create(id, key,
                sslFactory.createSslEngine(socketChannel.socket().getInetAddress().getHostName(),
                    socketChannel.socket().getPort()),
                metadataRegistry);
        } else {
            return new PlaintextTransportLayer(key);
        }
    }

    // Visible to override for testing
    protected SaslServerAuthenticator buildServerAuthenticator(Map<String, ?> configs,
                                                               Map<String, AuthenticateCallbackHandler> callbackHandlers,
                                                               String id,
                                                               TransportLayer transportLayer,
                                                               Map<String, Subject> subjects,
                                                               Map<String, Long> connectionsMaxReauthMsByMechanism,
                                                               ChannelMetadataRegistry metadataRegistry) {
        return new SaslServerAuthenticator(configs, callbackHandlers, id, subjects,
<<<<<<< HEAD
                kerberosShortNamer, listenerName, isInterBrokerListener, securityProtocol, transportLayer, connectionsMaxReauthMsByMechanism, time);
=======
                kerberosShortNamer, listenerName, securityProtocol, transportLayer,
                connectionsMaxReauthMsByMechanism, metadataRegistry, time);
>>>>>>> 5296125f
    }

    // Visible to override for testing
    protected SaslClientAuthenticator buildClientAuthenticator(Map<String, ?> configs,
                                                               AuthenticateCallbackHandler callbackHandler,
                                                               String id,
                                                               String serverHost,
                                                               String servicePrincipal,
                                                               TransportLayer transportLayer, Subject subject) {
        return new SaslClientAuthenticator(configs, callbackHandler, id, subject, servicePrincipal,
                serverHost, clientSaslMechanism, handshakeRequestEnable, transportLayer, time);
    }

    // Package private for testing
    Map<String, LoginManager> loginManagers() {
        return loginManagers;
    }

    private static String defaultKerberosRealm() {
        // see https://issues.apache.org/jira/browse/HADOOP-10848 for details
        return new KerberosPrincipal("tmp", 1).getRealm();
    }

    private void createClientCallbackHandler(Map<String, ?> configs) {
        @SuppressWarnings("unchecked")
        Class<? extends AuthenticateCallbackHandler> clazz = (Class<? extends AuthenticateCallbackHandler>) configs.get(SaslConfigs.SASL_CLIENT_CALLBACK_HANDLER_CLASS);
        if (clazz == null)
            clazz = clientCallbackHandlerClass();
        AuthenticateCallbackHandler callbackHandler = Utils.newInstance(clazz);
        saslCallbackHandlers.put(clientSaslMechanism, callbackHandler);
    }

    private void createServerCallbackHandlers(Map<String, ?> configs) {
        for (String mechanism : jaasContexts.keySet()) {
            AuthenticateCallbackHandler callbackHandler;
            String prefix = ListenerName.saslMechanismPrefix(mechanism);
            @SuppressWarnings("unchecked")
            Class<? extends AuthenticateCallbackHandler> clazz =
                    (Class<? extends AuthenticateCallbackHandler>) configs.get(prefix + BrokerSecurityConfigs.SASL_SERVER_CALLBACK_HANDLER_CLASS);
            if (clazz != null)
                callbackHandler = Utils.newInstance(clazz);
            else if (mechanism.equals(PlainSaslServer.PLAIN_MECHANISM))
                callbackHandler = new PlainServerCallbackHandler();
            else if (ScramMechanism.isScram(mechanism))
                callbackHandler = new ScramServerCallbackHandler(credentialCache.cache(mechanism, ScramCredential.class), tokenCache);
            else if (mechanism.equals(OAuthBearerLoginModule.OAUTHBEARER_MECHANISM))
                callbackHandler = new OAuthBearerUnsecuredValidatorCallbackHandler();
            else
                callbackHandler = new SaslServerCallbackHandler();
            saslCallbackHandlers.put(mechanism, callbackHandler);
        }
    }

    private void createConnectionsMaxReauthMsMap(Map<String, ?> configs) {
        for (String mechanism : jaasContexts.keySet()) {
            String prefix = ListenerName.saslMechanismPrefix(mechanism);
            Long connectionsMaxReauthMs = (Long) configs.get(prefix + BrokerSecurityConfigs.CONNECTIONS_MAX_REAUTH_MS);
            if (connectionsMaxReauthMs == null)
                connectionsMaxReauthMs = (Long) configs.get(BrokerSecurityConfigs.CONNECTIONS_MAX_REAUTH_MS);
            if (connectionsMaxReauthMs != null)
                connectionsMaxReauthMsByMechanism.put(mechanism, connectionsMaxReauthMs);
        }
    }

    private Class<? extends Login> defaultLoginClass(Map<String, ?> configs) {
        if (jaasContexts.containsKey(SaslConfigs.GSSAPI_MECHANISM))
            return KerberosLogin.class;
        if (OAuthBearerLoginModule.OAUTHBEARER_MECHANISM.equals(clientSaslMechanism))
            return OAuthBearerRefreshingLogin.class;
        return DefaultLogin.class;
    }

    private Class<? extends AuthenticateCallbackHandler> clientCallbackHandlerClass() {
        switch (clientSaslMechanism) {
            case SaslConfigs.GSSAPI_MECHANISM:
                return KerberosClientCallbackHandler.class;
            case OAuthBearerLoginModule.OAUTHBEARER_MECHANISM:
                return OAuthBearerSaslClientCallbackHandler.class;
            default:
                return SaslClientCallbackHandler.class;
        }
    }

    // As described in http://docs.oracle.com/javase/8/docs/technotes/guides/security/jgss/jgss-features.html:
    // "To enable Java GSS to delegate to the native GSS library and its list of native mechanisms,
    // set the system property "sun.security.jgss.native" to true"
    // "In addition, when performing operations as a particular Subject, for example, Subject.doAs(...)
    // or Subject.doAsPrivileged(...), the to-be-used GSSCredential should be added to Subject's
    // private credential set. Otherwise, the GSS operations will fail since no credential is found."
    private void maybeAddNativeGssapiCredentials(Subject subject) {
        boolean usingNativeJgss = Boolean.getBoolean(GSS_NATIVE_PROP);
        if (usingNativeJgss && subject.getPrivateCredentials(GSSCredential.class).isEmpty()) {

            final String servicePrincipal = SaslClientAuthenticator.firstPrincipal(subject);
            KerberosName kerberosName;
            try {
                kerberosName = KerberosName.parse(servicePrincipal);
            } catch (IllegalArgumentException e) {
                throw new KafkaException("Principal has name with unexpected format " + servicePrincipal);
            }
            final String servicePrincipalName = kerberosName.serviceName();
            final String serviceHostname = kerberosName.hostName();

            try {
                GSSManager manager = gssManager();
                // This Oid is used to represent the Kerberos version 5 GSS-API mechanism. It is defined in
                // RFC 1964.
                Oid krb5Mechanism = new Oid("1.2.840.113554.1.2.2");
                GSSName gssName = manager.createName(servicePrincipalName + "@" + serviceHostname, GSSName.NT_HOSTBASED_SERVICE);
                GSSCredential cred = manager.createCredential(gssName,
                        GSSContext.INDEFINITE_LIFETIME, krb5Mechanism, GSSCredential.ACCEPT_ONLY);
                subject.getPrivateCredentials().add(cred);
                log.info("Configured native GSSAPI private credentials for {}@{}", serviceHostname, serviceHostname);
            } catch (GSSException ex) {
                log.warn("Cannot add private credential to subject; clients authentication may fail", ex);
            }
        }
    }

    // Visibility to override for testing
    protected GSSManager gssManager() {
        return GSSManager.getInstance();
    }

    // Visibility for testing
    protected Subject subject(String saslMechanism) {
        return subjects.get(saslMechanism);
    }
}<|MERGE_RESOLUTION|>--- conflicted
+++ resolved
@@ -50,16 +50,13 @@
 import org.apache.kafka.common.security.token.delegation.internals.DelegationTokenCache;
 import org.apache.kafka.common.utils.Time;
 import org.apache.kafka.common.utils.Utils;
-<<<<<<< HEAD
 import org.apache.kafka.server.interceptor.BrokerInterceptor;
-=======
 import org.ietf.jgss.GSSContext;
 import org.ietf.jgss.GSSCredential;
 import org.ietf.jgss.GSSException;
 import org.ietf.jgss.GSSManager;
 import org.ietf.jgss.GSSName;
 import org.ietf.jgss.Oid;
->>>>>>> 5296125f
 import org.slf4j.Logger;
 import org.slf4j.LoggerFactory;
 
@@ -223,14 +220,9 @@
                         transportLayer,
                         subjects.get(clientSaslMechanism));
             }
-<<<<<<< HEAD
             BrokerInterceptor interceptor = ConfluentConfigs.buildBrokerInterceptor(mode, configs);
             return new KafkaChannel(id, transportLayer, authenticatorCreator, maxReceiveSize,
-                memoryPool != null ? memoryPool : MemoryPool.NONE, interceptor);
-=======
-            return new KafkaChannel(id, transportLayer, authenticatorCreator, maxReceiveSize,
-                memoryPool != null ? memoryPool : MemoryPool.NONE, metadataRegistry);
->>>>>>> 5296125f
+                memoryPool != null ? memoryPool : MemoryPool.NONE, metadataRegistry, interceptor);
         } catch (Exception e) {
             log.info("Failed to create channel due to ", e);
             throw new KafkaException(e);
@@ -268,12 +260,8 @@
                                                                Map<String, Long> connectionsMaxReauthMsByMechanism,
                                                                ChannelMetadataRegistry metadataRegistry) {
         return new SaslServerAuthenticator(configs, callbackHandlers, id, subjects,
-<<<<<<< HEAD
-                kerberosShortNamer, listenerName, isInterBrokerListener, securityProtocol, transportLayer, connectionsMaxReauthMsByMechanism, time);
-=======
-                kerberosShortNamer, listenerName, securityProtocol, transportLayer,
+                kerberosShortNamer, listenerName, isInterBrokerListener, securityProtocol, transportLayer,
                 connectionsMaxReauthMsByMechanism, metadataRegistry, time);
->>>>>>> 5296125f
     }
 
     // Visible to override for testing
