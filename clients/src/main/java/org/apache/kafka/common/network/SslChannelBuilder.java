--- conflicted
+++ resolved
@@ -98,20 +98,13 @@
     public KafkaChannel buildChannel(String id, SelectionKey key, int maxReceiveSize,
                                      MemoryPool memoryPool, ChannelMetadataRegistry metadataRegistry) throws KafkaException {
         try {
-<<<<<<< HEAD
-            SslTransportLayer transportLayer = buildTransportLayer(sslFactory, id, key, peerHost(key));
-            BrokerInterceptor interceptor = ConfluentConfigs.buildBrokerInterceptor(mode, configs);
-            Supplier<Authenticator> authenticatorCreator = () -> new SslAuthenticator(configs, transportLayer, listenerName, sslPrincipalMapper);
-            return new KafkaChannel(id, transportLayer, authenticatorCreator, maxReceiveSize,
-                    memoryPool != null ? memoryPool : MemoryPool.NONE, interceptor);
-=======
             SslTransportLayer transportLayer = buildTransportLayer(sslFactory, id, key,
                 peerHost(key), metadataRegistry);
+            BrokerInterceptor interceptor = ConfluentConfigs.buildBrokerInterceptor(mode, configs);
             Supplier<Authenticator> authenticatorCreator = () ->
                 new SslAuthenticator(configs, transportLayer, listenerName, sslPrincipalMapper);
             return new KafkaChannel(id, transportLayer, authenticatorCreator, maxReceiveSize,
-                    memoryPool != null ? memoryPool : MemoryPool.NONE, metadataRegistry);
->>>>>>> 5296125f
+                    memoryPool != null ? memoryPool : MemoryPool.NONE, metadataRegistry, interceptor);
         } catch (Exception e) {
             log.info("Failed to create channel due to ", e);
             throw new KafkaException(e);
