/*
 * Licensed to the Apache Software Foundation (ASF) under one or more
 * contributor license agreements. See the NOTICE file distributed with
 * this work for additional information regarding copyright ownership.
 * The ASF licenses this file to You under the Apache License, Version 2.0
 * (the "License"); you may not use this file except in compliance with
 * the License. You may obtain a copy of the License at
 *
 *    http://www.apache.org/licenses/LICENSE-2.0
 *
 * Unless required by applicable law or agreed to in writing, software
 * distributed under the License is distributed on an "AS IS" BASIS,
 * WITHOUT WARRANTIES OR CONDITIONS OF ANY KIND, either express or implied.
 * See the License for the specific language governing permissions and
 * limitations under the License.
 */
package org.apache.kafka.common.network;

import org.apache.kafka.common.KafkaException;
import org.apache.kafka.common.config.SslConfigs;
<<<<<<< HEAD
import org.apache.kafka.common.config.internals.ConfluentConfigs;
=======
import org.apache.kafka.common.config.internals.BrokerSecurityConfigs;
>>>>>>> f6241861
import org.apache.kafka.common.memory.MemoryPool;
import org.apache.kafka.common.security.auth.KafkaPrincipal;
import org.apache.kafka.common.security.auth.KafkaPrincipalBuilder;
import org.apache.kafka.common.security.auth.SslAuthenticationContext;
import org.apache.kafka.common.security.ssl.SslPrincipalMapper;
import org.apache.kafka.common.security.ssl.SslFactory;
import org.apache.kafka.common.utils.Utils;
import org.apache.kafka.server.interceptor.BrokerInterceptor;
import org.slf4j.Logger;
import org.slf4j.LoggerFactory;

import java.io.Closeable;
import java.io.IOException;
import java.net.InetAddress;
import java.net.InetSocketAddress;
import java.nio.channels.SelectionKey;
import java.nio.channels.SocketChannel;
import java.util.List;
import java.util.Map;
import java.util.Set;
import java.util.function.Supplier;

public class SslChannelBuilder implements ChannelBuilder, ListenerReconfigurable {
    private static final Logger log = LoggerFactory.getLogger(SslChannelBuilder.class);

    private final ListenerName listenerName;
    private final boolean isInterBrokerListener;
    private SslFactory sslFactory;
    private Mode mode;
    private Map<String, ?> configs;
    private SslPrincipalMapper sslPrincipalMapper;

    /**
     * Constructs a SSL channel builder. ListenerName is provided only
     * for server channel builder and will be null for client channel builder.
     */
    public SslChannelBuilder(Mode mode, ListenerName listenerName, boolean isInterBrokerListener) {
        this.mode = mode;
        this.listenerName = listenerName;
        this.isInterBrokerListener = isInterBrokerListener;
    }

    public void configure(Map<String, ?> configs) throws KafkaException {
        try {
            this.configs = configs;
            @SuppressWarnings("unchecked")
            List<String> sslPrincipalMappingRules = (List<String>) configs.get(BrokerSecurityConfigs.SSL_PRINCIPAL_MAPPING_RULES_CONFIG);
            if (sslPrincipalMappingRules != null)
                sslPrincipalMapper = SslPrincipalMapper.fromRules(sslPrincipalMappingRules);
            this.sslFactory = new SslFactory(mode, null, isInterBrokerListener);
            this.sslFactory.configure(this.configs);
        } catch (Exception e) {
            throw new KafkaException(e);
        }
    }

    @Override
    public Set<String> reconfigurableConfigs() {
        return SslConfigs.RECONFIGURABLE_CONFIGS;
    }

    @Override
    public void validateReconfiguration(Map<String, ?> configs) {
        sslFactory.validateReconfiguration(configs);
    }

    @Override
    public void reconfigure(Map<String, ?> configs) {
        sslFactory.reconfigure(configs);
    }

    @Override
    public ListenerName listenerName() {
        return listenerName;
    }

    @Override
    public KafkaChannel buildChannel(String id, SelectionKey key, int maxReceiveSize, MemoryPool memoryPool) throws KafkaException {
        try {
            SslTransportLayer transportLayer = buildTransportLayer(sslFactory, id, key, peerHost(key));
<<<<<<< HEAD
            Authenticator authenticator = new SslAuthenticator(configs, transportLayer, listenerName);
            BrokerInterceptor interceptor = ConfluentConfigs.buildBrokerInterceptor(mode, configs);
            return new KafkaChannel(id, transportLayer, authenticator, maxReceiveSize,
                    memoryPool != null ? memoryPool : MemoryPool.NONE, interceptor);
=======
            Supplier<Authenticator> authenticatorCreator = () -> new SslAuthenticator(configs, transportLayer, listenerName, sslPrincipalMapper);
            return new KafkaChannel(id, transportLayer, authenticatorCreator, maxReceiveSize,
                    memoryPool != null ? memoryPool : MemoryPool.NONE);
>>>>>>> f6241861
        } catch (Exception e) {
            log.info("Failed to create channel due to ", e);
            throw new KafkaException(e);
        }
    }

    @Override
    public void close() {}

    protected SslTransportLayer buildTransportLayer(SslFactory sslFactory, String id, SelectionKey key, String host) throws IOException {
        SocketChannel socketChannel = (SocketChannel) key.channel();
        return SslTransportLayer.create(id, key, sslFactory.createSslEngine(host, socketChannel.socket().getPort()));
    }

    /**
     * Returns host/IP address of remote host without reverse DNS lookup to be used as the host
     * for creating SSL engine. This is used as a hint for session reuse strategy and also for
     * hostname verification of server hostnames.
     * <p>
     * Scenarios:
     * <ul>
     *   <li>Server-side
     *   <ul>
     *     <li>Server accepts connection from a client. Server knows only client IP
     *     address. We want to avoid reverse DNS lookup of the client IP address since the server
     *     does not verify or use client hostname. The IP address can be used directly.</li>
     *   </ul>
     *   </li>
     *   <li>Client-side
     *   <ul>
     *     <li>Client connects to server using hostname. No lookup is necessary
     *     and the hostname should be used to create the SSL engine. This hostname is validated
     *     against the hostname in SubjectAltName (dns) or CommonName in the certificate if
     *     hostname verification is enabled. Authentication fails if hostname does not match.</li>
     *     <li>Client connects to server using IP address, but certificate contains only
     *     SubjectAltName (dns). Use of reverse DNS lookup to determine hostname introduces
     *     a security vulnerability since authentication would be reliant on a secure DNS.
     *     Hence hostname verification should fail in this case.</li>
     *     <li>Client connects to server using IP address and certificate contains
     *     SubjectAltName (ipaddress). This could be used when Kafka is on a private network.
     *     If reverse DNS lookup is used, authentication would succeed using IP address if lookup
     *     fails and IP address is used, but authentication would fail if lookup succeeds and
     *     dns name is used. For consistency and to avoid dependency on a potentially insecure
     *     DNS, reverse DNS lookup should be avoided and the IP address specified by the client for
     *     connection should be used to create the SSL engine.</li>
     *   </ul></li>
     * </ul>
     */
    private String peerHost(SelectionKey key) {
        SocketChannel socketChannel = (SocketChannel) key.channel();
        return new InetSocketAddress(socketChannel.socket().getInetAddress(), 0).getHostString();
    }

    /**
     * Note that client SSL authentication is handled in {@link SslTransportLayer}. This class is only used
     * to transform the derived principal using a {@link KafkaPrincipalBuilder} configured by the user.
     */
    private static class SslAuthenticator implements Authenticator {
        private final SslTransportLayer transportLayer;
        private final KafkaPrincipalBuilder principalBuilder;
        private final ListenerName listenerName;

        private SslAuthenticator(Map<String, ?> configs, SslTransportLayer transportLayer, ListenerName listenerName, SslPrincipalMapper sslPrincipalMapper) {
            this.transportLayer = transportLayer;
            this.principalBuilder = ChannelBuilders.createPrincipalBuilder(configs, transportLayer, this, null, sslPrincipalMapper);
            this.listenerName = listenerName;
        }
        /**
         * No-Op for plaintext authenticator
         */
        @Override
        public void authenticate() {}

        /**
         * Constructs Principal using configured principalBuilder.
         * @return the built principal
         */
        @Override
        public KafkaPrincipal principal() {
            InetAddress clientAddress = transportLayer.socketChannel().socket().getInetAddress();
            // listenerName should only be null in Client mode where principal() should not be called
            if (listenerName == null)
                throw new IllegalStateException("Unexpected call to principal() when listenerName is null");
            SslAuthenticationContext context = new SslAuthenticationContext(
                    transportLayer.sslSession(),
                    clientAddress,
                    listenerName.value());
            return principalBuilder.build(context);
        }

        @Override
        public void close() throws IOException {
            if (principalBuilder instanceof Closeable)
                Utils.closeQuietly((Closeable) principalBuilder, "principal builder");
        }

        /**
         * SslAuthenticator doesn't implement any additional authentication mechanism.
         * @return true
         */
        @Override
        public boolean complete() {
            return true;
        }
    }
}<|MERGE_RESOLUTION|>--- conflicted
+++ resolved
@@ -18,11 +18,8 @@
 
 import org.apache.kafka.common.KafkaException;
 import org.apache.kafka.common.config.SslConfigs;
-<<<<<<< HEAD
+import org.apache.kafka.common.config.internals.BrokerSecurityConfigs;
 import org.apache.kafka.common.config.internals.ConfluentConfigs;
-=======
-import org.apache.kafka.common.config.internals.BrokerSecurityConfigs;
->>>>>>> f6241861
 import org.apache.kafka.common.memory.MemoryPool;
 import org.apache.kafka.common.security.auth.KafkaPrincipal;
 import org.apache.kafka.common.security.auth.KafkaPrincipalBuilder;
@@ -103,16 +100,10 @@
     public KafkaChannel buildChannel(String id, SelectionKey key, int maxReceiveSize, MemoryPool memoryPool) throws KafkaException {
         try {
             SslTransportLayer transportLayer = buildTransportLayer(sslFactory, id, key, peerHost(key));
-<<<<<<< HEAD
-            Authenticator authenticator = new SslAuthenticator(configs, transportLayer, listenerName);
             BrokerInterceptor interceptor = ConfluentConfigs.buildBrokerInterceptor(mode, configs);
-            return new KafkaChannel(id, transportLayer, authenticator, maxReceiveSize,
-                    memoryPool != null ? memoryPool : MemoryPool.NONE, interceptor);
-=======
             Supplier<Authenticator> authenticatorCreator = () -> new SslAuthenticator(configs, transportLayer, listenerName, sslPrincipalMapper);
             return new KafkaChannel(id, transportLayer, authenticatorCreator, maxReceiveSize,
-                    memoryPool != null ? memoryPool : MemoryPool.NONE);
->>>>>>> f6241861
+                    memoryPool != null ? memoryPool : MemoryPool.NONE, interceptor);
         } catch (Exception e) {
             log.info("Failed to create channel due to ", e);
             throw new KafkaException(e);
