--- conflicted
+++ resolved
@@ -140,26 +140,10 @@
 
     @Override
     public AbstractResponse getErrorResponse(int throttleTimeMs, Throwable throwable) {
-<<<<<<< HEAD
-        short versionId = version();
-        switch (versionId) {
-            case 0:
-            case 1:
-            case 2:
-                List<CreateAclsResponse.AclCreationResponse> responses = new ArrayList<>();
-                for (int i = 0; i < aclCreations.size(); i++)
-                    responses.add(new CreateAclsResponse.AclCreationResponse(ApiError.fromThrowable(throwable)));
-                return new CreateAclsResponse(throttleTimeMs, responses);
-            default:
-                throw new IllegalArgumentException(String.format("Version %d is not valid. Valid versions for %s are 0 to %d",
-                        versionId, this.getClass().getSimpleName(), ApiKeys.CREATE_ACLS.latestVersion()));
-        }
-=======
         List<CreateAclsResponse.AclCreationResponse> responses = new ArrayList<>();
         for (int i = 0; i < aclCreations.size(); i++)
             responses.add(new CreateAclsResponse.AclCreationResponse(ApiError.fromThrowable(throwable)));
         return new CreateAclsResponse(throttleTimeMs, responses);
->>>>>>> ad6159b8
     }
 
     public static CreateAclsRequest parse(ByteBuffer buffer, short version) {
