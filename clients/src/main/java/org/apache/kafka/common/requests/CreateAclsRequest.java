--- conflicted
+++ resolved
@@ -17,72 +17,30 @@
 
 package org.apache.kafka.common.requests;
 
+import java.util.List;
 import java.util.Optional;
 import org.apache.kafka.common.acl.AccessControlEntry;
 import org.apache.kafka.common.acl.AclBinding;
 import org.apache.kafka.common.acl.AclOperation;
 import org.apache.kafka.common.acl.AclPermissionType;
 import org.apache.kafka.common.message.CreateAclsRequestData;
-<<<<<<< HEAD
-=======
 import org.apache.kafka.common.message.CreateAclsRequestData.AclCreation;
 import org.apache.kafka.common.message.CreateAclsResponseData;
 import org.apache.kafka.common.message.CreateAclsResponseData.AclCreationResult;
->>>>>>> f2d039fb
 import org.apache.kafka.common.resource.ResourcePattern;
 import org.apache.kafka.common.errors.UnsupportedVersionException;
 import org.apache.kafka.common.protocol.ApiKeys;
 import org.apache.kafka.common.protocol.types.Struct;
 import org.apache.kafka.common.resource.PatternType;
 import org.apache.kafka.common.resource.ResourceType;
-<<<<<<< HEAD
-import org.apache.kafka.common.utils.Utils;
-=======
->>>>>>> f2d039fb
 
 import java.nio.ByteBuffer;
 import java.util.Collections;
-import java.util.List;
 
 public class CreateAclsRequest extends AbstractRequest {
-<<<<<<< HEAD
-    public static class AclCreation {
-        private final AclBinding acl;
-
-        public AclCreation(AclBinding acl) {
-            this.acl = acl;
-        }
-
-        static AclCreation fromStruct(Struct struct) {
-            ResourcePattern pattern = RequestUtils.resourcePatternromStructFields(struct);
-            AccessControlEntry entry = RequestUtils.aceFromStructFields(struct);
-            return new AclCreation(new AclBinding(pattern, entry));
-        }
-
-        public AclBinding acl() {
-            return acl;
-        }
-
-        void setStructFields(Struct struct) {
-            RequestUtils.resourcePatternSetStructFields(acl.pattern(), struct);
-            RequestUtils.aceSetStructFields(acl.entry(), struct);
-        }
-
-        @Override
-        public String toString() {
-            return "(acl=" + acl + ")";
-        }
-    }
-=======
->>>>>>> f2d039fb
 
     public static class Builder extends AbstractRequest.Builder<CreateAclsRequest> {
         private final CreateAclsRequestData data;
-
-<<<<<<< HEAD
-        public Builder(List<AclCreation> creations) {
-            this(createAclsRequestData(creations));
-        }
 
         public Builder(CreateAclsRequestData data) {
             super(ApiKeys.CREATE_ACLS);
@@ -92,11 +50,6 @@
         public Builder setClusterId(String clusterId) {
             data.setClusterId(clusterId);
             return this;
-=======
-        public Builder(CreateAclsRequestData data) {
-            super(ApiKeys.CREATE_ACLS);
-            this.data = data;
->>>>>>> f2d039fb
         }
 
         @Override
@@ -106,54 +59,14 @@
 
         @Override
         public String toString() {
-<<<<<<< HEAD
-            return "(type=CreateAclsRequest, creations=" + Utils.join(data.creations(), ", ") + ")";
-        }
-    }
-
-    private final List<AclCreation> aclCreations;
-=======
             return data.toString();
         }
     }
 
->>>>>>> f2d039fb
     private final CreateAclsRequestData data;
 
     CreateAclsRequest(short version, CreateAclsRequestData data) {
         super(ApiKeys.CREATE_ACLS, version);
-<<<<<<< HEAD
-        this.aclCreations = aclCreations;
-        this.data = createAclsRequestData(aclCreations);
-        validate(aclCreations);
-    }
-
-    private CreateAclsRequest(short version, CreateAclsRequestData data) {
-        super(ApiKeys.CREATE_ACLS, version);
-        this.data = data;
-        this.aclCreations = new ArrayList<>(data.creations().size());
-        for (CreateAclsRequestData.CreatableAcl creation : data.creations()) {
-            ResourcePattern pattern = new ResourcePattern(
-                ResourceType.fromCode(creation.resourceType()),
-                creation.resourceName(),
-                PatternType.fromCode(creation.resourcePatternType()));
-            AccessControlEntry entry = new AccessControlEntry(
-                creation.principal(),
-                creation.host(),
-                AclOperation.fromCode(creation.operation()),
-                AclPermissionType.fromCode(creation.permissionType()));
-            aclCreations.add(new AclCreation(new AclBinding(pattern, entry)));
-        }
-    }
-
-    public CreateAclsRequest(Struct struct, short version) {
-        this(version, new CreateAclsRequestData(struct, version));
-    }
-
-    @Override
-    protected Struct toStruct() {
-        return data.toStruct(version());
-=======
         validate(data);
         this.data = data;
     }
@@ -164,7 +77,6 @@
 
     public List<AclCreation> aclCreations() {
         return data.creations();
->>>>>>> f2d039fb
     }
 
     @Override
@@ -237,19 +149,4 @@
             .setErrorCode(apiError.error().code())
             .setErrorMessage(apiError.message());
     }
-
-    private static CreateAclsRequestData createAclsRequestData(List<AclCreation> aclCreations) {
-        CreateAclsRequestData data = new CreateAclsRequestData();
-        for (AclCreation creation : aclCreations) {
-            data.creations().add(new CreateAclsRequestData.CreatableAcl()
-                .setHost(creation.acl().entry().host())
-                .setOperation(creation.acl.entry().operation().code())
-                .setPermissionType(creation.acl.entry().permissionType().code())
-                .setPrincipal(creation.acl.entry().principal())
-                .setResourceName(creation.acl.pattern().name())
-                .setResourceType(creation.acl.pattern().resourceType().code())
-                .setResourcePatternType(creation.acl.pattern().patternType().code()));
-        }
-        return data;
-    }
 }