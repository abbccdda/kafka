/*
 * Licensed to the Apache Software Foundation (ASF) under one or more
 * contributor license agreements. See the NOTICE file distributed with
 * this work for additional information regarding copyright ownership.
 * The ASF licenses this file to You under the Apache License, Version 2.0
 * (the "License"); you may not use this file except in compliance with
 * the License. You may obtain a copy of the License at
 *
 *    http://www.apache.org/licenses/LICENSE-2.0
 *
 * Unless required by applicable law or agreed to in writing, software
 * distributed under the License is distributed on an "AS IS" BASIS,
 * WITHOUT WARRANTIES OR CONDITIONS OF ANY KIND, either express or implied.
 * See the License for the specific language governing permissions and
 * limitations under the License.
 */

package org.apache.kafka.clients.admin;

import org.apache.kafka.common.annotation.InterfaceStability;

import java.util.Collections;
import java.util.List;
import java.util.Objects;

/**
 * A class representing a configuration entry containing name, value and additional metadata.
 *
 * The API of this class is evolving, see {@link Admin} for details.
 */
@InterfaceStability.Evolving
public class ConfigEntry {

    private final String name;
    private final String value;
    private final ConfigSource source;
    private final boolean isSensitive;
    private final boolean isReadOnly;
    private final List<ConfigSynonym> synonyms;
    private final ConfigType type;
    private final String documentation;

    /**
     * Create a configuration entry with the provided values.
     *
     * @param name the non-null config name
     * @param value the config value or null
     */
    public ConfigEntry(String name, String value) {
        this(name, value, false, false, false);
    }

    /**
     * Create a configuration with the provided values.
     *
     * @param name the non-null config name
     * @param value the config value or null
     * @param isDefault whether the config value is the default or if it's been explicitly set
     * @param isSensitive whether the config value is sensitive, the broker never returns the value if it is sensitive
     * @param isReadOnly whether the config is read-only and cannot be updated
     * @deprecated since 1.1.0. This constructor will be removed in a future release.
     */
    @Deprecated
    public ConfigEntry(String name, String value, boolean isDefault, boolean isSensitive, boolean isReadOnly) {
        this(name,
             value,
             isDefault ? ConfigSource.DEFAULT_CONFIG : ConfigSource.UNKNOWN,
             isSensitive,
             isReadOnly,
             Collections.<ConfigSynonym>emptyList(),
             ConfigType.UNKNOWN,
             null);
    }

    /**
     * Create a configuration with the provided values.
     *
     * @param name the non-null config name
     * @param value the config value or null
     * @param source the source of this config entry
     * @param isSensitive whether the config value is sensitive, the broker never returns the value if it is sensitive
     * @param isReadOnly whether the config is read-only and cannot be updated
     * @param synonyms Synonym configs in order of precedence
     */
<<<<<<< HEAD
    public ConfigEntry(String name, String value, ConfigSource source, boolean isSensitive, boolean isReadOnly,
                       List<ConfigSynonym> synonyms) {
=======
    ConfigEntry(String name, String value, ConfigSource source, boolean isSensitive, boolean isReadOnly,
                List<ConfigSynonym> synonyms, ConfigType type, String documentation) {
>>>>>>> 54b17242
        Objects.requireNonNull(name, "name should not be null");
        this.name = name;
        this.value = value;
        this.source = source;
        this.isSensitive = isSensitive;
        this.isReadOnly = isReadOnly;
        this.synonyms = synonyms;
        this.type = type;
        this.documentation = documentation;
    }

    /**
     * Return the config name.
     */
    public String name() {
        return name;
    }

    /**
     * Return the value or null. Null is returned if the config is unset or if isSensitive is true.
     */
    public String value() {
        return value;
    }

    /**
     * Return the source of this configuration entry.
     */
    public ConfigSource source() {
        return source;
    }

    /**
     * Return whether the config value is the default or if it's been explicitly set.
     */
    public boolean isDefault() {
        return source == ConfigSource.DEFAULT_CONFIG;
    }

    /**
     * Return whether the config value is sensitive. The value is always set to null by the broker if the config value
     * is sensitive.
     */
    public boolean isSensitive() {
        return isSensitive;
    }

    /**
     * Return whether the config is read-only and cannot be updated.
     */
    public boolean isReadOnly() {
        return isReadOnly;
    }

    /**
     * Returns all config values that may be used as the value of this config along with their source,
     * in the order of precedence. The list starts with the value returned in this ConfigEntry.
     * The list is empty if synonyms were not requested using {@link DescribeConfigsOptions#includeSynonyms(boolean)}
     */
    public List<ConfigSynonym> synonyms() {
        return  synonyms;
    }

    /**
     * Return the config data type.
     */
    public ConfigType type() {
        return type;
    }

    /**
     * Return the config documentation.
     */
    public String documentation() {
        return documentation;
    }

    @Override
    public boolean equals(Object o) {
        if (this == o)
            return true;
        if (o == null || getClass() != o.getClass())
            return false;

        ConfigEntry that = (ConfigEntry) o;

        return this.name.equals(that.name) &&
                this.value != null ? this.value.equals(that.value) : that.value == null &&
                this.isSensitive == that.isSensitive &&
                this.isReadOnly == that.isReadOnly &&
                this.source == that.source &&
                Objects.equals(this.synonyms, that.synonyms);
    }

    @Override
    public int hashCode() {
        final int prime = 31;
        int result = 1;
        result = prime * result + name.hashCode();
        result = prime * result + ((value == null) ? 0 : value.hashCode());
        result = prime * result + (isSensitive ? 1 : 0);
        result = prime * result + (isReadOnly ? 1 : 0);
        result = prime * result + source.hashCode();
        result = prime * result + synonyms.hashCode();
        return result;
    }

    @Override
    public String toString() {
        return "ConfigEntry(" +
                "name=" + name +
                ", value=" + value +
                ", source=" + source +
                ", isSensitive=" + isSensitive +
                ", isReadOnly=" + isReadOnly +
                ", synonyms=" + synonyms +
                ")";
    }

    /**
     * Data type of configuration entry.
     */
    public enum ConfigType {
        UNKNOWN,
        BOOLEAN,
        STRING,
        INT,
        SHORT,
        LONG,
        DOUBLE,
        LIST,
        CLASS,
        PASSWORD
    }

    /**
     * Source of configuration entries.
     */
    public enum ConfigSource {
        DYNAMIC_CLUSTER_LINK_CONFIG,    // dynamic cluster link config that is configured for a specific link name
        DYNAMIC_TOPIC_CONFIG,           // dynamic topic config that is configured for a specific topic
        DYNAMIC_BROKER_LOGGER_CONFIG,   // dynamic broker logger config that is configured for a specific broker
        DYNAMIC_BROKER_CONFIG,          // dynamic broker config that is configured for a specific broker
        DYNAMIC_DEFAULT_BROKER_CONFIG,  // dynamic broker config that is configured as default for all brokers in the cluster
        STATIC_BROKER_CONFIG,           // static broker config provided as broker properties at start up (e.g. server.properties file)
        DEFAULT_CONFIG,                 // built-in default configuration for configs that have a default value
        UNKNOWN                         // source unknown e.g. in the ConfigEntry used for alter requests where source is not set
    }

    /**
     * Class representing a configuration synonym of a {@link ConfigEntry}.
     */
    public static class ConfigSynonym {

        private final String name;
        private final String value;
        private final ConfigSource source;

        /**
         * Create a configuration synonym with the provided values.
         *
         * @param name Configuration name (this may be different from the name of the associated {@link ConfigEntry}
         * @param value Configuration value
         * @param source {@link ConfigSource} of this configuraton
         */
        ConfigSynonym(String name, String value, ConfigSource source) {
            this.name = name;
            this.value = value;
            this.source = source;
        }

        /**
         * Returns the name of this configuration.
         */
        public String name() {
            return name;
        }

        /**
         * Returns the value of this configuration, which may be null if the configuration is sensitive.
         */
        public String value() {
            return value;
        }

        /**
         * Returns the source of this configuration.
         */
        public ConfigSource source() {
            return source;
        }

        @Override
        public boolean equals(Object o) {
            if (this == o) return true;
            if (o == null || getClass() != o.getClass()) return false;

            ConfigSynonym that = (ConfigSynonym) o;
            return Objects.equals(name, that.name) && Objects.equals(value, that.value) && source == that.source;
        }

        @Override
        public int hashCode() {
            return Objects.hash(name, value, source);
        }

        @Override
        public String toString() {
            return "ConfigSynonym(" +
                    "name=" + name +
                    ", value=" + value +
                    ", source=" + source +
                    ")";
        }
    }
}<|MERGE_RESOLUTION|>--- conflicted
+++ resolved
@@ -82,13 +82,8 @@
      * @param isReadOnly whether the config is read-only and cannot be updated
      * @param synonyms Synonym configs in order of precedence
      */
-<<<<<<< HEAD
-    public ConfigEntry(String name, String value, ConfigSource source, boolean isSensitive, boolean isReadOnly,
-                       List<ConfigSynonym> synonyms) {
-=======
     ConfigEntry(String name, String value, ConfigSource source, boolean isSensitive, boolean isReadOnly,
                 List<ConfigSynonym> synonyms, ConfigType type, String documentation) {
->>>>>>> 54b17242
         Objects.requireNonNull(name, "name should not be null");
         this.name = name;
         this.value = value;
