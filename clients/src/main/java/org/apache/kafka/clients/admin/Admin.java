/*
 * Licensed to the Apache Software Foundation (ASF) under one or more
 * contributor license agreements. See the NOTICE file distributed with
 * this work for additional information regarding copyright ownership.
 * The ASF licenses this file to You under the Apache License, Version 2.0
 * (the "License"); you may not use this file except in compliance with
 * the License. You may obtain a copy of the License at
 *
 *    http://www.apache.org/licenses/LICENSE-2.0
 *
 * Unless required by applicable law or agreed to in writing, software
 * distributed under the License is distributed on an "AS IS" BASIS,
 * WITHOUT WARRANTIES OR CONDITIONS OF ANY KIND, either express or implied.
 * See the License for the specific language governing permissions and
 * limitations under the License.
 */

package org.apache.kafka.clients.admin;

import java.time.Duration;
import java.util.Collection;
import java.util.HashSet;
import java.util.Map;
import java.util.Optional;
import java.util.Properties;
import java.util.Set;
import java.util.concurrent.TimeUnit;

import org.apache.kafka.clients.consumer.OffsetAndMetadata;
import org.apache.kafka.common.ElectionType;
import org.apache.kafka.common.Metric;
import org.apache.kafka.common.MetricName;
import org.apache.kafka.common.TopicPartition;
import org.apache.kafka.common.TopicPartitionReplica;
import org.apache.kafka.common.acl.AclBinding;
import org.apache.kafka.common.acl.AclBindingFilter;
import org.apache.kafka.common.annotation.InterfaceStability;
import org.apache.kafka.common.config.ConfigResource;
import org.apache.kafka.common.requests.LeaveGroupResponse;

/**
 * The administrative client for Kafka, which supports managing and inspecting topics, brokers, configurations and ACLs.
 * <p>
 * The minimum broker version required is 0.10.0.0. Methods with stricter requirements will specify the minimum broker
 * version required.
 * <p>
 * This client was introduced in 0.11.0.0 and the API is still evolving. We will try to evolve the API in a compatible
 * manner, but we reserve the right to make breaking changes in minor releases, if necessary. We will update the
 * {@code InterfaceStability} annotation and this notice once the API is considered stable.
 */
@InterfaceStability.Evolving
public interface Admin extends AutoCloseable {

    /**
     * Create a new Admin with the given configuration.
     *
     * @param props The configuration.
     * @return The new KafkaAdminClient.
     */
    static Admin create(Properties props) {
        return KafkaAdminClient.createInternal(new AdminClientConfig(props, true), null);
    }

    /**
     * Create a new Admin with the given configuration.
     *
     * @param conf The configuration.
     * @return The new KafkaAdminClient.
     */
    static Admin create(Map<String, Object> conf) {
        return KafkaAdminClient.createInternal(new AdminClientConfig(conf, true), null);
    }

    /**
     * Close the Admin and release all associated resources.
     * <p>
     * See {@link #close(long, TimeUnit)}
     */
    @Override
    default void close() {
        close(Long.MAX_VALUE, TimeUnit.MILLISECONDS);
    }

    /**
     * Close the Admin and release all associated resources.
     * <p>
     * The close operation has a grace period during which current operations will be allowed to
     * complete, specified by the given duration and time unit.
     * New operations will not be accepted during the grace period. Once the grace period is over,
     * all operations that have not yet been completed will be aborted with a {@link org.apache.kafka.common.errors.TimeoutException}.
     *
     * @param duration The duration to use for the wait time.
     * @param unit     The time unit to use for the wait time.
     * @deprecated Since 2.2. Use {@link #close(Duration)} or {@link #close()}.
     */
    @Deprecated
    default void close(long duration, TimeUnit unit) {
        close(Duration.ofMillis(unit.toMillis(duration)));
    }

    /**
     * Close the Admin client and release all associated resources.
     * <p>
     * The close operation has a grace period during which current operations will be allowed to
     * complete, specified by the given duration.
     * New operations will not be accepted during the grace period. Once the grace period is over,
     * all operations that have not yet been completed will be aborted with a {@link org.apache.kafka.common.errors.TimeoutException}.
     *
     * @param timeout The time to use for the wait time.
     */
    void close(Duration timeout);

    /**
     * Create a batch of new topics with the default options.
     * <p>
     * This is a convenience method for {@link #createTopics(Collection, CreateTopicsOptions)} with default options.
     * See the overload for more details.
     * <p>
     * This operation is supported by brokers with version 0.10.1.0 or higher.
     *
     * @param newTopics The new topics to create.
     * @return The CreateTopicsResult.
     */
    default CreateTopicsResult createTopics(Collection<NewTopic> newTopics) {
        return createTopics(newTopics, new CreateTopicsOptions());
    }

    /**
     * Create a batch of new topics.
     * <p>
     * This operation is not transactional so it may succeed for some topics while fail for others.
     * <p>
     * It may take several seconds after {@link CreateTopicsResult} returns
     * success for all the brokers to become aware that the topics have been created.
     * During this time, {@link #listTopics()} and {@link #describeTopics(Collection)}
     * may not return information about the new topics.
     * <p>
     * This operation is supported by brokers with version 0.10.1.0 or higher. The validateOnly option is supported
     * from version 0.10.2.0.
     *
     * @param newTopics The new topics to create.
     * @param options   The options to use when creating the new topics.
     * @return The CreateTopicsResult.
     */
    CreateTopicsResult createTopics(Collection<NewTopic> newTopics, CreateTopicsOptions options);

    /**
     * This is a convenience method for {@link #deleteTopics(Collection, DeleteTopicsOptions)}
     * with default options. See the overload for more details.
     * <p>
     * This operation is supported by brokers with version 0.10.1.0 or higher.
     *
     * @param topics The topic names to delete.
     * @return The DeleteTopicsResult.
     */
    default DeleteTopicsResult deleteTopics(Collection<String> topics) {
        return deleteTopics(topics, new DeleteTopicsOptions());
    }

    /**
     * Delete a batch of topics.
     * <p>
     * This operation is not transactional so it may succeed for some topics while fail for others.
     * <p>
     * It may take several seconds after the {@link DeleteTopicsResult} returns
     * success for all the brokers to become aware that the topics are gone.
     * During this time, {@link #listTopics()} and {@link #describeTopics(Collection)}
     * may continue to return information about the deleted topics.
     * <p>
     * If delete.topic.enable is false on the brokers, deleteTopics will mark
     * the topics for deletion, but not actually delete them. The futures will
     * return successfully in this case.
     * <p>
     * This operation is supported by brokers with version 0.10.1.0 or higher.
     *
     * @param topics  The topic names to delete.
     * @param options The options to use when deleting the topics.
     * @return The DeleteTopicsResult.
     */
    DeleteTopicsResult deleteTopics(Collection<String> topics, DeleteTopicsOptions options);

    /**
     * List the topics available in the cluster with the default options.
     * <p>
     * This is a convenience method for {@link #listTopics(ListTopicsOptions)} with default options.
     * See the overload for more details.
     *
     * @return The ListTopicsResult.
     */
    default ListTopicsResult listTopics() {
        return listTopics(new ListTopicsOptions());
    }

    /**
     * List the topics available in the cluster.
     *
     * @param options The options to use when listing the topics.
     * @return The ListTopicsResult.
     */
    ListTopicsResult listTopics(ListTopicsOptions options);

    /**
     * Describe some topics in the cluster, with the default options.
     * <p>
     * This is a convenience method for {@link #describeTopics(Collection, DescribeTopicsOptions)} with
     * default options. See the overload for more details.
     *
     * @param topicNames The names of the topics to describe.
     * @return The DescribeTopicsResult.
     */
    default DescribeTopicsResult describeTopics(Collection<String> topicNames) {
        return describeTopics(topicNames, new DescribeTopicsOptions());
    }

    /**
     * Describe some topics in the cluster.
     *
     * @param topicNames The names of the topics to describe.
     * @param options    The options to use when describing the topic.
     * @return The DescribeTopicsResult.
     */
    DescribeTopicsResult describeTopics(Collection<String> topicNames, DescribeTopicsOptions options);

    /**
     * Get information about the nodes in the cluster, using the default options.
     * <p>
     * This is a convenience method for {@link #describeCluster(DescribeClusterOptions)} with default options.
     * See the overload for more details.
     *
     * @return The DescribeClusterResult.
     */
    default DescribeClusterResult describeCluster() {
        return describeCluster(new DescribeClusterOptions());
    }

    /**
     * Get information about the nodes in the cluster.
     *
     * @param options The options to use when getting information about the cluster.
     * @return The DescribeClusterResult.
     */
    DescribeClusterResult describeCluster(DescribeClusterOptions options);

    /**
     * This is a convenience method for {@link #describeAcls(AclBindingFilter, DescribeAclsOptions)} with
     * default options. See the overload for more details.
     * <p>
     * This operation is supported by brokers with version 0.11.0.0 or higher.
     *
     * @param filter The filter to use.
     * @return The DeleteAclsResult.
     */
    default DescribeAclsResult describeAcls(AclBindingFilter filter) {
        return describeAcls(filter, new DescribeAclsOptions());
    }

    /**
     * Lists access control lists (ACLs) according to the supplied filter.
     * <p>
     * Note: it may take some time for changes made by {@code createAcls} or {@code deleteAcls} to be reflected
     * in the output of {@code describeAcls}.
     * <p>
     * This operation is supported by brokers with version 0.11.0.0 or higher.
     *
     * @param filter  The filter to use.
     * @param options The options to use when listing the ACLs.
     * @return The DeleteAclsResult.
     */
    DescribeAclsResult describeAcls(AclBindingFilter filter, DescribeAclsOptions options);

    /**
     * This is a convenience method for {@link #createAcls(Collection, CreateAclsOptions)} with
     * default options. See the overload for more details.
     * <p>
     * This operation is supported by brokers with version 0.11.0.0 or higher.
     *
     * @param acls The ACLs to create
     * @return The CreateAclsResult.
     */
    default CreateAclsResult createAcls(Collection<AclBinding> acls) {
        return createAcls(acls, new CreateAclsOptions());
    }

    /**
     * Creates access control lists (ACLs) which are bound to specific resources.
     * <p>
     * This operation is not transactional so it may succeed for some ACLs while fail for others.
     * <p>
     * If you attempt to add an ACL that duplicates an existing ACL, no error will be raised, but
     * no changes will be made.
     * <p>
     * This operation is supported by brokers with version 0.11.0.0 or higher.
     *
     * @param acls    The ACLs to create
     * @param options The options to use when creating the ACLs.
     * @return The CreateAclsResult.
     */
    CreateAclsResult createAcls(Collection<AclBinding> acls, CreateAclsOptions options);

    /**
     * This is a convenience method for {@link #deleteAcls(Collection, DeleteAclsOptions)} with default options.
     * See the overload for more details.
     * <p>
     * This operation is supported by brokers with version 0.11.0.0 or higher.
     *
     * @param filters The filters to use.
     * @return The DeleteAclsResult.
     */
    default DeleteAclsResult deleteAcls(Collection<AclBindingFilter> filters) {
        return deleteAcls(filters, new DeleteAclsOptions());
    }

    /**
     * Deletes access control lists (ACLs) according to the supplied filters.
     * <p>
     * This operation is not transactional so it may succeed for some ACLs while fail for others.
     * <p>
     * This operation is supported by brokers with version 0.11.0.0 or higher.
     *
     * @param filters The filters to use.
     * @param options The options to use when deleting the ACLs.
     * @return The DeleteAclsResult.
     */
    DeleteAclsResult deleteAcls(Collection<AclBindingFilter> filters, DeleteAclsOptions options);


    /**
     * Get the configuration for the specified resources with the default options.
     * <p>
     * This is a convenience method for {@link #describeConfigs(Collection, DescribeConfigsOptions)} with default options.
     * See the overload for more details.
     * <p>
     * This operation is supported by brokers with version 0.11.0.0 or higher.
     *
     * @param resources The resources (topic and broker resource types are currently supported)
     * @return The DescribeConfigsResult
     */
    default DescribeConfigsResult describeConfigs(Collection<ConfigResource> resources) {
        return describeConfigs(resources, new DescribeConfigsOptions());
    }

    /**
     * Get the configuration for the specified resources.
     * <p>
     * The returned configuration includes default values and the isDefault() method can be used to distinguish them
     * from user supplied values.
     * <p>
     * The value of config entries where isSensitive() is true is always {@code null} so that sensitive information
     * is not disclosed.
     * <p>
     * Config entries where isReadOnly() is true cannot be updated.
     * <p>
     * This operation is supported by brokers with version 0.11.0.0 or higher.
     *
     * @param resources The resources (topic and broker resource types are currently supported)
     * @param options   The options to use when describing configs
     * @return The DescribeConfigsResult
     */
    DescribeConfigsResult describeConfigs(Collection<ConfigResource> resources, DescribeConfigsOptions options);

    /**
     * Update the configuration for the specified resources with the default options.
     * <p>
     * This is a convenience method for {@link #alterConfigs(Map, AlterConfigsOptions)} with default options.
     * See the overload for more details.
     * <p>
     * This operation is supported by brokers with version 0.11.0.0 or higher.
     *
     * @param configs The resources with their configs (topic is the only resource type with configs that can
     *                be updated currently)
     * @return The AlterConfigsResult
     * @deprecated Since 2.3. Use {@link #incrementalAlterConfigs(Map)}.
     */
    @Deprecated
    default AlterConfigsResult alterConfigs(Map<ConfigResource, Config> configs) {
        return alterConfigs(configs, new AlterConfigsOptions());
    }

    /**
     * Update the configuration for the specified resources with the default options.
     * <p>
     * Updates are not transactional so they may succeed for some resources while fail for others. The configs for
     * a particular resource are updated atomically.
     * <p>
     * This operation is supported by brokers with version 0.11.0.0 or higher.
     *
     * @param configs The resources with their configs (topic is the only resource type with configs that can
     *                be updated currently)
     * @param options The options to use when describing configs
     * @return The AlterConfigsResult
     * @deprecated Since 2.3. Use {@link #incrementalAlterConfigs(Map, AlterConfigsOptions)}.
     */
    @Deprecated
    AlterConfigsResult alterConfigs(Map<ConfigResource, Config> configs, AlterConfigsOptions options);

    /**
     * Incrementally updates the configuration for the specified resources with default options.
     * <p>
     * This is a convenience method for {@link #incrementalAlterConfigs(Map, AlterConfigsOptions)} with default options.
     * See the overload for more details.
     * <p>
     * This operation is supported by brokers with version 2.3.0 or higher.
     *
     * @param configs The resources with their configs
     * @return The AlterConfigsResult
     */
    default AlterConfigsResult incrementalAlterConfigs(Map<ConfigResource, Collection<AlterConfigOp>> configs) {
        return incrementalAlterConfigs(configs, new AlterConfigsOptions());
    }


    /**
     * Incrementally update the configuration for the specified resources.
     * <p>
     * Updates are not transactional so they may succeed for some resources while fail for others. The configs for
     * a particular resource are updated atomically.
     * <p>
     * The following exceptions can be anticipated when calling {@code get()} on the futures obtained from
     * the returned {@link AlterConfigsResult}:
     * <ul>
     * <li>{@link org.apache.kafka.common.errors.ClusterAuthorizationException}
     * if the authenticated user didn't have alter access to the cluster.</li>
     * <li>{@link org.apache.kafka.common.errors.TopicAuthorizationException}
     * if the authenticated user didn't have alter access to the Topic.</li>
     * <li>{@link org.apache.kafka.common.errors.InvalidRequestException}
     * if the request details are invalid. e.g., a configuration key was specified more than once for a resource</li>
     * </ul>
     * <p>
     * This operation is supported by brokers with version 2.3.0 or higher.
     *
     * @param configs The resources with their configs
     * @param options The options to use when altering configs
     * @return The AlterConfigsResult
     */
    AlterConfigsResult incrementalAlterConfigs(Map<ConfigResource,
        Collection<AlterConfigOp>> configs, AlterConfigsOptions options);

    /**
     * Change the log directory for the specified replicas. If the replica does not exist on the broker, the result
     * shows REPLICA_NOT_AVAILABLE for the given replica and the replica will be created in the given log directory on the
     * broker when it is created later. If the replica already exists on the broker, the replica will be moved to the given
     * log directory if it is not already there. For detailed result, inspect the returned {@link AlterReplicaLogDirsResult} instance.
     * <p>
     * This operation is not transactional so it may succeed for some replicas while fail for others.
     * <p>
     * This is a convenience method for {@link #alterReplicaLogDirs(Map, AlterReplicaLogDirsOptions)} with default options.
     * See the overload for more details.
     * <p>
     * This operation is supported by brokers with version 1.1.0 or higher.
     *
     * @param replicaAssignment     The replicas with their log directory absolute path
     * @return                      The AlterReplicaLogDirsResult
     * @throws InterruptedException Interrupted while joining I/O thread
     */
    default AlterReplicaLogDirsResult alterReplicaLogDirs(Map<TopicPartitionReplica, String> replicaAssignment) {
        return alterReplicaLogDirs(replicaAssignment, new AlterReplicaLogDirsOptions());
    }

    /**
     * Change the log directory for the specified replicas. If the replica does not exist on the broker, the result
     * shows REPLICA_NOT_AVAILABLE for the given replica and the replica will be created in the given log directory on the
     * broker when it is created later. If the replica already exists on the broker, the replica will be moved to the given
     * log directory if it is not already there. For detailed result, inspect the returned {@link AlterReplicaLogDirsResult} instance.
     * <p>
     * This operation is not transactional so it may succeed for some replicas while fail for others.
     * <p>
     * This operation is supported by brokers with version 1.1.0 or higher.
     *
     * @param replicaAssignment     The replicas with their log directory absolute path
     * @param options               The options to use when changing replica dir
     * @return                      The AlterReplicaLogDirsResult
     * @throws InterruptedException Interrupted while joining I/O thread
     */
    AlterReplicaLogDirsResult alterReplicaLogDirs(Map<TopicPartitionReplica, String> replicaAssignment,
                                                  AlterReplicaLogDirsOptions options);

    /**
     * Query the information of all log directories on the given set of brokers
     * <p>
     * This is a convenience method for {@link #describeLogDirs(Collection, DescribeLogDirsOptions)} with default options.
     * See the overload for more details.
     * <p>
     * This operation is supported by brokers with version 1.0.0 or higher.
     *
     * @param brokers A list of brokers
     * @return The DescribeLogDirsResult
     */
    default DescribeLogDirsResult describeLogDirs(Collection<Integer> brokers) {
        return describeLogDirs(brokers, new DescribeLogDirsOptions());
    }

    /**
     * Query the information of all log directories on the given set of brokers
     * <p>
     * This operation is supported by brokers with version 1.0.0 or higher.
     *
     * @param brokers A list of brokers
     * @param options The options to use when querying log dir info
     * @return The DescribeLogDirsResult
     */
    DescribeLogDirsResult describeLogDirs(Collection<Integer> brokers, DescribeLogDirsOptions options);

    /**
     * Query the replica log directory information for the specified replicas.
     * <p>
     * This is a convenience method for {@link #describeReplicaLogDirs(Collection, DescribeReplicaLogDirsOptions)}
     * with default options. See the overload for more details.
     * <p>
     * This operation is supported by brokers with version 1.0.0 or higher.
     *
     * @param replicas The replicas to query
     * @return The DescribeReplicaLogDirsResult
     */
    default DescribeReplicaLogDirsResult describeReplicaLogDirs(Collection<TopicPartitionReplica> replicas) {
        return describeReplicaLogDirs(replicas, new DescribeReplicaLogDirsOptions());
    }

    /**
     * Query the replica log directory information for the specified replicas.
     * <p>
     * This operation is supported by brokers with version 1.0.0 or higher.
     *
     * @param replicas The replicas to query
     * @param options  The options to use when querying replica log dir info
     * @return The DescribeReplicaLogDirsResult
     */
    DescribeReplicaLogDirsResult describeReplicaLogDirs(Collection<TopicPartitionReplica> replicas, DescribeReplicaLogDirsOptions options);

    /**
     * Increase the number of partitions of the topics given as the keys of {@code newPartitions}
     * according to the corresponding values. <strong>If partitions are increased for a topic that has a key,
     * the partition logic or ordering of the messages will be affected.</strong>
     * <p>
     * This is a convenience method for {@link #createPartitions(Map, CreatePartitionsOptions)} with default options.
     * See the overload for more details.
     *
     * @param newPartitions The topics which should have new partitions created, and corresponding parameters
     *                      for the created partitions.
     * @return The CreatePartitionsResult.
     */
    default CreatePartitionsResult createPartitions(Map<String, NewPartitions> newPartitions) {
        return createPartitions(newPartitions, new CreatePartitionsOptions());
    }

    /**
     * Increase the number of partitions of the topics given as the keys of {@code newPartitions}
     * according to the corresponding values. <strong>If partitions are increased for a topic that has a key,
     * the partition logic or ordering of the messages will be affected.</strong>
     * <p>
     * This operation is not transactional so it may succeed for some topics while fail for others.
     * <p>
     * It may take several seconds after this method returns
     * success for all the brokers to become aware that the partitions have been created.
     * During this time, {@link #describeTopics(Collection)}
     * may not return information about the new partitions.
     * <p>
     * This operation is supported by brokers with version 1.0.0 or higher.
     * <p>
     * The following exceptions can be anticipated when calling {@code get()} on the futures obtained from the
     * {@link CreatePartitionsResult#values() values()} method of the returned {@link CreatePartitionsResult}
     * <ul>
     * <li>{@link org.apache.kafka.common.errors.AuthorizationException}
     * if the authenticated user is not authorized to alter the topic</li>
     * <li>{@link org.apache.kafka.common.errors.TimeoutException}
     * if the request was not completed in within the given {@link CreatePartitionsOptions#timeoutMs()}.</li>
     * <li>{@link org.apache.kafka.common.errors.ReassignmentInProgressException}
     * if a partition reassignment is currently in progress</li>
     * <li>{@link org.apache.kafka.common.errors.BrokerNotAvailableException}
     * if the requested {@link NewPartitions#assignments()} contain a broker that is currently unavailable.</li>
     * <li>{@link org.apache.kafka.common.errors.InvalidReplicationFactorException}
     * if no {@link NewPartitions#assignments()} are given and it is impossible for the broker to assign
     * replicas with the topics replication factor.</li>
     * <li>Subclasses of {@link org.apache.kafka.common.KafkaException}
     * if the request is invalid in some way.</li>
     * </ul>
     *
     * @param newPartitions The topics which should have new partitions created, and corresponding parameters
     *                      for the created partitions.
     * @param options       The options to use when creating the new partitions.
     * @return The CreatePartitionsResult.
     */
    CreatePartitionsResult createPartitions(Map<String, NewPartitions> newPartitions,
                                            CreatePartitionsOptions options);

    /**
     * Delete records whose offset is smaller than the given offset of the corresponding partition.
     * <p>
     * This is a convenience method for {@link #deleteRecords(Map, DeleteRecordsOptions)} with default options.
     * See the overload for more details.
     * <p>
     * This operation is supported by brokers with version 0.11.0.0 or higher.
     *
     * @param recordsToDelete The topic partitions and related offsets from which records deletion starts.
     * @return The DeleteRecordsResult.
     */
    default DeleteRecordsResult deleteRecords(Map<TopicPartition, RecordsToDelete> recordsToDelete) {
        return deleteRecords(recordsToDelete, new DeleteRecordsOptions());
    }

    /**
     * Delete records whose offset is smaller than the given offset of the corresponding partition.
     * <p>
     * This operation is supported by brokers with version 0.11.0.0 or higher.
     *
     * @param recordsToDelete The topic partitions and related offsets from which records deletion starts.
     * @param options         The options to use when deleting records.
     * @return The DeleteRecordsResult.
     */
    DeleteRecordsResult deleteRecords(Map<TopicPartition, RecordsToDelete> recordsToDelete,
                                      DeleteRecordsOptions options);

    /**
     * Create a Delegation Token.
     * <p>
     * This is a convenience method for {@link #createDelegationToken(CreateDelegationTokenOptions)} with default options.
     * See the overload for more details.
     *
     * @return The CreateDelegationTokenResult.
     */
    default CreateDelegationTokenResult createDelegationToken() {
        return createDelegationToken(new CreateDelegationTokenOptions());
    }


    /**
     * Create a Delegation Token.
     * <p>
     * This operation is supported by brokers with version 1.1.0 or higher.
     * <p>
     * The following exceptions can be anticipated when calling {@code get()} on the futures obtained from the
     * {@link CreateDelegationTokenResult#delegationToken() delegationToken()} method of the returned {@link CreateDelegationTokenResult}
     * <ul>
     * <li>{@link org.apache.kafka.common.errors.UnsupportedByAuthenticationException}
     * If the request sent on PLAINTEXT/1-way SSL channels or delegation token authenticated channels.</li>
     * <li>{@link org.apache.kafka.common.errors.InvalidPrincipalTypeException}
     * if the renewers principal type is not supported.</li>
     * <li>{@link org.apache.kafka.common.errors.DelegationTokenDisabledException}
     * if the delegation token feature is disabled.</li>
     * <li>{@link org.apache.kafka.common.errors.TimeoutException}
     * if the request was not completed in within the given {@link CreateDelegationTokenOptions#timeoutMs()}.</li>
     * </ul>
     *
     * @param options The options to use when creating delegation token.
     * @return The DeleteRecordsResult.
     */
    CreateDelegationTokenResult createDelegationToken(CreateDelegationTokenOptions options);


    /**
     * Renew a Delegation Token.
     * <p>
     * This is a convenience method for {@link #renewDelegationToken(byte[], RenewDelegationTokenOptions)} with default options.
     * See the overload for more details.
     *
     * @param hmac HMAC of the Delegation token
     * @return The RenewDelegationTokenResult.
     */
    default RenewDelegationTokenResult renewDelegationToken(byte[] hmac) {
        return renewDelegationToken(hmac, new RenewDelegationTokenOptions());
    }

    /**
     * Renew a Delegation Token.
     * <p>
     * This operation is supported by brokers with version 1.1.0 or higher.
     * <p>
     * The following exceptions can be anticipated when calling {@code get()} on the futures obtained from the
     * {@link RenewDelegationTokenResult#expiryTimestamp() expiryTimestamp()} method of the returned {@link RenewDelegationTokenResult}
     * <ul>
     * <li>{@link org.apache.kafka.common.errors.UnsupportedByAuthenticationException}
     * If the request sent on PLAINTEXT/1-way SSL channels or delegation token authenticated channels.</li>
     * <li>{@link org.apache.kafka.common.errors.DelegationTokenDisabledException}
     * if the delegation token feature is disabled.</li>
     * <li>{@link org.apache.kafka.common.errors.DelegationTokenNotFoundException}
     * if the delegation token is not found on server.</li>
     * <li>{@link org.apache.kafka.common.errors.DelegationTokenOwnerMismatchException}
     * if the authenticated user is not owner/renewer of the token.</li>
     * <li>{@link org.apache.kafka.common.errors.DelegationTokenExpiredException}
     * if the delegation token is expired.</li>
     * <li>{@link org.apache.kafka.common.errors.TimeoutException}
     * if the request was not completed in within the given {@link RenewDelegationTokenOptions#timeoutMs()}.</li>
     * </ul>
     *
     * @param hmac    HMAC of the Delegation token
     * @param options The options to use when renewing delegation token.
     * @return The RenewDelegationTokenResult.
     */
    RenewDelegationTokenResult renewDelegationToken(byte[] hmac, RenewDelegationTokenOptions options);

    /**
     * Expire a Delegation Token.
     * <p>
     * This is a convenience method for {@link #expireDelegationToken(byte[], ExpireDelegationTokenOptions)} with default options.
     * This will expire the token immediately. See the overload for more details.
     *
     * @param hmac HMAC of the Delegation token
     * @return The ExpireDelegationTokenResult.
     */
    default ExpireDelegationTokenResult expireDelegationToken(byte[] hmac) {
        return expireDelegationToken(hmac, new ExpireDelegationTokenOptions());
    }

    /**
     * Expire a Delegation Token.
     * <p>
     * This operation is supported by brokers with version 1.1.0 or higher.
     * <p>
     * The following exceptions can be anticipated when calling {@code get()} on the futures obtained from the
     * {@link ExpireDelegationTokenResult#expiryTimestamp() expiryTimestamp()} method of the returned {@link ExpireDelegationTokenResult}
     * <ul>
     * <li>{@link org.apache.kafka.common.errors.UnsupportedByAuthenticationException}
     * If the request sent on PLAINTEXT/1-way SSL channels or delegation token authenticated channels.</li>
     * <li>{@link org.apache.kafka.common.errors.DelegationTokenDisabledException}
     * if the delegation token feature is disabled.</li>
     * <li>{@link org.apache.kafka.common.errors.DelegationTokenNotFoundException}
     * if the delegation token is not found on server.</li>
     * <li>{@link org.apache.kafka.common.errors.DelegationTokenOwnerMismatchException}
     * if the authenticated user is not owner/renewer of the requested token.</li>
     * <li>{@link org.apache.kafka.common.errors.DelegationTokenExpiredException}
     * if the delegation token is expired.</li>
     * <li>{@link org.apache.kafka.common.errors.TimeoutException}
     * if the request was not completed in within the given {@link ExpireDelegationTokenOptions#timeoutMs()}.</li>
     * </ul>
     *
     * @param hmac    HMAC of the Delegation token
     * @param options The options to use when expiring delegation token.
     * @return The ExpireDelegationTokenResult.
     */
    ExpireDelegationTokenResult expireDelegationToken(byte[] hmac, ExpireDelegationTokenOptions options);

    /**
     * Describe the Delegation Tokens.
     * <p>
     * This is a convenience method for {@link #describeDelegationToken(DescribeDelegationTokenOptions)} with default options.
     * This will return all the user owned tokens and tokens where user have Describe permission. See the overload for more details.
     *
     * @return The DescribeDelegationTokenResult.
     */
    default DescribeDelegationTokenResult describeDelegationToken() {
        return describeDelegationToken(new DescribeDelegationTokenOptions());
    }

    /**
     * Describe the Delegation Tokens.
     * <p>
     * This operation is supported by brokers with version 1.1.0 or higher.
     * <p>
     * The following exceptions can be anticipated when calling {@code get()} on the futures obtained from the
     * {@link DescribeDelegationTokenResult#delegationTokens() delegationTokens()} method of the returned {@link DescribeDelegationTokenResult}
     * <ul>
     * <li>{@link org.apache.kafka.common.errors.UnsupportedByAuthenticationException}
     * If the request sent on PLAINTEXT/1-way SSL channels or delegation token authenticated channels.</li>
     * <li>{@link org.apache.kafka.common.errors.DelegationTokenDisabledException}
     * if the delegation token feature is disabled.</li>
     * <li>{@link org.apache.kafka.common.errors.TimeoutException}
     * if the request was not completed in within the given {@link DescribeDelegationTokenOptions#timeoutMs()}.</li>
     * </ul>
     *
     * @param options The options to use when describing delegation tokens.
     * @return The DescribeDelegationTokenResult.
     */
    DescribeDelegationTokenResult describeDelegationToken(DescribeDelegationTokenOptions options);

    /**
     * Describe some group IDs in the cluster.
     *
     * @param groupIds The IDs of the groups to describe.
     * @param options  The options to use when describing the groups.
     * @return The DescribeConsumerGroupResult.
     */
    DescribeConsumerGroupsResult describeConsumerGroups(Collection<String> groupIds,
                                                        DescribeConsumerGroupsOptions options);

    /**
     * Describe some group IDs in the cluster, with the default options.
     * <p>
     * This is a convenience method for {@link #describeConsumerGroups(Collection, DescribeConsumerGroupsOptions)}
     * with default options. See the overload for more details.
     *
     * @param groupIds The IDs of the groups to describe.
     * @return The DescribeConsumerGroupResult.
     */
    default DescribeConsumerGroupsResult describeConsumerGroups(Collection<String> groupIds) {
        return describeConsumerGroups(groupIds, new DescribeConsumerGroupsOptions());
    }

    /**
     * List the consumer groups available in the cluster.
     *
     * @param options The options to use when listing the consumer groups.
     * @return The ListGroupsResult.
     */
    ListConsumerGroupsResult listConsumerGroups(ListConsumerGroupsOptions options);

    /**
     * List the consumer groups available in the cluster with the default options.
     * <p>
     * This is a convenience method for {@link #listConsumerGroups(ListConsumerGroupsOptions)} with default options.
     * See the overload for more details.
     *
     * @return The ListGroupsResult.
     */
    default ListConsumerGroupsResult listConsumerGroups() {
        return listConsumerGroups(new ListConsumerGroupsOptions());
    }

    /**
     * List the consumer group offsets available in the cluster.
     *
     * @param options The options to use when listing the consumer group offsets.
     * @return The ListGroupOffsetsResult
     */
    ListConsumerGroupOffsetsResult listConsumerGroupOffsets(String groupId, ListConsumerGroupOffsetsOptions options);

    /**
     * List the consumer group offsets available in the cluster with the default options.
     * <p>
     * This is a convenience method for {@link #listConsumerGroupOffsets(String, ListConsumerGroupOffsetsOptions)} with default options.
     *
     * @return The ListGroupOffsetsResult.
     */
    default ListConsumerGroupOffsetsResult listConsumerGroupOffsets(String groupId) {
        return listConsumerGroupOffsets(groupId, new ListConsumerGroupOffsetsOptions());
    }

    /**
     * Delete consumer groups from the cluster.
     *
     * @param options The options to use when deleting a consumer group.
     * @return The DeletConsumerGroupResult.
     */
    DeleteConsumerGroupsResult deleteConsumerGroups(Collection<String> groupIds, DeleteConsumerGroupsOptions options);

    /**
     * Delete consumer groups from the cluster with the default options.
     *
     * @return The DeleteConsumerGroupResult.
     */
    default DeleteConsumerGroupsResult deleteConsumerGroups(Collection<String> groupIds) {
        return deleteConsumerGroups(groupIds, new DeleteConsumerGroupsOptions());
    }

    /**
     * Delete committed offsets for a set of partitions in a consumer group. This will
     * succeed at the partition level only if the group is not actively subscribed
     * to the corresponding topic.
     *
     * @param options The options to use when deleting offsets in a consumer group.
     * @return The DeleteConsumerGroupOffsetsResult.
     */
    DeleteConsumerGroupOffsetsResult deleteConsumerGroupOffsets(String groupId,
        Set<TopicPartition> partitions,
        DeleteConsumerGroupOffsetsOptions options);

    /**
     * Delete committed offsets for a set of partitions in a consumer group with the default
     * options. This will succeed at the partition level only if the group is not actively
     * subscribed to the corresponding topic.
     *
     * @return The DeleteConsumerGroupOffsetsResult.
     */
    default DeleteConsumerGroupOffsetsResult deleteConsumerGroupOffsets(String groupId, Set<TopicPartition> partitions) {
        return deleteConsumerGroupOffsets(groupId, partitions, new DeleteConsumerGroupOffsetsOptions());
    }

    /**
     * Elect the preferred replica as leader for topic partitions.
     * <p>
     * This is a convenience method for {@link #electLeaders(ElectionType, Set, ElectLeadersOptions)}
     * with preferred election type and default options.
     * <p>
     * This operation is supported by brokers with version 2.2.0 or higher.
     *
     * @param partitions The partitions for which the preferred leader should be elected.
     * @return The ElectPreferredLeadersResult.
     * @deprecated Since 2.4.0. Use {@link #electLeaders(ElectionType, Set)}.
     */
    @Deprecated
    default ElectPreferredLeadersResult electPreferredLeaders(Collection<TopicPartition> partitions) {
        return electPreferredLeaders(partitions, new ElectPreferredLeadersOptions());
    }

    /**
     * Elect the preferred replica as leader for topic partitions.
     * <p>
     * This is a convenience method for {@link #electLeaders(ElectionType, Set, ElectLeadersOptions)}
     * with preferred election type.
     * <p>
     * This operation is supported by brokers with version 2.2.0 or higher.
     *
     * @param partitions The partitions for which the preferred leader should be elected.
     * @param options    The options to use when electing the preferred leaders.
     * @return The ElectPreferredLeadersResult.
     * @deprecated Since 2.4.0. Use {@link #electLeaders(ElectionType, Set, ElectLeadersOptions)}.
     */
    @Deprecated
    default ElectPreferredLeadersResult electPreferredLeaders(Collection<TopicPartition> partitions,
                                                              ElectPreferredLeadersOptions options) {
        final ElectLeadersOptions newOptions = new ElectLeadersOptions();
        newOptions.timeoutMs(options.timeoutMs());
        final Set<TopicPartition> topicPartitions = partitions == null ? null : new HashSet<>(partitions);

        return new ElectPreferredLeadersResult(electLeaders(ElectionType.PREFERRED, topicPartitions, newOptions));
    }

    /**
     * Elect a replica as leader for topic partitions.
     * <p>
     * This is a convenience method for {@link #electLeaders(ElectionType, Set, ElectLeadersOptions)}
     * with default options.
     *
     * @param electionType The type of election to conduct.
     * @param partitions   The topics and partitions for which to conduct elections.
     * @return The ElectLeadersResult.
     */
    default ElectLeadersResult electLeaders(ElectionType electionType, Set<TopicPartition> partitions) {
        return electLeaders(electionType, partitions, new ElectLeadersOptions());
    }

    /**
     * Elect a replica as leader for the given {@code partitions}, or for all partitions if the argument
     * to {@code partitions} is null.
     * <p>
     * This operation is not transactional so it may succeed for some partitions while fail for others.
     * <p>
     * It may take several seconds after this method returns success for all the brokers in the cluster
     * to become aware that the partitions have new leaders. During this time,
     * {@link #describeTopics(Collection)} may not return information about the partitions'
     * new leaders.
     * <p>
     * This operation is supported by brokers with version 2.2.0 or later if preferred election is use;
     * otherwise the brokers most be 2.4.0 or higher.
     * <p>
     * The following exceptions can be anticipated when calling {@code get()} on the future obtained
     * from the returned {@link ElectLeadersResult}:
     * <ul>
     * <li>{@link org.apache.kafka.common.errors.ClusterAuthorizationException}
     * if the authenticated user didn't have alter access to the cluster.</li>
     * <li>{@link org.apache.kafka.common.errors.UnknownTopicOrPartitionException}
     * if the topic or partition did not exist within the cluster.</li>
     * <li>{@link org.apache.kafka.common.errors.InvalidTopicException}
     * if the topic was already queued for deletion.</li>
     * <li>{@link org.apache.kafka.common.errors.NotControllerException}
     * if the request was sent to a broker that was not the controller for the cluster.</li>
     * <li>{@link org.apache.kafka.common.errors.TimeoutException}
     * if the request timed out before the election was complete.</li>
     * <li>{@link org.apache.kafka.common.errors.LeaderNotAvailableException}
     * if the preferred leader was not alive or not in the ISR.</li>
     * </ul>
     *
     * @param electionType The type of election to conduct.
     * @param partitions   The topics and partitions for which to conduct elections.
     * @param options      The options to use when electing the leaders.
     * @return The ElectLeadersResult.
     */
    ElectLeadersResult electLeaders(
        ElectionType electionType,
        Set<TopicPartition> partitions,
        ElectLeadersOptions options);


    /**
     * Change the reassignments for one or more partitions.
     * Providing an empty Optional (e.g via {@link Optional#empty()}) will <bold>revert</bold> the reassignment for the associated partition.
     *
     * This is a convenience method for {@link #alterPartitionReassignments(Map, AlterPartitionReassignmentsOptions)}
     * with default options.  See the overload for more details.
     */
    default AlterPartitionReassignmentsResult alterPartitionReassignments(
        Map<TopicPartition, Optional<NewPartitionReassignment>> reassignments) {
        return alterPartitionReassignments(reassignments, new AlterPartitionReassignmentsOptions());
    }

    /**
     * Change the reassignments for one or more partitions.
     * Providing an empty Optional (e.g via {@link Optional#empty()}) will <bold>revert</bold> the reassignment for the associated partition.
     *
     * <p>The following exceptions can be anticipated when calling {@code get()} on the futures obtained from
     * the returned {@code AlterPartitionReassignmentsResult}:</p>
     * <ul>
     *   <li>{@link org.apache.kafka.common.errors.ClusterAuthorizationException}
     *   If the authenticated user didn't have alter access to the cluster.</li>
     *   <li>{@link org.apache.kafka.common.errors.UnknownTopicOrPartitionException}
     *   If the topic or partition does not exist within the cluster.</li>
     *   <li>{@link org.apache.kafka.common.errors.TimeoutException}
     *   if the request timed out before the controller could record the new assignments.</li>
     *   <li>{@link org.apache.kafka.common.errors.InvalidReplicaAssignmentException}
     *   If the specified assignment was not valid.</li>
     *   <li>{@link org.apache.kafka.common.errors.NoReassignmentInProgressException}
     *   If there was an attempt to cancel a reassignment for a partition which was not being reassigned.</li>
     * </ul>
     *
<<<<<<< HEAD
     * @param reassignments   The reassignments to add, modify, or remove. See {@code NewPartitionReassignment}.
=======
     * @param reassignments   The reassignments to add, modify, or remove. See {@link NewPartitionReassignment}.
>>>>>>> b83a6959
     * @param options         The options to use.
     * @return                The result.
     */
    AlterPartitionReassignmentsResult alterPartitionReassignments(
        Map<TopicPartition, Optional<NewPartitionReassignment>> reassignments,
        AlterPartitionReassignmentsOptions options);


    /**
     * List all of the current partition reassignments
     *
     * This is a convenience method for {@link #listPartitionReassignments(ListPartitionReassignmentsOptions)}
     * with default options. See the overload for more details.
     */
    default ListPartitionReassignmentsResult listPartitionReassignments() {
        return listPartitionReassignments(new ListPartitionReassignmentsOptions());
    }

    /**
     * List the current reassignments for the given partitions
     *
     * This is a convenience method for {@link #listPartitionReassignments(Set, ListPartitionReassignmentsOptions)}
     * with default options. See the overload for more details.
     */
    default ListPartitionReassignmentsResult listPartitionReassignments(Set<TopicPartition> partitions) {
        return listPartitionReassignments(partitions, new ListPartitionReassignmentsOptions());
    }

    /**
     * List the current reassignments for the given partitions
     *
     * <p>The following exceptions can be anticipated when calling {@code get()} on the futures obtained from
     * the returned {@code ListPartitionReassignmentsResult}:</p>
     * <ul>
     *   <li>{@link org.apache.kafka.common.errors.ClusterAuthorizationException}
     *   If the authenticated user doesn't have alter access to the cluster.</li>
     *   <li>{@link org.apache.kafka.common.errors.UnknownTopicOrPartitionException}
     *   If a given topic or partition does not exist.</li>
     *   <li>{@link org.apache.kafka.common.errors.TimeoutException}
     *   If the request timed out before the controller could list the current reassignments.</li>
     * </ul>
     *
     * @param partitions      The topic partitions to list reassignments for.
     * @param options         The options to use.
     * @return                The result.
     */
    default ListPartitionReassignmentsResult listPartitionReassignments(
        Set<TopicPartition> partitions,
        ListPartitionReassignmentsOptions options) {
        return listPartitionReassignments(Optional.of(partitions), options);
    }

    /**
     * List all of the current partition reassignments
     *
     * <p>The following exceptions can be anticipated when calling {@code get()} on the futures obtained from
     * the returned {@code ListPartitionReassignmentsResult}:</p>
     * <ul>
     *   <li>{@link org.apache.kafka.common.errors.ClusterAuthorizationException}
     *   If the authenticated user doesn't have alter access to the cluster.</li>
     *   <li>{@link org.apache.kafka.common.errors.UnknownTopicOrPartitionException}
     *   If a given topic or partition does not exist.</li>
     *   <li>{@link org.apache.kafka.common.errors.TimeoutException}
     *   If the request timed out before the controller could list the current reassignments.</li>
     * </ul>
     *
     * @param options         The options to use.
     * @return                The result.
     */
    default ListPartitionReassignmentsResult listPartitionReassignments(ListPartitionReassignmentsOptions options) {
        return listPartitionReassignments(Optional.empty(), options);
    }

    /**
     * @param partitions the partitions we want to get reassignment for, or an empty optional if we want to get the reassignments for all partitions in the cluster
     * @param options         The options to use.
     * @return                The result.
     */
    ListPartitionReassignmentsResult listPartitionReassignments(Optional<Set<TopicPartition>> partitions,
                                                                ListPartitionReassignmentsOptions options);

    /**
     * Remove members from the consumer group by given member identities.
     * <p>
     * For possible error codes, refer to {@link LeaveGroupResponse}.
     *
     * @param groupId The ID of the group to remove member from.
     * @param options The options to carry removing members' information.
     * @return The MembershipChangeResult.
     */
    RemoveMembersFromConsumerGroupResult removeMembersFromConsumerGroup(String groupId, RemoveMembersFromConsumerGroupOptions options);

    /**
     * <p>Alters offsets for the specified group. In order to succeed, the group must be empty.
     *
     * <p>This is a convenience method for {@link #alterConsumerGroupOffsets(String, Map, AlterConsumerGroupOffsetsOptions)} with default options.
     * See the overload for more details.
     *
     * @param groupId The group for which to alter offsets.
     * @param offsets A map of offsets by partition with associated metadata.
     * @return The AlterOffsetsResult.
     */
    default AlterConsumerGroupOffsetsResult alterConsumerGroupOffsets(String groupId, Map<TopicPartition, OffsetAndMetadata> offsets) {
        return alterConsumerGroupOffsets(groupId, offsets, new AlterConsumerGroupOffsetsOptions());
    }

    /**
     * <p>Alters offsets for the specified group. In order to succeed, the group must be empty.
     *
     * <p>This operation is not transactional so it may succeed for some partitions while fail for others.
     *
     * @param groupId The group for which to alter offsets.
     * @param offsets A map of offsets by partition with associated metadata. Partitions not specified in the map are ignored.
     * @param options The options to use when altering the offsets.
     * @return The AlterOffsetsResult.
     */
    AlterConsumerGroupOffsetsResult alterConsumerGroupOffsets(String groupId, Map<TopicPartition, OffsetAndMetadata> offsets, AlterConsumerGroupOffsetsOptions options);

    /**
     * <p>List offset for the specified partitions and OffsetSpec. This operation enables to find
     * the beginning offset, end offset as well as the offset matching a timestamp in partitions.
     *
     * <p>This is a convenience method for {@link #listOffsets(Map, ListOffsetsOptions)}
     *
     * @param topicPartitionOffsets The mapping from partition to the OffsetSpec to look up.
     * @return The ListOffsetsResult.
     */
    default ListOffsetsResult listOffsets(Map<TopicPartition, OffsetSpec> topicPartitionOffsets) {
        return listOffsets(topicPartitionOffsets, new ListOffsetsOptions());
    }

    /**
     * <p>List offset for the specified partitions. This operation enables to find
     * the beginning offset, end offset as well as the offset matching a timestamp in partitions.
     *
     * @param topicPartitionOffsets The mapping from partition to the OffsetSpec to look up.
     * @param options The options to use when retrieving the offsets
     * @return The ListOffsetsResult.
     */
    ListOffsetsResult listOffsets(Map<TopicPartition, OffsetSpec> topicPartitionOffsets, ListOffsetsOptions options);

    /**
     * Get the metrics kept by the adminClient
     */
    Map<MetricName, ? extends Metric> metrics();
}<|MERGE_RESOLUTION|>--- conflicted
+++ resolved
@@ -990,11 +990,7 @@
      *   If there was an attempt to cancel a reassignment for a partition which was not being reassigned.</li>
      * </ul>
      *
-<<<<<<< HEAD
-     * @param reassignments   The reassignments to add, modify, or remove. See {@code NewPartitionReassignment}.
-=======
      * @param reassignments   The reassignments to add, modify, or remove. See {@link NewPartitionReassignment}.
->>>>>>> b83a6959
      * @param options         The options to use.
      * @return                The result.
      */
