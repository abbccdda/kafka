/*
 * Licensed to the Apache Software Foundation (ASF) under one or more
 * contributor license agreements. See the NOTICE file distributed with
 * this work for additional information regarding copyright ownership.
 * The ASF licenses this file to You under the Apache License, Version 2.0
 * (the "License"); you may not use this file except in compliance with
 * the License. You may obtain a copy of the License at
 *
 *    http://www.apache.org/licenses/LICENSE-2.0
 *
 * Unless required by applicable law or agreed to in writing, software
 * distributed under the License is distributed on an "AS IS" BASIS,
 * WITHOUT WARRANTIES OR CONDITIONS OF ANY KIND, either express or implied.
 * See the License for the specific language governing permissions and
 * limitations under the License.
 */
package org.apache.kafka.clients.consumer;

import org.apache.kafka.clients.Metadata;
import org.apache.kafka.clients.consumer.internals.NoOpConsumerRebalanceListener;
import org.apache.kafka.clients.consumer.internals.SubscriptionState;
import org.apache.kafka.common.KafkaException;
import org.apache.kafka.common.Metric;
import org.apache.kafka.common.MetricName;
import org.apache.kafka.common.Node;
import org.apache.kafka.common.PartitionInfo;
import org.apache.kafka.common.TopicPartition;
import org.apache.kafka.common.errors.WakeupException;
import org.apache.kafka.common.utils.LogContext;

import java.time.Duration;
import java.util.ArrayList;
import java.util.Collection;
import java.util.Collections;
import java.util.HashMap;
import java.util.HashSet;
import java.util.LinkedList;
import java.util.List;
import java.util.Map;
import java.util.Queue;
import java.util.Set;
import java.util.concurrent.TimeUnit;
import java.util.concurrent.atomic.AtomicBoolean;
import java.util.regex.Pattern;


/**
 * A mock of the {@link Consumer} interface you can use for testing code that uses Kafka. This class is <i> not
 * threadsafe </i>. However, you can use the {@link #schedulePollTask(Runnable)} method to write multithreaded tests
 * where a driver thread waits for {@link #poll(Duration)} to be called by a background thread and then can safely perform
 * operations during a callback.
 */
public class MockConsumer<K, V> implements Consumer<K, V> {

    private final Map<String, List<PartitionInfo>> partitions;
    private final SubscriptionState subscriptions;
    private final Map<TopicPartition, Long> beginningOffsets;
    private final Map<TopicPartition, List<Long>> endOffsets;
    private final Map<TopicPartition, OffsetAndMetadata> committed;
    private final Queue<Runnable> pollTasks;
    private final Set<TopicPartition> paused;

    private Map<TopicPartition, List<ConsumerRecord<K, V>>> records;
<<<<<<< HEAD
    private KafkaException exception;
    private KafkaException positionException;
=======
    private KafkaException pollException;
    private KafkaException offsetsException;
>>>>>>> bfcfb91b
    private AtomicBoolean wakeup;
    private boolean closed;

    public MockConsumer(OffsetResetStrategy offsetResetStrategy) {
        this.subscriptions = new SubscriptionState(new LogContext(), offsetResetStrategy);
        this.partitions = new HashMap<>();
        this.records = new HashMap<>();
        this.paused = new HashSet<>();
        this.closed = false;
        this.beginningOffsets = new HashMap<>();
        this.endOffsets = new HashMap<>();
        this.pollTasks = new LinkedList<>();
<<<<<<< HEAD
        this.exception = null;
        this.positionException = null;
=======
        this.pollException = null;
>>>>>>> bfcfb91b
        this.wakeup = new AtomicBoolean(false);
        this.committed = new HashMap<>();
    }

    @Override
    public synchronized Set<TopicPartition> assignment() {
        return this.subscriptions.assignedPartitions();
    }

    /** Simulate a rebalance event. */
    public synchronized void rebalance(Collection<TopicPartition> newAssignment) {
        // TODO: Rebalance callbacks
        this.records.clear();
        this.subscriptions.assignFromSubscribed(newAssignment);
    }

    @Override
    public synchronized Set<String> subscription() {
        return this.subscriptions.subscription();
    }

    @Override
    public synchronized void subscribe(Collection<String> topics) {
        subscribe(topics, new NoOpConsumerRebalanceListener());
    }

    @Override
    public synchronized void subscribe(Pattern pattern, final ConsumerRebalanceListener listener) {
        ensureNotClosed();
        committed.clear();
        this.subscriptions.subscribe(pattern, listener);
        Set<String> topicsToSubscribe = new HashSet<>();
        for (String topic: partitions.keySet()) {
            if (pattern.matcher(topic).matches() &&
                !subscriptions.subscription().contains(topic))
                topicsToSubscribe.add(topic);
        }
        ensureNotClosed();
        this.subscriptions.subscribeFromPattern(topicsToSubscribe);
        final Set<TopicPartition> assignedPartitions = new HashSet<>();
        for (final String topic : topicsToSubscribe) {
            for (final PartitionInfo info : this.partitions.get(topic)) {
                assignedPartitions.add(new TopicPartition(topic, info.partition()));
            }

        }
        subscriptions.assignFromSubscribed(assignedPartitions);
    }

    @Override
    public synchronized void subscribe(Pattern pattern) {
        subscribe(pattern, new NoOpConsumerRebalanceListener());
    }

    @Override
    public synchronized void subscribe(Collection<String> topics, final ConsumerRebalanceListener listener) {
        ensureNotClosed();
        committed.clear();
        this.subscriptions.subscribe(new HashSet<>(topics), listener);
    }

    @Override
    public synchronized void assign(Collection<TopicPartition> partitions) {
        ensureNotClosed();
        committed.clear();
        this.subscriptions.assignFromUser(new HashSet<>(partitions));
    }

    @Override
    public synchronized void unsubscribe() {
        ensureNotClosed();
        committed.clear();
        subscriptions.unsubscribe();
    }

    @Deprecated
    @Override
    public synchronized ConsumerRecords<K, V> poll(long timeout) {
        return poll(Duration.ZERO);
    }

    @Override
    public synchronized ConsumerRecords<K, V> poll(final Duration timeout) {
        ensureNotClosed();

        // Synchronize around the entire execution so new tasks to be triggered on subsequent poll calls can be added in
        // the callback
        synchronized (pollTasks) {
            Runnable task = pollTasks.poll();
            if (task != null)
                task.run();
        }

        if (wakeup.get()) {
            wakeup.set(false);
            throw new WakeupException();
        }

        if (pollException != null) {
            RuntimeException exception = this.pollException;
            this.pollException = null;
            throw exception;
        }

        // Handle seeks that need to wait for a poll() call to be processed
        for (TopicPartition tp : subscriptions.assignedPartitions())
            if (!subscriptions.hasValidPosition(tp))
                updateFetchPosition(tp);

        // update the consumed offset
        final Map<TopicPartition, List<ConsumerRecord<K, V>>> results = new HashMap<>();

        for (Map.Entry<TopicPartition, List<ConsumerRecord<K, V>>> entry : this.records.entrySet()) {
            if (!subscriptions.isPaused(entry.getKey())) {
                final List<ConsumerRecord<K, V>> recs = entry.getValue();
                for (final ConsumerRecord<K, V> rec : recs) {
                    long position = subscriptions.position(entry.getKey()).offset;

                    if (beginningOffsets.get(entry.getKey()) != null && beginningOffsets.get(entry.getKey()) > position) {
                        throw new OffsetOutOfRangeException(Collections.singletonMap(entry.getKey(), position));
                    }

                    if (assignment().contains(entry.getKey()) && rec.offset() >= position) {
                        results.computeIfAbsent(entry.getKey(), partition -> new ArrayList<>()).add(rec);
                        SubscriptionState.FetchPosition newPosition = new SubscriptionState.FetchPosition(
                                rec.offset() + 1, rec.leaderEpoch(), new Metadata.LeaderAndEpoch(Node.noNode(), rec.leaderEpoch()));
                        subscriptions.position(entry.getKey(), newPosition);
                    }
                }
            }
        }
        this.records.clear();
        return new ConsumerRecords<>(results);
    }

    public synchronized void addRecord(ConsumerRecord<K, V> record) {
        ensureNotClosed();
        TopicPartition tp = new TopicPartition(record.topic(), record.partition());
        Set<TopicPartition> currentAssigned = this.subscriptions.assignedPartitions();
        if (!currentAssigned.contains(tp))
            throw new IllegalStateException("Cannot add records for a partition that is not assigned to the consumer");
        List<ConsumerRecord<K, V>> recs = this.records.computeIfAbsent(tp, k -> new ArrayList<>());
        recs.add(record);
    }

    /**
     * @deprecated Use {@link #setPollException(KafkaException)} instead
     */
    @Deprecated
    public synchronized void setException(KafkaException exception) {
        setPollException(exception);
    }

    public synchronized void setPollException(KafkaException exception) {
        this.pollException = exception;
    }

    public synchronized void setOffsetsException(KafkaException exception) {
        this.offsetsException = exception;
    }

    public synchronized void setPositionException(KafkaException exception) {
        this.positionException = exception;
    }

    @Override
    public synchronized void commitAsync(Map<TopicPartition, OffsetAndMetadata> offsets, OffsetCommitCallback callback) {
        ensureNotClosed();
        for (Map.Entry<TopicPartition, OffsetAndMetadata> entry : offsets.entrySet())
            committed.put(entry.getKey(), entry.getValue());
        if (callback != null) {
            callback.onComplete(offsets, null);
        }
    }

    @Override
    public synchronized void commitSync(Map<TopicPartition, OffsetAndMetadata> offsets) {
        commitAsync(offsets, null);
    }

    @Override
    public synchronized void commitAsync() {
        commitAsync(null);
    }

    @Override
    public synchronized void commitAsync(OffsetCommitCallback callback) {
        ensureNotClosed();
        commitAsync(this.subscriptions.allConsumed(), callback);
    }

    @Override
    public synchronized void commitSync() {
        commitSync(this.subscriptions.allConsumed());
    }

    @Override
    public synchronized void commitSync(Duration timeout) {
        commitSync(this.subscriptions.allConsumed());
    }

    @Override
    public void commitSync(Map<TopicPartition, OffsetAndMetadata> offsets, final Duration timeout) {
        commitSync(offsets);
    }

    @Override
    public synchronized void seek(TopicPartition partition, long offset) {
        ensureNotClosed();
        subscriptions.seek(partition, offset);
    }

    @Override
    public void seek(TopicPartition partition, OffsetAndMetadata offsetAndMetadata) {
        ensureNotClosed();
        subscriptions.seek(partition, offsetAndMetadata.offset());
    }

    @Override
    public synchronized OffsetAndMetadata committed(TopicPartition partition) {
        ensureNotClosed();
        if (subscriptions.isAssigned(partition)) {
            return committed.get(partition);
        }
        return new OffsetAndMetadata(0);
    }

    @Override
    public OffsetAndMetadata committed(TopicPartition partition, final Duration timeout) {
        return committed(partition);
    }

    @Override
    public synchronized long position(TopicPartition partition) {
        ensureNotClosed();
        
        if (positionException != null) {
            RuntimeException exception = this.positionException;
            this.positionException = null;
            throw exception;
        }

        if (!this.subscriptions.isAssigned(partition))
            throw new IllegalArgumentException("You can only check the position for partitions assigned to this consumer.");
        SubscriptionState.FetchPosition position = this.subscriptions.position(partition);
        if (position == null) {
            updateFetchPosition(partition);
            position = this.subscriptions.position(partition);
        }
        return position.offset;
    }

    @Override
    public synchronized long position(TopicPartition partition, final Duration timeout) {
        return position(partition);
    }

    @Override
    public synchronized void seekToBeginning(Collection<TopicPartition> partitions) {
        ensureNotClosed();
        subscriptions.requestOffsetReset(partitions, OffsetResetStrategy.EARLIEST);
    }

    public synchronized void updateBeginningOffsets(Map<TopicPartition, Long> newOffsets) {
        beginningOffsets.putAll(newOffsets);
    }

    @Override
    public synchronized void seekToEnd(Collection<TopicPartition> partitions) {
        ensureNotClosed();
        subscriptions.requestOffsetReset(partitions, OffsetResetStrategy.LATEST);
    }

    // needed for cases where you make a second call to endOffsets
    public synchronized void addEndOffsets(final Map<TopicPartition, Long> newOffsets) {
        innerUpdateEndOffsets(newOffsets, false);
    }

    public synchronized void updateEndOffsets(final Map<TopicPartition, Long> newOffsets) {
        innerUpdateEndOffsets(newOffsets, true);
    }

    private void innerUpdateEndOffsets(final Map<TopicPartition, Long> newOffsets,
                                       final boolean replace) {

        for (final Map.Entry<TopicPartition, Long> entry : newOffsets.entrySet()) {
            List<Long> offsets = endOffsets.get(entry.getKey());
            if (replace || offsets == null) {
                offsets = new ArrayList<>();
            }
            offsets.add(entry.getValue());
            endOffsets.put(entry.getKey(), offsets);
        }
    }

    @Override
    public synchronized Map<MetricName, ? extends Metric> metrics() {
        ensureNotClosed();
        return Collections.emptyMap();
    }

    @Override
    public synchronized List<PartitionInfo> partitionsFor(String topic) {
        ensureNotClosed();
        return this.partitions.get(topic);
    }

    @Override
    public synchronized Map<String, List<PartitionInfo>> listTopics() {
        ensureNotClosed();
        return partitions;
    }

    public synchronized void updatePartitions(String topic, List<PartitionInfo> partitions) {
        ensureNotClosed();
        this.partitions.put(topic, partitions);
    }

    @Override
    public synchronized void pause(Collection<TopicPartition> partitions) {
        for (TopicPartition partition : partitions) {
            subscriptions.pause(partition);
            paused.add(partition);
        }
    }

    @Override
    public synchronized void resume(Collection<TopicPartition> partitions) {
        for (TopicPartition partition : partitions) {
            subscriptions.resume(partition);
            paused.remove(partition);
        }
    }

    @Override
    public synchronized Map<TopicPartition, OffsetAndTimestamp> offsetsForTimes(Map<TopicPartition, Long> timestampsToSearch) {
        throw new UnsupportedOperationException("Not implemented yet.");
    }

    @Override
    public synchronized Map<TopicPartition, Long> beginningOffsets(Collection<TopicPartition> partitions) {
        if (offsetsException != null) {
            RuntimeException exception = this.offsetsException;
            this.offsetsException = null;
            throw exception;
        }
        Map<TopicPartition, Long> result = new HashMap<>();
        for (TopicPartition tp : partitions) {
            Long beginningOffset = beginningOffsets.get(tp);
            if (beginningOffset == null)
                throw new IllegalStateException("The partition " + tp + " does not have a beginning offset.");
            result.put(tp, beginningOffset);
        }
        return result;
    }

    @Override
    public synchronized Map<TopicPartition, Long> endOffsets(Collection<TopicPartition> partitions) {
        if (offsetsException != null) {
            RuntimeException exception = this.offsetsException;
            this.offsetsException = null;
            throw exception;
        }
        Map<TopicPartition, Long> result = new HashMap<>();
        for (TopicPartition tp : partitions) {
            Long endOffset = getEndOffset(endOffsets.get(tp));
            if (endOffset == null)
                throw new IllegalStateException("The partition " + tp + " does not have an end offset.");
            result.put(tp, endOffset);
        }
        return result;
    }

    @Override
    public synchronized void close() {
        close(KafkaConsumer.DEFAULT_CLOSE_TIMEOUT_MS, TimeUnit.MILLISECONDS);
    }

    @SuppressWarnings("deprecation")
    @Override
    public synchronized void close(long timeout, TimeUnit unit) {
        ensureNotClosed();
        this.closed = true;
    }

    public synchronized boolean closed() {
        return this.closed;
    }

    @Override
    public synchronized void wakeup() {
        wakeup.set(true);
    }

    /**
     * Schedule a task to be executed during a poll(). One enqueued task will be executed per {@link #poll(Duration)}
     * invocation. You can use this repeatedly to mock out multiple responses to poll invocations.
     * @param task the task to be executed
     */
    public synchronized void schedulePollTask(Runnable task) {
        synchronized (pollTasks) {
            pollTasks.add(task);
        }
    }

    public synchronized void scheduleNopPollTask() {
        schedulePollTask(() -> { });
    }

    public synchronized Set<TopicPartition> paused() {
        return Collections.unmodifiableSet(new HashSet<>(paused));
    }

    private void ensureNotClosed() {
        if (this.closed)
            throw new IllegalStateException("This consumer has already been closed.");
    }

    private void updateFetchPosition(TopicPartition tp) {
        if (subscriptions.isOffsetResetNeeded(tp)) {
            resetOffsetPosition(tp);
        } else if (!committed.containsKey(tp)) {
            subscriptions.requestOffsetReset(tp);
            resetOffsetPosition(tp);
        } else {
            subscriptions.seek(tp, committed.get(tp).offset());
        }
    }

    private void resetOffsetPosition(TopicPartition tp) {
        OffsetResetStrategy strategy = subscriptions.resetStrategy(tp);
        Long offset;
        if (strategy == OffsetResetStrategy.EARLIEST) {
            offset = beginningOffsets.get(tp);
            if (offset == null)
                throw new IllegalStateException("MockConsumer didn't have beginning offset specified, but tried to seek to beginning");
        } else if (strategy == OffsetResetStrategy.LATEST) {
            offset = getEndOffset(endOffsets.get(tp));
            if (offset == null)
                throw new IllegalStateException("MockConsumer didn't have end offset specified, but tried to seek to end");
        } else {
            throw new NoOffsetForPartitionException(tp);
        }
        seek(tp, offset);
    }

    private Long getEndOffset(List<Long> offsets) {
        if (offsets == null || offsets.isEmpty()) {
            return null;
        }
        return offsets.size() > 1 ? offsets.remove(0) : offsets.get(0);
    }

    @Override
    public List<PartitionInfo> partitionsFor(String topic, Duration timeout) {
        return partitionsFor(topic);
    }

    @Override
    public Map<String, List<PartitionInfo>> listTopics(Duration timeout) {
        return listTopics();
    }

    @Override
    public Map<TopicPartition, OffsetAndTimestamp> offsetsForTimes(Map<TopicPartition, Long> timestampsToSearch,
            Duration timeout) {
        return offsetsForTimes(timestampsToSearch);
    }

    @Override
    public Map<TopicPartition, Long> beginningOffsets(Collection<TopicPartition> partitions, Duration timeout) {
        return beginningOffsets(partitions);
    }

    @Override
    public Map<TopicPartition, Long> endOffsets(Collection<TopicPartition> partitions, Duration timeout) {
        return endOffsets(partitions);
    }

    @Override
    public void close(Duration timeout) {
        close();
    }
}<|MERGE_RESOLUTION|>--- conflicted
+++ resolved
@@ -61,13 +61,9 @@
     private final Set<TopicPartition> paused;
 
     private Map<TopicPartition, List<ConsumerRecord<K, V>>> records;
-<<<<<<< HEAD
-    private KafkaException exception;
-    private KafkaException positionException;
-=======
     private KafkaException pollException;
     private KafkaException offsetsException;
->>>>>>> bfcfb91b
+    private KafkaException positionException;
     private AtomicBoolean wakeup;
     private boolean closed;
 
@@ -80,12 +76,7 @@
         this.beginningOffsets = new HashMap<>();
         this.endOffsets = new HashMap<>();
         this.pollTasks = new LinkedList<>();
-<<<<<<< HEAD
-        this.exception = null;
-        this.positionException = null;
-=======
         this.pollException = null;
->>>>>>> bfcfb91b
         this.wakeup = new AtomicBoolean(false);
         this.committed = new HashMap<>();
     }
