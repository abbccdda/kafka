--- conflicted
+++ resolved
@@ -134,13 +134,10 @@
 import org.apache.kafka.common.network.ChannelBuilder;
 import org.apache.kafka.common.network.Selector;
 import org.apache.kafka.common.protocol.Errors;
-<<<<<<< HEAD
-import org.apache.kafka.common.replica.ReplicaStatus;
-=======
 import org.apache.kafka.common.quota.ClientQuotaAlteration;
 import org.apache.kafka.common.quota.ClientQuotaEntity;
 import org.apache.kafka.common.quota.ClientQuotaFilter;
->>>>>>> 02874cbe
+import org.apache.kafka.common.replica.ReplicaStatus;
 import org.apache.kafka.common.requests.AbstractRequest;
 import org.apache.kafka.common.requests.AbstractResponse;
 import org.apache.kafka.common.requests.AlterClientQuotasRequest;
@@ -3630,128 +3627,127 @@
         return new ListPartitionReassignmentsResult(partitionReassignmentsFuture);
     }
 
-<<<<<<< HEAD
     @Confluent
     @Override
     public ReplicaStatusResult replicaStatus(Set<TopicPartition> partitions, ReplicaStatusOptions options) {
-        final Map<TopicPartition, KafkaFutureImpl<List<ReplicaStatus>>> result = new HashMap<>();
-        if (partitions.isEmpty()) {
-          return new ReplicaStatusResult(Collections.unmodifiableMap(result));
-        }
-
-        final Set<String> topics = new HashSet<>();
-        for (TopicPartition partition : partitions) {
-          topics.add(partition.topic());
-          result.put(partition, new KafkaFutureImpl<>());
-        }
-
-        // Retrieve the topic metadata for partition leader information.
-        final long nowMetadata = time.milliseconds();
-        final long deadline = calcDeadlineMs(nowMetadata, options.timeoutMs());
-        runnable.call(new Call("topicsMetadata", deadline, new LeastLoadedNodeProvider()) {
-            @Override
-            AbstractRequest.Builder createRequest(int timeoutMs) {
-                return new MetadataRequest.Builder(new MetadataRequestData()
-                    .setTopics(convertToMetadataRequestTopic(topics))
-                    .setAllowAutoTopicCreation(false));
-            }
-
-            @Override
-            void handleResponse(AbstractResponse abstractResponse) {
-                MetadataResponse response = (MetadataResponse) abstractResponse;
-
-                Map<String, Errors> errors = response.errors();
-                Cluster cluster = response.cluster();
-
-                final Map<Node, Set<TopicPartition>> leaderPartitions = new HashMap<>();
-                for (Map.Entry<TopicPartition, KafkaFutureImpl<List<ReplicaStatus>>> entry : result.entrySet()) {
-                    // Ignore requests for topics that failed with an error.
-                    Errors error = errors.get(entry.getKey().topic());
-                    if (error != null) {
-                        entry.getValue().completeExceptionally(error.exception());
-                        continue;
+      final Map<TopicPartition, KafkaFutureImpl<List<ReplicaStatus>>> result = new HashMap<>();
+      if (partitions.isEmpty()) {
+        return new ReplicaStatusResult(Collections.unmodifiableMap(result));
+      }
+
+      final Set<String> topics = new HashSet<>();
+      for (TopicPartition partition : partitions) {
+        topics.add(partition.topic());
+        result.put(partition, new KafkaFutureImpl<>());
+      }
+
+      // Retrieve the topic metadata for partition leader information.
+      final long nowMetadata = time.milliseconds();
+      final long deadline = calcDeadlineMs(nowMetadata, options.timeoutMs());
+      runnable.call(new Call("topicsMetadata", deadline, new LeastLoadedNodeProvider()) {
+        @Override
+        AbstractRequest.Builder createRequest(int timeoutMs) {
+          return new MetadataRequest.Builder(new MetadataRequestData()
+              .setTopics(convertToMetadataRequestTopic(topics))
+              .setAllowAutoTopicCreation(false));
+        }
+
+        @Override
+        void handleResponse(AbstractResponse abstractResponse) {
+          MetadataResponse response = (MetadataResponse) abstractResponse;
+
+          Map<String, Errors> errors = response.errors();
+          Cluster cluster = response.cluster();
+
+          final Map<Node, Set<TopicPartition>> leaderPartitions = new HashMap<>();
+          for (Map.Entry<TopicPartition, KafkaFutureImpl<List<ReplicaStatus>>> entry : result.entrySet()) {
+            // Ignore requests for topics that failed with an error.
+            Errors error = errors.get(entry.getKey().topic());
+            if (error != null) {
+              entry.getValue().completeExceptionally(error.exception());
+              continue;
+            }
+
+            PartitionInfo partitionInfo = cluster.partition(entry.getKey());
+            if (partitionInfo == null) {
+              entry.getValue().completeExceptionally(
+                  new UnknownTopicOrPartitionException("Partition " + entry.getKey() + " not found."));
+              continue;
+            }
+
+            if (partitionInfo.leader() == null) {
+              entry.getValue().completeExceptionally(
+                  new LeaderNotAvailableException("Leader for partition " + entry.getKey() + " not found."));
+              continue;
+            }
+
+            leaderPartitions.computeIfAbsent(partitionInfo.leader(), k -> new HashSet<>()).add(entry.getKey());
+          }
+
+          for (final Map.Entry<Node, Set<TopicPartition>> entry : leaderPartitions.entrySet()) {
+            final long nowStatus = time.milliseconds();
+            runnable.call(new Call("replicaStatus", deadline, new ConstantNodeIdProvider(entry.getKey().id())) {
+              @Override
+              AbstractRequest.Builder createRequest(int timeoutMs) {
+                return new ReplicaStatusRequest.Builder(entry.getValue());
+              }
+
+              @Override
+              void handleResponse(AbstractResponse abstractResponse) {
+                ReplicaStatusResponse response = (ReplicaStatusResponse) abstractResponse;
+
+                for (ReplicaStatusTopicResponse topicResponse : response.data().topics()) {
+                  for (ReplicaStatusPartitionResponse partitionResponse : topicResponse.partitions()) {
+                    TopicPartition topicPartition =
+                        new TopicPartition(topicResponse.name(), partitionResponse.partitionIndex());
+                    KafkaFutureImpl<List<ReplicaStatus>> future = result.get(topicPartition);
+                    Objects.requireNonNull(future, "Replica status future must not be null for " + topicPartition);
+
+                    Errors error = Errors.forCode(partitionResponse.errorCode());
+                    if (error != Errors.NONE) {
+                      future.completeExceptionally(error.exception());
+                      continue;
                     }
-
-                    PartitionInfo partitionInfo = cluster.partition(entry.getKey());
-                    if (partitionInfo == null) {
-                        entry.getValue().completeExceptionally(
-                            new UnknownTopicOrPartitionException("Partition " + entry.getKey() + " not found."));
-                        continue;
+                    List<ReplicaStatus> replicas = new ArrayList<ReplicaStatus>();
+                    for (ReplicaStatusReplicaResponse replicaResponse : partitionResponse.replicas()) {
+                      replicas.add(new ReplicaStatus(
+                          replicaResponse.id(),
+                          replicaResponse.isLeader(),
+                          replicaResponse.isObserver(),
+                          replicaResponse.isIsrEligible(),
+                          replicaResponse.isInIsr(),
+                          replicaResponse.isCaughtUp(),
+                          replicaResponse.logStartOffset(),
+                          replicaResponse.logEndOffset(),
+                          replicaResponse.lastCaughtUpTimeMs(),
+                          replicaResponse.lastFetchTimeMs()));
                     }
-
-                    if (partitionInfo.leader() == null) {
-                        entry.getValue().completeExceptionally(
-                            new LeaderNotAvailableException("Leader for partition " + entry.getKey() + " not found."));
-                        continue;
-                    }
-
-                    leaderPartitions.computeIfAbsent(partitionInfo.leader(), k -> new HashSet<>()).add(entry.getKey());
-                }
-
-                for (final Map.Entry<Node, Set<TopicPartition>> entry : leaderPartitions.entrySet()) {
-                    final long nowStatus = time.milliseconds();
-                    runnable.call(new Call("replicaStatus", deadline, new ConstantNodeIdProvider(entry.getKey().id())) {
-                        @Override
-                        AbstractRequest.Builder createRequest(int timeoutMs) {
-                            return new ReplicaStatusRequest.Builder(entry.getValue());
-                        }
-
-                        @Override
-                        void handleResponse(AbstractResponse abstractResponse) {
-                            ReplicaStatusResponse response = (ReplicaStatusResponse) abstractResponse;
-
-                            for (ReplicaStatusTopicResponse topicResponse : response.data().topics()) {
-                                for (ReplicaStatusPartitionResponse partitionResponse : topicResponse.partitions()) {
-                                    TopicPartition topicPartition =
-                                            new TopicPartition(topicResponse.name(), partitionResponse.partitionIndex());
-                                    KafkaFutureImpl<List<ReplicaStatus>> future = result.get(topicPartition);
-                                    Objects.requireNonNull(future, "Replica status future must not be null for " + topicPartition);
-
-                                    Errors error = Errors.forCode(partitionResponse.errorCode());
-                                    if (error != Errors.NONE) {
-                                        future.completeExceptionally(error.exception());
-                                        continue;
-                                    }
-                                    List<ReplicaStatus> replicas = new ArrayList<ReplicaStatus>();
-                                    for (ReplicaStatusReplicaResponse replicaResponse : partitionResponse.replicas()) {
-                                      replicas.add(new ReplicaStatus(
-                                          replicaResponse.id(),
-                                          replicaResponse.isLeader(),
-                                          replicaResponse.isObserver(),
-                                          replicaResponse.isIsrEligible(),
-                                          replicaResponse.isInIsr(),
-                                          replicaResponse.isCaughtUp(),
-                                          replicaResponse.logStartOffset(),
-                                          replicaResponse.logEndOffset(),
-                                          replicaResponse.lastCaughtUpTimeMs(),
-                                          replicaResponse.lastFetchTimeMs()));
-                                    }
-                                    future.complete(replicas);
-                                }
-                            }
-                        }
-
-                        @Override
-                        void handleFailure(Throwable throwable) {
-                            for (TopicPartition partition : entry.getValue()) {
-                                result.get(partition).completeExceptionally(throwable);
-                            }
-                        }
-                    }, nowStatus);
-                }
-            }
-
-            @Override
-            void handleFailure(Throwable throwable) {
-                completeAllExceptionally(result.values(), throwable);
-            }
-        }, nowMetadata);
-
-        return new ReplicaStatusResult(Collections.unmodifiableMap(result));
-=======
+                    future.complete(replicas);
+                  }
+                }
+              }
+
+              @Override
+              void handleFailure(Throwable throwable) {
+                for (TopicPartition partition : entry.getValue()) {
+                  result.get(partition).completeExceptionally(throwable);
+                }
+              }
+            }, nowStatus);
+          }
+        }
+
+        @Override
+        void handleFailure(Throwable throwable) {
+          completeAllExceptionally(result.values(), throwable);
+        }
+      }, nowMetadata);
+
+      return new ReplicaStatusResult(Collections.unmodifiableMap(result));
+    }
+
     private long calculateNextAllowedRetryMs() {
         return time.milliseconds() + retryBackoffMs;
->>>>>>> 02874cbe
     }
 
     private void handleNotControllerError(Errors error) throws ApiException {
