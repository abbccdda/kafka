/*
 * Licensed to the Apache Software Foundation (ASF) under one or more
 * contributor license agreements. See the NOTICE file distributed with
 * this work for additional information regarding copyright ownership.
 * The ASF licenses this file to You under the Apache License, Version 2.0
 * (the "License"); you may not use this file except in compliance with
 * the License. You may obtain a copy of the License at
 *
 *    http://www.apache.org/licenses/LICENSE-2.0
 *
 * Unless required by applicable law or agreed to in writing, software
 * distributed under the License is distributed on an "AS IS" BASIS,
 * WITHOUT WARRANTIES OR CONDITIONS OF ANY KIND, either express or implied.
 * See the License for the specific language governing permissions and
 * limitations under the License.
 */

package org.apache.kafka.clients.admin;

import org.apache.kafka.clients.ApiVersions;
import org.apache.kafka.clients.ClientDnsLookup;
import org.apache.kafka.clients.ClientRequest;
import org.apache.kafka.clients.ClientResponse;
import org.apache.kafka.clients.ClientUtils;
import org.apache.kafka.clients.KafkaClient;
import org.apache.kafka.clients.NetworkClient;
import org.apache.kafka.clients.StaleMetadataException;
import org.apache.kafka.clients.admin.CreateTopicsResult.TopicMetadataAndConfig;
import org.apache.kafka.clients.admin.DeleteAclsResult.FilterResult;
import org.apache.kafka.clients.admin.DeleteAclsResult.FilterResults;
import org.apache.kafka.clients.admin.DescribeReplicaLogDirsResult.ReplicaLogDirInfo;
import org.apache.kafka.clients.admin.ListOffsetsResult.ListOffsetsResultInfo;
import org.apache.kafka.clients.admin.OffsetSpec.TimestampSpec;
import org.apache.kafka.clients.admin.internals.AdminMetadataManager;
import org.apache.kafka.clients.admin.internals.ConsumerGroupOperationContext;
import org.apache.kafka.clients.admin.internals.MetadataOperationContext;
import org.apache.kafka.clients.consumer.ConsumerPartitionAssignor.Assignment;
import org.apache.kafka.clients.consumer.OffsetAndMetadata;
import org.apache.kafka.clients.consumer.internals.ConsumerProtocol;
import org.apache.kafka.common.Cluster;
import org.apache.kafka.common.Confluent;
import org.apache.kafka.common.ConsumerGroupState;
import org.apache.kafka.common.ElectionType;
import org.apache.kafka.common.KafkaException;
import org.apache.kafka.common.KafkaFuture;
import org.apache.kafka.common.Metric;
import org.apache.kafka.common.MetricName;
import org.apache.kafka.common.Node;
import org.apache.kafka.common.PartitionInfo;
import org.apache.kafka.common.TopicPartition;
import org.apache.kafka.common.TopicPartitionInfo;
import org.apache.kafka.common.TopicPartitionReplica;
import org.apache.kafka.common.acl.AclBinding;
import org.apache.kafka.common.acl.AclBindingFilter;
import org.apache.kafka.common.acl.AclOperation;
import org.apache.kafka.common.annotation.InterfaceStability;
import org.apache.kafka.common.config.ConfigException;
import org.apache.kafka.common.config.ConfigResource;
import org.apache.kafka.common.errors.ApiException;
import org.apache.kafka.common.errors.AuthenticationException;
import org.apache.kafka.common.errors.DisconnectException;
import org.apache.kafka.common.errors.InvalidGroupIdException;
import org.apache.kafka.common.errors.InvalidRequestException;
import org.apache.kafka.common.errors.InvalidTopicException;
import org.apache.kafka.common.errors.LeaderNotAvailableException;
import org.apache.kafka.common.errors.RetriableException;
import org.apache.kafka.common.errors.TimeoutException;
import org.apache.kafka.common.errors.UnknownServerException;
import org.apache.kafka.common.errors.UnknownTopicOrPartitionException;
import org.apache.kafka.common.errors.UnsupportedVersionException;
import org.apache.kafka.common.internals.KafkaFutureImpl;
import org.apache.kafka.common.message.AlterPartitionReassignmentsRequestData;
import org.apache.kafka.common.message.AlterPartitionReassignmentsRequestData.ReassignableTopic;
import org.apache.kafka.common.message.CreateAclsRequestData;
import org.apache.kafka.common.message.CreateAclsRequestData.AclCreation;
import org.apache.kafka.common.message.CreateAclsResponseData.AclCreationResult;
import org.apache.kafka.common.message.CreateDelegationTokenRequestData;
import org.apache.kafka.common.message.CreateDelegationTokenRequestData.CreatableRenewers;
import org.apache.kafka.common.message.CreateDelegationTokenResponseData;
import org.apache.kafka.common.message.CreatePartitionsRequestData;
import org.apache.kafka.common.message.CreatePartitionsRequestData.CreatePartitionsAssignment;
import org.apache.kafka.common.message.CreatePartitionsRequestData.CreatePartitionsTopic;
import org.apache.kafka.common.message.CreatePartitionsResponseData.CreatePartitionsTopicResult;
import org.apache.kafka.common.message.CreateTopicsRequestData;
import org.apache.kafka.common.message.CreateTopicsRequestData.CreatableTopicCollection;
import org.apache.kafka.common.message.CreateTopicsResponseData.CreatableTopicConfigs;
import org.apache.kafka.common.message.CreateTopicsResponseData.CreatableTopicResult;
import org.apache.kafka.common.message.DeleteAclsRequestData;
import org.apache.kafka.common.message.DeleteAclsRequestData.DeleteAclsFilter;
import org.apache.kafka.common.message.DeleteAclsResponseData;
import org.apache.kafka.common.message.DeleteAclsResponseData.DeleteAclsFilterResult;
import org.apache.kafka.common.message.DeleteAclsResponseData.DeleteAclsMatchingAcl;
import org.apache.kafka.common.message.DeleteGroupsRequestData;
import org.apache.kafka.common.message.DeleteTopicsRequestData;
import org.apache.kafka.common.message.DeleteTopicsResponseData.DeletableTopicResult;
import org.apache.kafka.common.message.DescribeGroupsRequestData;
import org.apache.kafka.common.message.DescribeGroupsResponseData.DescribedGroup;
import org.apache.kafka.common.message.DescribeGroupsResponseData.DescribedGroupMember;
import org.apache.kafka.common.message.ExpireDelegationTokenRequestData;
import org.apache.kafka.common.message.FindCoordinatorRequestData;
import org.apache.kafka.common.message.IncrementalAlterConfigsRequestData;
import org.apache.kafka.common.message.IncrementalAlterConfigsRequestData.AlterConfigsResource;
import org.apache.kafka.common.message.IncrementalAlterConfigsRequestData.AlterableConfig;
import org.apache.kafka.common.message.IncrementalAlterConfigsRequestData.AlterableConfigCollection;
import org.apache.kafka.common.message.LeaveGroupRequestData.MemberIdentity;
import org.apache.kafka.common.message.LeaveGroupResponseData.MemberResponse;
import org.apache.kafka.common.message.ListGroupsRequestData;
import org.apache.kafka.common.message.ListGroupsResponseData;
import org.apache.kafka.common.message.ListPartitionReassignmentsRequestData;
import org.apache.kafka.common.message.MetadataRequestData;
import org.apache.kafka.common.message.OffsetCommitRequestData;
import org.apache.kafka.common.message.OffsetCommitRequestData.OffsetCommitRequestPartition;
import org.apache.kafka.common.message.OffsetCommitRequestData.OffsetCommitRequestTopic;
import org.apache.kafka.common.message.OffsetCommitResponseData.OffsetCommitResponsePartition;
import org.apache.kafka.common.message.OffsetCommitResponseData.OffsetCommitResponseTopic;
import org.apache.kafka.common.message.OffsetDeleteRequestData;
import org.apache.kafka.common.message.OffsetDeleteRequestData.OffsetDeleteRequestPartition;
import org.apache.kafka.common.message.OffsetDeleteRequestData.OffsetDeleteRequestTopic;
import org.apache.kafka.common.message.OffsetDeleteRequestData.OffsetDeleteRequestTopicCollection;
import org.apache.kafka.common.message.RenewDelegationTokenRequestData;
import org.apache.kafka.common.message.ReplicaStatusResponseData.ReplicaStatusPartitionResponse;
import org.apache.kafka.common.message.ReplicaStatusResponseData.ReplicaStatusReplicaResponse;
import org.apache.kafka.common.message.ReplicaStatusResponseData.ReplicaStatusTopicResponse;
import org.apache.kafka.common.metrics.JmxReporter;
import org.apache.kafka.common.metrics.MetricConfig;
import org.apache.kafka.common.metrics.Metrics;
import org.apache.kafka.common.metrics.MetricsReporter;
import org.apache.kafka.common.metrics.Sensor;
import org.apache.kafka.common.network.ChannelBuilder;
import org.apache.kafka.common.network.Selector;
import org.apache.kafka.common.protocol.Errors;
import org.apache.kafka.common.replica.ReplicaStatus;
import org.apache.kafka.common.requests.AbstractRequest;
import org.apache.kafka.common.requests.AbstractResponse;
import org.apache.kafka.common.requests.AlterConfigsRequest;
import org.apache.kafka.common.requests.AlterConfigsResponse;
import org.apache.kafka.common.requests.AlterPartitionReassignmentsRequest;
import org.apache.kafka.common.requests.AlterPartitionReassignmentsResponse;
import org.apache.kafka.common.requests.AlterReplicaLogDirsRequest;
import org.apache.kafka.common.requests.AlterReplicaLogDirsResponse;
import org.apache.kafka.common.requests.ApiError;
import org.apache.kafka.common.requests.CreateAclsRequest;
import org.apache.kafka.common.requests.CreateAclsResponse;
import org.apache.kafka.common.requests.CreateDelegationTokenRequest;
import org.apache.kafka.common.requests.CreateDelegationTokenResponse;
import org.apache.kafka.common.requests.CreatePartitionsRequest;
import org.apache.kafka.common.requests.CreatePartitionsResponse;
import org.apache.kafka.common.requests.CreateTopicsRequest;
import org.apache.kafka.common.requests.CreateTopicsResponse;
import org.apache.kafka.common.requests.DeleteAclsRequest;
import org.apache.kafka.common.requests.DeleteAclsResponse;
import org.apache.kafka.common.requests.DeleteGroupsRequest;
import org.apache.kafka.common.requests.DeleteGroupsResponse;
import org.apache.kafka.common.requests.DeleteRecordsRequest;
import org.apache.kafka.common.requests.DeleteRecordsResponse;
import org.apache.kafka.common.requests.DeleteTopicsRequest;
import org.apache.kafka.common.requests.DeleteTopicsResponse;
import org.apache.kafka.common.requests.DescribeAclsRequest;
import org.apache.kafka.common.requests.DescribeAclsResponse;
import org.apache.kafka.common.requests.DescribeConfigsRequest;
import org.apache.kafka.common.requests.DescribeConfigsResponse;
import org.apache.kafka.common.requests.DescribeDelegationTokenRequest;
import org.apache.kafka.common.requests.DescribeDelegationTokenResponse;
import org.apache.kafka.common.requests.DescribeGroupsRequest;
import org.apache.kafka.common.requests.DescribeGroupsResponse;
import org.apache.kafka.common.requests.DescribeLogDirsRequest;
import org.apache.kafka.common.requests.DescribeLogDirsResponse;
import org.apache.kafka.common.requests.ElectLeadersRequest;
import org.apache.kafka.common.requests.ElectLeadersResponse;
import org.apache.kafka.common.requests.ExpireDelegationTokenRequest;
import org.apache.kafka.common.requests.ExpireDelegationTokenResponse;
import org.apache.kafka.common.requests.FindCoordinatorRequest;
import org.apache.kafka.common.requests.FindCoordinatorRequest.CoordinatorType;
import org.apache.kafka.common.requests.FindCoordinatorResponse;
import org.apache.kafka.common.requests.IncrementalAlterConfigsRequest;
import org.apache.kafka.common.requests.IncrementalAlterConfigsResponse;
import org.apache.kafka.common.requests.JoinGroupRequest;
import org.apache.kafka.common.requests.LeaveGroupRequest;
import org.apache.kafka.common.requests.LeaveGroupResponse;
import org.apache.kafka.common.requests.ListGroupsRequest;
import org.apache.kafka.common.requests.ListGroupsResponse;
import org.apache.kafka.common.requests.ListOffsetRequest;
import org.apache.kafka.common.requests.ListOffsetResponse;
import org.apache.kafka.common.requests.ListOffsetResponse.PartitionData;
import org.apache.kafka.common.requests.ListPartitionReassignmentsRequest;
import org.apache.kafka.common.requests.ListPartitionReassignmentsResponse;
import org.apache.kafka.common.requests.MetadataRequest;
import org.apache.kafka.common.requests.MetadataResponse;
import org.apache.kafka.common.requests.OffsetCommitRequest;
import org.apache.kafka.common.requests.OffsetCommitResponse;
import org.apache.kafka.common.requests.OffsetDeleteRequest;
import org.apache.kafka.common.requests.OffsetDeleteResponse;
import org.apache.kafka.common.requests.OffsetFetchRequest;
import org.apache.kafka.common.requests.OffsetFetchResponse;
import org.apache.kafka.common.requests.RenewDelegationTokenRequest;
import org.apache.kafka.common.requests.RenewDelegationTokenResponse;
import org.apache.kafka.common.requests.ReplicaStatusRequest;
import org.apache.kafka.common.requests.ReplicaStatusResponse;
import org.apache.kafka.common.security.auth.KafkaPrincipal;
import org.apache.kafka.common.security.token.delegation.DelegationToken;
import org.apache.kafka.common.security.token.delegation.TokenInformation;
import org.apache.kafka.common.utils.AppInfoParser;
import org.apache.kafka.common.utils.KafkaThread;
import org.apache.kafka.common.utils.LogContext;
import org.apache.kafka.common.utils.Time;
import org.apache.kafka.common.utils.Utils;
import org.slf4j.Logger;

import java.net.InetSocketAddress;
import java.nio.ByteBuffer;
import java.time.Duration;
import java.util.ArrayList;
import java.util.Arrays;
import java.util.Collection;
import java.util.Collections;
import java.util.Comparator;
import java.util.HashMap;
import java.util.HashSet;
import java.util.Iterator;
import java.util.LinkedList;
import java.util.List;
import java.util.Map;
import java.util.Map.Entry;
import java.util.Objects;
import java.util.Optional;
import java.util.Set;
import java.util.TreeMap;
import java.util.concurrent.TimeUnit;
import java.util.concurrent.atomic.AtomicInteger;
import java.util.concurrent.atomic.AtomicLong;
import java.util.function.Predicate;
import java.util.function.Supplier;
import java.util.stream.Collectors;
import java.util.stream.Stream;

import static org.apache.kafka.common.message.AlterPartitionReassignmentsRequestData.ReassignablePartition;
import static org.apache.kafka.common.message.AlterPartitionReassignmentsResponseData.ReassignablePartitionResponse;
import static org.apache.kafka.common.message.AlterPartitionReassignmentsResponseData.ReassignableTopicResponse;
import static org.apache.kafka.common.message.ListPartitionReassignmentsRequestData.ListPartitionReassignmentsTopics;
import static org.apache.kafka.common.message.ListPartitionReassignmentsResponseData.OngoingPartitionReassignment;
import static org.apache.kafka.common.message.ListPartitionReassignmentsResponseData.OngoingTopicReassignment;
import static org.apache.kafka.common.requests.MetadataRequest.convertToMetadataRequestTopic;
import static org.apache.kafka.common.utils.Utils.closeQuietly;

/**
 * The default implementation of {@link Admin}. An instance of this class is created by invoking one of the
 * {@code create()} methods in {@code AdminClient}. Users should not refer to this class directly.
 *
 * The API of this class is evolving, see {@link Admin} for details.
 */
@InterfaceStability.Evolving
public class KafkaAdminClient extends AdminClient implements ConfluentAdmin {

    /**
     * The next integer to use to name a KafkaAdminClient which the user hasn't specified an explicit name for.
     */
    private static final AtomicInteger ADMIN_CLIENT_ID_SEQUENCE = new AtomicInteger(1);

    /**
     * The prefix to use for the JMX metrics for this class
     */
    private static final String JMX_PREFIX = "kafka.admin.client";

    /**
     * An invalid shutdown time which indicates that a shutdown has not yet been performed.
     */
    private static final long INVALID_SHUTDOWN_TIME = -1;

    /**
     * Thread name prefix for admin client network thread
     */
    static final String NETWORK_THREAD_PREFIX = "kafka-admin-client-thread";

    private final Logger log;

    /**
     * The default timeout to use for an operation.
     */
    private final int defaultApiTimeoutMs;

    /**
     * The timeout to use for a single request.
     */
    private final int requestTimeoutMs;

    /**
     * The name of this AdminClient instance.
     */
    private final String clientId;

    /**
     * Provides the time.
     */
    private final Time time;

    /**
     * The cluster metadata manager used by the KafkaClient.
     */
    private final AdminMetadataManager metadataManager;

    /**
     * The metrics for this KafkaAdminClient.
     */
    private final Metrics metrics;

    /**
     * The network client to use.
     */
    private final KafkaClient client;

    /**
     * The runnable used in the service thread for this admin client.
     */
    private final AdminClientRunnable runnable;

    /**
     * The network service thread for this admin client.
     */
    private final Thread thread;

    /**
     * During a close operation, this is the time at which we will time out all pending operations
     * and force the RPC thread to exit. If the admin client is not closing, this will be 0.
     */
    private final AtomicLong hardShutdownTimeMs = new AtomicLong(INVALID_SHUTDOWN_TIME);

    /**
     * A factory which creates TimeoutProcessors for the RPC thread.
     */
    private final TimeoutProcessorFactory timeoutProcessorFactory;

    private final int maxRetries;

    private final long retryBackoffMs;

    /**
     * Get or create a list value from a map.
     *
     * @param map   The map to get or create the element from.
     * @param key   The key.
     * @param <K>   The key type.
     * @param <V>   The value type.
     * @return      The list value.
     */
    static <K, V> List<V> getOrCreateListValue(Map<K, List<V>> map, K key) {
        return map.computeIfAbsent(key, k -> new LinkedList<>());
    }

    /**
     * Send an exception to every element in a collection of KafkaFutureImpls.
     *
     * @param futures   The collection of KafkaFutureImpl objects.
     * @param exc       The exception
     * @param <T>       The KafkaFutureImpl result type.
     */
    private static <T> void completeAllExceptionally(Collection<KafkaFutureImpl<T>> futures, Throwable exc) {
        completeAllExceptionally(futures.stream(), exc);
    }

    /**
     * Send an exception to all futures in the provided stream
     *
     * @param futures   The stream of KafkaFutureImpl objects.
     * @param exc       The exception
     * @param <T>       The KafkaFutureImpl result type.
     */
    private static <T> void completeAllExceptionally(Stream<KafkaFutureImpl<T>> futures, Throwable exc) {
        futures.forEach(future -> future.completeExceptionally(exc));
    }

    /**
     * Get the current time remaining before a deadline as an integer.
     *
     * @param now           The current time in milliseconds.
     * @param deadlineMs    The deadline time in milliseconds.
     * @return              The time delta in milliseconds.
     */
    static int calcTimeoutMsRemainingAsInt(long now, long deadlineMs) {
        long deltaMs = deadlineMs - now;
        if (deltaMs > Integer.MAX_VALUE)
            deltaMs = Integer.MAX_VALUE;
        else if (deltaMs < Integer.MIN_VALUE)
            deltaMs = Integer.MIN_VALUE;
        return (int) deltaMs;
    }

    /**
     * Generate the client id based on the configuration.
     *
     * @param config    The configuration
     *
     * @return          The client id
     */
    static String generateClientId(AdminClientConfig config) {
        String clientId = config.getString(AdminClientConfig.CLIENT_ID_CONFIG);
        if (!clientId.isEmpty())
            return clientId;
        return "adminclient-" + ADMIN_CLIENT_ID_SEQUENCE.getAndIncrement();
    }

    /**
     * Get the deadline for a particular call.
     *
     * @param now               The current time in milliseconds.
     * @param optionTimeoutMs   The timeout option given by the user.
     *
     * @return                  The deadline in milliseconds.
     */
    private long calcDeadlineMs(long now, Integer optionTimeoutMs) {
        if (optionTimeoutMs != null)
            return now + Math.max(0, optionTimeoutMs);
        return now + defaultApiTimeoutMs;
    }

    /**
     * Pretty-print an exception.
     *
     * @param throwable     The exception.
     *
     * @return              A compact human-readable string.
     */
    static String prettyPrintException(Throwable throwable) {
        if (throwable == null)
            return "Null exception.";
        if (throwable.getMessage() != null) {
            return throwable.getClass().getSimpleName() + ": " + throwable.getMessage();
        }
        return throwable.getClass().getSimpleName();
    }

    static KafkaAdminClient createInternal(AdminClientConfig config, TimeoutProcessorFactory timeoutProcessorFactory) {
        Metrics metrics = null;
        NetworkClient networkClient = null;
        Time time = Time.SYSTEM;
        String clientId = generateClientId(config);
        ChannelBuilder channelBuilder = null;
        Selector selector = null;
        ApiVersions apiVersions = new ApiVersions();
        LogContext logContext = createLogContext(clientId);

        try {
            // Since we only request node information, it's safe to pass true for allowAutoTopicCreation (and it
            // simplifies communication with older brokers)
            AdminMetadataManager metadataManager = new AdminMetadataManager(logContext,
                config.getLong(AdminClientConfig.RETRY_BACKOFF_MS_CONFIG),
                config.getLong(AdminClientConfig.METADATA_MAX_AGE_CONFIG));
            List<InetSocketAddress> addresses = ClientUtils.parseAndValidateAddresses(
                    config.getList(AdminClientConfig.BOOTSTRAP_SERVERS_CONFIG),
                    config.getString(AdminClientConfig.CLIENT_DNS_LOOKUP_CONFIG));
            metadataManager.update(Cluster.bootstrap(addresses), time.milliseconds());
            List<MetricsReporter> reporters = config.getConfiguredInstances(AdminClientConfig.METRIC_REPORTER_CLASSES_CONFIG,
                MetricsReporter.class,
                Collections.singletonMap(AdminClientConfig.CLIENT_ID_CONFIG, clientId));
            Map<String, String> metricTags = Collections.singletonMap("client-id", clientId);
            MetricConfig metricConfig = new MetricConfig().samples(config.getInt(AdminClientConfig.METRICS_NUM_SAMPLES_CONFIG))
                .timeWindow(config.getLong(AdminClientConfig.METRICS_SAMPLE_WINDOW_MS_CONFIG), TimeUnit.MILLISECONDS)
                .recordLevel(Sensor.RecordingLevel.forName(config.getString(AdminClientConfig.METRICS_RECORDING_LEVEL_CONFIG)))
                .tags(metricTags);
            JmxReporter jmxReporter = new JmxReporter(JMX_PREFIX);
            jmxReporter.configure(config.originals());
            reporters.add(jmxReporter);
            metrics = new Metrics(metricConfig, reporters, time);
            String metricGrpPrefix = "admin-client";
            channelBuilder = ClientUtils.createChannelBuilder(config, time, logContext);
            selector = new Selector(config.getLong(AdminClientConfig.CONNECTIONS_MAX_IDLE_MS_CONFIG),
                    metrics, time, metricGrpPrefix, channelBuilder, logContext);
            networkClient = new NetworkClient(
                selector,
                metadataManager.updater(),
                clientId,
                1,
                config.getLong(AdminClientConfig.RECONNECT_BACKOFF_MS_CONFIG),
                config.getLong(AdminClientConfig.RECONNECT_BACKOFF_MAX_MS_CONFIG),
                config.getInt(AdminClientConfig.SEND_BUFFER_CONFIG),
                config.getInt(AdminClientConfig.RECEIVE_BUFFER_CONFIG),
                (int) TimeUnit.HOURS.toMillis(1),
                ClientDnsLookup.forConfig(config.getString(AdminClientConfig.CLIENT_DNS_LOOKUP_CONFIG)),
                time,
                true,
                apiVersions,
                logContext);
            return new KafkaAdminClient(config, clientId, time, metadataManager, metrics, networkClient,
                timeoutProcessorFactory, logContext);
        } catch (Throwable exc) {
            closeQuietly(metrics, "Metrics");
            closeQuietly(networkClient, "NetworkClient");
            closeQuietly(selector, "Selector");
            closeQuietly(channelBuilder, "ChannelBuilder");
            throw new KafkaException("Failed to create new KafkaAdminClient", exc);
        }
    }

    static KafkaAdminClient createInternal(AdminClientConfig config,
                                           AdminMetadataManager metadataManager,
                                           KafkaClient client,
                                           Time time) {
        Metrics metrics = null;
        String clientId = generateClientId(config);

        try {
            metrics = new Metrics(new MetricConfig(), new LinkedList<>(), time);
            LogContext logContext = createLogContext(clientId);
            return new KafkaAdminClient(config, clientId, time, metadataManager, metrics,
                client, null, logContext);
        } catch (Throwable exc) {
            closeQuietly(metrics, "Metrics");
            throw new KafkaException("Failed to create new KafkaAdminClient", exc);
        }
    }

    static LogContext createLogContext(String clientId) {
        return new LogContext("[AdminClient clientId=" + clientId + "] ");
    }

    private KafkaAdminClient(AdminClientConfig config,
                             String clientId,
                             Time time,
                             AdminMetadataManager metadataManager,
                             Metrics metrics,
                             KafkaClient client,
                             TimeoutProcessorFactory timeoutProcessorFactory,
                             LogContext logContext) {
        this.clientId = clientId;
        this.log = logContext.logger(KafkaAdminClient.class);
        this.requestTimeoutMs = config.getInt(AdminClientConfig.REQUEST_TIMEOUT_MS_CONFIG);
        this.defaultApiTimeoutMs = configureDefaultApiTimeoutMs(config);
        this.time = time;
        this.metadataManager = metadataManager;
        this.metrics = metrics;
        this.client = client;
        this.runnable = new AdminClientRunnable();
        String threadName = NETWORK_THREAD_PREFIX + " | " + clientId;
        this.thread = new KafkaThread(threadName, runnable, true);
        this.timeoutProcessorFactory = (timeoutProcessorFactory == null) ?
            new TimeoutProcessorFactory() : timeoutProcessorFactory;
        this.maxRetries = config.getInt(AdminClientConfig.RETRIES_CONFIG);
        this.retryBackoffMs = config.getLong(AdminClientConfig.RETRY_BACKOFF_MS_CONFIG);
        config.logUnused();
        AppInfoParser.registerAppInfo(JMX_PREFIX, clientId, metrics, time.milliseconds());
        log.debug("Kafka admin client initialized");
        thread.start();
    }

    /**
     * If a default.api.timeout.ms has been explicitly specified, raise an error if it conflicts with request.timeout.ms.
     * If no default.api.timeout.ms has been configured, then set its value as the max of the default and request.timeout.ms. Also we should probably log a warning.
     * Otherwise, use the provided values for both configurations.
     *
     * @param config The configuration
     */
    private int configureDefaultApiTimeoutMs(AdminClientConfig config) {
        int requestTimeoutMs = config.getInt(AdminClientConfig.REQUEST_TIMEOUT_MS_CONFIG);
        int defaultApiTimeoutMs = config.getInt(AdminClientConfig.DEFAULT_API_TIMEOUT_MS_CONFIG);

        if (defaultApiTimeoutMs < requestTimeoutMs) {
            if (config.originals().containsKey(AdminClientConfig.DEFAULT_API_TIMEOUT_MS_CONFIG)) {
                throw new ConfigException("The specified value of " + AdminClientConfig.DEFAULT_API_TIMEOUT_MS_CONFIG +
                        " must be no smaller than the value of " + AdminClientConfig.REQUEST_TIMEOUT_MS_CONFIG + ".");
            } else {
                log.warn("Overriding the default value for {} ({}) with the explicitly configured request timeout {}",
                        AdminClientConfig.DEFAULT_API_TIMEOUT_MS_CONFIG, this.defaultApiTimeoutMs,
                        requestTimeoutMs);
                return requestTimeoutMs;
            }
        }
        return defaultApiTimeoutMs;
    }

    @Override
    public void close(Duration timeout) {
        long waitTimeMs = timeout.toMillis();
        if (waitTimeMs < 0)
            throw new IllegalArgumentException("The timeout cannot be negative.");
        waitTimeMs = Math.min(TimeUnit.DAYS.toMillis(365), waitTimeMs); // Limit the timeout to a year.
        long now = time.milliseconds();
        long newHardShutdownTimeMs = now + waitTimeMs;
        long prev = INVALID_SHUTDOWN_TIME;
        while (true) {
            if (hardShutdownTimeMs.compareAndSet(prev, newHardShutdownTimeMs)) {
                if (prev == INVALID_SHUTDOWN_TIME) {
                    log.debug("Initiating close operation.");
                } else {
                    log.debug("Moving hard shutdown time forward.");
                }
                client.wakeup(); // Wake the thread, if it is blocked inside poll().
                break;
            }
            prev = hardShutdownTimeMs.get();
            if (prev < newHardShutdownTimeMs) {
                log.debug("Hard shutdown time is already earlier than requested.");
                newHardShutdownTimeMs = prev;
                break;
            }
        }
        if (log.isDebugEnabled()) {
            long deltaMs = Math.max(0, newHardShutdownTimeMs - time.milliseconds());
            log.debug("Waiting for the I/O thread to exit. Hard shutdown in {} ms.", deltaMs);
        }
        try {
            // close() can be called by AdminClient thread when it invokes callback. That will
            // cause deadlock, so check for that condition.
            if (Thread.currentThread() != thread) {
                // Wait for the thread to be joined.
                thread.join(waitTimeMs);
            }
            log.debug("Kafka admin client closed.");
        } catch (InterruptedException e) {
            log.debug("Interrupted while joining I/O thread", e);
            Thread.currentThread().interrupt();
        }
    }

    /**
     * An interface for providing a node for a call.
     */
    private interface NodeProvider {
        Node provide();
    }

    private class MetadataUpdateNodeIdProvider implements NodeProvider {
        @Override
        public Node provide() {
            return client.leastLoadedNode(time.milliseconds());
        }
    }

    private class ConstantNodeIdProvider implements NodeProvider {
        private final int nodeId;

        ConstantNodeIdProvider(int nodeId) {
            this.nodeId = nodeId;
        }

        @Override
        public Node provide() {
            if (metadataManager.isReady() &&
                    (metadataManager.nodeById(nodeId) != null)) {
                return metadataManager.nodeById(nodeId);
            }
            // If we can't find the node with the given constant ID, we schedule a
            // metadata update and hope it appears.  This behavior is useful for avoiding
            // flaky behavior in tests when the cluster is starting up and not all nodes
            // have appeared.
            metadataManager.requestUpdate();
            return null;
        }
    }

    /**
     * Provides the controller node.
     */
    private class ControllerNodeProvider implements NodeProvider {
        @Override
        public Node provide() {
            if (metadataManager.isReady() &&
                    (metadataManager.controller() != null)) {
                return metadataManager.controller();
            }
            metadataManager.requestUpdate();
            return null;
        }
    }

    /**
     * Provides the least loaded node.
     */
    private class LeastLoadedNodeProvider implements NodeProvider {
        @Override
        public Node provide() {
            if (metadataManager.isReady()) {
                // This may return null if all nodes are busy.
                // In that case, we will postpone node assignment.
                return client.leastLoadedNode(time.milliseconds());
            }
            metadataManager.requestUpdate();
            return null;
        }
    }

    abstract class Call {
        private final boolean internal;
        private final String callName;
        private final long deadlineMs;
        private final NodeProvider nodeProvider;
        private int tries = 0;
        private boolean aborted = false;
        private Node curNode = null;
        private long nextAllowedTryMs = 0;

        Call(boolean internal, String callName, long deadlineMs, NodeProvider nodeProvider) {
            this.internal = internal;
            this.callName = callName;
            this.deadlineMs = deadlineMs;
            this.nodeProvider = nodeProvider;
        }

        Call(String callName, long deadlineMs, NodeProvider nodeProvider) {
            this(false, callName, deadlineMs, nodeProvider);
        }

        protected Node curNode() {
            return curNode;
        }

        /**
         * Handle a failure.
         *
         * Depending on what the exception is and how many times we have already tried, we may choose to
         * fail the Call, or retry it. It is important to print the stack traces here in some cases,
         * since they are not necessarily preserved in ApiVersionException objects.
         *
         * @param now           The current time in milliseconds.
         * @param throwable     The failure exception.
         */
        final void fail(long now, Throwable throwable) {
            if (aborted) {
                // If the call was aborted while in flight due to a timeout, deliver a
                // TimeoutException. In this case, we do not get any more retries - the call has
                // failed. We increment tries anyway in order to display an accurate log message.
                tries++;
                if (log.isDebugEnabled()) {
                    log.debug("{} aborted at {} after {} attempt(s)", this, now, tries,
                        new Exception(prettyPrintException(throwable)));
                }
                handleFailure(new TimeoutException("Aborted due to timeout."));
                return;
            }
            // If this is an UnsupportedVersionException that we can retry, do so. Note that a
            // protocol downgrade will not count against the total number of retries we get for
            // this RPC. That is why 'tries' is not incremented.
            if ((throwable instanceof UnsupportedVersionException) &&
                     handleUnsupportedVersionException((UnsupportedVersionException) throwable)) {
                log.debug("{} attempting protocol downgrade and then retry.", this);
                runnable.enqueue(this, now);
                return;
            }
            tries++;
            nextAllowedTryMs = now + retryBackoffMs;

            // If the call has timed out, fail.
            if (calcTimeoutMsRemainingAsInt(now, deadlineMs) < 0) {
                if (log.isDebugEnabled()) {
                    log.debug("{} timed out at {} after {} attempt(s)", this, now, tries,
                        new Exception(prettyPrintException(throwable)));
                }
                handleFailure(throwable);
                return;
            }
            // If the exception is not retryable, fail.
            if (!(throwable instanceof RetriableException)) {
                if (log.isDebugEnabled()) {
                    log.debug("{} failed with non-retriable exception after {} attempt(s)", this, tries,
                        new Exception(prettyPrintException(throwable)));
                }
                handleFailure(throwable);
                return;
            }
            // If we are out of retries, fail.
            if (tries > maxRetries) {
                if (log.isDebugEnabled()) {
                    log.debug("{} failed after {} attempt(s)", this, tries,
                        new Exception(prettyPrintException(throwable)));
                }
                handleFailure(throwable);
                return;
            }
            if (log.isDebugEnabled()) {
                log.debug("{} failed: {}. Beginning retry #{}",
                    this, prettyPrintException(throwable), tries);
            }
            runnable.enqueue(this, now);
        }

        /**
         * Create an AbstractRequest.Builder for this Call.
         *
         * @param timeoutMs The timeout in milliseconds.
         *
         * @return          The AbstractRequest builder.
         */
        @SuppressWarnings("rawtypes")
        abstract AbstractRequest.Builder createRequest(int timeoutMs);

        /**
         * Process the call response.
         *
         * @param abstractResponse  The AbstractResponse.
         *
         */
        abstract void handleResponse(AbstractResponse abstractResponse);

        /**
         * Handle a failure. This will only be called if the failure exception was not
         * retryable, or if we hit a timeout.
         *
         * @param throwable     The exception.
         */
        abstract void handleFailure(Throwable throwable);

        /**
         * Handle an UnsupportedVersionException.
         *
         * @param exception     The exception.
         *
         * @return              True if the exception can be handled; false otherwise.
         */
        boolean handleUnsupportedVersionException(UnsupportedVersionException exception) {
            return false;
        }

        @Override
        public String toString() {
            return "Call(callName=" + callName + ", deadlineMs=" + deadlineMs + ")";
        }

        public boolean isInternal() {
            return internal;
        }
    }

    static class TimeoutProcessorFactory {
        TimeoutProcessor create(long now) {
            return new TimeoutProcessor(now);
        }
    }

    static class TimeoutProcessor {
        /**
         * The current time in milliseconds.
         */
        private final long now;

        /**
         * The number of milliseconds until the next timeout.
         */
        private int nextTimeoutMs;

        /**
         * Create a new timeout processor.
         *
         * @param now           The current time in milliseconds since the epoch.
         */
        TimeoutProcessor(long now) {
            this.now = now;
            this.nextTimeoutMs = Integer.MAX_VALUE;
        }

        /**
         * Check for calls which have timed out.
         * Timed out calls will be removed and failed.
         * The remaining milliseconds until the next timeout will be updated.
         *
         * @param calls         The collection of calls.
         *
         * @return              The number of calls which were timed out.
         */
        int handleTimeouts(Collection<Call> calls, String msg) {
            int numTimedOut = 0;
            for (Iterator<Call> iter = calls.iterator(); iter.hasNext(); ) {
                Call call = iter.next();
                int remainingMs = calcTimeoutMsRemainingAsInt(now, call.deadlineMs);
                if (remainingMs < 0) {
                    call.fail(now, new TimeoutException(msg));
                    iter.remove();
                    numTimedOut++;
                } else {
                    nextTimeoutMs = Math.min(nextTimeoutMs, remainingMs);
                }
            }
            return numTimedOut;
        }

        /**
         * Check whether a call should be timed out.
         * The remaining milliseconds until the next timeout will be updated.
         *
         * @param call      The call.
         *
         * @return          True if the call should be timed out.
         */
        boolean callHasExpired(Call call) {
            int remainingMs = calcTimeoutMsRemainingAsInt(now, call.deadlineMs);
            if (remainingMs < 0)
                return true;
            nextTimeoutMs = Math.min(nextTimeoutMs, remainingMs);
            return false;
        }

        int nextTimeoutMs() {
            return nextTimeoutMs;
        }
    }

    private final class AdminClientRunnable implements Runnable {
        /**
         * Calls which have not yet been assigned to a node.
         * Only accessed from this thread.
         */
        private final ArrayList<Call> pendingCalls = new ArrayList<>();

        /**
         * Maps nodes to calls that we want to send.
         * Only accessed from this thread.
         */
        private final Map<Node, List<Call>> callsToSend = new HashMap<>();

        /**
         * Maps node ID strings to calls that have been sent.
         * Only accessed from this thread.
         */
        private final Map<String, List<Call>> callsInFlight = new HashMap<>();

        /**
         * Maps correlation IDs to calls that have been sent.
         * Only accessed from this thread.
         */
        private final Map<Integer, Call> correlationIdToCalls = new HashMap<>();

        /**
         * Pending calls. Protected by the object monitor.
         * This will be null only if the thread has shut down.
         */
        private List<Call> newCalls = new LinkedList<>();

        /**
         * Time out the elements in the pendingCalls list which are expired.
         *
         * @param processor     The timeout processor.
         */
        private void timeoutPendingCalls(TimeoutProcessor processor) {
            int numTimedOut = processor.handleTimeouts(pendingCalls, "Timed out waiting for a node assignment.");
            if (numTimedOut > 0)
                log.debug("Timed out {} pending calls.", numTimedOut);
        }

        /**
         * Time out calls which have been assigned to nodes.
         *
         * @param processor     The timeout processor.
         */
        private int timeoutCallsToSend(TimeoutProcessor processor) {
            int numTimedOut = 0;
            for (List<Call> callList : callsToSend.values()) {
                numTimedOut += processor.handleTimeouts(callList,
                    "Timed out waiting to send the call.");
            }
            if (numTimedOut > 0)
                log.debug("Timed out {} call(s) with assigned nodes.", numTimedOut);
            return numTimedOut;
        }

        /**
         * Drain all the calls from newCalls into pendingCalls.
         *
         * This function holds the lock for the minimum amount of time, to avoid blocking
         * users of AdminClient who will also take the lock to add new calls.
         */
        private synchronized void drainNewCalls() {
            if (!newCalls.isEmpty()) {
                pendingCalls.addAll(newCalls);
                newCalls.clear();
            }
        }

        /**
         * Choose nodes for the calls in the pendingCalls list.
         *
         * @param now           The current time in milliseconds.
         * @return              The minimum time until a call is ready to be retried if any of the pending
         *                      calls are backing off after a failure
         */
        private long maybeDrainPendingCalls(long now) {
            long pollTimeout = Long.MAX_VALUE;
            log.trace("Trying to choose nodes for {} at {}", pendingCalls, now);

            Iterator<Call> pendingIter = pendingCalls.iterator();
            while (pendingIter.hasNext()) {
                Call call = pendingIter.next();

                // If the call is being retried, await the proper backoff before finding the node
                if (now < call.nextAllowedTryMs) {
                    pollTimeout = Math.min(pollTimeout, call.nextAllowedTryMs - now);
                } else if (maybeDrainPendingCall(call, now)) {
                    pendingIter.remove();
                }
            }
            return pollTimeout;
        }

        /**
         * Check whether a pending call can be assigned a node. Return true if the pending call was either
         * transferred to the callsToSend collection or if the call was failed. Return false if it
         * should remain pending.
         */
        private boolean maybeDrainPendingCall(Call call, long now) {
            try {
                Node node = call.nodeProvider.provide();
                if (node != null) {
                    log.trace("Assigned {} to node {}", call, node);
                    call.curNode = node;
                    getOrCreateListValue(callsToSend, node).add(call);
                    return true;
                } else {
                    log.trace("Unable to assign {} to a node.", call);
                    return false;
                }
            } catch (Throwable t) {
                // Handle authentication errors while choosing nodes.
                log.debug("Unable to choose node for {}", call, t);
                call.fail(now, t);
                return true;
            }
        }

        /**
         * Send the calls which are ready.
         *
         * @param now                   The current time in milliseconds.
         * @return                      The minimum timeout we need for poll().
         */
        private long sendEligibleCalls(long now) {
            long pollTimeout = Long.MAX_VALUE;
            for (Iterator<Map.Entry<Node, List<Call>>> iter = callsToSend.entrySet().iterator(); iter.hasNext(); ) {
                Map.Entry<Node, List<Call>> entry = iter.next();
                List<Call> calls = entry.getValue();
                if (calls.isEmpty()) {
                    iter.remove();
                    continue;
                }
                Node node = entry.getKey();
                if (!client.ready(node, now)) {
                    long nodeTimeout = client.pollDelayMs(node, now);
                    pollTimeout = Math.min(pollTimeout, nodeTimeout);
                    log.trace("Client is not ready to send to {}. Must delay {} ms", node, nodeTimeout);
                    continue;
                }
                Call call = calls.remove(0);
                int requestTimeoutMs = Math.min(KafkaAdminClient.this.requestTimeoutMs,
                        calcTimeoutMsRemainingAsInt(now, call.deadlineMs));
                AbstractRequest.Builder<?> requestBuilder;
                try {
                    requestBuilder = call.createRequest(requestTimeoutMs);
                } catch (Throwable throwable) {
                    call.fail(now, new KafkaException(String.format(
                        "Internal error sending %s to %s.", call.callName, node)));
                    continue;
                }
                ClientRequest clientRequest = client.newClientRequest(node.idString(), requestBuilder, now,
                        true, requestTimeoutMs, null);
                log.debug("Sending {} to {}. correlationId={}", requestBuilder, node, clientRequest.correlationId());
                client.send(clientRequest, now);
                getOrCreateListValue(callsInFlight, node.idString()).add(call);
                correlationIdToCalls.put(clientRequest.correlationId(), call);
            }
            return pollTimeout;
        }

        /**
         * Time out expired calls that are in flight.
         *
         * Calls that are in flight may have been partially or completely sent over the wire. They may
         * even be in the process of being processed by the remote server. At the moment, our only option
         * to time them out is to close the entire connection.
         *
         * @param processor         The timeout processor.
         */
        private void timeoutCallsInFlight(TimeoutProcessor processor) {
            int numTimedOut = 0;
            for (Map.Entry<String, List<Call>> entry : callsInFlight.entrySet()) {
                List<Call> contexts = entry.getValue();
                if (contexts.isEmpty())
                    continue;
                String nodeId = entry.getKey();
                // We assume that the first element in the list is the earliest. So it should be the
                // only one we need to check the timeout for.
                Call call = contexts.get(0);
                if (processor.callHasExpired(call)) {
                    if (call.aborted) {
                        log.warn("Aborted call {} is still in callsInFlight.", call);
                    } else {
                        log.debug("Closing connection to {} to time out {}", nodeId, call);
                        call.aborted = true;
                        client.disconnect(nodeId);
                        numTimedOut++;
                        // We don't remove anything from the callsInFlight data structure. Because the connection
                        // has been closed, the calls should be returned by the next client#poll(),
                        // and handled at that point.
                    }
                }
            }
            if (numTimedOut > 0)
                log.debug("Timed out {} call(s) in flight.", numTimedOut);
        }

        /**
         * Handle responses from the server.
         *
         * @param now                   The current time in milliseconds.
         * @param responses             The latest responses from KafkaClient.
         **/
        private void handleResponses(long now, List<ClientResponse> responses) {
            for (ClientResponse response : responses) {
                int correlationId = response.requestHeader().correlationId();

                Call call = correlationIdToCalls.get(correlationId);
                if (call == null) {
                    // If the server returns information about a correlation ID we didn't use yet,
                    // an internal server error has occurred. Close the connection and log an error message.
                    log.error("Internal server error on {}: server returned information about unknown " +
                        "correlation ID {}, requestHeader = {}", response.destination(), correlationId,
                        response.requestHeader());
                    client.disconnect(response.destination());
                    continue;
                }

                // Stop tracking this call.
                correlationIdToCalls.remove(correlationId);
                List<Call> calls = callsInFlight.get(response.destination());
                if ((calls == null) || (!calls.remove(call))) {
                    log.error("Internal server error on {}: ignoring call {} in correlationIdToCall " +
                        "that did not exist in callsInFlight", response.destination(), call);
                    continue;
                }

                // Handle the result of the call. This may involve retrying the call, if we got a
                // retryible exception.
                if (response.versionMismatch() != null) {
                    call.fail(now, response.versionMismatch());
                } else if (response.wasDisconnected()) {
                    AuthenticationException authException = client.authenticationException(call.curNode());
                    if (authException != null) {
                        call.fail(now, authException);
                    } else {
                        call.fail(now, new DisconnectException(String.format(
                            "Cancelled %s request with correlation id %s due to node %s being disconnected",
                            call.callName, correlationId, response.destination())));
                    }
                } else {
                    try {
                        call.handleResponse(response.responseBody());
                        if (log.isTraceEnabled())
                            log.trace("{} got response {}", call,
                                    response.responseBody().toString(response.requestHeader().apiVersion()));
                    } catch (Throwable t) {
                        if (log.isTraceEnabled())
                            log.trace("{} handleResponse failed with {}", call, prettyPrintException(t));
                        call.fail(now, t);
                    }
                }
            }
        }

        /**
         * Unassign calls that have not yet been sent based on some predicate. For example, this
         * is used to reassign the calls that have been assigned to a disconnected node.
         *
         * @param shouldUnassign Condition for reassignment. If the predicate is true, then the calls will
         *                       be put back in the pendingCalls collection and they will be reassigned
         */
        private void unassignUnsentCalls(Predicate<Node> shouldUnassign) {
            for (Iterator<Map.Entry<Node, List<Call>>> iter = callsToSend.entrySet().iterator(); iter.hasNext(); ) {
                Map.Entry<Node, List<Call>> entry = iter.next();
                Node node = entry.getKey();
                List<Call> awaitingCalls = entry.getValue();

                if (awaitingCalls.isEmpty()) {
                    iter.remove();
                } else if (shouldUnassign.test(node)) {
                    pendingCalls.addAll(awaitingCalls);
                    iter.remove();
                }
            }
        }

        private boolean hasActiveExternalCalls(Collection<Call> calls) {
            for (Call call : calls) {
                if (!call.isInternal()) {
                    return true;
                }
            }
            return false;
        }

        /**
         * Return true if there are currently active external calls.
         */
        private boolean hasActiveExternalCalls() {
            if (hasActiveExternalCalls(pendingCalls)) {
                return true;
            }
            for (List<Call> callList : callsToSend.values()) {
                if (hasActiveExternalCalls(callList)) {
                    return true;
                }
            }
            return hasActiveExternalCalls(correlationIdToCalls.values());
        }

        private boolean threadShouldExit(long now, long curHardShutdownTimeMs) {
            if (!hasActiveExternalCalls()) {
                log.trace("All work has been completed, and the I/O thread is now exiting.");
                return true;
            }
            if (now >= curHardShutdownTimeMs) {
                log.info("Forcing a hard I/O thread shutdown. Requests in progress will be aborted.");
                return true;
            }
            log.debug("Hard shutdown in {} ms.", curHardShutdownTimeMs - now);
            return false;
        }

        @Override
        public void run() {
            log.trace("Thread starting");
            try {
                processRequests();
            } finally {
                AppInfoParser.unregisterAppInfo(JMX_PREFIX, clientId, metrics);

                int numTimedOut = 0;
                TimeoutProcessor timeoutProcessor = new TimeoutProcessor(Long.MAX_VALUE);
                synchronized (this) {
                    numTimedOut += timeoutProcessor.handleTimeouts(newCalls, "The AdminClient thread has exited.");
                    newCalls = null;
                }
                numTimedOut += timeoutProcessor.handleTimeouts(pendingCalls, "The AdminClient thread has exited.");
                numTimedOut += timeoutCallsToSend(timeoutProcessor);
                numTimedOut += timeoutProcessor.handleTimeouts(correlationIdToCalls.values(),
                        "The AdminClient thread has exited.");
                if (numTimedOut > 0) {
                    log.debug("Timed out {} remaining operation(s).", numTimedOut);
                }
                closeQuietly(client, "KafkaClient");
                closeQuietly(metrics, "Metrics");
                log.debug("Exiting AdminClientRunnable thread.");
            }
        }

        private void processRequests() {
            long now = time.milliseconds();
            while (true) {
                // Copy newCalls into pendingCalls.
                drainNewCalls();

                // Check if the AdminClient thread should shut down.
                long curHardShutdownTimeMs = hardShutdownTimeMs.get();
                if ((curHardShutdownTimeMs != INVALID_SHUTDOWN_TIME) && threadShouldExit(now, curHardShutdownTimeMs))
                    break;

                // Handle timeouts.
                TimeoutProcessor timeoutProcessor = timeoutProcessorFactory.create(now);
                timeoutPendingCalls(timeoutProcessor);
                timeoutCallsToSend(timeoutProcessor);
                timeoutCallsInFlight(timeoutProcessor);

                long pollTimeout = Math.min(1200000, timeoutProcessor.nextTimeoutMs());
                if (curHardShutdownTimeMs != INVALID_SHUTDOWN_TIME) {
                    pollTimeout = Math.min(pollTimeout, curHardShutdownTimeMs - now);
                }

                // Choose nodes for our pending calls.
                pollTimeout = Math.min(pollTimeout, maybeDrainPendingCalls(now));
                long metadataFetchDelayMs = metadataManager.metadataFetchDelayMs(now);
                if (metadataFetchDelayMs == 0) {
                    metadataManager.transitionToUpdatePending(now);
                    Call metadataCall = makeMetadataCall(now);
                    // Create a new metadata fetch call and add it to the end of pendingCalls.
                    // Assign a node for just the new call (we handled the other pending nodes above).

                    if (!maybeDrainPendingCall(metadataCall, now))
                        pendingCalls.add(metadataCall);
                }
                pollTimeout = Math.min(pollTimeout, sendEligibleCalls(now));

                if (metadataFetchDelayMs > 0) {
                    pollTimeout = Math.min(pollTimeout, metadataFetchDelayMs);
                }

                // Ensure that we use a small poll timeout if there are pending calls which need to be sent
                if (!pendingCalls.isEmpty())
                    pollTimeout = Math.min(pollTimeout, retryBackoffMs);

                // Wait for network responses.
                log.trace("Entering KafkaClient#poll(timeout={})", pollTimeout);
                List<ClientResponse> responses = client.poll(pollTimeout, now);
                log.trace("KafkaClient#poll retrieved {} response(s)", responses.size());

                // unassign calls to disconnected nodes
                unassignUnsentCalls(client::connectionFailed);

                // Update the current time and handle the latest responses.
                now = time.milliseconds();
                handleResponses(now, responses);
            }
        }

        /**
         * Queue a call for sending.
         *
         * If the AdminClient thread has exited, this will fail. Otherwise, it will succeed (even
         * if the AdminClient is shutting down). This function should called when retrying an
         * existing call.
         *
         * @param call      The new call object.
         * @param now       The current time in milliseconds.
         */
        void enqueue(Call call, long now) {
            if (log.isDebugEnabled()) {
                log.debug("Queueing {} with a timeout {} ms from now.", call, call.deadlineMs - now);
            }
            boolean accepted = false;
            synchronized (this) {
                if (newCalls != null) {
                    newCalls.add(call);
                    accepted = true;
                }
            }
            if (accepted) {
                client.wakeup(); // wake the thread if it is in poll()
            } else {
                log.debug("The AdminClient thread has exited. Timing out {}.", call);
                call.fail(Long.MAX_VALUE, new TimeoutException("The AdminClient thread has exited."));
            }
        }

        /**
         * Initiate a new call.
         *
         * This will fail if the AdminClient is scheduled to shut down.
         *
         * @param call      The new call object.
         * @param now       The current time in milliseconds.
         */
        void call(Call call, long now) {
            if (hardShutdownTimeMs.get() != INVALID_SHUTDOWN_TIME) {
                log.debug("The AdminClient is not accepting new calls. Timing out {}.", call);
                call.fail(Long.MAX_VALUE, new TimeoutException("The AdminClient thread is not accepting new calls."));
            } else {
                enqueue(call, now);
            }
        }

        /**
         * Create a new metadata call.
         */
        private Call makeMetadataCall(long now) {
            return new Call(true, "fetchMetadata", calcDeadlineMs(now, requestTimeoutMs),
                    new MetadataUpdateNodeIdProvider()) {
                @Override
                public MetadataRequest.Builder createRequest(int timeoutMs) {
                    // Since this only requests node information, it's safe to pass true
                    // for allowAutoTopicCreation (and it simplifies communication with
                    // older brokers)
                    return new MetadataRequest.Builder(new MetadataRequestData()
                        .setTopics(Collections.emptyList())
                        .setAllowAutoTopicCreation(true));
                }

                @Override
                public void handleResponse(AbstractResponse abstractResponse) {
                    MetadataResponse response = (MetadataResponse) abstractResponse;
                    long now = time.milliseconds();
                    metadataManager.update(response.cluster(), now);

                    // Unassign all unsent requests after a metadata refresh to allow for a new
                    // destination to be selected from the new metadata
                    unassignUnsentCalls(node -> true);
                }

                @Override
                public void handleFailure(Throwable e) {
                    metadataManager.updateFailed(e);
                }
            };
        }
    }

    /**
     * Returns true if a topic name cannot be represented in an RPC.  This function does NOT check
     * whether the name is too long, contains invalid characters, etc.  It is better to enforce
     * those policies on the server, so that they can be changed in the future if needed.
     */
    private static boolean topicNameIsUnrepresentable(String topicName) {
        return topicName == null || topicName.isEmpty();
    }

    private static boolean groupIdIsUnrepresentable(String groupId) {
        return groupId == null;
    }

    //for testing
    int numPendingCalls() {
        return runnable.pendingCalls.size();
    }

    @Override
    public CreateTopicsResult createTopics(final Collection<NewTopic> newTopics,
                                           final CreateTopicsOptions options) {
        final Map<String, KafkaFutureImpl<TopicMetadataAndConfig>> topicFutures = new HashMap<>(newTopics.size());
        final CreatableTopicCollection topics = new CreatableTopicCollection();
        for (NewTopic newTopic : newTopics) {
            if (topicNameIsUnrepresentable(newTopic.name())) {
                KafkaFutureImpl<TopicMetadataAndConfig> future = new KafkaFutureImpl<>();
                future.completeExceptionally(new InvalidTopicException("The given topic name '" +
                    newTopic.name() + "' cannot be represented in a request."));
                topicFutures.put(newTopic.name(), future);
            } else if (!topicFutures.containsKey(newTopic.name())) {
                topicFutures.put(newTopic.name(), new KafkaFutureImpl<>());
                topics.add(newTopic.convertToCreatableTopic());
            }
        }
        final long now = time.milliseconds();
        Call call = new Call("createTopics", calcDeadlineMs(now, options.timeoutMs()),
            new ControllerNodeProvider()) {

            @Override
            public CreateTopicsRequest.Builder createRequest(int timeoutMs) {
                return new CreateTopicsRequest.Builder(
                    new CreateTopicsRequestData().
                        setTopics(topics).
                        setTimeoutMs(timeoutMs).
                        setValidateOnly(options.shouldValidateOnly()));
            }

            @Override
            public void handleResponse(AbstractResponse abstractResponse) {
                CreateTopicsResponse response = (CreateTopicsResponse) abstractResponse;
                // Check for controller change
                for (Errors error : response.errorCounts().keySet()) {
                    if (error == Errors.NOT_CONTROLLER) {
                        metadataManager.clearController();
                        metadataManager.requestUpdate();
                        throw error.exception();
                    }
                }
                // Handle server responses for particular topics.
                for (CreatableTopicResult result : response.data().topics()) {
                    KafkaFutureImpl<TopicMetadataAndConfig> future = topicFutures.get(result.name());
                    if (future == null) {
                        log.warn("Server response mentioned unknown topic {}", result.name());
                    } else {
                        ApiError error = new ApiError(
                            Errors.forCode(result.errorCode()), result.errorMessage());
                        ApiException exception = error.exception();
                        if (exception != null) {
                            future.completeExceptionally(exception);
                        } else {
                            TopicMetadataAndConfig topicMetadataAndConfig;
                            if (result.topicConfigErrorCode() != Errors.NONE.code()) {
                                topicMetadataAndConfig = new TopicMetadataAndConfig(Errors.forCode(result.topicConfigErrorCode()).exception());
                            } else if (result.numPartitions() == CreateTopicsResult.UNKNOWN) {
                                topicMetadataAndConfig = new TopicMetadataAndConfig(new UnsupportedVersionException(
                                        "Topic metadata and configs in CreateTopics response not supported"));
                            } else {
                                List<CreatableTopicConfigs> configs = result.configs();
                                Config topicConfig = new Config(configs.stream()
                                        .map(config -> new ConfigEntry(config.configName(),
                                                config.value(),
                                                configSource(DescribeConfigsResponse.ConfigSource.forId(config.configSource())),
                                                config.isSensitive(),
                                                config.readOnly(),
                                                Collections.emptyList()))
                                        .collect(Collectors.toSet()));
                                topicMetadataAndConfig = new TopicMetadataAndConfig(result.numPartitions(),
                                        result.replicationFactor(),
                                        topicConfig);
                            }
                            future.complete(topicMetadataAndConfig);
                        }
                    }
                }
                // The server should send back a response for every topic. But do a sanity check anyway.
                for (Map.Entry<String, KafkaFutureImpl<TopicMetadataAndConfig>> entry : topicFutures.entrySet()) {
                    KafkaFutureImpl<TopicMetadataAndConfig> future = entry.getValue();
                    if (!future.isDone()) {
                        future.completeExceptionally(new ApiException("The server response did not " +
                            "contain a reference to node " + entry.getKey()));
                    }
                }
            }

            @Override
            void handleFailure(Throwable throwable) {
                completeAllExceptionally(topicFutures.values(), throwable);
            }
        };
        if (!topics.isEmpty()) {
            runnable.call(call, now);
        }
        return new CreateTopicsResult(new HashMap<>(topicFutures));
    }

    @Override
    public DeleteTopicsResult deleteTopics(Collection<String> topicNames,
                                           DeleteTopicsOptions options) {
        final Map<String, KafkaFutureImpl<Void>> topicFutures = new HashMap<>(topicNames.size());
        final List<String> validTopicNames = new ArrayList<>(topicNames.size());
        for (String topicName : topicNames) {
            if (topicNameIsUnrepresentable(topicName)) {
                KafkaFutureImpl<Void> future = new KafkaFutureImpl<>();
                future.completeExceptionally(new InvalidTopicException("The given topic name '" +
                    topicName + "' cannot be represented in a request."));
                topicFutures.put(topicName, future);
            } else if (!topicFutures.containsKey(topicName)) {
                topicFutures.put(topicName, new KafkaFutureImpl<>());
                validTopicNames.add(topicName);
            }
        }
        final long now = time.milliseconds();
        Call call = new Call("deleteTopics", calcDeadlineMs(now, options.timeoutMs()),
            new ControllerNodeProvider()) {

            @Override
            DeleteTopicsRequest.Builder createRequest(int timeoutMs) {
                return new DeleteTopicsRequest.Builder(new DeleteTopicsRequestData()
                        .setTopicNames(validTopicNames)
                        .setTimeoutMs(timeoutMs));
            }

            @Override
            void handleResponse(AbstractResponse abstractResponse) {
                DeleteTopicsResponse response = (DeleteTopicsResponse) abstractResponse;
                // Check for controller change
                for (Errors error : response.errorCounts().keySet()) {
                    if (error == Errors.NOT_CONTROLLER) {
                        metadataManager.clearController();
                        metadataManager.requestUpdate();
                        throw error.exception();
                    }
                }
                // Handle server responses for particular topics.
                for (DeletableTopicResult result : response.data().responses()) {
                    KafkaFutureImpl<Void> future = topicFutures.get(result.name());
                    if (future == null) {
                        log.warn("Server response mentioned unknown topic {}", result.name());
                    } else {
                        ApiException exception = Errors.forCode(result.errorCode()).exception();
                        if (exception != null) {
                            future.completeExceptionally(exception);
                        } else {
                            future.complete(null);
                        }
                    }
                }
                // The server should send back a response for every topic. But do a sanity check anyway.
                for (Map.Entry<String, KafkaFutureImpl<Void>> entry : topicFutures.entrySet()) {
                    KafkaFutureImpl<Void> future = entry.getValue();
                    if (!future.isDone()) {
                        future.completeExceptionally(new ApiException("The server response did not " +
                            "contain a reference to node " + entry.getKey()));
                    }
                }
            }

            @Override
            void handleFailure(Throwable throwable) {
                completeAllExceptionally(topicFutures.values(), throwable);
            }
        };
        if (!validTopicNames.isEmpty()) {
            runnable.call(call, now);
        }
        return new DeleteTopicsResult(new HashMap<>(topicFutures));
    }

    @Override
    public ListTopicsResult listTopics(final ListTopicsOptions options) {
        final KafkaFutureImpl<Map<String, TopicListing>> topicListingFuture = new KafkaFutureImpl<>();
        final long now = time.milliseconds();
        runnable.call(new Call("listTopics", calcDeadlineMs(now, options.timeoutMs()),
            new LeastLoadedNodeProvider()) {

            @Override
            MetadataRequest.Builder createRequest(int timeoutMs) {
                return MetadataRequest.Builder.allTopics();
            }

            @Override
            void handleResponse(AbstractResponse abstractResponse) {
                MetadataResponse response = (MetadataResponse) abstractResponse;
                Map<String, TopicListing> topicListing = new HashMap<>();
                for (MetadataResponse.TopicMetadata topicMetadata : response.topicMetadata()) {
                    String topicName = topicMetadata.topic();
                    boolean isInternal = topicMetadata.isInternal();
                    if (!topicMetadata.isInternal() || options.shouldListInternal())
                        topicListing.put(topicName, new TopicListing(topicName, isInternal));
                }
                topicListingFuture.complete(topicListing);
            }

            @Override
            void handleFailure(Throwable throwable) {
                topicListingFuture.completeExceptionally(throwable);
            }
        }, now);
        return new ListTopicsResult(topicListingFuture);
    }

    @Override
    public DescribeTopicsResult describeTopics(final Collection<String> topicNames, DescribeTopicsOptions options) {
        final Map<String, KafkaFutureImpl<TopicDescription>> topicFutures = new HashMap<>(topicNames.size());
        final ArrayList<String> topicNamesList = new ArrayList<>();
        for (String topicName : topicNames) {
            if (topicNameIsUnrepresentable(topicName)) {
                KafkaFutureImpl<TopicDescription> future = new KafkaFutureImpl<>();
                future.completeExceptionally(new InvalidTopicException("The given topic name '" +
                    topicName + "' cannot be represented in a request."));
                topicFutures.put(topicName, future);
            } else if (!topicFutures.containsKey(topicName)) {
                topicFutures.put(topicName, new KafkaFutureImpl<>());
                topicNamesList.add(topicName);
            }
        }
        final long now = time.milliseconds();
        Call call = new Call("describeTopics", calcDeadlineMs(now, options.timeoutMs()),
            new LeastLoadedNodeProvider()) {

            private boolean supportsDisablingTopicCreation = true;

            @Override
            MetadataRequest.Builder createRequest(int timeoutMs) {
                if (supportsDisablingTopicCreation)
                    return new MetadataRequest.Builder(new MetadataRequestData()
                        .setTopics(convertToMetadataRequestTopic(topicNamesList))
                        .setAllowAutoTopicCreation(false)
                        .setIncludeTopicAuthorizedOperations(options.includeAuthorizedOperations()));
                else
                    return MetadataRequest.Builder.allTopics();
            }

            @Override
            void handleResponse(AbstractResponse abstractResponse) {
                MetadataResponse response = (MetadataResponse) abstractResponse;
                // Handle server responses for particular topics.
                Cluster cluster = response.cluster();
                Map<String, Errors> errors = response.errors();
                for (Map.Entry<String, KafkaFutureImpl<TopicDescription>> entry : topicFutures.entrySet()) {
                    String topicName = entry.getKey();
                    KafkaFutureImpl<TopicDescription> future = entry.getValue();
                    Errors topicError = errors.get(topicName);
                    if (topicError != null) {
                        future.completeExceptionally(topicError.exception());
                        continue;
                    }
                    if (!cluster.topics().contains(topicName)) {
                        future.completeExceptionally(new UnknownTopicOrPartitionException("Topic " + topicName + " not found."));
                        continue;
                    }
                    boolean isInternal = cluster.internalTopics().contains(topicName);
                    List<PartitionInfo> partitionInfos = cluster.partitionsForTopic(topicName);
                    List<TopicPartitionInfo> partitions = new ArrayList<>(partitionInfos.size());
                    for (PartitionInfo partitionInfo : partitionInfos) {
                        TopicPartitionInfo topicPartitionInfo = TopicPartitionInfo.ofReplicasAndObservers(
                            partitionInfo.partition(),
                            leader(partitionInfo),
                            Arrays.asList(partitionInfo.replicas()),
                            Arrays.asList(partitionInfo.observers()),
                            Arrays.asList(partitionInfo.inSyncReplicas()));
                        partitions.add(topicPartitionInfo);
                    }
                    partitions.sort(Comparator.comparingInt(TopicPartitionInfo::partition));
                    TopicDescription topicDescription = new TopicDescription(topicName, isInternal, partitions,
                        validAclOperations(response.topicAuthorizedOperations(topicName).get()));
                    future.complete(topicDescription);
                }
            }

            private Node leader(PartitionInfo partitionInfo) {
                if (partitionInfo.leader() == null || partitionInfo.leader().id() == Node.noNode().id())
                    return null;
                return partitionInfo.leader();
            }

            @Override
            boolean handleUnsupportedVersionException(UnsupportedVersionException exception) {
                if (supportsDisablingTopicCreation) {
                    supportsDisablingTopicCreation = false;
                    return true;
                }
                return false;
            }

            @Override
            void handleFailure(Throwable throwable) {
                completeAllExceptionally(topicFutures.values(), throwable);
            }
        };
        if (!topicNamesList.isEmpty()) {
            runnable.call(call, now);
        }
        return new DescribeTopicsResult(new HashMap<>(topicFutures));
    }

    @Override
    public DescribeClusterResult describeCluster(DescribeClusterOptions options) {
        final KafkaFutureImpl<Collection<Node>> describeClusterFuture = new KafkaFutureImpl<>();
        final KafkaFutureImpl<Node> controllerFuture = new KafkaFutureImpl<>();
        final KafkaFutureImpl<String> clusterIdFuture = new KafkaFutureImpl<>();
        final KafkaFutureImpl<Set<AclOperation>> authorizedOperationsFuture = new KafkaFutureImpl<>();

        final long now = time.milliseconds();
        runnable.call(new Call("listNodes", calcDeadlineMs(now, options.timeoutMs()),
            new LeastLoadedNodeProvider()) {

            @Override
            MetadataRequest.Builder createRequest(int timeoutMs) {
                // Since this only requests node information, it's safe to pass true for allowAutoTopicCreation (and it
                // simplifies communication with older brokers)
                return new MetadataRequest.Builder(new MetadataRequestData()
                    .setTopics(Collections.emptyList())
                    .setAllowAutoTopicCreation(true)
                    .setIncludeClusterAuthorizedOperations(options.includeAuthorizedOperations()));
            }

            @Override
            void handleResponse(AbstractResponse abstractResponse) {
                MetadataResponse response = (MetadataResponse) abstractResponse;
                describeClusterFuture.complete(response.brokers());
                controllerFuture.complete(controller(response));
                clusterIdFuture.complete(response.clusterId());
                authorizedOperationsFuture.complete(
                        validAclOperations(response.clusterAuthorizedOperations()));
            }

            private Node controller(MetadataResponse response) {
                if (response.controller() == null || response.controller().id() == MetadataResponse.NO_CONTROLLER_ID)
                    return null;
                return response.controller();
            }

            @Override
            void handleFailure(Throwable throwable) {
                describeClusterFuture.completeExceptionally(throwable);
                controllerFuture.completeExceptionally(throwable);
                clusterIdFuture.completeExceptionally(throwable);
                authorizedOperationsFuture.completeExceptionally(throwable);
            }
        }, now);

        return new DescribeClusterResult(describeClusterFuture, controllerFuture, clusterIdFuture,
            authorizedOperationsFuture);
    }

    @Override
    public DescribeAclsResult describeAcls(final AclBindingFilter filter, DescribeAclsOptions options) {
        if (filter.isUnknown()) {
            KafkaFutureImpl<Collection<AclBinding>> future = new KafkaFutureImpl<>();
            future.completeExceptionally(new InvalidRequestException("The AclBindingFilter " +
                    "must not contain UNKNOWN elements."));
            return new DescribeAclsResult(future);
        }
        final long now = time.milliseconds();
        final KafkaFutureImpl<Collection<AclBinding>> future = new KafkaFutureImpl<>();
        runnable.call(new Call("describeAcls", calcDeadlineMs(now, options.timeoutMs()),
            new LeastLoadedNodeProvider()) {

            @Override
            DescribeAclsRequest.Builder createRequest(int timeoutMs) {
                return new DescribeAclsRequest.Builder(filter);
            }

            @Override
            void handleResponse(AbstractResponse abstractResponse) {
                DescribeAclsResponse response = (DescribeAclsResponse) abstractResponse;
                if (response.error().isFailure()) {
                    future.completeExceptionally(response.error().exception());
                } else {
                    future.complete(DescribeAclsResponse.aclBindings(response.acls()));
                }
            }

            @Override
            void handleFailure(Throwable throwable) {
                future.completeExceptionally(throwable);
            }
        }, now);
        return new DescribeAclsResult(future);
    }


    @Override
    public CreateAclsResult createAcls(Collection<AclBinding> acls, CreateAclsOptions options) {
        return createCentralizedAcls(acls, options, null, Node.noNode().id());
    }


    @Confluent
    @Override
    public CreateAclsResult createCentralizedAcls(Collection<AclBinding> acls,
                                                  CreateAclsOptions options,
                                                  String clusterId,
                                                  int writerBrokerId) {
        final long now = time.milliseconds();
        final Map<AclBinding, KafkaFutureImpl<Void>> futures = new HashMap<>();
        final List<AclCreation> aclCreations = new ArrayList<>();
        final List<AclBinding> aclBindingsSent = new ArrayList<>();
        for (AclBinding acl : acls) {
            if (futures.get(acl) == null) {
                KafkaFutureImpl<Void> future = new KafkaFutureImpl<>();
                futures.put(acl, future);
                String indefinite = acl.toFilter().findIndefiniteField();
                if (indefinite == null) {
                    aclCreations.add(CreateAclsRequest.aclCreation(acl));
                    aclBindingsSent.add(acl);
                } else {
                    future.completeExceptionally(new InvalidRequestException("Invalid ACL creation: " +
                        indefinite));
                }
            }
        }
<<<<<<< HEAD
        NodeProvider nodeProvider = writerBrokerId == Node.noNode().id() ?
            new LeastLoadedNodeProvider() : new ConstantNodeIdProvider(writerBrokerId);
=======
        final CreateAclsRequestData data = new CreateAclsRequestData().setCreations(aclCreations);
>>>>>>> f2d039fb
        runnable.call(new Call("createAcls", calcDeadlineMs(now, options.timeoutMs()),
            nodeProvider) {

            @Override
            CreateAclsRequest.Builder createRequest(int timeoutMs) {
<<<<<<< HEAD
                CreateAclsRequest.Builder builder = new CreateAclsRequest.Builder(aclCreations);
                if (clusterId != null) {
                    return builder.setClusterId(clusterId);
                } else
                    return builder;
=======
                return new CreateAclsRequest.Builder(data);
>>>>>>> f2d039fb
            }

            @Override
            void handleResponse(AbstractResponse abstractResponse) {
                CreateAclsResponse response = (CreateAclsResponse) abstractResponse;
                List<AclCreationResult> responses = response.results();
                Iterator<AclCreationResult> iter = responses.iterator();
                for (AclBinding aclBinding : aclBindingsSent) {
                    KafkaFutureImpl<Void> future = futures.get(aclBinding);
                    if (!iter.hasNext()) {
                        future.completeExceptionally(new UnknownServerException(
                            "The broker reported no creation result for the given ACL: " + aclBinding));
                    } else {
                        AclCreationResult creation = iter.next();
                        Errors error = Errors.forCode(creation.errorCode());
                        ApiError apiError = new ApiError(error, creation.errorMessage());
                        if (apiError.isFailure())
                            future.completeExceptionally(apiError.exception());
                        else
                            future.complete(null);
                    }
                }
            }

            @Override
            void handleFailure(Throwable throwable) {
                completeAllExceptionally(futures.values(), throwable);
            }
        }, now);
        return new CreateAclsResult(new HashMap<>(futures));
    }

    @Override
    public DeleteAclsResult deleteAcls(Collection<AclBindingFilter> filters, DeleteAclsOptions options) {
        return deleteCentralizedAcls(filters, options, null, Node.noNode().id());
    }

    @Confluent
    @Override
    public DeleteAclsResult deleteCentralizedAcls(Collection<AclBindingFilter> filters,
                                                  DeleteAclsOptions options,
                                                  String clusterId,
                                                  int writerBrokerId) {
        final long now = time.milliseconds();
        final Map<AclBindingFilter, KafkaFutureImpl<FilterResults>> futures = new HashMap<>();
        final List<AclBindingFilter> aclBindingFiltersSent = new ArrayList<>();
        final List<DeleteAclsFilter> deleteAclsFilters = new ArrayList<>();
        for (AclBindingFilter filter : filters) {
            if (futures.get(filter) == null) {
                aclBindingFiltersSent.add(filter);
                deleteAclsFilters.add(DeleteAclsRequest.deleteAclsFilter(filter));
                futures.put(filter, new KafkaFutureImpl<>());
            }
        }
<<<<<<< HEAD
        NodeProvider nodeProvider = writerBrokerId == Node.noNode().id() ?
            new LeastLoadedNodeProvider() : new ConstantNodeIdProvider(writerBrokerId);
=======
        final DeleteAclsRequestData data = new DeleteAclsRequestData().setFilters(deleteAclsFilters);
>>>>>>> f2d039fb
        runnable.call(new Call("deleteAcls", calcDeadlineMs(now, options.timeoutMs()),
            nodeProvider) {

            @Override
            DeleteAclsRequest.Builder createRequest(int timeoutMs) {
<<<<<<< HEAD
                DeleteAclsRequest.Builder builder = new DeleteAclsRequest.Builder(filterList);
                if (clusterId != null) {
                    return builder.setClusterId(clusterId);
                } else
                    return builder;
=======
                return new DeleteAclsRequest.Builder(data);
>>>>>>> f2d039fb
            }

            @Override
            void handleResponse(AbstractResponse abstractResponse) {
                DeleteAclsResponse response = (DeleteAclsResponse) abstractResponse;
                List<DeleteAclsResponseData.DeleteAclsFilterResult> results = response.filterResults();
                Iterator<DeleteAclsResponseData.DeleteAclsFilterResult> iter = results.iterator();
                for (AclBindingFilter bindingFilter : aclBindingFiltersSent) {
                    KafkaFutureImpl<FilterResults> future = futures.get(bindingFilter);
                    if (!iter.hasNext()) {
                        future.completeExceptionally(new UnknownServerException(
                            "The broker reported no deletion result for the given filter."));
                    } else {
                        DeleteAclsFilterResult filterResult = iter.next();
                        ApiError error = new ApiError(Errors.forCode(filterResult.errorCode()), filterResult.errorMessage());
                        if (error.isFailure()) {
                            future.completeExceptionally(error.exception());
                        } else {
                            List<FilterResult> filterResults = new ArrayList<>();
                            for (DeleteAclsMatchingAcl matchingAcl : filterResult.matchingAcls()) {
                                ApiError aclError = new ApiError(Errors.forCode(matchingAcl.errorCode()),
                                    matchingAcl.errorMessage());
                                AclBinding aclBinding = DeleteAclsResponse.aclBinding(matchingAcl);
                                filterResults.add(new FilterResult(aclBinding, aclError.exception()));
                            }
                            future.complete(new FilterResults(filterResults));
                        }
                    }
                }
            }

            @Override
            void handleFailure(Throwable throwable) {
                completeAllExceptionally(futures.values(), throwable);
            }
        }, now);
        return new DeleteAclsResult(new HashMap<>(futures));
    }

    @Override
    public DescribeConfigsResult describeConfigs(Collection<ConfigResource> configResources, final DescribeConfigsOptions options) {
        final Map<ConfigResource, KafkaFutureImpl<Config>> unifiedRequestFutures = new HashMap<>();
        final Map<ConfigResource, KafkaFutureImpl<Config>> brokerFutures = new HashMap<>(configResources.size());

        // The BROKER resources which we want to describe.  We must make a separate DescribeConfigs
        // request for every BROKER resource we want to describe.
        final Collection<ConfigResource> brokerResources = new ArrayList<>();

        // The non-BROKER resources which we want to describe.  These resources can be described by a
        // single, unified DescribeConfigs request.
        final Collection<ConfigResource> unifiedRequestResources = new ArrayList<>(configResources.size());

        for (ConfigResource resource : configResources) {
            if (dependsOnSpecificNode(resource)) {
                brokerFutures.put(resource, new KafkaFutureImpl<>());
                brokerResources.add(resource);
            } else {
                unifiedRequestFutures.put(resource, new KafkaFutureImpl<>());
                unifiedRequestResources.add(resource);
            }
        }

        final long now = time.milliseconds();
        if (!unifiedRequestResources.isEmpty()) {
            runnable.call(new Call("describeConfigs", calcDeadlineMs(now, options.timeoutMs()),
                new LeastLoadedNodeProvider()) {

                @Override
                DescribeConfigsRequest.Builder createRequest(int timeoutMs) {
                    return new DescribeConfigsRequest.Builder(unifiedRequestResources)
                            .includeSynonyms(options.includeSynonyms());
                }

                @Override
                void handleResponse(AbstractResponse abstractResponse) {
                    DescribeConfigsResponse response = (DescribeConfigsResponse) abstractResponse;
                    for (Map.Entry<ConfigResource, KafkaFutureImpl<Config>> entry : unifiedRequestFutures.entrySet()) {
                        ConfigResource configResource = entry.getKey();
                        KafkaFutureImpl<Config> future = entry.getValue();
                        DescribeConfigsResponse.Config config = response.config(configResource);
                        if (config == null) {
                            future.completeExceptionally(new UnknownServerException(
                                "Malformed broker response: missing config for " + configResource));
                            continue;
                        }
                        if (config.error().isFailure()) {
                            future.completeExceptionally(config.error().exception());
                            continue;
                        }
                        List<ConfigEntry> configEntries = new ArrayList<>();
                        for (DescribeConfigsResponse.ConfigEntry configEntry : config.entries()) {
                            configEntries.add(new ConfigEntry(configEntry.name(),
                                    configEntry.value(), configSource(configEntry.source()),
                                    configEntry.isSensitive(), configEntry.isReadOnly(),
                                    configSynonyms(configEntry)));
                        }
                        future.complete(new Config(configEntries));
                    }
                }

                @Override
                void handleFailure(Throwable throwable) {
                    completeAllExceptionally(unifiedRequestFutures.values(), throwable);
                }
            }, now);
        }

        for (Map.Entry<ConfigResource, KafkaFutureImpl<Config>> entry : brokerFutures.entrySet()) {
            final KafkaFutureImpl<Config> brokerFuture = entry.getValue();
            final ConfigResource resource = entry.getKey();
            final int nodeId = Integer.parseInt(resource.name());
            runnable.call(new Call("describeBrokerConfigs", calcDeadlineMs(now, options.timeoutMs()),
                    new ConstantNodeIdProvider(nodeId)) {

                @Override
                DescribeConfigsRequest.Builder createRequest(int timeoutMs) {
                    return new DescribeConfigsRequest.Builder(Collections.singleton(resource))
                            .includeSynonyms(options.includeSynonyms());
                }

                @Override
                void handleResponse(AbstractResponse abstractResponse) {
                    DescribeConfigsResponse response = (DescribeConfigsResponse) abstractResponse;
                    DescribeConfigsResponse.Config config = response.configs().get(resource);

                    if (config == null) {
                        brokerFuture.completeExceptionally(new UnknownServerException(
                            "Malformed broker response: missing config for " + resource));
                        return;
                    }
                    if (config.error().isFailure())
                        brokerFuture.completeExceptionally(config.error().exception());
                    else {
                        List<ConfigEntry> configEntries = new ArrayList<>();
                        for (DescribeConfigsResponse.ConfigEntry configEntry : config.entries()) {
                            configEntries.add(new ConfigEntry(configEntry.name(), configEntry.value(),
                                configSource(configEntry.source()), configEntry.isSensitive(), configEntry.isReadOnly(),
                                configSynonyms(configEntry)));
                        }
                        brokerFuture.complete(new Config(configEntries));
                    }
                }

                @Override
                void handleFailure(Throwable throwable) {
                    brokerFuture.completeExceptionally(throwable);
                }
            }, now);
        }
        final Map<ConfigResource, KafkaFuture<Config>> allFutures = new HashMap<>();
        allFutures.putAll(brokerFutures);
        allFutures.putAll(unifiedRequestFutures);
        return new DescribeConfigsResult(allFutures);
    }

    private List<ConfigEntry.ConfigSynonym> configSynonyms(DescribeConfigsResponse.ConfigEntry configEntry) {
        List<ConfigEntry.ConfigSynonym> synonyms = new ArrayList<>(configEntry.synonyms().size());
        for (DescribeConfigsResponse.ConfigSynonym synonym : configEntry.synonyms()) {
            synonyms.add(new ConfigEntry.ConfigSynonym(synonym.name(), synonym.value(), configSource(synonym.source())));
        }
        return synonyms;
    }

    private ConfigEntry.ConfigSource configSource(DescribeConfigsResponse.ConfigSource source) {
        ConfigEntry.ConfigSource configSource;
        switch (source) {
            case TOPIC_CONFIG:
                configSource = ConfigEntry.ConfigSource.DYNAMIC_TOPIC_CONFIG;
                break;
            case DYNAMIC_BROKER_CONFIG:
                configSource = ConfigEntry.ConfigSource.DYNAMIC_BROKER_CONFIG;
                break;
            case DYNAMIC_DEFAULT_BROKER_CONFIG:
                configSource = ConfigEntry.ConfigSource.DYNAMIC_DEFAULT_BROKER_CONFIG;
                break;
            case STATIC_BROKER_CONFIG:
                configSource = ConfigEntry.ConfigSource.STATIC_BROKER_CONFIG;
                break;
            case DYNAMIC_BROKER_LOGGER_CONFIG:
                configSource = ConfigEntry.ConfigSource.DYNAMIC_BROKER_LOGGER_CONFIG;
                break;
            case DEFAULT_CONFIG:
                configSource = ConfigEntry.ConfigSource.DEFAULT_CONFIG;
                break;
            default:
                throw new IllegalArgumentException("Unexpected config source " + source);
        }
        return configSource;
    }

    @Override
    @Deprecated
    public AlterConfigsResult alterConfigs(Map<ConfigResource, Config> configs, final AlterConfigsOptions options) {
        final Map<ConfigResource, KafkaFutureImpl<Void>> allFutures = new HashMap<>();
        // We must make a separate AlterConfigs request for every BROKER resource we want to alter
        // and send the request to that specific broker. Other resources are grouped together into
        // a single request that may be sent to any broker.
        final Collection<ConfigResource> unifiedRequestResources = new ArrayList<>();

        for (ConfigResource resource : configs.keySet()) {
            if (dependsOnSpecificNode(resource)) {
                NodeProvider nodeProvider = new ConstantNodeIdProvider(Integer.parseInt(resource.name()));
                allFutures.putAll(alterConfigs(configs, options, Collections.singleton(resource), nodeProvider));
            } else
                unifiedRequestResources.add(resource);
        }
        if (!unifiedRequestResources.isEmpty())
          allFutures.putAll(alterConfigs(configs, options, unifiedRequestResources, new LeastLoadedNodeProvider()));
        return new AlterConfigsResult(new HashMap<>(allFutures));
    }

    private Map<ConfigResource, KafkaFutureImpl<Void>> alterConfigs(Map<ConfigResource, Config> configs,
                                                                    final AlterConfigsOptions options,
                                                                    Collection<ConfigResource> resources,
                                                                    NodeProvider nodeProvider) {
        final Map<ConfigResource, KafkaFutureImpl<Void>> futures = new HashMap<>();
        final Map<ConfigResource, AlterConfigsRequest.Config> requestMap = new HashMap<>(resources.size());
        for (ConfigResource resource : resources) {
            List<AlterConfigsRequest.ConfigEntry> configEntries = new ArrayList<>();
            for (ConfigEntry configEntry: configs.get(resource).entries())
                configEntries.add(new AlterConfigsRequest.ConfigEntry(configEntry.name(), configEntry.value()));
            requestMap.put(resource, new AlterConfigsRequest.Config(configEntries));
            futures.put(resource, new KafkaFutureImpl<>());
        }

        final long now = time.milliseconds();
        runnable.call(new Call("alterConfigs", calcDeadlineMs(now, options.timeoutMs()), nodeProvider) {

            @Override
            public AlterConfigsRequest.Builder createRequest(int timeoutMs) {
                return new AlterConfigsRequest.Builder(requestMap, options.shouldValidateOnly());
            }

            @Override
            public void handleResponse(AbstractResponse abstractResponse) {
                AlterConfigsResponse response = (AlterConfigsResponse) abstractResponse;
                for (Map.Entry<ConfigResource, KafkaFutureImpl<Void>> entry : futures.entrySet()) {
                    KafkaFutureImpl<Void> future = entry.getValue();
                    ApiException exception = response.errors().get(entry.getKey()).exception();
                    if (exception != null) {
                        future.completeExceptionally(exception);
                    } else {
                        future.complete(null);
                    }
                }
            }

            @Override
            void handleFailure(Throwable throwable) {
                completeAllExceptionally(futures.values(), throwable);
            }
        }, now);
        return futures;
    }

    @Override
    public AlterConfigsResult incrementalAlterConfigs(Map<ConfigResource, Collection<AlterConfigOp>> configs,
                                                                 final AlterConfigsOptions options) {
        final Map<ConfigResource, KafkaFutureImpl<Void>> allFutures = new HashMap<>();
        // We must make a separate AlterConfigs request for every BROKER resource we want to alter
        // and send the request to that specific broker. Other resources are grouped together into
        // a single request that may be sent to any broker.
        final Collection<ConfigResource> unifiedRequestResources = new ArrayList<>();

        for (ConfigResource resource : configs.keySet()) {
            if (dependsOnSpecificNode(resource)) {
                NodeProvider nodeProvider = new ConstantNodeIdProvider(Integer.parseInt(resource.name()));
                allFutures.putAll(incrementalAlterConfigs(configs, options, Collections.singleton(resource), nodeProvider));
            } else
                unifiedRequestResources.add(resource);
        }
        if (!unifiedRequestResources.isEmpty())
            allFutures.putAll(incrementalAlterConfigs(configs, options, unifiedRequestResources, new LeastLoadedNodeProvider()));

        return new AlterConfigsResult(new HashMap<>(allFutures));
    }

    private Map<ConfigResource, KafkaFutureImpl<Void>> incrementalAlterConfigs(Map<ConfigResource, Collection<AlterConfigOp>> configs,
                                                                    final AlterConfigsOptions options,
                                                                    Collection<ConfigResource> resources,
                                                                    NodeProvider nodeProvider) {
        final Map<ConfigResource, KafkaFutureImpl<Void>> futures = new HashMap<>();
        for (ConfigResource resource : resources)
            futures.put(resource, new KafkaFutureImpl<>());

        final long now = time.milliseconds();
        runnable.call(new Call("incrementalAlterConfigs", calcDeadlineMs(now, options.timeoutMs()), nodeProvider) {

            @Override
            public IncrementalAlterConfigsRequest.Builder createRequest(int timeoutMs) {
                return new IncrementalAlterConfigsRequest.Builder(
                        toIncrementalAlterConfigsRequestData(resources, configs, options.shouldValidateOnly()));
            }

            @Override
            public void handleResponse(AbstractResponse abstractResponse) {
                IncrementalAlterConfigsResponse response = (IncrementalAlterConfigsResponse) abstractResponse;
                Map<ConfigResource, ApiError> errors = IncrementalAlterConfigsResponse.fromResponseData(response.data());
                for (Map.Entry<ConfigResource, KafkaFutureImpl<Void>> entry : futures.entrySet()) {
                    KafkaFutureImpl<Void> future = entry.getValue();
                    ApiException exception = errors.get(entry.getKey()).exception();
                    if (exception != null) {
                        future.completeExceptionally(exception);
                    } else {
                        future.complete(null);
                    }
                }
            }

            @Override
            void handleFailure(Throwable throwable) {
                completeAllExceptionally(futures.values(), throwable);
            }
        }, now);
        return futures;
    }

    private IncrementalAlterConfigsRequestData toIncrementalAlterConfigsRequestData(final Collection<ConfigResource> resources,
                                                                                    final Map<ConfigResource, Collection<AlterConfigOp>> configs,
                                                                                    final boolean validateOnly) {
        IncrementalAlterConfigsRequestData requestData = new IncrementalAlterConfigsRequestData();
        requestData.setValidateOnly(validateOnly);
        for (ConfigResource resource : resources) {
            AlterableConfigCollection alterableConfigSet = new AlterableConfigCollection();
            for (AlterConfigOp configEntry : configs.get(resource))
                alterableConfigSet.add(new AlterableConfig().
                        setName(configEntry.configEntry().name()).
                        setValue(configEntry.configEntry().value()).
                        setConfigOperation(configEntry.opType().id()));

            AlterConfigsResource alterConfigsResource = new AlterConfigsResource();
            alterConfigsResource.setResourceType(resource.type().id()).
                    setResourceName(resource.name()).setConfigs(alterableConfigSet);
            requestData.resources().add(alterConfigsResource);
        }
        return requestData;
    }

    @Override
    public AlterReplicaLogDirsResult alterReplicaLogDirs(Map<TopicPartitionReplica, String> replicaAssignment, final AlterReplicaLogDirsOptions options) {
        final Map<TopicPartitionReplica, KafkaFutureImpl<Void>> futures = new HashMap<>(replicaAssignment.size());

        for (TopicPartitionReplica replica : replicaAssignment.keySet())
            futures.put(replica, new KafkaFutureImpl<>());

        Map<Integer, Map<TopicPartition, String>> replicaAssignmentByBroker = new HashMap<>();
        for (Map.Entry<TopicPartitionReplica, String> entry: replicaAssignment.entrySet()) {
            TopicPartitionReplica replica = entry.getKey();
            String logDir = entry.getValue();
            int brokerId = replica.brokerId();
            TopicPartition topicPartition = new TopicPartition(replica.topic(), replica.partition());
            if (!replicaAssignmentByBroker.containsKey(brokerId))
                replicaAssignmentByBroker.put(brokerId, new HashMap<>());
            replicaAssignmentByBroker.get(brokerId).put(topicPartition, logDir);
        }

        final long now = time.milliseconds();
        for (Map.Entry<Integer, Map<TopicPartition, String>> entry: replicaAssignmentByBroker.entrySet()) {
            final int brokerId = entry.getKey();
            final Map<TopicPartition, String> assignment = entry.getValue();

            runnable.call(new Call("alterReplicaLogDirs", calcDeadlineMs(now, options.timeoutMs()),
                new ConstantNodeIdProvider(brokerId)) {

                @Override
                public AlterReplicaLogDirsRequest.Builder createRequest(int timeoutMs) {
                    return new AlterReplicaLogDirsRequest.Builder(assignment);
                }

                @Override
                public void handleResponse(AbstractResponse abstractResponse) {
                    AlterReplicaLogDirsResponse response = (AlterReplicaLogDirsResponse) abstractResponse;
                    for (Map.Entry<TopicPartition, Errors> responseEntry: response.responses().entrySet()) {
                        TopicPartition tp = responseEntry.getKey();
                        Errors error = responseEntry.getValue();
                        TopicPartitionReplica replica = new TopicPartitionReplica(tp.topic(), tp.partition(), brokerId);
                        KafkaFutureImpl<Void> future = futures.get(replica);
                        if (future == null) {
                            handleFailure(new IllegalStateException(
                                "The partition " + tp + " in the response from broker " + brokerId + " is not in the request"));
                        } else if (error == Errors.NONE) {
                            future.complete(null);
                        } else {
                            future.completeExceptionally(error.exception());
                        }
                    }
                }
                @Override
                void handleFailure(Throwable throwable) {
                    completeAllExceptionally(futures.values(), throwable);
                }
            }, now);
        }

        return new AlterReplicaLogDirsResult(new HashMap<>(futures));
    }

    @Override
    public DescribeLogDirsResult describeLogDirs(Collection<Integer> brokers, DescribeLogDirsOptions options) {
        final Map<Integer, KafkaFutureImpl<Map<String, DescribeLogDirsResponse.LogDirInfo>>> futures = new HashMap<>(brokers.size());

        for (Integer brokerId: brokers) {
            futures.put(brokerId, new KafkaFutureImpl<>());
        }

        final long now = time.milliseconds();
        for (final Integer brokerId: brokers) {
            runnable.call(new Call("describeLogDirs", calcDeadlineMs(now, options.timeoutMs()),
                new ConstantNodeIdProvider(brokerId)) {

                @Override
                public DescribeLogDirsRequest.Builder createRequest(int timeoutMs) {
                    // Query selected partitions in all log directories
                    return new DescribeLogDirsRequest.Builder(null);
                }

                @Override
                public void handleResponse(AbstractResponse abstractResponse) {
                    DescribeLogDirsResponse response = (DescribeLogDirsResponse) abstractResponse;
                    KafkaFutureImpl<Map<String, DescribeLogDirsResponse.LogDirInfo>> future = futures.get(brokerId);
                    if (response.logDirInfos().size() > 0) {
                        future.complete(response.logDirInfos());
                    } else {
                        // response.logDirInfos() will be empty if and only if the user is not authorized to describe clsuter resource.
                        future.completeExceptionally(Errors.CLUSTER_AUTHORIZATION_FAILED.exception());
                    }
                }
                @Override
                void handleFailure(Throwable throwable) {
                    completeAllExceptionally(futures.values(), throwable);
                }
            }, now);
        }

        return new DescribeLogDirsResult(new HashMap<>(futures));
    }

    @Override
    public DescribeReplicaLogDirsResult describeReplicaLogDirs(Collection<TopicPartitionReplica> replicas, DescribeReplicaLogDirsOptions options) {
        final Map<TopicPartitionReplica, KafkaFutureImpl<DescribeReplicaLogDirsResult.ReplicaLogDirInfo>> futures = new HashMap<>(replicas.size());

        for (TopicPartitionReplica replica : replicas) {
            futures.put(replica, new KafkaFutureImpl<>());
        }

        Map<Integer, Set<TopicPartition>> partitionsByBroker = new HashMap<>();

        for (TopicPartitionReplica replica : replicas) {
            partitionsByBroker.computeIfAbsent(replica.brokerId(), key -> new HashSet<>())
                .add(new TopicPartition(replica.topic(), replica.partition()));
        }

        final long now = time.milliseconds();
        for (Map.Entry<Integer, Set<TopicPartition>> entry: partitionsByBroker.entrySet()) {
            final int brokerId = entry.getKey();
            final Set<TopicPartition> topicPartitions = entry.getValue();
            final Map<TopicPartition, ReplicaLogDirInfo> replicaDirInfoByPartition = new HashMap<>();
            for (TopicPartition topicPartition: topicPartitions)
                replicaDirInfoByPartition.put(topicPartition, new ReplicaLogDirInfo());

            runnable.call(new Call("describeReplicaLogDirs", calcDeadlineMs(now, options.timeoutMs()),
                new ConstantNodeIdProvider(brokerId)) {

                @Override
                public DescribeLogDirsRequest.Builder createRequest(int timeoutMs) {
                    // Query selected partitions in all log directories
                    return new DescribeLogDirsRequest.Builder(topicPartitions);
                }

                @Override
                public void handleResponse(AbstractResponse abstractResponse) {
                    DescribeLogDirsResponse response = (DescribeLogDirsResponse) abstractResponse;
                    for (Map.Entry<String, DescribeLogDirsResponse.LogDirInfo> responseEntry: response.logDirInfos().entrySet()) {
                        String logDir = responseEntry.getKey();
                        DescribeLogDirsResponse.LogDirInfo logDirInfo = responseEntry.getValue();

                        // No replica info will be provided if the log directory is offline
                        if (logDirInfo.error == Errors.KAFKA_STORAGE_ERROR)
                            continue;
                        if (logDirInfo.error != Errors.NONE)
                            handleFailure(new IllegalStateException(
                                "The error " + logDirInfo.error + " for log directory " + logDir + " in the response from broker " + brokerId + " is illegal"));

                        for (Map.Entry<TopicPartition, DescribeLogDirsResponse.ReplicaInfo> replicaInfoEntry: logDirInfo.replicaInfos.entrySet()) {
                            TopicPartition tp = replicaInfoEntry.getKey();
                            DescribeLogDirsResponse.ReplicaInfo replicaInfo = replicaInfoEntry.getValue();
                            ReplicaLogDirInfo replicaLogDirInfo = replicaDirInfoByPartition.get(tp);
                            if (replicaLogDirInfo == null) {
                                handleFailure(new IllegalStateException(
                                    "The partition " + tp + " in the response from broker " + brokerId + " is not in the request"));
                            } else if (replicaInfo.isFuture) {
                                replicaDirInfoByPartition.put(tp, new ReplicaLogDirInfo(replicaLogDirInfo.getCurrentReplicaLogDir(),
                                                                                        replicaLogDirInfo.getCurrentReplicaOffsetLag(),
                                                                                        logDir,
                                                                                        replicaInfo.offsetLag));
                            } else {
                                replicaDirInfoByPartition.put(tp, new ReplicaLogDirInfo(logDir,
                                                                                        replicaInfo.offsetLag,
                                                                                        replicaLogDirInfo.getFutureReplicaLogDir(),
                                                                                        replicaLogDirInfo.getFutureReplicaOffsetLag()));
                            }
                        }
                    }

                    for (Map.Entry<TopicPartition, ReplicaLogDirInfo> entry: replicaDirInfoByPartition.entrySet()) {
                        TopicPartition tp = entry.getKey();
                        KafkaFutureImpl<ReplicaLogDirInfo> future = futures.get(new TopicPartitionReplica(tp.topic(), tp.partition(), brokerId));
                        future.complete(entry.getValue());
                    }
                }
                @Override
                void handleFailure(Throwable throwable) {
                    completeAllExceptionally(futures.values(), throwable);
                }
            }, now);
        }

        return new DescribeReplicaLogDirsResult(new HashMap<>(futures));
    }

    @Override
    public CreatePartitionsResult createPartitions(Map<String, NewPartitions> newPartitions,
                                                   final CreatePartitionsOptions options) {
        final Map<String, KafkaFutureImpl<Void>> futures = new HashMap<>(newPartitions.size());
        for (String topic : newPartitions.keySet()) {
            futures.put(topic, new KafkaFutureImpl<>());
        }

        final List<CreatePartitionsTopic> topics = newPartitions.entrySet().stream()
                .map(partitionsEntry -> {
                    NewPartitions newPartition = partitionsEntry.getValue();
                    List<List<Integer>> newAssignments = newPartition.assignments();
                    List<CreatePartitionsAssignment> assignments = newAssignments == null ? null :
                            newAssignments.stream()
                            .map(brokerIds -> new CreatePartitionsAssignment().setBrokerIds(brokerIds))
                            .collect(Collectors.toList());
                    return new CreatePartitionsTopic()
                            .setName(partitionsEntry.getKey())
                            .setCount(newPartition.totalCount())
                            .setAssignments(assignments);
                })
                .collect(Collectors.toList());

        final long now = time.milliseconds();
        runnable.call(new Call("createPartitions", calcDeadlineMs(now, options.timeoutMs()),
                new ControllerNodeProvider()) {

            @Override
            public CreatePartitionsRequest.Builder createRequest(int timeoutMs) {
                CreatePartitionsRequestData requestData = new CreatePartitionsRequestData()
                        .setTopics(topics)
                        .setValidateOnly(options.validateOnly())
                        .setTimeoutMs(timeoutMs);

                return new CreatePartitionsRequest.Builder(requestData);
            }

            @Override
            public void handleResponse(AbstractResponse abstractResponse) {
                CreatePartitionsResponse response = (CreatePartitionsResponse) abstractResponse;
                // Check for controller change
                for (CreatePartitionsTopicResult topicResult: response.data().results()) {
                    Errors error = Errors.forCode(topicResult.errorCode());
                    if (error == Errors.NOT_CONTROLLER) {
                        metadataManager.clearController();
                        metadataManager.requestUpdate();
                        throw error.exception();
                    }
                }
                for (CreatePartitionsTopicResult topicResult: response.data().results()) {
                    Errors error = Errors.forCode(topicResult.errorCode());
                    KafkaFutureImpl<Void> future = futures.get(topicResult.name());
                    if (error == Errors.NONE) {
                        future.complete(null);
                    } else {
                        future.completeExceptionally(error.exception(topicResult.errorMessage()));
                    }
                }
            }

            @Override
            void handleFailure(Throwable throwable) {
                completeAllExceptionally(futures.values(), throwable);
            }
        }, now);
        return new CreatePartitionsResult(new HashMap<>(futures));
    }

    @Override
    public DeleteRecordsResult deleteRecords(final Map<TopicPartition, RecordsToDelete> recordsToDelete,
                                             final DeleteRecordsOptions options) {

        // requests need to be sent to partitions leader nodes so ...
        // ... from the provided map it's needed to create more maps grouping topic/partition per leader

        final Map<TopicPartition, KafkaFutureImpl<DeletedRecords>> futures = new HashMap<>(recordsToDelete.size());
        for (TopicPartition topicPartition: recordsToDelete.keySet()) {
            futures.put(topicPartition, new KafkaFutureImpl<>());
        }

        // preparing topics list for asking metadata about them
        final Set<String> topics = new HashSet<>();
        for (TopicPartition topicPartition: recordsToDelete.keySet()) {
            topics.add(topicPartition.topic());
        }

        final long nowMetadata = time.milliseconds();
        final long deadline = calcDeadlineMs(nowMetadata, options.timeoutMs());
        // asking for topics metadata for getting partitions leaders
        runnable.call(new Call("topicsMetadata", deadline,
                new LeastLoadedNodeProvider()) {

            @Override
            MetadataRequest.Builder createRequest(int timeoutMs) {
                return new MetadataRequest.Builder(new MetadataRequestData()
                    .setTopics(convertToMetadataRequestTopic(topics))
                    .setAllowAutoTopicCreation(false));
            }

            @Override
            void handleResponse(AbstractResponse abstractResponse) {
                MetadataResponse response = (MetadataResponse) abstractResponse;

                Map<String, Errors> errors = response.errors();
                Cluster cluster = response.cluster();

                // Group topic partitions by leader
                Map<Node, Map<TopicPartition, Long>> leaders = new HashMap<>();
                for (Map.Entry<TopicPartition, RecordsToDelete> entry: recordsToDelete.entrySet()) {
                    KafkaFutureImpl<DeletedRecords> future = futures.get(entry.getKey());

                    // Fail partitions with topic errors
                    Errors topicError = errors.get(entry.getKey().topic());
                    if (errors.containsKey(entry.getKey().topic())) {
                        future.completeExceptionally(topicError.exception());
                    } else {
                        Node node = cluster.leaderFor(entry.getKey());
                        if (node != null) {
                            leaders.computeIfAbsent(node, key -> new HashMap<>()).put(entry.getKey(),
                                entry.getValue().beforeOffset());
                        } else {
                            future.completeExceptionally(Errors.LEADER_NOT_AVAILABLE.exception());
                        }
                    }
                }

                final long deleteRecordsCallTimeMs = time.milliseconds();

                for (final Map.Entry<Node, Map<TopicPartition, Long>> entry : leaders.entrySet()) {
                    final Map<TopicPartition, Long> partitionDeleteOffsets = entry.getValue();
                    final int brokerId = entry.getKey().id();

                    runnable.call(new Call("deleteRecords", deadline,
                            new ConstantNodeIdProvider(brokerId)) {

                        @Override
                        DeleteRecordsRequest.Builder createRequest(int timeoutMs) {
                            return new DeleteRecordsRequest.Builder(timeoutMs, partitionDeleteOffsets);
                        }

                        @Override
                        void handleResponse(AbstractResponse abstractResponse) {
                            DeleteRecordsResponse response = (DeleteRecordsResponse) abstractResponse;
                            for (Map.Entry<TopicPartition, DeleteRecordsResponse.PartitionResponse> result: response.responses().entrySet()) {

                                KafkaFutureImpl<DeletedRecords> future = futures.get(result.getKey());
                                if (result.getValue().error == Errors.NONE) {
                                    future.complete(new DeletedRecords(result.getValue().lowWatermark));
                                } else {
                                    future.completeExceptionally(result.getValue().error.exception());
                                }
                            }
                        }

                        @Override
                        void handleFailure(Throwable throwable) {
                            Stream<KafkaFutureImpl<DeletedRecords>> callFutures =
                                    partitionDeleteOffsets.keySet().stream().map(futures::get);
                            completeAllExceptionally(callFutures, throwable);
                        }
                    }, deleteRecordsCallTimeMs);
                }
            }

            @Override
            void handleFailure(Throwable throwable) {
                completeAllExceptionally(futures.values(), throwable);
            }
        }, nowMetadata);

        return new DeleteRecordsResult(new HashMap<>(futures));
    }

    @Override
    public CreateDelegationTokenResult createDelegationToken(final CreateDelegationTokenOptions options) {
        final KafkaFutureImpl<DelegationToken> delegationTokenFuture = new KafkaFutureImpl<>();
        final long now = time.milliseconds();
        List<CreatableRenewers> renewers = new ArrayList<>();
        for (KafkaPrincipal principal : options.renewers()) {
            renewers.add(new CreatableRenewers()
                    .setPrincipalName(principal.getName())
                    .setPrincipalType(principal.getPrincipalType()));
        }
        runnable.call(new Call("createDelegationToken", calcDeadlineMs(now, options.timeoutMs()),
            new LeastLoadedNodeProvider()) {

            @Override
            CreateDelegationTokenRequest.Builder createRequest(int timeoutMs) {
                return new CreateDelegationTokenRequest.Builder(
                        new CreateDelegationTokenRequestData()
                            .setRenewers(renewers)
                            .setMaxLifetimeMs(options.maxlifeTimeMs()));
            }

            @Override
            void handleResponse(AbstractResponse abstractResponse) {
                CreateDelegationTokenResponse response = (CreateDelegationTokenResponse) abstractResponse;
                if (response.hasError()) {
                    delegationTokenFuture.completeExceptionally(response.error().exception());
                } else {
                    CreateDelegationTokenResponseData data = response.data();
                    TokenInformation tokenInfo =  new TokenInformation(data.tokenId(), new KafkaPrincipal(data.principalType(), data.principalName()),
                        options.renewers(), data.issueTimestampMs(), data.maxTimestampMs(), data.expiryTimestampMs());
                    DelegationToken token = new DelegationToken(tokenInfo, data.hmac());
                    delegationTokenFuture.complete(token);
                }
            }

            @Override
            void handleFailure(Throwable throwable) {
                delegationTokenFuture.completeExceptionally(throwable);
            }
        }, now);

        return new CreateDelegationTokenResult(delegationTokenFuture);
    }

    @Override
    public RenewDelegationTokenResult renewDelegationToken(final byte[] hmac, final RenewDelegationTokenOptions options) {
        final KafkaFutureImpl<Long>  expiryTimeFuture = new KafkaFutureImpl<>();
        final long now = time.milliseconds();
        runnable.call(new Call("renewDelegationToken", calcDeadlineMs(now, options.timeoutMs()),
            new LeastLoadedNodeProvider()) {

            @Override
            RenewDelegationTokenRequest.Builder createRequest(int timeoutMs) {
                return new RenewDelegationTokenRequest.Builder(
                        new RenewDelegationTokenRequestData()
                        .setHmac(hmac)
                        .setRenewPeriodMs(options.renewTimePeriodMs()));
            }

            @Override
            void handleResponse(AbstractResponse abstractResponse) {
                RenewDelegationTokenResponse response = (RenewDelegationTokenResponse) abstractResponse;
                if (response.hasError()) {
                    expiryTimeFuture.completeExceptionally(response.error().exception());
                } else {
                    expiryTimeFuture.complete(response.expiryTimestamp());
                }
            }

            @Override
            void handleFailure(Throwable throwable) {
                expiryTimeFuture.completeExceptionally(throwable);
            }
        }, now);

        return new RenewDelegationTokenResult(expiryTimeFuture);
    }

    @Override
    public ExpireDelegationTokenResult expireDelegationToken(final byte[] hmac, final ExpireDelegationTokenOptions options) {
        final KafkaFutureImpl<Long>  expiryTimeFuture = new KafkaFutureImpl<>();
        final long now = time.milliseconds();
        runnable.call(new Call("expireDelegationToken", calcDeadlineMs(now, options.timeoutMs()),
            new LeastLoadedNodeProvider()) {

            @Override
            ExpireDelegationTokenRequest.Builder createRequest(int timeoutMs) {
                return new ExpireDelegationTokenRequest.Builder(
                        new ExpireDelegationTokenRequestData()
                            .setHmac(hmac)
                            .setExpiryTimePeriodMs(options.expiryTimePeriodMs()));
            }

            @Override
            void handleResponse(AbstractResponse abstractResponse) {
                ExpireDelegationTokenResponse response = (ExpireDelegationTokenResponse) abstractResponse;
                if (response.hasError()) {
                    expiryTimeFuture.completeExceptionally(response.error().exception());
                } else {
                    expiryTimeFuture.complete(response.expiryTimestamp());
                }
            }

            @Override
            void handleFailure(Throwable throwable) {
                expiryTimeFuture.completeExceptionally(throwable);
            }
        }, now);

        return new ExpireDelegationTokenResult(expiryTimeFuture);
    }

    @Override
    public DescribeDelegationTokenResult describeDelegationToken(final DescribeDelegationTokenOptions options) {
        final KafkaFutureImpl<List<DelegationToken>>  tokensFuture = new KafkaFutureImpl<>();
        final long now = time.milliseconds();
        runnable.call(new Call("describeDelegationToken", calcDeadlineMs(now, options.timeoutMs()),
            new LeastLoadedNodeProvider()) {

            @Override
            DescribeDelegationTokenRequest.Builder createRequest(int timeoutMs) {
                return new DescribeDelegationTokenRequest.Builder(options.owners());
            }

            @Override
            void handleResponse(AbstractResponse abstractResponse) {
                DescribeDelegationTokenResponse response = (DescribeDelegationTokenResponse) abstractResponse;
                if (response.hasError()) {
                    tokensFuture.completeExceptionally(response.error().exception());
                } else {
                    tokensFuture.complete(response.tokens());
                }
            }

            @Override
            void handleFailure(Throwable throwable) {
                tokensFuture.completeExceptionally(throwable);
            }
        }, now);

        return new DescribeDelegationTokenResult(tokensFuture);
    }

    private void rescheduleFindCoordinatorTask(ConsumerGroupOperationContext<?, ?> context, Supplier<Call> nextCall) {
        log.info("Node {} is no longer the Coordinator. Retrying with new coordinator.",
                context.node().orElse(null));
        // Requeue the task so that we can try with new coordinator
        context.setNode(null);
        Call findCoordinatorCall = getFindCoordinatorCall(context, nextCall);
        runnable.call(findCoordinatorCall, time.milliseconds());
    }

    private void rescheduleMetadataTask(MetadataOperationContext<?, ?> context, Supplier<List<Call>> nextCalls) {
        log.info("Retrying to fetch metadata.");
        // Requeue the task so that we can re-attempt fetching metadata
        context.setResponse(Optional.empty());
        Call metadataCall = getMetadataCall(context, nextCalls);
        runnable.call(metadataCall, time.milliseconds());
    }

    private static <T> Map<String, KafkaFutureImpl<T>> createFutures(Collection<String> groupIds) {
        return new HashSet<>(groupIds).stream().collect(
            Collectors.toMap(groupId -> groupId,
                groupId -> {
                    if (groupIdIsUnrepresentable(groupId)) {
                        KafkaFutureImpl<T> future = new KafkaFutureImpl<>();
                        future.completeExceptionally(new InvalidGroupIdException("The given group id '" +
                                groupId + "' cannot be represented in a request."));
                        return future;
                    } else {
                        return new KafkaFutureImpl<>();
                    }
                }
            ));
    }

    @Override
    public DescribeConsumerGroupsResult describeConsumerGroups(final Collection<String> groupIds,
                                                               final DescribeConsumerGroupsOptions options) {

        final Map<String, KafkaFutureImpl<ConsumerGroupDescription>> futures = createFutures(groupIds);

        // TODO: KAFKA-6788, we should consider grouping the request per coordinator and send one request with a list of
        // all consumer groups this coordinator host
        for (final Map.Entry<String, KafkaFutureImpl<ConsumerGroupDescription>> entry : futures.entrySet()) {
            // skip sending request for those futures that already failed.
            if (entry.getValue().isCompletedExceptionally())
                continue;

            final String groupId = entry.getKey();

            final long startFindCoordinatorMs = time.milliseconds();
            final long deadline = calcDeadlineMs(startFindCoordinatorMs, options.timeoutMs());
            ConsumerGroupOperationContext<ConsumerGroupDescription, DescribeConsumerGroupsOptions> context =
                    new ConsumerGroupOperationContext<>(groupId, options, deadline, futures.get(groupId));
            Call findCoordinatorCall = getFindCoordinatorCall(context,
                () -> getDescribeConsumerGroupsCall(context));
            runnable.call(findCoordinatorCall, startFindCoordinatorMs);
        }

        return new DescribeConsumerGroupsResult(new HashMap<>(futures));
    }

    /**
     * Returns a {@code Call} object to fetch the coordinator for a consumer group id. Takes another Call
     * parameter to schedule action that need to be taken using the coordinator. The param is a Supplier
     * so that it can be lazily created, so that it can use the results of find coordinator call in its
     * construction.
     *
     * @param <T> The type of return value of the KafkaFuture, like ConsumerGroupDescription, Void etc.
     * @param <O> The type of configuration option, like DescribeConsumerGroupsOptions, ListConsumerGroupsOptions etc
     */
    private <T, O extends AbstractOptions<O>> Call getFindCoordinatorCall(ConsumerGroupOperationContext<T, O> context,
                                                                          Supplier<Call> nextCall) {
        return new Call("findCoordinator", context.deadline(), new LeastLoadedNodeProvider()) {
            @Override
            FindCoordinatorRequest.Builder createRequest(int timeoutMs) {
                return new FindCoordinatorRequest.Builder(
                        new FindCoordinatorRequestData()
                                .setKeyType(CoordinatorType.GROUP.id())
                                .setKey(context.groupId()));
            }

            @Override
            void handleResponse(AbstractResponse abstractResponse) {
                final FindCoordinatorResponse response = (FindCoordinatorResponse) abstractResponse;

                if (handleGroupRequestError(response.error(), context.future()))
                    return;

                context.setNode(response.node());

                runnable.call(nextCall.get(), time.milliseconds());
            }

            @Override
            void handleFailure(Throwable throwable) {
                context.future().completeExceptionally(throwable);
            }
        };
    }

    private Call getDescribeConsumerGroupsCall(
            ConsumerGroupOperationContext<ConsumerGroupDescription, DescribeConsumerGroupsOptions> context) {
        return new Call("describeConsumerGroups",
                context.deadline(),
                new ConstantNodeIdProvider(context.node().get().id())) {
            @Override
            DescribeGroupsRequest.Builder createRequest(int timeoutMs) {
                return new DescribeGroupsRequest.Builder(
                    new DescribeGroupsRequestData()
                        .setGroups(Collections.singletonList(context.groupId()))
                        .setIncludeAuthorizedOperations(context.options().includeAuthorizedOperations()));
            }

            @Override
            void handleResponse(AbstractResponse abstractResponse) {
                final DescribeGroupsResponse response = (DescribeGroupsResponse) abstractResponse;

                List<DescribedGroup> describedGroups = response.data().groups();
                if (describedGroups.isEmpty()) {
                    context.future().completeExceptionally(
                            new InvalidGroupIdException("No consumer group found for GroupId: " + context.groupId()));
                    return;
                }

                if (describedGroups.size() > 1 ||
                        !describedGroups.get(0).groupId().equals(context.groupId())) {
                    String ids = Arrays.toString(describedGroups.stream().map(DescribedGroup::groupId).toArray());
                    context.future().completeExceptionally(new InvalidGroupIdException(
                            "DescribeConsumerGroup request for GroupId: " + context.groupId() + " returned " + ids));
                    return;
                }

                final DescribedGroup describedGroup = describedGroups.get(0);

                // If coordinator changed since we fetched it, retry
                if (ConsumerGroupOperationContext.hasCoordinatorMoved(response)) {
                    rescheduleFindCoordinatorTask(context, () -> getDescribeConsumerGroupsCall(context));
                    return;
                }

                final Errors groupError = Errors.forCode(describedGroup.errorCode());
                if (handleGroupRequestError(groupError, context.future()))
                    return;

                final String protocolType = describedGroup.protocolType();
                if (protocolType.equals(ConsumerProtocol.PROTOCOL_TYPE) || protocolType.isEmpty()) {
                    final List<DescribedGroupMember> members = describedGroup.members();
                    final List<MemberDescription> memberDescriptions = new ArrayList<>(members.size());
                    final Set<AclOperation> authorizedOperations = validAclOperations(describedGroup.authorizedOperations());
                    for (DescribedGroupMember groupMember : members) {
                        Set<TopicPartition> partitions = Collections.emptySet();
                        if (groupMember.memberAssignment().length > 0) {
                            final Assignment assignment = ConsumerProtocol.
                                deserializeAssignment(ByteBuffer.wrap(groupMember.memberAssignment()));
                            partitions = new HashSet<>(assignment.partitions());
                        }
                        final MemberDescription memberDescription = new MemberDescription(
                                groupMember.memberId(),
                                Optional.ofNullable(groupMember.groupInstanceId()),
                                groupMember.clientId(),
                                groupMember.clientHost(),
                                new MemberAssignment(partitions));
                        memberDescriptions.add(memberDescription);
                    }
                    final ConsumerGroupDescription consumerGroupDescription =
                        new ConsumerGroupDescription(context.groupId(), protocolType.isEmpty(),
                            memberDescriptions,
                            describedGroup.protocolData(),
                            ConsumerGroupState.parse(describedGroup.groupState()),
                            context.node().get(),
                            authorizedOperations);
                    context.future().complete(consumerGroupDescription);
                } else {
                    context.future().completeExceptionally(new IllegalArgumentException(
                        String.format("GroupId {} is not a consumer group ({}).",
                            context.groupId(), protocolType)));
                }
            }

            @Override
            void handleFailure(Throwable throwable) {
                context.future().completeExceptionally(throwable);
            }
        };
    }

    /**
     * Returns a {@code Call} object to fetch the cluster metadata. Takes a List of Calls
     * parameter to schedule actions that need to be taken using the metadata. The param is a Supplier
     * so that it can be lazily created, so that it can use the results of the metadata call in its
     * construction.
     *
     * @param <T> The type of return value of the KafkaFuture, like ListOffsetsResultInfo, etc.
     * @param <O> The type of configuration option, like ListOffsetsOptions, etc
     */
    private <T, O extends AbstractOptions<O>> Call getMetadataCall(MetadataOperationContext<T, O> context,
                                                                   Supplier<List<Call>> nextCalls) {
        return new Call("metadata", context.deadline(), new LeastLoadedNodeProvider()) {
            @Override
            MetadataRequest.Builder createRequest(int timeoutMs) {
                return new MetadataRequest.Builder(new MetadataRequestData()
                    .setTopics(convertToMetadataRequestTopic(context.topics()))
                    .setAllowAutoTopicCreation(false));
            }

            @Override
            void handleResponse(AbstractResponse abstractResponse) {
                MetadataResponse response = (MetadataResponse) abstractResponse;
                MetadataOperationContext.handleMetadataErrors(response);

                context.setResponse(Optional.of(response));

                for (Call call : nextCalls.get()) {
                    runnable.call(call, time.milliseconds());
                }
            }

            @Override
            void handleFailure(Throwable throwable) {
                for (KafkaFutureImpl<T> future : context.futures().values()) {
                    future.completeExceptionally(throwable);
                }
            }
        };
    }

    private Set<AclOperation> validAclOperations(final int authorizedOperations) {
        if (authorizedOperations == MetadataResponse.AUTHORIZED_OPERATIONS_OMITTED) {
            return null;
        }
        return Utils.from32BitField(authorizedOperations)
            .stream()
            .map(AclOperation::fromCode)
            .filter(operation -> operation != AclOperation.UNKNOWN
                && operation != AclOperation.ALL
                && operation != AclOperation.ANY)
            .collect(Collectors.toSet());
    }

    private boolean handleGroupRequestError(Errors error, KafkaFutureImpl<?> future) {
        if (error == Errors.COORDINATOR_LOAD_IN_PROGRESS || error == Errors.COORDINATOR_NOT_AVAILABLE) {
            throw error.exception();
        } else if (error != Errors.NONE) {
            future.completeExceptionally(error.exception());
            return true;
        }
        return false;
    }

    private final static class ListConsumerGroupsResults {
        private final List<Throwable> errors;
        private final HashMap<String, ConsumerGroupListing> listings;
        private final HashSet<Node> remaining;
        private final KafkaFutureImpl<Collection<Object>> future;

        ListConsumerGroupsResults(Collection<Node> leaders,
                                  KafkaFutureImpl<Collection<Object>> future) {
            this.errors = new ArrayList<>();
            this.listings = new HashMap<>();
            this.remaining = new HashSet<>(leaders);
            this.future = future;
            tryComplete();
        }

        synchronized void addError(Throwable throwable, Node node) {
            ApiError error = ApiError.fromThrowable(throwable);
            if (error.message() == null || error.message().isEmpty()) {
                errors.add(error.error().exception("Error listing groups on " + node));
            } else {
                errors.add(error.error().exception("Error listing groups on " + node + ": " + error.message()));
            }
        }

        synchronized void addListing(ConsumerGroupListing listing) {
            listings.put(listing.groupId(), listing);
        }

        synchronized void tryComplete(Node leader) {
            remaining.remove(leader);
            tryComplete();
        }

        private synchronized void tryComplete() {
            if (remaining.isEmpty()) {
                ArrayList<Object> results = new ArrayList<>(listings.values());
                results.addAll(errors);
                future.complete(results);
            }
        }
    }

    @Override
    public ListConsumerGroupsResult listConsumerGroups(ListConsumerGroupsOptions options) {
        final KafkaFutureImpl<Collection<Object>> all = new KafkaFutureImpl<>();
        final long nowMetadata = time.milliseconds();
        final long deadline = calcDeadlineMs(nowMetadata, options.timeoutMs());
        runnable.call(new Call("findAllBrokers", deadline, new LeastLoadedNodeProvider()) {
            @Override
            MetadataRequest.Builder createRequest(int timeoutMs) {
                return new MetadataRequest.Builder(new MetadataRequestData()
                    .setTopics(Collections.emptyList())
                    .setAllowAutoTopicCreation(true));
            }

            @Override
            void handleResponse(AbstractResponse abstractResponse) {
                MetadataResponse metadataResponse = (MetadataResponse) abstractResponse;
                Collection<Node> nodes = metadataResponse.brokers();
                if (nodes.isEmpty())
                    throw new StaleMetadataException("Metadata fetch failed due to missing broker list");

                HashSet<Node> allNodes = new HashSet<>(nodes);
                final ListConsumerGroupsResults results = new ListConsumerGroupsResults(allNodes, all);

                for (final Node node : allNodes) {
                    final long nowList = time.milliseconds();
                    runnable.call(new Call("listConsumerGroups", deadline, new ConstantNodeIdProvider(node.id())) {
                        @Override
                        ListGroupsRequest.Builder createRequest(int timeoutMs) {
                            return new ListGroupsRequest.Builder(new ListGroupsRequestData());
                        }

                        private void maybeAddConsumerGroup(ListGroupsResponseData.ListedGroup group) {
                            String protocolType = group.protocolType();
                            if (protocolType.equals(ConsumerProtocol.PROTOCOL_TYPE) || protocolType.isEmpty()) {
                                final String groupId = group.groupId();
                                final ConsumerGroupListing groupListing = new ConsumerGroupListing(groupId, protocolType.isEmpty());
                                results.addListing(groupListing);
                            }
                        }

                        @Override
                        void handleResponse(AbstractResponse abstractResponse) {
                            final ListGroupsResponse response = (ListGroupsResponse) abstractResponse;
                            synchronized (results) {
                                Errors error = Errors.forCode(response.data().errorCode());
                                if (error == Errors.COORDINATOR_LOAD_IN_PROGRESS || error == Errors.COORDINATOR_NOT_AVAILABLE) {
                                    throw error.exception();
                                } else if (error != Errors.NONE) {
                                    results.addError(error.exception(), node);
                                } else {
                                    for (ListGroupsResponseData.ListedGroup group : response.data().groups()) {
                                        maybeAddConsumerGroup(group);
                                    }
                                }
                                results.tryComplete(node);
                            }
                        }

                        @Override
                        void handleFailure(Throwable throwable) {
                            synchronized (results) {
                                results.addError(throwable, node);
                                results.tryComplete(node);
                            }
                        }
                    }, nowList);
                }
            }

            @Override
            void handleFailure(Throwable throwable) {
                KafkaException exception = new KafkaException("Failed to find brokers to send ListGroups", throwable);
                all.complete(Collections.singletonList(exception));
            }
        }, nowMetadata);

        return new ListConsumerGroupsResult(all);
    }

    @Override
    public ListConsumerGroupOffsetsResult listConsumerGroupOffsets(final String groupId,
                                                                   final ListConsumerGroupOffsetsOptions options) {
        final KafkaFutureImpl<Map<TopicPartition, OffsetAndMetadata>> groupOffsetListingFuture = new KafkaFutureImpl<>();
        final long startFindCoordinatorMs = time.milliseconds();
        final long deadline = calcDeadlineMs(startFindCoordinatorMs, options.timeoutMs());

        ConsumerGroupOperationContext<Map<TopicPartition, OffsetAndMetadata>, ListConsumerGroupOffsetsOptions> context =
                new ConsumerGroupOperationContext<>(groupId, options, deadline, groupOffsetListingFuture);

        Call findCoordinatorCall = getFindCoordinatorCall(context,
            () -> getListConsumerGroupOffsetsCall(context));
        runnable.call(findCoordinatorCall, startFindCoordinatorMs);

        return new ListConsumerGroupOffsetsResult(groupOffsetListingFuture);
    }

    private Call getListConsumerGroupOffsetsCall(ConsumerGroupOperationContext<Map<TopicPartition, OffsetAndMetadata>,
            ListConsumerGroupOffsetsOptions> context) {
        return new Call("listConsumerGroupOffsets", context.deadline(),
                new ConstantNodeIdProvider(context.node().get().id())) {
            @Override
            OffsetFetchRequest.Builder createRequest(int timeoutMs) {
                // Set the flag to false as for admin client request,
                // we don't need to wait for any pending offset state to clear.
                return new OffsetFetchRequest.Builder(context.groupId(), false, context.options().topicPartitions());
            }

            @Override
            void handleResponse(AbstractResponse abstractResponse) {
                final OffsetFetchResponse response = (OffsetFetchResponse) abstractResponse;
                final Map<TopicPartition, OffsetAndMetadata> groupOffsetsListing = new HashMap<>();

                // If coordinator changed since we fetched it, retry
                if (ConsumerGroupOperationContext.hasCoordinatorMoved(response)) {
                    rescheduleFindCoordinatorTask(context, () -> getListConsumerGroupOffsetsCall(context));
                    return;
                }

                if (handleGroupRequestError(response.error(), context.future()))
                    return;

                for (Map.Entry<TopicPartition, OffsetFetchResponse.PartitionData> entry :
                    response.responseData().entrySet()) {
                    final TopicPartition topicPartition = entry.getKey();
                    OffsetFetchResponse.PartitionData partitionData = entry.getValue();
                    final Errors error = partitionData.error;

                    if (error == Errors.NONE) {
                        final Long offset = partitionData.offset;
                        final String metadata = partitionData.metadata;
                        final Optional<Integer> leaderEpoch = partitionData.leaderEpoch;
                        // Negative offset indicates that the group has no committed offset for this partition
                        if (offset < 0) {
                            groupOffsetsListing.put(topicPartition, null);
                        } else {
                            groupOffsetsListing.put(topicPartition, new OffsetAndMetadata(offset, leaderEpoch, metadata));
                        }
                    } else {
                        log.warn("Skipping return offset for {} due to error {}.", topicPartition, error);
                    }
                }
                context.future().complete(groupOffsetsListing);
            }

            @Override
            void handleFailure(Throwable throwable) {
                context.future().completeExceptionally(throwable);
            }
        };
    }

    @Override
    public DeleteConsumerGroupsResult deleteConsumerGroups(Collection<String> groupIds, DeleteConsumerGroupsOptions options) {

        final Map<String, KafkaFutureImpl<Void>> futures = createFutures(groupIds);

        // TODO: KAFKA-6788, we should consider grouping the request per coordinator and send one request with a list of
        // all consumer groups this coordinator host
        for (final String groupId : groupIds) {
            // skip sending request for those futures that already failed.
            final KafkaFutureImpl<Void> future = futures.get(groupId);
            if (future.isCompletedExceptionally())
                continue;

            final long startFindCoordinatorMs = time.milliseconds();
            final long deadline = calcDeadlineMs(startFindCoordinatorMs, options.timeoutMs());
            ConsumerGroupOperationContext<Void, DeleteConsumerGroupsOptions> context =
                    new ConsumerGroupOperationContext<>(groupId, options, deadline, future);
            Call findCoordinatorCall = getFindCoordinatorCall(context,
                () -> getDeleteConsumerGroupsCall(context));
            runnable.call(findCoordinatorCall, startFindCoordinatorMs);
        }

        return new DeleteConsumerGroupsResult(new HashMap<>(futures));
    }

    private Call getDeleteConsumerGroupsCall(ConsumerGroupOperationContext<Void, DeleteConsumerGroupsOptions> context) {
        return new Call("deleteConsumerGroups", context.deadline(), new ConstantNodeIdProvider(context.node().get().id())) {

            @Override
            DeleteGroupsRequest.Builder createRequest(int timeoutMs) {
                return new DeleteGroupsRequest.Builder(
                    new DeleteGroupsRequestData()
                        .setGroupsNames(Collections.singletonList(context.groupId()))
                );
            }

            @Override
            void handleResponse(AbstractResponse abstractResponse) {
                final DeleteGroupsResponse response = (DeleteGroupsResponse) abstractResponse;

                // If coordinator changed since we fetched it, retry
                if (ConsumerGroupOperationContext.hasCoordinatorMoved(response)) {
                    rescheduleFindCoordinatorTask(context, () -> getDeleteConsumerGroupsCall(context));
                    return;
                }

                final Errors groupError = response.get(context.groupId());
                if (handleGroupRequestError(groupError, context.future()))
                    return;

                context.future().complete(null);
            }

            @Override
            void handleFailure(Throwable throwable) {
                context.future().completeExceptionally(throwable);
            }
        };
    }

    @Override
    public DeleteConsumerGroupOffsetsResult deleteConsumerGroupOffsets(
            String groupId,
            Set<TopicPartition> partitions,
            DeleteConsumerGroupOffsetsOptions options) {
        final KafkaFutureImpl<Map<TopicPartition, Errors>> future = new KafkaFutureImpl<>();

        if (groupIdIsUnrepresentable(groupId)) {
            future.completeExceptionally(new InvalidGroupIdException("The given group id '" +
                groupId + "' cannot be represented in a request."));
            return new DeleteConsumerGroupOffsetsResult(future, partitions);
        }

        final long startFindCoordinatorMs = time.milliseconds();
        final long deadline = calcDeadlineMs(startFindCoordinatorMs, options.timeoutMs());
        ConsumerGroupOperationContext<Map<TopicPartition, Errors>, DeleteConsumerGroupOffsetsOptions> context =
            new ConsumerGroupOperationContext<>(groupId, options, deadline, future);

        Call findCoordinatorCall = getFindCoordinatorCall(context,
            () -> getDeleteConsumerGroupOffsetsCall(context, partitions));
        runnable.call(findCoordinatorCall, startFindCoordinatorMs);

        return new DeleteConsumerGroupOffsetsResult(future, partitions);
    }

    private Call getDeleteConsumerGroupOffsetsCall(
            ConsumerGroupOperationContext<Map<TopicPartition, Errors>, DeleteConsumerGroupOffsetsOptions> context,
            Set<TopicPartition> partitions) {
        return new Call("deleteConsumerGroupOffsets", context.deadline(), new ConstantNodeIdProvider(context.node().get().id())) {

            @Override
            OffsetDeleteRequest.Builder createRequest(int timeoutMs) {
                final OffsetDeleteRequestTopicCollection topics = new OffsetDeleteRequestTopicCollection();

                partitions.stream().collect(Collectors.groupingBy(TopicPartition::topic)).forEach((topic, topicPartitions) -> {
                    topics.add(
                        new OffsetDeleteRequestTopic()
                        .setName(topic)
                        .setPartitions(topicPartitions.stream()
                            .map(tp -> new OffsetDeleteRequestPartition().setPartitionIndex(tp.partition()))
                            .collect(Collectors.toList())
                        )
                    );
                });

                return new OffsetDeleteRequest.Builder(
                    new OffsetDeleteRequestData()
                        .setGroupId(context.groupId())
                        .setTopics(topics)
                );
            }

            @Override
            void handleResponse(AbstractResponse abstractResponse) {
                final OffsetDeleteResponse response = (OffsetDeleteResponse) abstractResponse;

                // If coordinator changed since we fetched it, retry
                if (ConsumerGroupOperationContext.hasCoordinatorMoved(response)) {
                    rescheduleFindCoordinatorTask(context, () -> getDeleteConsumerGroupOffsetsCall(context, partitions));
                    return;
                }

                // If the error is an error at the group level, the future is failed with it
                final Errors groupError = Errors.forCode(response.data.errorCode());
                if (handleGroupRequestError(groupError, context.future()))
                    return;

                final Map<TopicPartition, Errors> partitions = new HashMap<>();
                response.data.topics().forEach(topic -> topic.partitions().forEach(partition -> partitions.put(
                    new TopicPartition(topic.name(), partition.partitionIndex()),
                    Errors.forCode(partition.errorCode())))
                );

                context.future().complete(partitions);
            }

            @Override
            void handleFailure(Throwable throwable) {
                context.future().completeExceptionally(throwable);
            }
        };
    }

    @Override
    public Map<MetricName, ? extends Metric> metrics() {
        return Collections.unmodifiableMap(this.metrics.metrics());
    }

    @Override
    public ElectLeadersResult electLeaders(
            final ElectionType electionType,
            final Set<TopicPartition> topicPartitions,
            ElectLeadersOptions options) {
        final KafkaFutureImpl<Map<TopicPartition, Optional<Throwable>>> electionFuture = new KafkaFutureImpl<>();
        final long now = time.milliseconds();
        runnable.call(new Call("electLeaders", calcDeadlineMs(now, options.timeoutMs()),
                new ControllerNodeProvider()) {

            @Override
            public ElectLeadersRequest.Builder createRequest(int timeoutMs) {
                return new ElectLeadersRequest.Builder(electionType, topicPartitions, timeoutMs);
            }

            @Override
            public void handleResponse(AbstractResponse abstractResponse) {
                ElectLeadersResponse response = (ElectLeadersResponse) abstractResponse;
                Map<TopicPartition, Optional<Throwable>> result = ElectLeadersResponse.electLeadersResult(response.data());

                // For version == 0 then errorCode would be 0 which maps to Errors.NONE
                Errors error = Errors.forCode(response.data().errorCode());
                if (error != Errors.NONE) {
                    electionFuture.completeExceptionally(error.exception());
                    return;
                }

                electionFuture.complete(result);
            }

            @Override
            void handleFailure(Throwable throwable) {
                electionFuture.completeExceptionally(throwable);
            }
        }, now);

        return new ElectLeadersResult(electionFuture);
    }

    @Override
    public AlterPartitionReassignmentsResult alterPartitionReassignments(
            Map<TopicPartition, Optional<NewPartitionReassignment>> reassignments,
            AlterPartitionReassignmentsOptions options) {
        final Map<TopicPartition, KafkaFutureImpl<Void>> futures = new HashMap<>();
        final Map<String, Map<Integer, Optional<NewPartitionReassignment>>> topicsToReassignments = new TreeMap<>();
        for (Map.Entry<TopicPartition, Optional<NewPartitionReassignment>> entry : reassignments.entrySet()) {
            String topic = entry.getKey().topic();
            int partition = entry.getKey().partition();
            TopicPartition topicPartition = new TopicPartition(topic, partition);
            Optional<NewPartitionReassignment> reassignment = entry.getValue();
            KafkaFutureImpl<Void> future = new KafkaFutureImpl<>();
            futures.put(topicPartition, future);

            if (topicNameIsUnrepresentable(topic)) {
                future.completeExceptionally(new InvalidTopicException("The given topic name '" +
                        topic + "' cannot be represented in a request."));
            } else if (topicPartition.partition() < 0) {
                future.completeExceptionally(new InvalidTopicException("The given partition index " +
                        topicPartition.partition() + " is not valid."));
            } else {
                Map<Integer, Optional<NewPartitionReassignment>> partitionReassignments =
                        topicsToReassignments.get(topicPartition.topic());
                if (partitionReassignments == null) {
                    partitionReassignments = new TreeMap<>();
                    topicsToReassignments.put(topic, partitionReassignments);
                }

                partitionReassignments.put(partition, reassignment);
            }
        }

        final long now = time.milliseconds();
        Call call = new Call("alterPartitionReassignments", calcDeadlineMs(now, options.timeoutMs()),
                new ControllerNodeProvider()) {

            @Override
            public AlterPartitionReassignmentsRequest.Builder createRequest(int timeoutMs) {
                AlterPartitionReassignmentsRequestData data =
                        new AlterPartitionReassignmentsRequestData();
                for (Map.Entry<String, Map<Integer, Optional<NewPartitionReassignment>>> entry :
                        topicsToReassignments.entrySet()) {
                    String topicName = entry.getKey();
                    Map<Integer, Optional<NewPartitionReassignment>> partitionsToReassignments = entry.getValue();

                    List<ReassignablePartition> reassignablePartitions = new ArrayList<>();
                    for (Map.Entry<Integer, Optional<NewPartitionReassignment>> partitionEntry :
                            partitionsToReassignments.entrySet()) {
                        int partitionIndex = partitionEntry.getKey();
                        Optional<NewPartitionReassignment> reassignment = partitionEntry.getValue();

                        ReassignablePartition reassignablePartition = new ReassignablePartition()
                                .setPartitionIndex(partitionIndex)
                                .setReplicas(reassignment.map(NewPartitionReassignment::targetReplicas).orElse(null))
                                .setObservers(reassignment.map(NewPartitionReassignment::targetObservers).orElse(Collections.emptyList()));
                        reassignablePartitions.add(reassignablePartition);
                    }

                    ReassignableTopic reassignableTopic = new ReassignableTopic()
                            .setName(topicName)
                            .setPartitions(reassignablePartitions);
                    data.topics().add(reassignableTopic);
                }
                data.setTimeoutMs(timeoutMs);
                return new AlterPartitionReassignmentsRequest.Builder(data);
            }

            @Override
            public void handleResponse(AbstractResponse abstractResponse) {
                AlterPartitionReassignmentsResponse response = (AlterPartitionReassignmentsResponse) abstractResponse;
                Map<TopicPartition, ApiException> errors = new HashMap<>();
                int receivedResponsesCount = 0;

                Errors topLevelError = Errors.forCode(response.data().errorCode());
                switch (topLevelError) {
                    case NONE:
                        receivedResponsesCount += validateTopicResponses(response.data().responses(), errors);
                        break;
                    case NOT_CONTROLLER:
                        handleNotControllerError(topLevelError);
                        break;
                    default:
                        for (ReassignableTopicResponse topicResponse : response.data().responses()) {
                            String topicName = topicResponse.name();
                            for (ReassignablePartitionResponse partition : topicResponse.partitions()) {
                                errors.put(
                                        new TopicPartition(topicName, partition.partitionIndex()),
                                        new ApiError(topLevelError, topLevelError.message()).exception()
                                );
                                receivedResponsesCount += 1;
                            }
                        }
                        break;
                }

                assertResponseCountMatch(errors, receivedResponsesCount);
                for (Map.Entry<TopicPartition, ApiException> entry : errors.entrySet()) {
                    ApiException exception = entry.getValue();
                    if (exception == null)
                        futures.get(entry.getKey()).complete(null);
                    else
                        futures.get(entry.getKey()).completeExceptionally(exception);
                }
            }

            private void assertResponseCountMatch(Map<TopicPartition, ApiException> errors, int receivedResponsesCount) {
                int expectedResponsesCount = topicsToReassignments.values().stream().mapToInt(Map::size).sum();
                if (errors.values().stream().noneMatch(Objects::nonNull) && receivedResponsesCount != expectedResponsesCount) {
                    String quantifier = receivedResponsesCount > expectedResponsesCount ? "many" : "less";
                    throw new UnknownServerException("The server returned too " + quantifier + " results." +
                        "Expected " + expectedResponsesCount + " but received " + receivedResponsesCount);
                }
            }

            private int validateTopicResponses(List<ReassignableTopicResponse> topicResponses,
                                               Map<TopicPartition, ApiException> errors) {
                int receivedResponsesCount = 0;

                for (ReassignableTopicResponse topicResponse : topicResponses) {
                    String topicName = topicResponse.name();
                    for (ReassignablePartitionResponse partResponse : topicResponse.partitions()) {
                        Errors partitionError = Errors.forCode(partResponse.errorCode());

                        TopicPartition tp = new TopicPartition(topicName, partResponse.partitionIndex());
                        if (partitionError == Errors.NONE) {
                            errors.put(tp, null);
                        } else {
                            errors.put(tp, new ApiError(partitionError, partResponse.errorMessage()).exception());
                        }
                        receivedResponsesCount += 1;
                    }
                }

                return receivedResponsesCount;
            }

            @Override
            void handleFailure(Throwable throwable) {
                for (KafkaFutureImpl<Void> future : futures.values()) {
                    future.completeExceptionally(throwable);
                }
            }
        };
        if (!topicsToReassignments.isEmpty()) {
            runnable.call(call, now);
        }
        return new AlterPartitionReassignmentsResult(new HashMap<>(futures));
    }

    @Override
    public ListPartitionReassignmentsResult listPartitionReassignments(Optional<Set<TopicPartition>> partitions,
                                                                       ListPartitionReassignmentsOptions options) {
        final KafkaFutureImpl<Map<TopicPartition, PartitionReassignment>> partitionReassignmentsFuture = new KafkaFutureImpl<>();
        if (partitions.isPresent()) {
            for (TopicPartition tp : partitions.get()) {
                String topic = tp.topic();
                int partition = tp.partition();
                if (topicNameIsUnrepresentable(topic)) {
                    partitionReassignmentsFuture.completeExceptionally(new InvalidTopicException("The given topic name '"
                            + topic + "' cannot be represented in a request."));
                } else if (partition < 0) {
                    partitionReassignmentsFuture.completeExceptionally(new InvalidTopicException("The given partition index " +
                            partition + " is not valid."));
                }
                if (partitionReassignmentsFuture.isCompletedExceptionally())
                    return new ListPartitionReassignmentsResult(partitionReassignmentsFuture);
            }
        }
        final long now = time.milliseconds();
        runnable.call(new Call("listPartitionReassignments", calcDeadlineMs(now, options.timeoutMs()),
            new ControllerNodeProvider()) {

            @Override
            ListPartitionReassignmentsRequest.Builder createRequest(int timeoutMs) {
                ListPartitionReassignmentsRequestData listData = new ListPartitionReassignmentsRequestData();
                listData.setTimeoutMs(timeoutMs);

                if (partitions.isPresent()) {
                    Map<String, ListPartitionReassignmentsTopics> reassignmentTopicByTopicName = new HashMap<>();

                    for (TopicPartition tp : partitions.get()) {
                        if (!reassignmentTopicByTopicName.containsKey(tp.topic()))
                            reassignmentTopicByTopicName.put(tp.topic(), new ListPartitionReassignmentsTopics().setName(tp.topic()));

                        reassignmentTopicByTopicName.get(tp.topic()).partitionIndexes().add(tp.partition());
                    }

                    listData.setTopics(new ArrayList<>(reassignmentTopicByTopicName.values()));
                }
                return new ListPartitionReassignmentsRequest.Builder(listData);
            }

            @Override
            void handleResponse(AbstractResponse abstractResponse) {
                ListPartitionReassignmentsResponse response = (ListPartitionReassignmentsResponse) abstractResponse;
                Errors error = Errors.forCode(response.data().errorCode());
                switch (error) {
                    case NONE:
                        break;
                    case NOT_CONTROLLER:
                        handleNotControllerError(error);
                        break;
                    default:
                        partitionReassignmentsFuture.completeExceptionally(new ApiError(error, response.data().errorMessage()).exception());
                        break;
                }
                Map<TopicPartition, PartitionReassignment> reassignmentMap = new HashMap<>();

                for (OngoingTopicReassignment topicReassignment : response.data().topics()) {
                    String topicName = topicReassignment.name();
                    for (OngoingPartitionReassignment partitionReassignment : topicReassignment.partitions()) {
                        reassignmentMap.put(
                            new TopicPartition(topicName, partitionReassignment.partitionIndex()),
                            new PartitionReassignment(
                                    partitionReassignment.replicas(),
                                    partitionReassignment.observers(),
                                    partitionReassignment.addingReplicas(),
                                    partitionReassignment.removingReplicas())
                        );
                    }
                }

                partitionReassignmentsFuture.complete(reassignmentMap);
            }

            @Override
            void handleFailure(Throwable throwable) {
                partitionReassignmentsFuture.completeExceptionally(throwable);
            }
        }, now);

        return new ListPartitionReassignmentsResult(partitionReassignmentsFuture);
    }

    @Confluent
    @Override
    public ReplicaStatusResult replicaStatus(Set<TopicPartition> partitions, ReplicaStatusOptions options) {
        final Map<TopicPartition, KafkaFutureImpl<List<ReplicaStatus>>> result = new HashMap<>();
        if (partitions.isEmpty()) {
          return new ReplicaStatusResult(Collections.unmodifiableMap(result));
        }

        final Set<String> topics = new HashSet<>();
        for (TopicPartition partition : partitions) {
          topics.add(partition.topic());
          result.put(partition, new KafkaFutureImpl<>());
        }

        // Retrieve the topic metadata for partition leader information.
        final long nowMetadata = time.milliseconds();
        final long deadline = calcDeadlineMs(nowMetadata, options.timeoutMs());
        runnable.call(new Call("topicsMetadata", deadline, new LeastLoadedNodeProvider()) {
            @Override
            AbstractRequest.Builder createRequest(int timeoutMs) {
                return new MetadataRequest.Builder(new MetadataRequestData()
                    .setTopics(convertToMetadataRequestTopic(topics))
                    .setAllowAutoTopicCreation(false));
            }

            @Override
            void handleResponse(AbstractResponse abstractResponse) {
                MetadataResponse response = (MetadataResponse) abstractResponse;

                Map<String, Errors> errors = response.errors();
                Cluster cluster = response.cluster();

                final Map<Node, Set<TopicPartition>> leaderPartitions = new HashMap<>();
                for (Map.Entry<TopicPartition, KafkaFutureImpl<List<ReplicaStatus>>> entry : result.entrySet()) {
                    // Ignore requests for topics that failed with an error.
                    Errors error = errors.get(entry.getKey().topic());
                    if (error != null) {
                        entry.getValue().completeExceptionally(error.exception());
                        continue;
                    }

                    PartitionInfo partitionInfo = cluster.partition(entry.getKey());
                    if (partitionInfo == null) {
                        entry.getValue().completeExceptionally(
                            new UnknownTopicOrPartitionException("Partition " + entry.getKey() + " not found."));
                        continue;
                    }

                    if (partitionInfo.leader() == null) {
                        entry.getValue().completeExceptionally(
                            new LeaderNotAvailableException("Leader for partition " + entry.getKey() + " not found."));
                        continue;
                    }

                    leaderPartitions.computeIfAbsent(partitionInfo.leader(), k -> new HashSet<>()).add(entry.getKey());
                }

                for (final Map.Entry<Node, Set<TopicPartition>> entry : leaderPartitions.entrySet()) {
                    final long nowStatus = time.milliseconds();
                    runnable.call(new Call("replicaStatus", deadline, new ConstantNodeIdProvider(entry.getKey().id())) {
                        @Override
                        AbstractRequest.Builder createRequest(int timeoutMs) {
                            return new ReplicaStatusRequest.Builder(entry.getValue());
                        }

                        @Override
                        void handleResponse(AbstractResponse abstractResponse) {
                            ReplicaStatusResponse response = (ReplicaStatusResponse) abstractResponse;

                            for (ReplicaStatusTopicResponse topicResponse : response.data().topics()) {
                                for (ReplicaStatusPartitionResponse partitionResponse : topicResponse.partitions()) {
                                    TopicPartition topicPartition =
                                            new TopicPartition(topicResponse.name(), partitionResponse.partitionIndex());
                                    KafkaFutureImpl<List<ReplicaStatus>> future = result.get(topicPartition);
                                    Objects.requireNonNull(future, "Replica status future must not be null for " + topicPartition);

                                    Errors error = Errors.forCode(partitionResponse.errorCode());
                                    if (error != Errors.NONE) {
                                        future.completeExceptionally(error.exception());
                                        continue;
                                    }
                                    List<ReplicaStatus> replicas = new ArrayList<ReplicaStatus>();
                                    for (ReplicaStatusReplicaResponse replicaResponse : partitionResponse.replicas()) {
                                      replicas.add(new ReplicaStatus(
                                          replicaResponse.id(),
                                          replicaResponse.isLeader(),
                                          replicaResponse.isObserver(),
                                          replicaResponse.isIsrEligible(),
                                          replicaResponse.isInIsr(),
                                          replicaResponse.isCaughtUp(),
                                          replicaResponse.logStartOffset(),
                                          replicaResponse.logEndOffset(),
                                          replicaResponse.lastCaughtUpTimeMs(),
                                          replicaResponse.lastFetchTimeMs()));
                                    }
                                    future.complete(replicas);
                                }
                            }
                        }

                        @Override
                        void handleFailure(Throwable throwable) {
                            for (TopicPartition partition : entry.getValue()) {
                                result.get(partition).completeExceptionally(throwable);
                            }
                        }
                    }, nowStatus);
                }
            }

            @Override
            void handleFailure(Throwable throwable) {
                completeAllExceptionally(result.values(), throwable);
            }
        }, nowMetadata);

        return new ReplicaStatusResult(Collections.unmodifiableMap(result));
    }

    private void handleNotControllerError(Errors error) throws ApiException {
        metadataManager.clearController();
        metadataManager.requestUpdate();
        throw error.exception();
    }

    /**
     * Returns a boolean indicating whether the resource needs to go to a specific node
     */
    private boolean dependsOnSpecificNode(ConfigResource resource) {
        return (resource.type() == ConfigResource.Type.BROKER && !resource.isDefault())
                || resource.type() == ConfigResource.Type.BROKER_LOGGER;
    }

    @Override
    public RemoveMembersFromConsumerGroupResult removeMembersFromConsumerGroup(String groupId,
                                                                               RemoveMembersFromConsumerGroupOptions options) {
        final long startFindCoordinatorMs = time.milliseconds();
        final long deadline = calcDeadlineMs(startFindCoordinatorMs, options.timeoutMs());

        KafkaFutureImpl<Map<MemberIdentity, Errors>> future = new KafkaFutureImpl<>();

        ConsumerGroupOperationContext<Map<MemberIdentity, Errors>, RemoveMembersFromConsumerGroupOptions> context =
            new ConsumerGroupOperationContext<>(groupId, options, deadline, future);

        Call findCoordinatorCall = getFindCoordinatorCall(context,
            () -> getRemoveMembersFromGroupCall(context));
        runnable.call(findCoordinatorCall, startFindCoordinatorMs);

        return new RemoveMembersFromConsumerGroupResult(future, options.members());
    }

    private Call getRemoveMembersFromGroupCall(ConsumerGroupOperationContext<Map<MemberIdentity, Errors>, RemoveMembersFromConsumerGroupOptions> context) {
        return new Call("leaveGroup",
                        context.deadline(),
                        new ConstantNodeIdProvider(context.node().get().id())) {
            @Override
            LeaveGroupRequest.Builder createRequest(int timeoutMs) {
                return new LeaveGroupRequest.Builder(context.groupId(),
                                                     context.options().members().stream().map(
                                                         MemberToRemove::toMemberIdentity).collect(Collectors.toList()));
            }

            @Override
            void handleResponse(AbstractResponse abstractResponse) {
                final LeaveGroupResponse response = (LeaveGroupResponse) abstractResponse;

                // If coordinator changed since we fetched it, retry
                if (ConsumerGroupOperationContext.hasCoordinatorMoved(response)) {
                    rescheduleFindCoordinatorTask(context, () -> getRemoveMembersFromGroupCall(context));
                    return;
                }

                if (handleGroupRequestError(response.topLevelError(), context.future()))
                    return;

                final Map<MemberIdentity, Errors> memberErrors = new HashMap<>();
                for (MemberResponse memberResponse : response.memberResponses()) {
                    // We set member.id to empty here explicitly, so that the lookup will succeed as user doesn't
                    // know the exact member.id.
                    memberErrors.put(new MemberIdentity()
                                         .setMemberId(JoinGroupRequest.UNKNOWN_MEMBER_ID)
                                         .setGroupInstanceId(memberResponse.groupInstanceId()),
                                     Errors.forCode(memberResponse.errorCode()));
                }
                context.future().complete(memberErrors);
            }

            @Override
            void handleFailure(Throwable throwable) {
                context.future().completeExceptionally(throwable);
            }
        };
    }

    @Override
    public AlterConsumerGroupOffsetsResult alterConsumerGroupOffsets(String groupId,
                                                        Map<TopicPartition, OffsetAndMetadata> offsets,
                                                        AlterConsumerGroupOffsetsOptions options) {
        final KafkaFutureImpl<Map<TopicPartition, Errors>> future = new KafkaFutureImpl<>();

        final long startFindCoordinatorMs = time.milliseconds();
        final long deadline = calcDeadlineMs(startFindCoordinatorMs, options.timeoutMs());

        ConsumerGroupOperationContext<Map<TopicPartition, Errors>, AlterConsumerGroupOffsetsOptions> context =
                new ConsumerGroupOperationContext<>(groupId, options, deadline, future);

        Call findCoordinatorCall = getFindCoordinatorCall(context,
            () -> KafkaAdminClient.this.getAlterConsumerGroupOffsetsCall(context, offsets));
        runnable.call(findCoordinatorCall, startFindCoordinatorMs);

        return new AlterConsumerGroupOffsetsResult(future);
    }

    private Call getAlterConsumerGroupOffsetsCall(ConsumerGroupOperationContext<Map<TopicPartition, Errors>,
                                                  AlterConsumerGroupOffsetsOptions> context,
                                                  Map<TopicPartition, OffsetAndMetadata> offsets) {

        return new Call("commitOffsets", context.deadline(), new ConstantNodeIdProvider(context.node().get().id())) {

            @Override
            OffsetCommitRequest.Builder createRequest(int timeoutMs) {
                List<OffsetCommitRequestTopic> topics = new ArrayList<>();
                Map<String, List<OffsetCommitRequestPartition>> offsetData = new HashMap<>();
                for (Map.Entry<TopicPartition, OffsetAndMetadata> entry : offsets.entrySet()) {
                    String topic = entry.getKey().topic();
                    OffsetAndMetadata oam = entry.getValue();
                    offsetData.compute(topic, (key, value) -> {
                        if (value == null) {
                            value = new ArrayList<>();
                        }
                        OffsetCommitRequestPartition partition = new OffsetCommitRequestPartition()
                                .setCommittedOffset(oam.offset())
                                .setCommittedLeaderEpoch(oam.leaderEpoch().orElse(-1))
                                .setCommittedMetadata(oam.metadata())
                                .setPartitionIndex(entry.getKey().partition());
                        value.add(partition);
                        return value;
                    });
                }
                for (Map.Entry<String, List<OffsetCommitRequestPartition>> entry : offsetData.entrySet()) {
                    OffsetCommitRequestTopic topic = new OffsetCommitRequestTopic()
                            .setName(entry.getKey())
                            .setPartitions(entry.getValue());
                    topics.add(topic);
                }
                OffsetCommitRequestData data = new OffsetCommitRequestData()
                    .setGroupId(context.groupId())
                    .setTopics(topics);
                return new OffsetCommitRequest.Builder(data);
            }

            @Override
            void handleResponse(AbstractResponse abstractResponse) {
                final OffsetCommitResponse response = (OffsetCommitResponse) abstractResponse;

                // If coordinator changed since we fetched it, retry
                if (ConsumerGroupOperationContext.hasCoordinatorMoved(response)) {
                    rescheduleFindCoordinatorTask(context,
                        () -> getAlterConsumerGroupOffsetsCall(context, offsets));
                    return;
                }

                // If there is a coordinator error, retry
                for (OffsetCommitResponseTopic topic : response.data().topics()) {
                    for (OffsetCommitResponsePartition partition : topic.partitions()) {
                        Errors error = Errors.forCode(partition.errorCode());
                        if (ConsumerGroupOperationContext.shouldRefreshCoordinator(error)) {
                            rescheduleFindCoordinatorTask(context,
                                () -> getAlterConsumerGroupOffsetsCall(context, offsets));
                            return;
                        }
                    }
                }

                final Map<TopicPartition, Errors> partitions = new HashMap<>();
                for (OffsetCommitResponseTopic topic : response.data().topics()) {
                    for (OffsetCommitResponsePartition partition : topic.partitions()) {
                        TopicPartition tp = new TopicPartition(topic.name(), partition.partitionIndex());
                        Errors error = Errors.forCode(partition.errorCode());
                        partitions.put(tp, error);
                    }
                }
                context.future().complete(partitions);
            }

            @Override
            void handleFailure(Throwable throwable) {
                context.future().completeExceptionally(throwable);
            }
        };
    }

    @Override
    public ListOffsetsResult listOffsets(Map<TopicPartition, OffsetSpec> topicPartitionOffsets,
                                         ListOffsetsOptions options) {

        // preparing topics list for asking metadata about them
        final Map<TopicPartition, KafkaFutureImpl<ListOffsetsResultInfo>> futures = new HashMap<>(topicPartitionOffsets.size());
        final Set<String> topics = new HashSet<>();
        for (TopicPartition topicPartition : topicPartitionOffsets.keySet()) {
            topics.add(topicPartition.topic());
            futures.put(topicPartition, new KafkaFutureImpl<>());
        }

        final long nowMetadata = time.milliseconds();
        final long deadline = calcDeadlineMs(nowMetadata, options.timeoutMs());

        MetadataOperationContext<ListOffsetsResultInfo, ListOffsetsOptions> context =
                new MetadataOperationContext<>(topics, options, deadline, futures);

        Call metadataCall = getMetadataCall(context, 
            () -> KafkaAdminClient.this.getListOffsetsCalls(context, topicPartitionOffsets, futures));
        runnable.call(metadataCall, nowMetadata);

        return new ListOffsetsResult(new HashMap<>(futures));
    }

    private List<Call> getListOffsetsCalls(MetadataOperationContext<ListOffsetsResultInfo, ListOffsetsOptions> context,
                                           Map<TopicPartition, OffsetSpec> topicPartitionOffsets,
                                           Map<TopicPartition, KafkaFutureImpl<ListOffsetsResultInfo>> futures) {

        MetadataResponse mr = context.response().orElseThrow(() -> new IllegalStateException("No Metadata response"));
        List<Call> calls = new ArrayList<>();
        // grouping topic partitions per leader
        Map<Node, Map<TopicPartition, ListOffsetRequest.PartitionData>> leaders = new HashMap<>();

        for (Map.Entry<TopicPartition, OffsetSpec> entry: topicPartitionOffsets.entrySet()) {

            OffsetSpec offsetSpec = entry.getValue();
            TopicPartition tp = entry.getKey();
            KafkaFutureImpl<ListOffsetsResultInfo> future = futures.get(tp);
            long offsetQuery = (offsetSpec instanceof TimestampSpec)
                    ? ((TimestampSpec) offsetSpec).timestamp()
                    : (offsetSpec instanceof OffsetSpec.EarliestSpec)
                        ? ListOffsetRequest.EARLIEST_TIMESTAMP
                        : ListOffsetRequest.LATEST_TIMESTAMP;
            // avoid sending listOffsets request for topics with errors
            if (!mr.errors().containsKey(tp.topic())) {
                Node node = mr.cluster().leaderFor(tp);
                if (node != null) {
                    Map<TopicPartition, ListOffsetRequest.PartitionData> leadersOnNode = leaders.computeIfAbsent(node, k -> new HashMap<>());
                    leadersOnNode.put(tp, new ListOffsetRequest.PartitionData(offsetQuery, Optional.empty()));
                } else {
                    future.completeExceptionally(Errors.LEADER_NOT_AVAILABLE.exception());
                }
            } else {
                future.completeExceptionally(mr.errors().get(tp.topic()).exception());
            }
        }

        for (final Map.Entry<Node, Map<TopicPartition, ListOffsetRequest.PartitionData>> entry: leaders.entrySet()) {
            final int brokerId = entry.getKey().id();
            final Map<TopicPartition, ListOffsetRequest.PartitionData> partitionsToQuery = entry.getValue();

            calls.add(new Call("listOffsets on broker " + brokerId, context.deadline(), new ConstantNodeIdProvider(brokerId)) {

                @Override
                ListOffsetRequest.Builder createRequest(int timeoutMs) {
                    return ListOffsetRequest.Builder
                            .forConsumer(true, context.options().isolationLevel())
                            .setTargetTimes(partitionsToQuery);
                }

                @Override
                void handleResponse(AbstractResponse abstractResponse) {
                    ListOffsetResponse response = (ListOffsetResponse) abstractResponse;
                    Set<TopicPartition> partitionsWithErrors = new HashSet<>();

                    for (Entry<TopicPartition, PartitionData> result : response.responseData().entrySet()) {
                        TopicPartition tp = result.getKey();
                        PartitionData partitionData = result.getValue();

                        KafkaFutureImpl<ListOffsetsResultInfo> future = futures.get(tp);
                        Errors error = partitionData.error;
                        if (MetadataOperationContext.shouldRefreshMetadata(error)) {
                            partitionsWithErrors.add(tp);
                        } else if (error == Errors.NONE) {
                            future.complete(new ListOffsetsResultInfo(partitionData.offset, partitionData.timestamp, partitionData.leaderEpoch));
                        } else {
                            future.completeExceptionally(error.exception());
                        }
                    }

                    if (!partitionsWithErrors.isEmpty()) {
                        partitionsToQuery.keySet().retainAll(partitionsWithErrors);
                        Set<String> retryTopics = partitionsWithErrors.stream().map(tp -> tp.topic()).collect(Collectors.toSet());
                        MetadataOperationContext<ListOffsetsResultInfo, ListOffsetsOptions> retryContext =
                                new MetadataOperationContext<>(retryTopics, context.options(), context.deadline(), futures);
                        rescheduleMetadataTask(retryContext, () -> Collections.singletonList(this));
                    }
                }

                @Override
                void handleFailure(Throwable throwable) {
                    for (TopicPartition tp : entry.getValue().keySet()) {
                        KafkaFutureImpl<ListOffsetsResultInfo> future = futures.get(tp);
                        future.completeExceptionally(throwable);
                    }
                }
            });
        }
        return calls;
    }

    /**
     * Get a sub level error when the request is in batch. If given key was not found,
     * return an {@link IllegalArgumentException}.
     */
    static <K> Throwable getSubLevelError(Map<K, Errors> subLevelErrors, K subKey, String keyNotFoundMsg) {
        if (!subLevelErrors.containsKey(subKey)) {
            return new IllegalArgumentException(keyNotFoundMsg);
        } else {
            return subLevelErrors.get(subKey).exception();
        }
    }
}<|MERGE_RESOLUTION|>--- conflicted
+++ resolved
@@ -1808,26 +1808,19 @@
                 }
             }
         }
-<<<<<<< HEAD
+        final CreateAclsRequestData data = new CreateAclsRequestData().setCreations(aclCreations);
         NodeProvider nodeProvider = writerBrokerId == Node.noNode().id() ?
-            new LeastLoadedNodeProvider() : new ConstantNodeIdProvider(writerBrokerId);
-=======
-        final CreateAclsRequestData data = new CreateAclsRequestData().setCreations(aclCreations);
->>>>>>> f2d039fb
+                new LeastLoadedNodeProvider() : new ConstantNodeIdProvider(writerBrokerId);
         runnable.call(new Call("createAcls", calcDeadlineMs(now, options.timeoutMs()),
             nodeProvider) {
 
             @Override
             CreateAclsRequest.Builder createRequest(int timeoutMs) {
-<<<<<<< HEAD
-                CreateAclsRequest.Builder builder = new CreateAclsRequest.Builder(aclCreations);
+                CreateAclsRequest.Builder builder = new CreateAclsRequest.Builder(data);
                 if (clusterId != null) {
                     return builder.setClusterId(clusterId);
                 } else
                     return builder;
-=======
-                return new CreateAclsRequest.Builder(data);
->>>>>>> f2d039fb
             }
 
             @Override
@@ -1882,26 +1875,19 @@
                 futures.put(filter, new KafkaFutureImpl<>());
             }
         }
-<<<<<<< HEAD
         NodeProvider nodeProvider = writerBrokerId == Node.noNode().id() ?
             new LeastLoadedNodeProvider() : new ConstantNodeIdProvider(writerBrokerId);
-=======
         final DeleteAclsRequestData data = new DeleteAclsRequestData().setFilters(deleteAclsFilters);
->>>>>>> f2d039fb
         runnable.call(new Call("deleteAcls", calcDeadlineMs(now, options.timeoutMs()),
             nodeProvider) {
 
             @Override
             DeleteAclsRequest.Builder createRequest(int timeoutMs) {
-<<<<<<< HEAD
-                DeleteAclsRequest.Builder builder = new DeleteAclsRequest.Builder(filterList);
+                DeleteAclsRequest.Builder builder = new DeleteAclsRequest.Builder(data);
                 if (clusterId != null) {
                     return builder.setClusterId(clusterId);
                 } else
                     return builder;
-=======
-                return new DeleteAclsRequest.Builder(data);
->>>>>>> f2d039fb
             }
 
             @Override
