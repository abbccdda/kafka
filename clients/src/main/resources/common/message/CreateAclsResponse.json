// Licensed to the Apache Software Foundation (ASF) under one or more
// contributor license agreements.  See the NOTICE file distributed with
// this work for additional information regarding copyright ownership.
// The ASF licenses this file to You under the Apache License, Version 2.0
// (the "License"); you may not use this file except in compliance with
// the License.  You may obtain a copy of the License at
//
//    http://www.apache.org/licenses/LICENSE-2.0
//
// Unless required by applicable law or agreed to in writing, software
// distributed under the License is distributed on an "AS IS" BASIS,
// WITHOUT WARRANTIES OR CONDITIONS OF ANY KIND, either express or implied.
// See the License for the specific language governing permissions and
// limitations under the License.

{
  "apiKey": 30,
  "type": "response",
  "name": "CreateAclsResponse",
  // Starting in version 1, on quota violation, brokers send out responses before throttling.
<<<<<<< HEAD
  //
  // Version 2 is the first flexible version. Note that this version is not yet in Apache Kafka.
  // Version 2 adds an optional cluster-id in the request for creating centralized ACLs. (only in Confluent-Server)
=======
  // Version 2 enables flexible versions.
>>>>>>> f2d039fb
  "validVersions": "0-2",
  "flexibleVersions": "2+",
  "fields": [
    { "name": "ThrottleTimeMs", "type": "int32", "versions": "0+",
      "about": "The duration in milliseconds for which the request was throttled due to a quota violation, or zero if the request did not violate any quota." },
    { "name": "Results", "type": "[]AclCreationResult", "versions": "0+",
      "about": "The results for each ACL creation.", "fields": [
      { "name": "ErrorCode", "type": "int16", "versions": "0+",
        "about": "The result error, or zero if there was no error." },
      { "name": "ErrorMessage", "type": "string", "nullableVersions": "0+", "versions": "0+",
        "about": "The result message, or null if there was no error." }
    ]}
  ]
}<|MERGE_RESOLUTION|>--- conflicted
+++ resolved
@@ -18,13 +18,8 @@
   "type": "response",
   "name": "CreateAclsResponse",
   // Starting in version 1, on quota violation, brokers send out responses before throttling.
-<<<<<<< HEAD
-  //
-  // Version 2 is the first flexible version. Note that this version is not yet in Apache Kafka.
-  // Version 2 adds an optional cluster-id in the request for creating centralized ACLs. (only in Confluent-Server)
-=======
   // Version 2 enables flexible versions.
->>>>>>> f2d039fb
+  // It also adds an optional cluster-id in the request for creating centralized ACLs. (only in Confluent-Server)
   "validVersions": "0-2",
   "flexibleVersions": "2+",
   "fields": [
