// Licensed to the Apache Software Foundation (ASF) under one or more
// contributor license agreements.  See the NOTICE file distributed with
// this work for additional information regarding copyright ownership.
// The ASF licenses this file to You under the Apache License, Version 2.0
// (the "License"); you may not use this file except in compliance with
// the License.  You may obtain a copy of the License at
//
//    http://www.apache.org/licenses/LICENSE-2.0
//
// Unless required by applicable law or agreed to in writing, software
// distributed under the License is distributed on an "AS IS" BASIS,
// WITHOUT WARRANTIES OR CONDITIONS OF ANY KIND, either express or implied.
// See the License for the specific language governing permissions and
// limitations under the License.

{
  "apiKey": 31,
  "type": "request",
  "name": "DeleteAclsRequest",
  // Version 1 adds the pattern type.
<<<<<<< HEAD
  //
  // Version 2 is the first flexible version. Note that this version is not yet in Apache Kafka.
  // Version 2 adds an optional cluster-id for deleting centralized ACLs. (only in Confluent-Server)
=======
  // Version 2 enables flexible versions.
>>>>>>> f2d039fb
  "validVersions": "0-2",
  "flexibleVersions": "2+",
  "fields": [
    { "name": "Filters", "type": "[]DeleteAclsFilter", "versions": "0+",
      "about": "The filters to use when deleting ACLs.", "fields": [
      { "name": "ResourceTypeFilter", "type": "int8", "versions": "0+",
        "about": "The resource type." },
      { "name": "ResourceNameFilter", "type": "string", "versions": "0+", "nullableVersions": "0+",
        "about": "The resource name." },
      { "name": "PatternTypeFilter", "type": "int8", "versions": "1+", "default": "3", "ignorable": false,
        "about": "The pattern type." },
      { "name": "PrincipalFilter", "type": "string", "versions": "0+", "nullableVersions": "0+",
        "about": "The principal filter, or null to accept all principals." },
      { "name": "HostFilter", "type": "string", "versions": "0+", "nullableVersions": "0+",
        "about": "The host filter, or null to accept all hosts." },
      { "name": "Operation", "type": "int8", "versions": "0+",
        "about": "The ACL operation." },
      { "name": "PermissionType", "type": "int8", "versions": "0+",
        "about": "The permission type." }
    ]},
    { "name": "ClusterId", "type": "string", "versions": "2+", "tag": 10000, "taggedVersions": "2+",
      "about": "Optional cluster-id for centralized ACLs." }
  ]
}<|MERGE_RESOLUTION|>--- conflicted
+++ resolved
@@ -18,13 +18,8 @@
   "type": "request",
   "name": "DeleteAclsRequest",
   // Version 1 adds the pattern type.
-<<<<<<< HEAD
-  //
-  // Version 2 is the first flexible version. Note that this version is not yet in Apache Kafka.
-  // Version 2 adds an optional cluster-id for deleting centralized ACLs. (only in Confluent-Server)
-=======
   // Version 2 enables flexible versions.
->>>>>>> f2d039fb
+  // It adds an optional cluster-id for deleting centralized ACLs. (only in Confluent-Server)
   "validVersions": "0-2",
   "flexibleVersions": "2+",
   "fields": [
