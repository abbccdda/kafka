// Licensed to the Apache Software Foundation (ASF) under one or more
// contributor license agreements.  See the NOTICE file distributed with
// this work for additional information regarding copyright ownership.
// The ASF licenses this file to You under the Apache License, Version 2.0
// (the "License"); you may not use this file except in compliance with
// the License.  You may obtain a copy of the License at
//
//    http://www.apache.org/licenses/LICENSE-2.0
//
// Unless required by applicable law or agreed to in writing, software
// distributed under the License is distributed on an "AS IS" BASIS,
// WITHOUT WARRANTIES OR CONDITIONS OF ANY KIND, either express or implied.
// See the License for the specific language governing permissions and
// limitations under the License.

import org.ajoberstar.grgit.Grgit

import java.nio.charset.StandardCharsets

buildscript {
  repositories {
    mavenCentral()
    jcenter()
    maven {
      url "https://plugins.gradle.org/m2/"
    }
  }
  apply from: file('gradle/buildscript.gradle'), to: buildscript
  apply from: "$rootDir/gradle/dependencies.gradle"

  dependencies {
    // For Apache Rat plugin to ignore non-Git files
    classpath "org.ajoberstar.grgit:grgit-core:$versions.grgit"
    classpath "com.github.ben-manes:gradle-versions-plugin:$versions.gradleVersionsPlugin"
    classpath "org.scoverage:gradle-scoverage:$versions.scoveragePlugin"
    classpath "com.github.jengelman.gradle.plugins:shadow:$versions.shadowPlugin"
    classpath "org.owasp:dependency-check-gradle:$versions.owaspDepCheckPlugin"
    classpath "com.diffplug.spotless:spotless-plugin-gradle:$versions.spotlessPlugin"
    classpath "gradle.plugin.com.github.spotbugs:spotbugs-gradle-plugin:$versions.spotbugsPlugin"
    classpath "com.commercehub.gradle.plugin:gradle-avro-plugin:$versions.avroPlugin"
    classpath "com.google.protobuf:protobuf-gradle-plugin:$versions.protobufPlugin"
    classpath "de.undercouch:gradle-download-task:$versions.downloadTaskPlugin"
  }
}

apply plugin: "com.diffplug.gradle.spotless"
spotless {
  scala {
    target 'streams/**/*.scala'
    scalafmt("$versions.scalafmt").configFile('checkstyle/.scalafmt.conf')
  }
}


task copyGitHooks(type: Copy) {
    description 'Copies the git hooks.'
    from("${rootDir}/bin/git-hooks/") {
        include '*'
    }
    into "${rootDir}/.git/hooks"
}

task installGitHooks(type: Exec) {
    description 'Installs the git hooks.'
    group 'git hooks'
    workingDir rootDir
    commandLine 'chmod'
    args '-R', '+x', '.git/hooks/'
    dependsOn copyGitHooks
    doLast {
        logger.info('Git hook installed successfully.')
    }
}

allprojects {

  repositories {
    mavenCentral()
  }
  
  apply plugin: 'idea'
  apply plugin: 'org.owasp.dependencycheck'
  apply plugin: 'com.github.ben-manes.versions'

  dependencyUpdates {
    revision="release"
    resolutionStrategy = {
      componentSelection { rules ->
        rules.all { ComponentSelection selection ->
          boolean rejected = ['snap', 'alpha', 'beta', 'rc', 'cr', 'm'].any { qualifier ->
            selection.candidate.version ==~ /(?i).*[.-]${qualifier}[.\d-]*/
          }
          if (rejected) {
            selection.reject('Release candidate')
          }
        }
      }
    }
    configurations {
      runtime {
        resolutionStrategy {
          force "com.fasterxml.jackson.core:jackson-annotations:$versions.jackson"
        }
      }
    }
  }

  tasks.withType(Javadoc) {
    // disable the crazy super-strict doclint tool in Java 8
    // noinspection SpellCheckingInspection
    options.addStringOption('Xdoclint:none', '-quiet')
  }

}

ext {
  gradleVersion = "$versions.gradle"
  minJavaVersion = "8"
  buildVersionFileName = "kafka-version.properties"

  userMaxForks = project.hasProperty('maxParallelForks') ? maxParallelForks.toInteger() : null
  userIgnoreFailures = project.hasProperty('ignoreFailures') ? ignoreFailures : false

  skipSigning = project.hasProperty('skipSigning') && skipSigning.toBoolean()
  shouldSign = !skipSigning && !version.endsWith("SNAPSHOT") && project.gradle.startParameter.taskNames.any { it.contains("upload") }

  mavenUrl = project.hasProperty('mavenUrl') ? project.mavenUrl : ''
  mavenUsername = project.hasProperty('mavenUsername') ? project.mavenUsername : ''
  mavenPassword = project.hasProperty('mavenPassword') ? project.mavenPassword : ''

  userShowStandardStreams = project.hasProperty("showStandardStreams") ? showStandardStreams : null

  userTestLoggingEvents = project.hasProperty("testLoggingEvents") ? Arrays.asList(testLoggingEvents.split(",")) : null

  userPackageMetricsReporter = project.hasProperty("packageMetricsReporter") ? packageMetricsReporter : null

  generatedDocsDir = new File("${project.rootDir}/docs/generated")

  commitId = project.hasProperty('commitId') ? commitId : null
}

apply from: file('wrapper.gradle')

// The RAT check examines the license headers of files.  Because we have some
// proprietary header files now, this check currently fails.  For now, we have
// disabled the check.  We would like to have a more permanent solution.
// See https://confluentinc.atlassian.net/browse/CPKAFKA-1831 for details.
if (false) {
  apply from: file('gradle/rat.gradle')
  rat {
    // Exclude everything under the directory that git should be ignoring via .gitignore or that isn't checked in. These
    // restrict us only to files that are checked in or are staged.
    def repo = Grgit.open(currentDir: project.getRootDir())
    excludes = new ArrayList<String>(repo.clean(ignore: false, directories: true, dryRun: true))
    // And some of the files that we have checked in should also be excluded from this check
    excludes.addAll([
        '**/.git/**',
        '**/build/**',
        'CONTRIBUTING.md',
        'PULL_REQUEST_TEMPLATE.md',
        'gradlew',
        'gradlew.bat',
        'TROGDOR.md',
        '**/*README.md',
        '**/id_rsa',
        '**/id_rsa.pub',
        'checkstyle/suppressions.xml',
        'streams/quickstart/java/src/test/resources/projects/basic/goal.txt',
        'streams/streams-scala/logs/*'
    ])
  }
}


subprojects {
  apply plugin: 'java'
  // apply the eclipse plugin only to subprojects that hold code. 'connect' is just a folder.
  if (!project.name.equals('connect')) {
    apply plugin: 'eclipse'
    fineTuneEclipseClasspathFile(eclipse, project)
  }
  apply plugin: 'maven'
  apply plugin: 'signing'
  apply plugin: 'checkstyle'
  apply plugin: "com.github.spotbugs"

  sourceCompatibility = minJavaVersion
  targetCompatibility = minJavaVersion

  tasks.withType(JavaCompile) {
    options.encoding = 'UTF-8'
    options.compilerArgs << "-Xlint:all"
    // temporary exclusions until all the warnings are fixed
    options.compilerArgs << "-Xlint:-rawtypes"
    options.compilerArgs << "-Xlint:-serial"
    options.compilerArgs << "-Xlint:-try"
    if (!project.name.equals('support-metrics-client') &&
        !project.name.equals('support-metrics-common') &&
        !project.name.equals('support-metrics-fullcollector') &&
        !project.name.equals('ce-serializers') &&
        !project.name.equals('ce-audit')) {
      // Do not enable -Werror for subprojects with automatically generated code.
      // We can't fix the warnings in automatically generated code.
      options.compilerArgs << "-Werror"
    }
    // --release is the recommended way to select the target release, but it's only supported in Java 9 so we also
    // set --source and --target via `sourceCompatibility` and `targetCompatibility`. If/when Gradle supports `--release`
    // natively (https://github.com/gradle/gradle/issues/2510), we should switch to that.
    if (JavaVersion.current().isJava9Compatible())
      options.compilerArgs << "--release" << minJavaVersion
    dependsOn installGitHooks
  }

  uploadArchives {
    repositories {
      signing {
          required { shouldSign }
          sign configurations.archives

          // To test locally, replace mavenUrl in ~/.gradle/gradle.properties to file://localhost/tmp/myRepo/
          mavenDeployer {
              beforeDeployment { MavenDeployment deployment -> signing.signPom(deployment) }
              repository(url: "${mavenUrl}") {
                  authentication(userName: "${mavenUsername}", password: "${mavenPassword}")
              }
              afterEvaluate {
                  pom.artifactId = "${archivesBaseName}"
                  pom.project {
                      name 'Confluent Server'
                      packaging 'jar'
                      url 'https://kafka.apache.org'
                  }
              }
          }
      }
    }
  }

  def testLoggingEvents = ["passed", "skipped", "failed"]
  def testShowStandardStreams = false
  def testExceptionFormat = 'full'
  // Gradle built-in logging only supports sending test output to stdout, which generates a lot
  // of noise, especially for passing tests. We really only want output for failed tests. This
  // hooks into the output and logs it (so we don't have to buffer it all in memory) and only
  // saves the output for failing tests. Directory and filenames are such that you can, e.g.,
  // create a Jenkins rule to collect failed test output.
  def logTestStdout = {
    def testId = { TestDescriptor descriptor ->
      "${descriptor.className}.${descriptor.name}".toString()
    }

    def logFiles = new HashMap<String, File>()
    def logStreams = new HashMap<String, FileOutputStream>()
    beforeTest { TestDescriptor td ->
      def tid = testId(td)
      def logFile = new File(
          "${projectDir}/build/reports/testOutput/${tid}.test.stdout")
      logFile.parentFile.mkdirs()
      logFiles.put(tid, logFile)
      logStreams.put(tid, new FileOutputStream(logFile))
    }
    onOutput { TestDescriptor td, TestOutputEvent toe ->
      def tid = testId(td)
      // Some output can happen outside the context of a specific test (e.g. at the class level)
      // and beforeTest/afterTest seems to not be invoked for these cases (and similarly, there's
      // a TestDescriptor hierarchy that includes the thread executing the test, Gradle tasks,
      // etc). We see some of these in practice and it seems like something buggy in the Gradle
      // test runner since we see it *before* any tests and it is frequently not related to any
      // code in the test (best guess is that it is tail output from last test). We won't have
      // an output file for these, so simply ignore them. If they become critical for debugging,
      // they can be seen with showStandardStreams.
      if (td.name == td.className) {
        return
      }
      try {
        logStreams.get(tid).write(toe.message.getBytes(StandardCharsets.UTF_8))
      } catch (Exception e) {
        println "ERROR: Failed to write output for test ${tid}"
        e.printStackTrace()
      }
    }
    afterTest { TestDescriptor td, TestResult tr ->
      def tid = testId(td)
      try {
        logStreams.get(tid).close()
        if (tr.resultType != TestResult.ResultType.FAILURE) {
          logFiles.get(tid).delete()
        } else {
          def file = logFiles.get(tid)
          println "${tid} failed, log available in ${file}"
        }
      } catch (Exception e) {
        println "ERROR: Failed to close stdout file for ${tid}"
        e.printStackTrace()
      } finally {
        logFiles.remove(tid)
        logStreams.remove(tid)
      }
    }
  }

  test {
    maxParallelForks = userMaxForks ?: Runtime.runtime.availableProcessors()

    minHeapSize = "256m"
    maxHeapSize = "2048m"

    testLogging {
      events = userTestLoggingEvents ?: testLoggingEvents
      showStandardStreams = userShowStandardStreams ?: testShowStandardStreams
      exceptionFormat = testExceptionFormat
    }
    logTestStdout.rehydrate(delegate, owner, this)()
  }

  task integrationTest(type: Test, dependsOn: compileJava) {
    maxParallelForks = userMaxForks ?: Runtime.runtime.availableProcessors()
    ignoreFailures = userIgnoreFailures

    minHeapSize = "256m"
    maxHeapSize = "2048m"

    testLogging {
      events = userTestLoggingEvents ?: testLoggingEvents
      showStandardStreams = userShowStandardStreams ?: testShowStandardStreams
      exceptionFormat = testExceptionFormat
    }
    logTestStdout.rehydrate(delegate, owner, this)()

    useJUnit {
      includeCategories 'org.apache.kafka.test.IntegrationTest'
    }

  }

  task unitTest(type: Test, dependsOn: compileJava) {
    maxParallelForks = userMaxForks ?: Runtime.runtime.availableProcessors()
    ignoreFailures = userIgnoreFailures

    minHeapSize = "256m"
    maxHeapSize = "2048m"

    testLogging {
      events = userTestLoggingEvents ?: testLoggingEvents
      showStandardStreams = userShowStandardStreams ?: testShowStandardStreams
      exceptionFormat = testExceptionFormat
    }
    logTestStdout.rehydrate(delegate, owner, this)()

    if (it.project.name != 'generator') {
      useJUnit {
        excludeCategories 'org.apache.kafka.test.IntegrationTest'
      }
    }
  }

  ext.copyrightAndNotice = [ "$rootDir/COPYRIGHT", "$rootDir/NOTICE" ]
  jar {
    from copyrightAndNotice
  }

  task srcJar(type: Jar) {
    classifier = 'sources'
    from copyrightAndNotice
    from sourceSets.main.allSource
  }

  task javadocJar(type: Jar, dependsOn: javadoc) {
    classifier 'javadoc'
    from copyrightAndNotice
    from javadoc.destinationDir
  }

  task docsJar(dependsOn: javadocJar)

  javadoc {
    options.charSet = 'UTF-8'
    options.docEncoding = 'UTF-8'
    options.encoding = 'UTF-8'
  }

  task systemTestLibs(dependsOn: jar)

  artifacts {
    // Note: the srcJar target is not included here.  We do not want to build source jars
    // for ce-kafka, since it contains proprietary code that we don't want to redistribute.
    archives javadocJar
  }

  if(!sourceSets.test.allSource.isEmpty()) {
    task testJar(type: Jar) {
      classifier = 'test'
      from copyrightAndNotice
      from sourceSets.test.output
    }

    task testSrcJar(type: Jar, dependsOn: testJar) {
      classifier = 'test-sources'
      from copyrightAndNotice
      from sourceSets.test.allSource
    }

    artifacts {
      archives testJar
    }
  }

  plugins.withType(ScalaPlugin) {
    task scaladocJar(type:Jar) {
      classifier = 'scaladoc'
      from copyrightAndNotice
      from scaladoc.destinationDir
    }

    //documentation task should also trigger building scala doc jar
    docsJar.dependsOn scaladocJar

    artifacts {
      archives scaladocJar
    }
  }

  tasks.withType(ScalaCompile) {
    scalaCompileOptions.additionalParameters = [
      "-deprecation",
      "-unchecked",
      "-encoding", "utf8",
      "-Xlog-reflective-calls",
      "-feature",
      "-language:postfixOps",
      "-language:implicitConversions",
      "-language:existentials",
      "-Xlint:delayedinit-select",
      "-Xlint:doc-detached",
      "-Xlint:missing-interpolator",
      "-Xlint:nullary-override",
      "-Xlint:nullary-unit",
      "-Xlint:option-implicit",
      "-Xlint:package-object-classes",
      "-Xlint:poly-implicit-overload",
      "-Xlint:private-shadow",
      "-Xlint:stars-align",
      "-Xlint:type-parameter-shadow"
    ]

    if (versions.baseScala != '2.11') {
      scalaCompileOptions.additionalParameters += [
        "-Xlint:constant",
        "-Xlint:unused"
      ]

      // Inline more aggressively when compiling the `core` jar since it's not meant to be used as a library.
      // More specifically, inline classes from the Scala library so that we can inline methods like `Option.exists`
      // and avoid lambda allocations. This is only safe if the Scala library version is the same at compile time
      // and runtime. We cannot guarantee this for libraries like kafka streams, so only inline classes from the
      // Kafka project in that case.
      List<String> inlineFrom
      if (project.name.equals('core'))
        inlineFrom = ["-opt-inline-from:scala.**", "-opt-inline-from:kafka.**", "-opt-inline-from:org.apache.kafka.**"]
      else
        inlineFrom = ["-opt-inline-from:org.apache.kafka.**"]

      // Somewhat confusingly, `-opt:l:inline` enables all optimizations. `inlineFrom` configures what can be inlined.
      // See https://www.lightbend.com/blog/scala-inliner-optimizer for more information about the optimizer.
      scalaCompileOptions.additionalParameters += ["-opt:l:inline"]
      scalaCompileOptions.additionalParameters += inlineFrom
    }
    
  // these options are valid for Scala versions < 2.13 only
  // Scala 2.13 removes them, see https://github.com/scala/scala/pull/6502 and https://github.com/scala/scala/pull/5969
    if (versions.baseScala in ['2.11','2.12']) {
      scalaCompileOptions.additionalParameters += [
        "-Xlint:by-name-right-associative",
        "-Xlint:unsound-match"
      ]
    }

    configure(scalaCompileOptions.forkOptions) {
      memoryMaximumSize = '1g'
      jvmArgs = ['-Xss2m']
    }
  }

  checkstyle {
    configFile = new File(rootDir, "checkstyle/checkstyle.xml")
    configProperties = checkstyleConfigProperties("import-control.xml")
    toolVersion = "$versions.checkstyle"
  }

  configure(checkstyleMain) {
    group = 'Verification'
    description = 'Run checkstyle on all main Java sources'
  }

  configure(checkstyleTest) {
    group = 'Verification'
    description = 'Run checkstyle on all test Java sources'
  }

  test.dependsOn('checkstyleMain', 'checkstyleTest')

  spotbugs {
    toolVersion = "$versions.spotbugs"
    excludeFilter = file("$rootDir/gradle/spotbugs-exclude.xml")
    ignoreFailures = false
  }
  test.dependsOn('spotbugsMain')

  tasks.withType(com.github.spotbugs.SpotBugsTask) {
    reports {
      // Continue supporting `xmlFindBugsReport` for compatibility
      xml.enabled(project.hasProperty('xmlSpotBugsReport') || project.hasProperty('xmlFindBugsReport'))
      html.enabled(!project.hasProperty('xmlSpotBugsReport') && !project.hasProperty('xmlFindBugsReport'))
    }
  }

  // Ignore core since its a scala project
  if (it.path != ':core') {
    apply plugin: "jacoco"

    jacoco {
      toolVersion = "$versions.jacoco"
    }

    // NOTE: Jacoco Gradle plugin does not support "offline instrumentation" this means that classes mocked by PowerMock
    // may report 0 coverage, since the source was modified after initial instrumentation.
    // See https://github.com/jacoco/jacoco/issues/51
    jacocoTestReport {
      dependsOn tasks.test
      sourceSets sourceSets.main
      reports {
        html.enabled = true
        xml.enabled = true
        csv.enabled = false
      }
    }
  }

  def coverageGen = it.path == ':core' ? 'reportScoverage' : 'jacocoTestReport'
  task reportCoverage(dependsOn: [coverageGen])

}

gradle.taskGraph.whenReady { taskGraph ->
  taskGraph.getAllTasks().findAll { it.name.contains('spotbugsScoverage') || it.name.contains('spotbugsTest') }.each { task ->
    task.enabled = false
  }
}

def fineTuneEclipseClasspathFile(eclipse, project) {
  eclipse.classpath.file {
    beforeMerged { cp ->
      cp.entries.clear()
      // for the core project add the directories defined under test/scala as separate source directories
      if (project.name.equals('core')) {
        cp.entries.add(new org.gradle.plugins.ide.eclipse.model.SourceFolder("src/test/scala/integration", null))
        cp.entries.add(new org.gradle.plugins.ide.eclipse.model.SourceFolder("src/test/scala/other", null))
        cp.entries.add(new org.gradle.plugins.ide.eclipse.model.SourceFolder("src/test/scala/unit", null))
      }
    }
    whenMerged { cp ->
      // for the core project exclude the separate sub-directories defined under test/scala. These are added as source dirs above
      if (project.name.equals('core')) {
        cp.entries.findAll { it.kind == "src" && it.path.equals("src/test/scala") }*.excludes = ["integration/", "other/", "unit/"]
      }
      /* 
       * Set all eclipse build output to go to 'build_eclipse' directory. This is to ensure that gradle and eclipse use different 
       * build output directories, and also avoid using the eclpise default of 'bin' which clashes with some of our script directories.
       * https://discuss.gradle.org/t/eclipse-generated-files-should-be-put-in-the-same-place-as-the-gradle-generated-files/6986/2
       */
      cp.entries.findAll { it.kind == "output" }*.path = "build_eclipse"
      /*
       * Some projects have explicitly added test output dependencies. These are required for the gradle build but not required
       * in Eclipse since the dependent projects are added as dependencies. So clean up these from the generated classpath.
       */
      cp.entries.removeAll { it.kind == "lib" && it.path.matches(".*/build/(classes|resources)/test") }
    }
  }
}

def checkstyleConfigProperties(configFileName) {
  [importControlFile: "$rootDir/checkstyle/$configFileName",
   suppressionsFile: "$rootDir/checkstyle/suppressions.xml",
   headerFile: "$rootDir/checkstyle/java.header"]
}

// Aggregates all jacoco results into the root project directory
task jacocoRootReport(type: org.gradle.testing.jacoco.tasks.JacocoReport) {
  def javaProjects = subprojects.findAll { it.path != ':core' }

  description = 'Generates an aggregate report from all subprojects'
  dependsOn(javaProjects.test)

  additionalSourceDirs = files(javaProjects.sourceSets.main.allSource.srcDirs)
  sourceDirectories = files(javaProjects.sourceSets.main.allSource.srcDirs)
  classDirectories =  files(javaProjects.sourceSets.main.output)
  executionData = files(javaProjects.jacocoTestReport.executionData)

  reports {
    html.enabled = true
    xml.enabled = true
  }

  // workaround to ignore projects that don't have any tests at all
  onlyIf = { true }
  doFirst {
    executionData = files(executionData.findAll { it.exists() })
  }
}

task reportCoverage(dependsOn: ['jacocoRootReport', 'core:reportCoverage'])

for ( sv in availableScalaVersions ) {
  String taskSuffix = sv.replaceAll("\\.", "_")

  tasks.create(name: "jarScala_${taskSuffix}", type: GradleBuild) {
    startParameter = project.getGradle().getStartParameter().newInstance()
    startParameter.projectProperties += [scalaVersion: "${sv}"]
    tasks = ['core:jar', 'streams:streams-scala:jar']
  }

  tasks.create(name: "testScala_${taskSuffix}", type: GradleBuild) {
    startParameter = project.getGradle().getStartParameter().newInstance()
    startParameter.projectProperties += [scalaVersion: "${sv}"]
    tasks = ['core:test', 'streams:streams-scala:test']
  }

  tasks.create(name: "srcJar_${taskSuffix}", type: GradleBuild) {
    startParameter = project.getGradle().getStartParameter().newInstance()
    startParameter.projectProperties += [scalaVersion: "${sv}"]
    tasks = ['core:srcJar', 'streams:streams-scala:srcJar']
  }

  tasks.create(name: "docsJar_${taskSuffix}", type: GradleBuild) {
    startParameter = project.getGradle().getStartParameter().newInstance()
    startParameter.projectProperties += [scalaVersion: "${sv}"]
    tasks = ['core:docsJar', 'streams:streams-scala:docsJar']
  }

  tasks.create(name: "install_${taskSuffix}", type: GradleBuild) {
    startParameter = project.getGradle().getStartParameter().newInstance()
    startParameter.projectProperties += [scalaVersion: "${sv}"]
    tasks = ['install']
  }

  tasks.create(name: "releaseTarGz_${taskSuffix}", type: GradleBuild) {
    startParameter = project.getGradle().getStartParameter().newInstance()
    startParameter.projectProperties += [scalaVersion: "${sv}"]
    tasks = ['releaseTarGz']
  }

  tasks.create(name: "uploadScalaArchives_${taskSuffix}", type: GradleBuild) {
    startParameter = project.getGradle().getStartParameter().newInstance()
    startParameter.projectProperties += [scalaVersion: "${sv}"]
    tasks = ['core:uploadArchives', 'streams:streams-scala:uploadArchives']
  }
}

def connectPkgs = [
    'connect:api',
    'connect:basic-auth-extension',
    'connect:file',
    'connect:json',
    'connect:runtime',
    'connect:transforms',
    'connect:mirror',
    'connect:mirror-client'
]

def pkgs = [
    'clients',
    'examples',
    'log4j-appender',
    'streams',
    'streams:examples',
    'streams:streams-scala',
    'streams:test-utils',
    'support-metrics-client',
    'support-metrics-common', 
    'support-metrics-fullcollector',
    'tools',
    'ce-serializers', 
    'ce-licensing', 
    'ce-kafka-client-plugins',
    'ce-broker-plugins',
    'ce-authorizer',
    'ce-rest-authorizer',
    'ce-rest-server',
    'ce-rbac',
    'ce-auth-providers',
    'ce-metrics',
    'ce-aegis',
    'ce-audit',
    'ce-resource-names'
] + connectPkgs

/** Create one task per default Scala version */
def withDefScalaVersions(taskName) {
  defaultScalaVersions.collect { taskName + '_' + it.replaceAll('\\.', '_') }
}

tasks.create(name: "jarConnect", dependsOn: connectPkgs.collect { it + ":jar" }) {}
tasks.create(name: "jarAll", dependsOn: withDefScalaVersions('jarScala') + pkgs.collect { it + ":jar" }) { }

tasks.create(name: "srcJarAll", dependsOn: withDefScalaVersions('srcJar') + pkgs.collect { it + ":srcJar" }) { }

tasks.create(name: "docsJarAll", dependsOn: withDefScalaVersions('docsJar') + pkgs.collect { it + ":docsJar" }) { }

tasks.create(name: "testConnect", dependsOn: connectPkgs.collect { it + ":test" }) {}
tasks.create(name: "testAll", dependsOn: withDefScalaVersions('testScala') + pkgs.collect { it + ":test" }) { }

tasks.create(name: "installAll", dependsOn: withDefScalaVersions('install') + pkgs.collect { it + ":install" }) { }

tasks.create(name: "releaseTarGzAll", dependsOn: withDefScalaVersions('releaseTarGz')) { }

tasks.create(name: "uploadArchivesAll", dependsOn: withDefScalaVersions('uploadScalaArchives') + pkgs.collect { it + ":uploadArchives" }) { }

project(':core') {
  println "Building project 'core' with Scala version ${versions.scala}"

  apply plugin: 'scala'
  archivesBaseName = "kafka_${versions.baseScala}"

  sourceSets {
    main {
      scala {
        srcDirs = ['src/main/scala', 'src/main/java', "${buildDir}/generated/src/main/java"]
      }
      java {
        srcDirs = []
      }
    }
  }

  dependencies {
    compile project(':clients')
    compile libs.jacksonDatabind
    compile libs.jacksonModuleScala
    compile libs.jacksonDataformatCsv
    compile libs.jacksonJDK8Datatypes
    compile libs.joptSimple
    compile libs.metrics
    compile libs.scalaCollectionCompat
    compile libs.scalaJava8Compat
    compile libs.scalaLibrary
    // only needed transitively, but set it explicitly to ensure it has the same version as scala-library
    compile libs.scalaReflect
    compile libs.scalaLogging
    compile libs.slf4jApi
    compile libs.scalaJava8Compat
    compile libs.flatbuffers
    compile libs.amazons3client
    compile libs.netty
    compile libs.nettyTcNative
    compile(libs.zookeeper) {
      exclude module: 'slf4j-log4j12'
      exclude module: 'log4j'
      exclude module: 'netty'
    }
    // ZooKeeperMain depends on commons-cli but declares the dependency as `provided`
    compile libs.commonsCli
    compile libs.googlecloudstorage

    compileOnly libs.log4j

    testCompile project(':clients').sourceSets.test.output
    testCompile libs.bcpkix
    testCompile libs.mockitoCore
    testCompile libs.easymock
    testCompile(libs.apacheda) {
      exclude group: 'xml-apis', module: 'xml-apis'
      // `mina-core` is a transitive dependency for `apacheds` and `apacheda`.
      // It is safer to use from `apacheds` since that is the implementation.
      exclude module: 'mina-core'
    }
    testCompile libs.apachedsCoreApi
    testCompile libs.apachedsInterceptorKerberos
    testCompile libs.apachedsProtocolShared
    testCompile libs.apachedsProtocolKerberos
    testCompile libs.apachedsProtocolLdap
    testCompile libs.apachedsLdifPartition
    testCompile libs.apachedsMavibotPartition
    testCompile libs.apachedsJdbmPartition
    testCompile libs.junit
    testCompile libs.scalacheck
    testCompile libs.scalatest
    testCompile libs.slf4jlog4j
    testCompile libs.jfreechart
  }
  
  configurations {
    // manually excludes some unnecessary dependencies
    compile.exclude module: 'javax'
    compile.exclude module: 'jline'
    compile.exclude module: 'jms'
    compile.exclude module: 'jmxri'
    compile.exclude module: 'jmxtools'
    compile.exclude module: 'mail'
    // To prevent a UniqueResourceException due the same resource existing in both
    // org.apache.directory.api/api-all and org.apache.directory.api/api-ldap-schema-data
    testCompile.exclude module: 'api-ldap-schema-data'
  }

  tasks.create(name: "copyDependantLibs", type: Copy) {
    from (configurations.testRuntime) {
      include('slf4j-log4j12*')
      include('log4j*jar')
    }
    from (configurations.runtime) {
      exclude('kafka-clients*')
    }
    into "$buildDir/dependant-libs-${versions.scala}"
    duplicatesStrategy 'exclude'
  }

  ext.getOsName = { ->
    def osname = System.getProperty("os.name")
    def flatbuffersOS
    if (osname.indexOf("inux") != -1) {
      flatbuffersOS = "linux"
    } else if (osname == "Mac OS X") {
      flatbuffersOS = "osx"
    } else {
      throw new Throwable('Error occurred detecting OS for flatbuffers compiler download.')
    }
    return flatbuffersOS;
  }

  apply plugin: 'de.undercouch.download'
  task downloadFlatbuffersCompiler(type: Download) {
    def flatbuffersOS = getOsName();
    def mavenUrl = project.repositories.find { it.name == "MavenRepo"}.url
    src "${mavenUrl}com/github/davidmoten/flatbuffers-compiler/${libs.flatbuffersCompiler}/flatbuffers-compiler-${libs.flatbuffersCompiler}-distribution-${flatbuffersOS}.tar.gz"
    overwrite false
    dest buildDir
  }

  task extractFlatbuffersCompiler(type: Copy, dependsOn: downloadFlatbuffersCompiler) {
    def flatbuffersOS = getOsName();
    from tarTree(resources.gzip("${buildDir}/flatbuffers-compiler-${libs.flatbuffersCompiler}-distribution-${flatbuffersOS}.tar.gz"))
    into "${buildDir}/flatbuffers"
  }

  task generateTierTopicSerdes(dependsOn: extractFlatbuffersCompiler) {
    doLast {
      def mutableSerdesDir = "src/main/resources/serde/mutable"
      file("$mutableSerdesDir").eachFile { file ->
        exec {
          commandLine "${buildDir}/flatbuffers/bin/flatc", "--java", "--gen-mutable", "-o", "${buildDir}/generated/src/main/java", "$file"
        }
      }

      def immutableSerdesDir = "src/main/resources/serde/immutable"
      file("$immutableSerdesDir").eachFile { file ->
        exec {
          commandLine "${buildDir}/flatbuffers/bin/flatc", "--java", "-o", "${buildDir}/generated/src/main/java", "$file"
        }
      }
    }
  }
  /* end flatbuffers generation steps */

  compileScala.dependsOn generateTierTopicSerdes
  compileJava.dependsOn generateTierTopicSerdes

  task genProtocolErrorDocs(type: JavaExec) {
    classpath = sourceSets.main.runtimeClasspath
    main = 'org.apache.kafka.common.protocol.Errors'
    if( !generatedDocsDir.exists() ) { generatedDocsDir.mkdirs() }
    standardOutput = new File(generatedDocsDir, "protocol_errors.html").newOutputStream()
  }

  task genProtocolTypesDocs(type: JavaExec) {
    classpath = sourceSets.main.runtimeClasspath
    main = 'org.apache.kafka.common.protocol.types.Type'
    if( !generatedDocsDir.exists() ) { generatedDocsDir.mkdirs() }
    standardOutput = new File(generatedDocsDir, "protocol_types.html").newOutputStream()
  }

  task genProtocolApiKeyDocs(type: JavaExec) {
    classpath = sourceSets.main.runtimeClasspath
    main = 'org.apache.kafka.common.protocol.ApiKeys'
    if( !generatedDocsDir.exists() ) { generatedDocsDir.mkdirs() }
    standardOutput = new File(generatedDocsDir, "protocol_api_keys.html").newOutputStream()
  }

  task genProtocolMessageDocs(type: JavaExec) {
    classpath = sourceSets.main.runtimeClasspath
    main = 'org.apache.kafka.common.protocol.Protocol'
    if( !generatedDocsDir.exists() ) { generatedDocsDir.mkdirs() }
    standardOutput = new File(generatedDocsDir, "protocol_messages.html").newOutputStream()
  }

  task genAdminClientConfigDocs(type: JavaExec) {
    classpath = sourceSets.main.runtimeClasspath
    main = 'org.apache.kafka.clients.admin.AdminClientConfig'
    if( !generatedDocsDir.exists() ) { generatedDocsDir.mkdirs() }
    standardOutput = new File(generatedDocsDir, "admin_client_config.html").newOutputStream()
  }

  task genProducerConfigDocs(type: JavaExec) {
    classpath = sourceSets.main.runtimeClasspath
    main = 'org.apache.kafka.clients.producer.ProducerConfig'
    if( !generatedDocsDir.exists() ) { generatedDocsDir.mkdirs() }
    standardOutput = new File(generatedDocsDir, "producer_config.html").newOutputStream()
  }

  task genConsumerConfigDocs(type: JavaExec) {
    classpath = sourceSets.main.runtimeClasspath
    main = 'org.apache.kafka.clients.consumer.ConsumerConfig'
    if( !generatedDocsDir.exists() ) { generatedDocsDir.mkdirs() }
    standardOutput = new File(generatedDocsDir, "consumer_config.html").newOutputStream()
  }

  task genKafkaConfigDocs(type: JavaExec) {
    classpath = sourceSets.main.runtimeClasspath
    main = 'kafka.server.KafkaConfig'
    if( !generatedDocsDir.exists() ) { generatedDocsDir.mkdirs() }
    standardOutput = new File(generatedDocsDir, "kafka_config.html").newOutputStream()
  }

  task genTopicConfigDocs(type: JavaExec) {
    classpath = sourceSets.main.runtimeClasspath
    main = 'kafka.log.LogConfig'
    if( !generatedDocsDir.exists() ) { generatedDocsDir.mkdirs() }
    standardOutput = new File(generatedDocsDir, "topic_config.html").newOutputStream()
  }

  task genConsumerMetricsDocs(type: JavaExec) {
    classpath = sourceSets.test.runtimeClasspath
    main = 'org.apache.kafka.clients.consumer.internals.ConsumerMetrics'
    if( !generatedDocsDir.exists() ) { generatedDocsDir.mkdirs() }
    standardOutput = new File(generatedDocsDir, "consumer_metrics.html").newOutputStream()
  }

  task genProducerMetricsDocs(type: JavaExec) {
    classpath = sourceSets.test.runtimeClasspath
    main = 'org.apache.kafka.clients.producer.internals.ProducerMetrics'
    if( !generatedDocsDir.exists() ) { generatedDocsDir.mkdirs() }
    standardOutput = new File(generatedDocsDir, "producer_metrics.html").newOutputStream()
  }

  task siteDocsTar(dependsOn: ['genProtocolErrorDocs', 'genProtocolTypesDocs', 'genProtocolApiKeyDocs', 'genProtocolMessageDocs',
                               'genAdminClientConfigDocs', 'genProducerConfigDocs', 'genConsumerConfigDocs',
                               'genKafkaConfigDocs', 'genTopicConfigDocs',
                               ':connect:runtime:genConnectConfigDocs', ':connect:runtime:genConnectTransformationDocs',
                               ':connect:runtime:genSinkConnectorConfigDocs', ':connect:runtime:genSourceConnectorConfigDocs',
                               ':streams:genStreamsConfigDocs', 'genConsumerMetricsDocs', 'genProducerMetricsDocs',
                               ':connect:runtime:genConnectMetricsDocs'], type: Tar) {
    classifier = 'site-docs'
    compression = Compression.GZIP
    from project.file("$rootDir/docs")
    into 'site-docs'
    duplicatesStrategy 'exclude'
  }

  tasks.create(name: "releaseTarGz", dependsOn: configurations.archives.artifacts, type: Tar) {
    into "kafka_${versions.baseScala}-${version}"
    compression = Compression.GZIP
    from(project.file("$rootDir/bin")) { into "bin/" }
    from(project.file("$rootDir/config")) { into "config/" }
    from "$rootDir/NOTICE"
    from "$rootDir/COPYRIGHT"
    from(configurations.runtime) { into("libs/") }
    from(configurations.archives.artifacts.files) { into("libs/") }
    from(project.siteDocsTar) { into("site-docs/") }
    from(project(':tools').jar) { into("libs/") }
    from(project(':tools').configurations.runtime) { into("libs/") }
    from(project(':connect:api').jar) { into("libs/") }
    from(project(':connect:api').configurations.runtime) { into("libs/") }
    from(project(':connect:runtime').jar) { into("libs/") }
    from(project(':connect:runtime').configurations.runtime) { into("libs/") }
    from(project(':connect:transforms').jar) { into("libs/") }
    from(project(':connect:transforms').configurations.runtime) { into("libs/") }
    from(project(':connect:json').jar) { into("libs/") }
    from(project(':connect:json').configurations.runtime) { into("libs/") }
    from(project(':connect:file').jar) { into("libs/") }
    from(project(':connect:file').configurations.runtime) { into("libs/") }
    from(project(':connect:basic-auth-extension').jar) { into("libs/") }
    from(project(':connect:basic-auth-extension').configurations.runtime) { into("libs/") }
    from(project(':connect:mirror').jar) { into("libs/") }
    from(project(':connect:mirror').configurations.runtime) { into("libs/") }
    from(project(':connect:mirror-client').jar) { into("libs/") }
    from(project(':connect:mirror-client').configurations.runtime) { into("libs/") }
    from(project(':streams').jar) { into("libs/") }
    from(project(':streams').configurations.runtime) { into("libs/") }
    from(project(':streams:streams-scala').jar) { into("libs/") }
    from(project(':streams:streams-scala').configurations.runtime) { into("libs/") }
    from(project(':streams:test-utils').jar) { into("libs/") }
    from(project(':streams:test-utils').configurations.runtime) { into("libs/") }
    from(project(':support-metrics-common').jar) { into("libs/") }
    from(project(':support-metrics-common').configurations.runtime) { into("libs/") }
    from(project(':support-metrics-client').jar) { into("libs/") }
    from(project(':support-metrics-client').configurations.runtime) { into("libs/") }
    from(project(':support-metrics-fullcollector').jar) { into("libs/") }
    from(project(':support-metrics-fullcollector').configurations.runtime) { into("libs/") }
    from(project(':streams:examples').jar) { into("libs/") }
    from(project(':streams:examples').configurations.runtime) { into("libs/") }
    // Do not include ce-metrics in the release by default since that is done by the
    // `confluent-rebalancer` module currently. This approach makes it possible to
    // install the metrics reporter jar to ccs kafka and ce kafka in the same way.
    // We allow the behavior to be overridden for the CCloud build
    if (userPackageMetricsReporter) {
      // copies in the shaded jar
      from(project(':ce-metrics').jar) { into("libs/") }
      // Don't copy any additional jars because ce-metrics is a fat/uber jar with shadowed classes
      // In theory, we could copy in configurations.shadow, which has some things like kafka-clients,
      // and yammer metrics. But gradle doesn't recognize that the shadow configuration exists.
    }
    from(project(':ce-kafka-client-plugins').jar) { into("libs/") }
    from(project(':ce-kafka-client-plugins').configurations.runtime) { into("libs/") }
    from(project(':ce-broker-plugins').jar) { into("libs/") }
    from(project(':ce-broker-plugins').configurations.runtime) { into("libs/") }
    from(project(':ce-authorizer').jar) { into("libs/") }
    from(project(':ce-authorizer').configurations.runtime) { into("libs/") }
    from(project(':ce-rest-authorizer').jar) { into("libs/") }
    from(project(':ce-rest-authorizer').configurations.runtime) { into("libs/") }
    from(project(':ce-rest-server').jar) { into("libs/") }
    from(project(':ce-rest-server').configurations.runtime) { into("libs/") }
    from(project(':ce-rbac').jar) { into("libs/") }
    from(project(':ce-rbac').configurations.runtime) { into("libs/") }
    from(project(':ce-auth-providers').jar) { into("libs/") }
    from(project(':ce-auth-providers').configurations.runtime) { into("libs/") }
    from(project(':ce-audit').jar) { into("libs/") }
    from(project(':ce-resource-names').jar) { into("libs/") }
    exclude('confluent-serializers*')
    exclude('confluent-licensing*')
    duplicatesStrategy 'exclude'
  }

  jar {
    dependsOn('copyDependantLibs')
  }

  jar.manifest {
    attributes(
      'Version': "${version}"
    )
  }

  tasks.create(name: "copyDependantTestLibs", type: Copy) {
    from (configurations.testRuntime) {
      include('*.jar')
    }
    into "$buildDir/dependant-testlibs"
    //By default gradle does not handle test dependencies between the sub-projects
    //This line is to include clients project test jar to dependant-testlibs
    from (project(':clients').testJar ) { "$buildDir/dependant-testlibs" }
    duplicatesStrategy 'exclude'
  }

  systemTestLibs.dependsOn('jar', 'testJar', 'copyDependantTestLibs')

  checkstyle {
    configProperties = checkstyleConfigProperties("import-control-core.xml")
  }
}

project(':examples') {
  archivesBaseName = "kafka-examples"

  dependencies {
    compile project(':core')
  }

  javadoc {
    enabled = false
  }

  checkstyle {
    configProperties = checkstyleConfigProperties("import-control-core.xml")
  }
}

project(':generator') {
  dependencies {
    compile libs.jacksonDatabind
    compile libs.jacksonJDK8Datatypes
    compile libs.jacksonJaxrsJsonProvider
    testCompile libs.junit
  }

  integrationTest {
    enabled = false
  }

  javadoc {
    enabled = false
  }
}

project(':clients') {
  archivesBaseName = "kafka-clients"

  configurations {
    jacksonDatabindConfig
  }

  // add jacksonDatabindConfig as provided scope config with high priority (1000)
  conf2ScopeMappings.addMapping(1000, configurations.jacksonDatabindConfig, "provided")

  dependencies {
    compile libs.zstd
    compile libs.lz4
    compile libs.snappy
    compile libs.slf4jApi
    compileOnly libs.netty // for SSL acceleration in the broker
    compileOnly libs.nettyTcNative // for SSL acceleration in the broker

    compileOnly libs.jacksonDatabind // for SASL/OAUTHBEARER bearer token parsing
    compileOnly libs.jacksonJDK8Datatypes

    jacksonDatabindConfig libs.jacksonDatabind // to publish as provided scope dependency.

    testCompile libs.bcpkix
    testCompile libs.junit
    testCompile libs.mockitoCore
    testCompile libs.netty
    testCompile libs.nettyTcNative
    testCompile libs.jacksonDatabind
    testCompile libs.jacksonJDK8Datatypes

    testRuntime libs.slf4jlog4j
    testRuntime libs.jacksonDatabind
    testRuntime libs.jacksonJDK8Datatypes
    testCompile libs.jacksonJaxrsJsonProvider
    testRuntime libs.netty
    testRuntime libs.nettyTcNative
  }

  task determineCommitId {
    def takeFromHash = 16
    if (commitId) {
      commitId = commitId.take(takeFromHash)
    } else if (file("$rootDir/.git/HEAD").exists()) {
      def headRef = file("$rootDir/.git/HEAD").text
      if (headRef.contains('ref: ')) {
        headRef = headRef.replaceAll('ref: ', '').trim()
        if (file("$rootDir/.git/$headRef").exists()) {
          commitId = file("$rootDir/.git/$headRef").text.trim().take(takeFromHash)
        }
      } else {
        commitId = headRef.trim().take(takeFromHash)
      }
    } else {
      commitId = "unknown"
    }
  }

  task createVersionFile(dependsOn: determineCommitId) {
    ext.receiptFile = file("$buildDir/kafka/$buildVersionFileName")
    outputs.file receiptFile
    outputs.upToDateWhen { false }
    doLast {
      def data = [
        commitId: commitId,
        version: version,
      ]

      receiptFile.parentFile.mkdirs()
      def content = data.entrySet().collect { "$it.key=$it.value" }.sort().join("\n")
      receiptFile.setText(content, "ISO-8859-1")
    }
  }

  jar {
    dependsOn createVersionFile
    from("$buildDir") {
        include "kafka/$buildVersionFileName"
    }
  }

  clean.doFirst {
    delete "$buildDir/kafka/"
  }

  task processMessages(type:JavaExec) {
    main = "org.apache.kafka.message.MessageGenerator"
    classpath = project(':generator').sourceSets.main.runtimeClasspath
    args = [ "org.apache.kafka.common.message",
             "src/generated/java/org/apache/kafka/common/message",
             "src/main/resources/common/message" ]
    inputs.dir("src/main/resources/common/message")
    outputs.dir("src/generated/java/org/apache/kafka/common/message")
  }

  task processTestMessages(type:JavaExec) {
    main = "org.apache.kafka.message.MessageGenerator"
    classpath = project(':generator').sourceSets.main.runtimeClasspath
    args = [ "org.apache.kafka.common.message",
             "src/generated-test/java/org/apache/kafka/common/message",
             "src/test/resources/common/message" ]
    inputs.dir("src/test/resources/common/message")
    outputs.dir("src/generated-test/java/org/apache/kafka/common/message")
  }

  sourceSets {
    main {
      java {
        srcDirs = ["src/generated/java", "src/main/java"]
      }
    }
    test {
      java {
        srcDirs = ["src/generated/java", "src/generated-test/java", "src/test/java"]
      }
    }
  }

  compileJava.dependsOn 'processMessages'

  compileTestJava.dependsOn 'processTestMessages'

  javadoc {
    include "**/org/apache/kafka/clients/admin/*"
    include "**/org/apache/kafka/clients/consumer/*"
    include "**/org/apache/kafka/clients/producer/*"
    include "**/org/apache/kafka/common/*"
    include "**/org/apache/kafka/common/acl/*"
    include "**/org/apache/kafka/common/annotation/*"
    include "**/org/apache/kafka/common/errors/*"
    include "**/org/apache/kafka/common/header/*"
    include "**/org/apache/kafka/common/resource/*"
    include "**/org/apache/kafka/common/serialization/*"
    include "**/org/apache/kafka/common/config/*"
    include "**/org/apache/kafka/common/config/provider/*"
    include "**/org/apache/kafka/common/security/auth/*"
    include "**/org/apache/kafka/common/security/plain/*"
    include "**/org/apache/kafka/common/security/scram/*"
    include "**/org/apache/kafka/common/security/token/delegation/*"
    include "**/org/apache/kafka/common/security/oauthbearer/*"
    include "**/org/apache/kafka/server/authorizer/*"
    include "**/org/apache/kafka/server/policy/*"
    include "**/org/apache/kafka/server/quota/*"
  }
}

project(':tools') {
  archivesBaseName = "kafka-tools"

  dependencies {
    compile project(':clients')
    compile project(':log4j-appender')
    compile libs.argparse4j
    compile libs.jacksonDatabind
    compile libs.jacksonJDK8Datatypes
    compile libs.slf4jApi

    compile libs.jacksonJaxrsJsonProvider
    compile libs.jerseyContainerServlet
    compile libs.jerseyHk2
    compile libs.jaxbApi // Jersey dependency that was available in the JDK before Java 9
    compile libs.activation // Jersey dependency that was available in the JDK before Java 9
    compile libs.jettyServer
    compile libs.jettyServlet
    compile libs.jettyServlets

    testCompile project(':clients')
    testCompile libs.junit
    testCompile project(':clients').sourceSets.test.output
    testCompile libs.easymock
    testCompile libs.powermockJunit4
    testCompile libs.powermockEasymock

    testRuntime libs.slf4jlog4j
  }

  javadoc {
    enabled = false
  }

  tasks.create(name: "copyDependantLibs", type: Copy) {
    from (configurations.testRuntime) {
      include('slf4j-log4j12*')
      include('log4j*jar')
    }
    from (configurations.runtime) {
      exclude('kafka-clients*')
    }
    into "$buildDir/dependant-libs-${versions.scala}"
    duplicatesStrategy 'exclude'
  }

  jar {
    dependsOn 'copyDependantLibs'
  }
}

project(':streams') {
  archivesBaseName = "kafka-streams"
  ext.buildStreamsVersionFileName = "kafka-streams-version.properties"

  dependencies {
    compile project(':clients')

    // this dependency should be removed after we unify data API
    compile(project(':connect:json')) {
      // this transitive dependency is not used in Streams, and it breaks SBT builds
      exclude module: 'javax.ws.rs-api'
    }

    compile libs.slf4jApi
    compile libs.rocksDBJni

    // testCompileOnly prevents streams from exporting a dependency on test-utils, which would cause a dependency cycle
    testCompileOnly project(':streams:test-utils')
    testCompile project(':clients').sourceSets.test.output
    testCompile project(':core')
    testCompile project(':core').sourceSets.test.output
    testCompile libs.log4j
    testCompile libs.junit
    testCompile libs.easymock
    testCompile libs.powermockJunit4
    testCompile libs.powermockEasymock
    testCompile libs.bcpkix
    testCompile libs.hamcrest

    testRuntimeOnly project(':streams:test-utils')
    testRuntime libs.slf4jlog4j
  }

  javadoc {
    include "**/org/apache/kafka/streams/**"
    exclude "**/internals/**"
  }

  tasks.create(name: "copyDependantLibs", type: Copy) {
    from (configurations.testRuntime) {
      include('slf4j-log4j12*')
      include('log4j*jar')
    }
    from (configurations.runtime) {
      exclude('kafka-clients*')
    }
    into "$buildDir/dependant-libs-${versions.scala}"
    duplicatesStrategy 'exclude'
  }

  task determineCommitId {
    def takeFromHash = 16
    if (commitId) {
      commitId = commitId.take(takeFromHash)
    } else if (file("$rootDir/.git/HEAD").exists()) {
      def headRef = file("$rootDir/.git/HEAD").text
      if (headRef.contains('ref: ')) {
        headRef = headRef.replaceAll('ref: ', '').trim()
        if (file("$rootDir/.git/$headRef").exists()) {
          commitId = file("$rootDir/.git/$headRef").text.trim().take(takeFromHash)
        }
      } else {
        commitId = headRef.trim().take(takeFromHash)
      }
    } else {
      commitId = "unknown"
    }
  }

  task createStreamsVersionFile(dependsOn: determineCommitId) {
    ext.receiptFile = file("$buildDir/kafka/$buildStreamsVersionFileName")
    outputs.file receiptFile
    outputs.upToDateWhen { false }
    doLast {
      def data = [
              commitId: commitId,
              version: version,
      ]

      receiptFile.parentFile.mkdirs()
      def content = data.entrySet().collect { "$it.key=$it.value" }.sort().join("\n")
      receiptFile.setText(content, "ISO-8859-1")
    }
  }

  jar {
    dependsOn 'createStreamsVersionFile'
    from("$buildDir") {
      include "kafka/$buildStreamsVersionFileName"
    }
    dependsOn 'copyDependantLibs'
  }

  systemTestLibs {
    dependsOn testJar
  }

  task genStreamsConfigDocs(type: JavaExec) {
    classpath = sourceSets.main.runtimeClasspath
    main = 'org.apache.kafka.streams.StreamsConfig'
    if( !generatedDocsDir.exists() ) { generatedDocsDir.mkdirs() }
    standardOutput = new File(generatedDocsDir, "streams_config.html").newOutputStream()
  }

  test {
    // The suites are for running sets of tests in IDEs.
    // Gradle will run each test class, so we exclude the suites to avoid redundantly running the tests twice.
    exclude '**/*Suite.class'
  }
}

project(':streams:streams-scala') {
  println "Building project 'streams-scala' with Scala version ${versions.scala}"
  apply plugin: 'scala'
  archivesBaseName = "kafka-streams-scala_${versions.baseScala}"

  dependencies {
    compile project(':streams')

    compile libs.scalaLibrary

    testCompile project(':core')
    testCompile project(':core').sourceSets.test.output
    testCompile project(':streams').sourceSets.test.output
    testCompile project(':clients').sourceSets.test.output
    testCompile project(':streams:test-utils')

    testCompile libs.junit
    testCompile libs.scalatest
    testCompile libs.easymock

    testRuntime libs.slf4jlog4j
  }

  javadoc {
    include "**/org/apache/kafka/streams/scala/**"
  }

  tasks.create(name: "copyDependantLibs", type: Copy) {
    from (configurations.runtime) {
      exclude('kafka-streams*')
    }
    into "$buildDir/dependant-libs-${versions.scala}"
    duplicatesStrategy 'exclude'
  }

  jar {
    dependsOn 'copyDependantLibs'
  }

  test.dependsOn(':spotlessScalaCheck')
}

project(':streams:test-utils') {
  archivesBaseName = "kafka-streams-test-utils"

  dependencies {
    compile project(':streams')
    compile project(':clients')

    testCompile project(':clients').sourceSets.test.output
    testCompile libs.junit
    testCompile libs.easymock
    testCompile libs.hamcrest

    testRuntime libs.slf4jlog4j
  }

  javadoc {
    include "**/org/apache/kafka/streams/test/**"
    exclude "**/internals/**"
  }

  tasks.create(name: "copyDependantLibs", type: Copy) {
    from (configurations.runtime) {
      exclude('kafka-streams*')
    }
    into "$buildDir/dependant-libs-${versions.scala}"
    duplicatesStrategy 'exclude'
  }

  jar {
    dependsOn 'copyDependantLibs'
  }

}

project(':support-metrics-client') {
  archivesBaseName = "support-metrics-client"
  group = "io.confluent.support"

  dependencies {
    compile libs.avro
    compile libs.httpclient
    compile libs.httpmime
    compile libs.slf4jlog4j
    compile project(':clients')
    // projects that require the KafkaSubmitter have to add the Core dependency explicitly, typically
    // they only need ConfluentSubmitter
    compileOnly project(':core')
    compile project(':support-metrics-common')
    compile project(':ce-kafka-client-plugins')

    testCompile project(':core')
    testCompile project(':core').sourceSets.test.output
    testCompile project(':clients').sourceSets.test.output // for org.apache.kafka.test.IntegrationTest
    testCompile project(':support-metrics-common').sourceSets.test.output // for io.confluent.support.metrics.common.kafka.EmbeddedKafkaCluster
    testCompile libs.junit
    testCompile libs.mockitoCore
  }

  javadoc {
    enabled = false
  }

  sourceSets {
    main {
      java {
        srcDirs = ["src/main/generated/java", "src/main/java"]
      }
    }
    test {
      java {
        srcDirs = ["src/main/generated/java", "src/test/generated/java", "src/test/java"]
      }
    }
  }

  tasks.create(name: "generateAvro", type: com.commercehub.gradle.plugin.avro.GenerateAvroJavaTask) {
    source("src/main/avro/")
    outputDir = file("src/main/generated/java/")
  }

  tasks.create(name: "generateTestAvro", type: com.commercehub.gradle.plugin.avro.GenerateAvroJavaTask) {
    source("src/test/avro/")
    outputDir = file("src/test/generated/java/")
  }

  tasks.create(name: "copyDependantLibs", type: Copy) {
    from (configurations.testRuntime) {
      include('slf4j-log4j12*')
      include('log4j*jar')
    }
    from (configurations.runtime) {
    }
    into "$buildDir/dependant-libs-${versions.scala}"
    duplicatesStrategy 'exclude'
  }

  compileJava {
    dependsOn 'generateAvro'
  }

  compileTestJava {
    dependsOn 'generateTestAvro'
  }

  jar {
    dependsOn 'copyDependantLibs'
  }

  checkstyle {
    configProperties = checkstyleConfigProperties("confluent-import-control.xml")
  }

  checkstyleTest {
    configProperties = checkstyleConfigProperties("confluent-import-control.xml")
  }
}

project(':support-metrics-common') {
  archivesBaseName = "support-metrics-common"
  group = "io.confluent.support"

  dependencies {
    compile libs.avro
    compile libs.httpclient
    compile libs.httpmime
    compile libs.slf4jlog4j
    compile project(':clients')
    // projects that require the KafkaSubmitter have to add the Core dependency explicitly, typically
    // they only need ConfluentSubmitter
    compileOnly project(':core')

    testCompile project(':core')
    testCompile project(':core').sourceSets.test.output
    testCompile project(':clients').sourceSets.test.output // for org.apache.kafka.test.IntegrationTest
    testCompile libs.junit
    testCompile libs.mockitoCore
  }

  javadoc {
    enabled = false
  }

  sourceSets {
    main {
      java {
        srcDirs = ["src/main/generated/java", "src/main/java"]
      }
    }
    test {
      java {
        srcDirs = ["src/main/generated/java", "src/test/generated/java", "src/test/java"]
      }
    }
  }

  tasks.create(name: "generateAvro", type: com.commercehub.gradle.plugin.avro.GenerateAvroJavaTask) {
    source("src/main/avro/")
    outputDir = file("src/main/generated/java/")
  }

  tasks.create(name: "generateTestAvro", type: com.commercehub.gradle.plugin.avro.GenerateAvroJavaTask) {
    source("src/test/avro/")
    outputDir = file("src/test/generated/java/")
  }

  tasks.create(name: "copyDependantLibs", type: Copy) {
    from (configurations.testRuntime) {
      include('slf4j-log4j12*')
      include('log4j*jar')
    }
    from (configurations.runtime) {
    }
    into "$buildDir/dependant-libs-${versions.scala}"
    duplicatesStrategy 'exclude'
  }

  compileJava {
    dependsOn 'generateAvro'
  }

  compileTestJava {
    dependsOn 'generateTestAvro'
  }

  jar {
    dependsOn 'copyDependantLibs'
  }

  checkstyle {
    configProperties = checkstyleConfigProperties("confluent-import-control.xml")
  }

  checkstyleTest {
    configProperties = checkstyleConfigProperties("confluent-import-control.xml")
  }
}

project(':support-metrics-fullcollector') {
  archivesBaseName = "support-metrics-fullcollector"
  group = "io.confluent.support"

  dependencies {
    compile libs.avro
    compile libs.httpclient
    compile libs.httpmime
    compile libs.slf4jlog4j
    compile project(':clients')
    compile project(':core')
    compile project(':support-metrics-common')

    testCompile project(':core').sourceSets.test.output
    testCompile project(':clients').sourceSets.test.output
    testCompile project(':support-metrics-common').sourceSets.test.output
    testCompile project(':support-metrics-client')
    testCompile libs.junit
    testCompile libs.assertjCore
    testCompile libs.mockitoCore
  }

  javadoc {
    enabled = false
  }

  sourceSets {
    main {
      java {
        srcDirs = ["src/main/generated/java", "src/main/java"]
      }
    }
    test {
      java {
        srcDirs = ["src/main/generated/java", "src/test/generated/java", "src/test/java"]
      }
    }
  }

  tasks.create(name: "generateAvro", type: com.commercehub.gradle.plugin.avro.GenerateAvroJavaTask) {
    source("src/main/avro/")
    outputDir = file("src/main/generated/java/")
  }

  tasks.create(name: "generateTestAvro", type: com.commercehub.gradle.plugin.avro.GenerateAvroJavaTask) {
    source("src/test/avro/")
    outputDir = file("src/test/generated/java/")
  }

  tasks.create(name: "copyDependantLibs", type: Copy) {
    from (configurations.testRuntime) {
      include('slf4j-log4j12*')
      include('log4j*jar')
    }
    from (configurations.runtime) {
    }
    into "$buildDir/dependant-libs-${versions.scala}"
    duplicatesStrategy 'exclude'
  }

  compileJava {
    dependsOn 'generateAvro'
  }

  compileTestJava {
    dependsOn 'generateTestAvro'
  }

  jar {
    dependsOn 'copyDependantLibs'
  }

  checkstyle {
    configProperties = checkstyleConfigProperties("confluent-import-control.xml")
  }

  checkstyleTest {
    configProperties = checkstyleConfigProperties("confluent-import-control.xml")
  }
}

project(':streams:examples') {
  archivesBaseName = "kafka-streams-examples"

  dependencies {
    compile project(':streams')
    compile project(':connect:json')  // this dependency should be removed after we unify data API
    compile libs.slf4jlog4j

    testCompile project(':streams:test-utils')
    testCompile project(':clients').sourceSets.test.output // for org.apache.kafka.test.IntegrationTest
    testCompile libs.junit
  }

  javadoc {
    enabled = false
  }

  tasks.create(name: "copyDependantLibs", type: Copy) {
    from (configurations.runtime) {
      exclude('kafka-streams*')
    }
    into "$buildDir/dependant-libs-${versions.scala}"
    duplicatesStrategy 'exclude'
  }

  jar {
    dependsOn 'copyDependantLibs'
  }
}

project(':streams:upgrade-system-tests-0100') {
  archivesBaseName = "kafka-streams-upgrade-system-tests-0100"

  dependencies {
    testCompile libs.kafkaStreams_0100
  }

  systemTestLibs {
    dependsOn testJar
  }
}

project(':streams:upgrade-system-tests-0101') {
  archivesBaseName = "kafka-streams-upgrade-system-tests-0101"

  dependencies {
    testCompile libs.kafkaStreams_0101
  }

  systemTestLibs {
    dependsOn testJar
  }
}

project(':streams:upgrade-system-tests-0102') {
  archivesBaseName = "kafka-streams-upgrade-system-tests-0102"

  dependencies {
    testCompile libs.kafkaStreams_0102
  }

  systemTestLibs {
    dependsOn testJar
  }
}

project(':streams:upgrade-system-tests-0110') {
  archivesBaseName = "kafka-streams-upgrade-system-tests-0110"

  dependencies {
    testCompile libs.kafkaStreams_0110
  }

  systemTestLibs {
    dependsOn testJar
  }
}

project(':streams:upgrade-system-tests-10') {
  archivesBaseName = "kafka-streams-upgrade-system-tests-10"

  dependencies {
    testCompile libs.kafkaStreams_10
  }

  systemTestLibs {
    dependsOn testJar
  }
}

project(':streams:upgrade-system-tests-11') {
  archivesBaseName = "kafka-streams-upgrade-system-tests-11"

  dependencies {
    testCompile libs.kafkaStreams_11
  }

  systemTestLibs {
    dependsOn testJar
  }
}

project(':streams:upgrade-system-tests-20') {
  archivesBaseName = "kafka-streams-upgrade-system-tests-20"

  dependencies {
    testCompile libs.kafkaStreams_20
  }

  systemTestLibs {
    dependsOn testJar
  }
}

project(':streams:upgrade-system-tests-21') {
  archivesBaseName = "kafka-streams-upgrade-system-tests-21"

  dependencies {
    testCompile libs.kafkaStreams_21
  }

  systemTestLibs {
    dependsOn testJar
  }
}

project(':streams:upgrade-system-tests-22') {
  archivesBaseName = "kafka-streams-upgrade-system-tests-22"

  dependencies {
    testCompile libs.kafkaStreams_22
  }

  systemTestLibs {
    dependsOn testJar
  }
}

project(':streams:upgrade-system-tests-23') {
  archivesBaseName = "kafka-streams-upgrade-system-tests-23"

  dependencies {
    testCompile libs.kafkaStreams_23
  }

  systemTestLibs {
    dependsOn testJar
  }
}

project(':jmh-benchmarks') {

  apply plugin: 'com.github.johnrengelman.shadow'

  shadowJar {
    baseName = 'kafka-jmh-benchmarks-all'
    classifier = null
    version = null
  }

  dependencies {
    compile project(':core')
    compile project(':clients')
    compile project(':streams')
    compile libs.jmhCore
    compile libs.mockitoCore
    annotationProcessor libs.jmhGeneratorAnnProcess
    compile libs.jmhCoreBenchmarks
  }

  jar {
    manifest {
      attributes "Main-Class": "org.openjdk.jmh.Main"
    }
  }

  checkstyle {
    configProperties = checkstyleConfigProperties("import-control-jmh-benchmarks.xml")
  }

  task jmh(type: JavaExec, dependsOn: [':jmh-benchmarks:clean', ':jmh-benchmarks:shadowJar']) {

    main="-jar"

    doFirst {
      if (System.getProperty("jmhArgs")) {
          args System.getProperty("jmhArgs").split(',')
      }
      args = [shadowJar.archivePath, *args]
    }
  }

  javadoc {
     enabled = false
  }
}

project(':log4j-appender') {
  archivesBaseName = "kafka-log4j-appender"

  dependencies {
    compile project(':clients')
    compile libs.slf4jlog4j

    testCompile project(':clients').sourceSets.test.output
    testCompile libs.junit
    testCompile libs.easymock
  }

  javadoc {
    enabled = false
  }

}

project(':connect:api') {
  archivesBaseName = "connect-api"

  dependencies {
    compile project(':clients')
    compile libs.slf4jApi
    compile libs.jaxrsApi

    testCompile libs.junit

    testRuntime libs.slf4jlog4j
    testCompile project(':clients').sourceSets.test.output
  }

  javadoc {
    include "**/org/apache/kafka/connect/**" // needed for the `javadocAll` task
    // The URL structure was changed to include the locale after Java 8
    if (JavaVersion.current().isJava11Compatible())
      options.links "https://docs.oracle.com/en/java/javase/${JavaVersion.current().majorVersion}/docs/api/"
    else
      options.links "https://docs.oracle.com/javase/8/docs/api/"
  }

  tasks.create(name: "copyDependantLibs", type: Copy) {
    from (configurations.testRuntime) {
      include('slf4j-log4j12*')
      include('log4j*jar')
    }
    from (configurations.runtime) {
      exclude('kafka-clients*')
      exclude('connect-*')
    }
    into "$buildDir/dependant-libs"
    duplicatesStrategy 'exclude'
  }

  jar {
    dependsOn copyDependantLibs
  }
}

project(':connect:transforms') {
  archivesBaseName = "connect-transforms"

  dependencies {
    compile project(':connect:api')
    compile libs.slf4jApi

    testCompile libs.easymock
    testCompile libs.junit
    testCompile libs.powermockJunit4
    testCompile libs.powermockEasymock

    testRuntime libs.slf4jlog4j
    testCompile project(':clients').sourceSets.test.output
  }

  javadoc {
    enabled = false
  }

  tasks.create(name: "copyDependantLibs", type: Copy) {
    from (configurations.testRuntime) {
      include('slf4j-log4j12*')
      include('log4j*jar')
    }
    from (configurations.runtime) {
      exclude('kafka-clients*')
      exclude('connect-*')
    }
    into "$buildDir/dependant-libs"
    duplicatesStrategy 'exclude'
  }

  jar {
    dependsOn copyDependantLibs
  }
}

project(':connect:json') {
  archivesBaseName = "connect-json"

  dependencies {
    compile project(':connect:api')
    compile libs.jacksonDatabind
    compile libs.jacksonJDK8Datatypes
    compile libs.slf4jApi
    testCompile libs.easymock
    testCompile libs.junit
    testCompile libs.powermockJunit4
    testCompile libs.powermockEasymock

    testRuntime libs.slf4jlog4j
    testCompile project(':clients').sourceSets.test.output
  }

  javadoc {
    enabled = false
  }

  tasks.create(name: "copyDependantLibs", type: Copy) {
    from (configurations.testRuntime) {
      include('slf4j-log4j12*')
      include('log4j*jar')
    }
    from (configurations.runtime) {
      exclude('kafka-clients*')
      exclude('connect-*')
    }
    into "$buildDir/dependant-libs"
    duplicatesStrategy 'exclude'
  }

  jar {
    dependsOn copyDependantLibs
  }
}

project(':connect:runtime') {
  archivesBaseName = "connect-runtime"

  dependencies {

    compile project(':connect:api')
    compile project(':clients')
    compile project(':tools')
    compile project(':connect:json')
    compile project(':connect:transforms')
    compile project(':ce-authorizer')

    compile libs.slf4jApi
    compile libs.jacksonJaxrsJsonProvider
    compile libs.jerseyContainerServlet
    compile libs.jerseyHk2
    compile libs.jaxbApi // Jersey dependency that was available in the JDK before Java 9
    compile libs.activation // Jersey dependency that was available in the JDK before Java 9
    compile libs.jettyServer
    compile libs.jettyServlet
    compile libs.jettyServlets
    compile libs.jettyClient
    compile(libs.reflections)
    compile(libs.mavenArtifact)

    testCompile project(':clients').sourceSets.test.output
    testCompile libs.easymock
    testCompile libs.junit
    testCompile libs.powermockJunit4
    testCompile libs.powermockEasymock
    testCompile libs.mockitoCore
    testCompile libs.httpclient

    testCompile project(':clients').sourceSets.test.output
    testCompile project(':core')
    testCompile project(':core').sourceSets.test.output

    testRuntime libs.slf4jlog4j
  }

  javadoc {
    enabled = false
  }

  tasks.create(name: "copyDependantLibs", type: Copy) {
    from (configurations.testRuntime) {
      include('slf4j-log4j12*')
      include('log4j*jar')
    }
    from (configurations.runtime) {
      exclude('kafka-clients*')
      exclude('connect-*')
    }
    into "$buildDir/dependant-libs"
    duplicatesStrategy 'exclude'
  }

  jar {
    dependsOn copyDependantLibs
  }

  task genConnectConfigDocs(type: JavaExec) {
    classpath = sourceSets.main.runtimeClasspath
    main = 'org.apache.kafka.connect.runtime.distributed.DistributedConfig'
    if( !generatedDocsDir.exists() ) { generatedDocsDir.mkdirs() }
    standardOutput = new File(generatedDocsDir, "connect_config.html").newOutputStream()
  }

  task genSinkConnectorConfigDocs(type: JavaExec) {
    classpath = sourceSets.main.runtimeClasspath
    main = 'org.apache.kafka.connect.runtime.SinkConnectorConfig'
    if( !generatedDocsDir.exists() ) { generatedDocsDir.mkdirs() }
    standardOutput = new File(generatedDocsDir, "sink_connector_config.html").newOutputStream()
  }

  task genSourceConnectorConfigDocs(type: JavaExec) {
    classpath = sourceSets.main.runtimeClasspath
    main = 'org.apache.kafka.connect.runtime.SourceConnectorConfig'
    if( !generatedDocsDir.exists() ) { generatedDocsDir.mkdirs() }
    standardOutput = new File(generatedDocsDir, "source_connector_config.html").newOutputStream()
  }

  task genConnectTransformationDocs(type: JavaExec) {
    classpath = sourceSets.main.runtimeClasspath
    main = 'org.apache.kafka.connect.tools.TransformationDoc'
    if( !generatedDocsDir.exists() ) { generatedDocsDir.mkdirs() }
    standardOutput = new File(generatedDocsDir, "connect_transforms.html").newOutputStream()
  }

  task genConnectMetricsDocs(type: JavaExec) {
    classpath = sourceSets.test.runtimeClasspath
    main = 'org.apache.kafka.connect.runtime.ConnectMetrics'
    if( !generatedDocsDir.exists() ) { generatedDocsDir.mkdirs() }
    standardOutput = new File(generatedDocsDir, "connect_metrics.html").newOutputStream()
  }

}

project(':connect:file') {
  archivesBaseName = "connect-file"

  dependencies {
    compile project(':connect:api')
    compile libs.slf4jApi

    testCompile libs.easymock
    testCompile libs.junit
    testCompile libs.powermockJunit4
    testCompile libs.powermockEasymock

    testRuntime libs.slf4jlog4j
    testCompile project(':clients').sourceSets.test.output
  }

  javadoc {
    enabled = false
  }

  tasks.create(name: "copyDependantLibs", type: Copy) {
    from (configurations.testRuntime) {
      include('slf4j-log4j12*')
      include('log4j*jar')
    }
    from (configurations.runtime) {
      exclude('kafka-clients*')
      exclude('connect-*')
    }
    into "$buildDir/dependant-libs"
    duplicatesStrategy 'exclude'
  }

  jar {
    dependsOn copyDependantLibs
  }
}

project(':connect:basic-auth-extension') {
  archivesBaseName = "connect-basic-auth-extension"

  dependencies {
    compile project(':connect:api')
    compile libs.slf4jApi

    testCompile libs.bcpkix
    testCompile libs.easymock
    testCompile libs.junit
    testCompile libs.powermockJunit4
    testCompile libs.powermockEasymock
    testCompile project(':clients').sourceSets.test.output

    testRuntime libs.slf4jlog4j
    testRuntime libs.jerseyContainerServlet
  }

  javadoc {
    enabled = false
  }

  tasks.create(name: "copyDependantLibs", type: Copy) {
    from (configurations.testRuntime) {
      include('slf4j-log4j12*')
      include('log4j*jar')
    }
    from (configurations.runtime) {
      exclude('kafka-clients*')
      exclude('connect-*')
    }
    into "$buildDir/dependant-libs"
    duplicatesStrategy 'exclude'
  }

  jar {
    dependsOn copyDependantLibs
  }
}

<<<<<<< HEAD
project(':ce-metrics') {

  // Note, this repositories{} block should be promoted to the allprojects{} block if the pattern
  // of using CP libraries outside this monorepo grows beyond the ce-metrics project.
  repositories {
    mavenLocal()
    maven {
      name 'confluent-nexus'
      // We do not use mavenUrl property here since that is required to be a writeable repo (i.e. maven-releases)
      // whereas we want to use a virtual repo for fetching dependencies
      url 'https://nexus.confluent.io/repository/maven-public'
      credentials {
        username = mavenUsername
        password = mavenPassword
      }
    }
  }

  apply plugin: 'com.github.johnrengelman.shadow'
  group = "io.confluent"
  archivesBaseName = "confluent-metrics"
  jar.enabled = false
  jar.dependsOn 'shadowJar'

  dependencies {
    compile(libs.protobuf) {
      // Force our version of protobuf instead of letting gradle pick the latest
      // version among ourselves and our transitive dependencies
      force = true
    }

    compile libs.opencensusProto
    compile libs.telemetryApi
    compile libs.telemetryClient
    compile libs.guava
    compile libs.jacksonDatabind

    compile(project(':ce-serializers')) {
      // don't include clients as a compile-time dependency—we want it to be provided at runtime
      // (see below compileOnly dependency).
      exclude(group:'org.apache.kafka')

      // only used by OrderedKeyProtoSerde, which we don't need.
      exclude(group:'javax.xml.bind')
    }
    // Mark runtime dependencies that aren't part of the uber/shadowed jar as 'shadow'—doing so
    // adds them to the confluent-metrics pom as `runtime` dependencies. Note that these are also on
    // the compile/test classpaths.
    shadow libs.metrics
    shadow project(':clients')
    shadow project(':core')
    shadow libs.slf4jApi

    testCompile libs.junit
    testCompile libs.mockitoCore
    testCompile libs.assertjCore
    testRuntime libs.slf4jlog4j
    testCompile project(':clients').sourceSets.test.output
    testCompile project(':core')
    testCompile project(':core').sourceSets.test.output
  }

  tasks.create(name: "copyDependantLibs", type: Copy) {
    from (configurations.testRuntime) {
      include('slf4j-log4j12*')
      include('log4j*jar')
    }
    from (configurations.runtime) {
      exclude('confluent-serializers*')
    }
    into "$buildDir/dependant-libs"
    duplicatesStrategy 'exclude'
  }

  shadowJar {
    classifier = null

    // Guava, protobuf, and transitive dependencies
    relocate('com.google', 'io.confluent.shaded.com.google')
    relocate('org.checkerframework', 'io.confluent.shaded.org.checkerframework') // via guava
    relocate('org.codehaus.mojo', 'io.confluent.shaded.org.codehaus.mojo') // via guava
    relocate('javax.annotation', 'io.confluent.shaded.javax.annotation') // via guava (findbugs -> jsr305)

    // opencensus-proto + grpc (transitively from opencensus)
    relocate('io.opencensus', 'io.confluent.shaded.io.opencensus')
    relocate('io.grpc', 'io.confluent.shaded.io.grpc')

    // Transitive deps of the telemetry-client: asynchttpclient, netty, reactive-streams,
    // com.typesafe-netty, io.reactivex.rxjava2
    // note that we exclude slf4j-api, lz4, and zstd-jni from the build. These
    // are provided at runtime by kafka-clients transitive dependencies.
    relocate('org.asynchttpclient', 'io.confluent.shaded.org.asynchttpclient')
    relocate('com.typesafe.netty', 'io.confluent.shaded.com.typesafe.netty')
    relocate('io.netty', 'io.confluent.shaded.io.netty')
    relocate('io.reactivex', 'io.confluent.shaded.io.reactivex')
    relocate('org.reactivestreams', 'io.confluent.shaded.org.reactivestreams')
    // For Java 9+, {javax,com.sun}.activation are needed by asynchttpclient. See:
    // https://github.com/AsyncHttpClient/async-http-client/issues/1541
    relocate('javax.activation', 'io.confluent.shaded.javax.activation')
    relocate('com.sun.activation', 'io.confluent.shaded.com.sun.activation')

    // used by io.confluent.telemetry.serde.ProtoToFlatJson
    relocate('com.fasterxml.jackson', 'io.confluent.shaded.com.fasterxml.jackson')

    dependencies {
      // don't pull in several items that will be included at runtime by kafka-clients.
      exclude(dependency(libs.zstd))
      exclude(dependency(libs.lz4))
      exclude(dependency('org.slf4j:slf4j-api'))
    }

    dependsOn 'copyDependantLibs'
  }

  uploadArchives {
    repositories {
      mavenDeployer {
        // Configure the maven pom for ce-metrics to strip all compile and runtime dependencies (same as the
        // uploadShadow task). These are included in the shaded/uber jar instead. We update this task
        // because uploadShadow can't enable signing.
        // see https://github.com/johnrengelman/shadow/blob/d5c662a69cfb48144a4027c344ff254f12e1e78a/src/main/groovy/com/github/jengelman/gradle/plugins/shadow/ShadowJavaPlugin.groovy#L80-L83
        pom.scopeMappings.mappings.remove(project.configurations.compile)
        pom.scopeMappings.mappings.remove(project.configurations.runtime)
        // Any deps that are listed as "shadow" will be included as runtime deps in the pom.
        pom.scopeMappings.addMapping(org.gradle.api.plugins.MavenPlugin.RUNTIME_PRIORITY,
          project.configurations.shadow, 'runtime')
      }
    }
  }

  checkstyle {
    configProperties = checkstyleConfigProperties("confluent-import-control.xml")
  }

  checkstyleTest {
    configProperties = checkstyleConfigProperties("confluent-import-control.xml")
  }
}

project(':ce-serializers') {
  apply plugin: 'com.google.protobuf'
  group = "io.confluent"
  archivesBaseName = "confluent-serializers-new"

  dependencies {
    compile libs.gson
    compile libs.guava
    compile libs.jaxbApi
    compile libs.protobuf
    compile libs.protobufUtil
    compile project(':clients')
    testCompile libs.junit
    testCompile project(':clients').sourceSets.test.output
  }

  tasks.create(name: "copyDependantLibs", type: Copy) {
    from (configurations.testRuntime) {
      include('slf4j-log4j12*')
      include('log4j*jar')
    }
    from (configurations.runtime) {
    }
    into "$buildDir/dependant-libs"
    duplicatesStrategy 'exclude'
  }

  protobuf {
    protoc {
      // Download the protoc executable from repositories.
      artifact = "com.google.protobuf:protoc:${versions.protobuf}"
    }
  }

  jar {
    dependsOn 'copyDependantLibs'
    // Move '.proto' files to 'proto/' directory to match layout in 5.2.x
    eachFile { file ->
      if (file.path.endsWith('.proto')) {
        file.path = "proto/$file.path"
      }
    }
  }

  checkstyle {
    configProperties = checkstyleConfigProperties("confluent-import-control.xml")
  }

  sourceSets {
    main {
      proto {
        srcDir 'src/main/resources/protobuf'
      }
      java {
        srcDirs "src/main/java", "${protobuf.generatedFilesBaseDir}/main/java"
      }
    }
  }

  compileJava.dependsOn 'generateProto'
}

project(':ce-licensing') {
  archivesBaseName = "confluent-licensing-new"
  group = "io.confluent"

  dependencies {
    compile libs.jose4j
    compile libs.metrics
    compile(libs.zkclient) {
      exclude module: 'zookeeper'
    }
    compile(libs.zookeeper) {
      exclude module: 'slf4j-log4j12'
      exclude module: 'log4j'
      exclude module: 'netty'
    }

    // Zookeeper depends on spotbugs but declares the dependency as `provided`
    // It only uses dependency for annotation so if annotation isn't found a
    // warning is generated. And as we compile with -Werror flag, it fails the build.
    // So we have a corresponding compile only dependency.
    compileOnly libs.spotbugsAnnotation

    compile project(':ce-serializers')
    compile project(':clients')
    compile project(':connect:api')
    compile project(':connect:runtime')

    testCompile project(':clients').sourceSets.test.output
    testCompile project(':connect:runtime').sourceSets.test.output
    testCompile project(':core')
    testCompile project(':core').sourceSets.test.output

    testCompile libs.easymock
    testCompile libs.junit
    testCompile libs.powermockEasymock
    testCompile libs.powermockJunit4
  }

  tasks.create(name: "copyDependantLibs", type: Copy) {
    from (configurations.testRuntime) {
      include('slf4j-log4j12*')
      include('log4j*jar')
    }
    from (configurations.runtime) {
    }
    into "$buildDir/dependant-libs"
    duplicatesStrategy 'exclude'
  }

  jar {
    dependsOn 'copyDependantLibs'
  }

  checkstyle {
    configProperties = checkstyleConfigProperties("confluent-import-control.xml")
  }
}

project(':ce-kafka-client-plugins') {
  apply plugin: 'com.github.johnrengelman.shadow'
  group = "io.confluent"
  archivesBaseName = "kafka-client-plugins"

  dependencies {
    compile project(':clients') exclude group: 'org.bouncycastle', module: 'bcpkix-jdk15on'
    compile project(':ce-rest-authorizer') exclude group: 'org.bouncycastle', module: 'bcpkix-jdk15on'
    compile libs.jacksonDatabind
    compile libs.bc_fips
    compile libs.bcpkix_fips
    compile libs.bctls_fips
    testCompile libs.junit
    testCompile libs.powermockJunit4
    testCompile libs.powermockEasymock
    testCompile project(':clients').sourceSets.test.output
  }

  tasks.create(name: "copyDependantLibs", type: Copy) {
    from (configurations.testRuntime) {
      include('slf4j-log4j12*')
      include('log4j*jar')
    }
    from (configurations.runtime) {
    }
    into "$buildDir/dependant-libs"
    duplicatesStrategy 'exclude'
  }

  jar {
    dependsOn 'copyDependantLibs'
  }

  checkstyle {
    configProperties = checkstyleConfigProperties("confluent-import-control.xml")
  }

  checkstyleTest {
    configProperties = checkstyleConfigProperties("confluent-import-control.xml")
  }
}

project(':ce-broker-plugins') {
  apply plugin: 'com.github.johnrengelman.shadow'
  group = "io.confluent"
  archivesBaseName = "broker-plugins"
  jar.enabled = false
  jar.dependsOn 'shadowJar'

  dependencies {
    compile libs.bcpkix
    compile libs.failureaccess
    compile libs.gson
    compile libs.guava
    compile libs.jacksonDatabind
    compile libs.jbcrypt
    compile libs.jose4j
    compile project(':clients')
    // projects without a scala version suffix in their artifact id must
    // not depend on projects that do
    compileOnly project(':core')
    compile project(':ce-licensing')
    compile project(':ce-kafka-client-plugins')
    compile project(':ce-authorizer')
    compile project(':ce-rest-authorizer')

    testCompile project(':core')
    testCompile project(':clients').sourceSets.test.output
    testCompile project(':core').sourceSets.test.output

    testCompile libs.guavaTestLib
    testCompile libs.junit
    testCompile libs.log4j
    testCompile libs.mockitoCore
    testCompile libs.powermockJunit4
    testCompile libs.powermockEasymock
    testCompile libs.scalatest
  }

  tasks.create(name: "copyDependantLibs", type: Copy) {
    from (configurations.testRuntime) {
      include('slf4j-log4j12*')
      include('log4j*jar')
    }
    from (configurations.runtime) {
      exclude('confluent-licensing*')
      exclude('confluent-serializers*')
    }
    into "$buildDir/dependant-libs"
    duplicatesStrategy 'exclude'
  }

  shadowJar {
    classifier = null
    relocate('com.google.protobuf', 'io.confluent.shaded.com.google.protobuf')
    relocate('com.google.common', 'io.confluent.shaded.com.google.common')
    relocate('com.google.gson', 'io.confluent.shaded.com.google.gson')
    dependencies {
      include(dependency(':ce-serializers'))
      include(dependency(':ce-licensing'))
      include(dependency(libs.gson))
      include(dependency(libs.guava))
      include(dependency(libs.protobuf))
      include(dependency(libs.protobufUtil))
      include(dependency(libs.failureaccess))
    }
    dependsOn 'copyDependantLibs'
  }

  checkstyle {
    configProperties = checkstyleConfigProperties("confluent-import-control.xml")
  }

  checkstyleTest {
    configProperties = checkstyleConfigProperties("confluent-import-control.xml")
  }

}

project(':ce-authorizer') {
  apply plugin: 'com.github.johnrengelman.shadow'
  group = "io.confluent"
  archivesBaseName = "authorizer"

  dependencies {
    compile project(':clients')
    compile libs.jacksonDatabind
    compile libs.jacksonJDK8Datatypes
    compile libs.jaxrsApi
    testCompile libs.junit
    testCompile libs.powermockEasymock
    testCompile libs.powermockJunit4
    testCompile project(':clients').sourceSets.test.output
  }

  tasks.create(name: "copyDependantLibs", type: Copy) {
    from (configurations.testRuntime) {
      include('slf4j-log4j12*')
      include('log4j*jar')
    }
    from (configurations.runtime) {
    }
    into "$buildDir/dependant-libs"
    duplicatesStrategy 'exclude'
  }

  jar {
    dependsOn 'copyDependantLibs'
  }

  checkstyle {
    configProperties = checkstyleConfigProperties("confluent-import-control.xml")
  }

  checkstyleTest {
    configProperties = checkstyleConfigProperties("confluent-import-control.xml")
  }
}

project(':ce-rest-authorizer') {
  apply plugin: 'com.github.johnrengelman.shadow'
  group = "io.confluent"
  archivesBaseName = "rest-authorizer"

  dependencies {
    compile project(':clients')
    compile project(':ce-authorizer')
    compileOnly project(':core')
    compile libs.bcpkix
    compile libs.jacksonDatabind
    compile libs.jacksonJDK8Datatypes
    compile libs.jaxrsApi
    compile libs.jose4j
    testCompile libs.junit
    testCompile libs.powermockEasymock
    testCompile libs.powermockJunit4
    testCompile project(':clients').sourceSets.test.output
    testCompile libs.jerseyCommon
  }

  tasks.create(name: "copyDependantLibs", type: Copy) {
    from (configurations.testRuntime) {
      include('slf4j-log4j12*')
      include('log4j*jar')
    }
    from (configurations.runtime) {
    }
    into "$buildDir/dependant-libs"
    duplicatesStrategy 'exclude'
  }

  jar {
    dependsOn 'copyDependantLibs'
  }

  checkstyle {
    configProperties = checkstyleConfigProperties("confluent-import-control.xml")
  }

  checkstyleTest {
    configProperties = checkstyleConfigProperties("confluent-import-control.xml")
  }
}

project(':ce-rbac') {
  apply plugin: 'com.github.johnrengelman.shadow'
  group = "io.confluent"
  archivesBaseName = "rbac"

  dependencies {
    compile project(':clients')
    compile project(':ce-authorizer')
    compile libs.jacksonDatabind
    compile libs.jacksonJDK8Datatypes
    compile libs.jaxrsApi
    testCompile libs.junit
    testCompile libs.powermockEasymock
    testCompile libs.powermockJunit4
    testCompile project(':clients').sourceSets.test.output
    testCompile project(':ce-authorizer').sourceSets.test.output
  }

  tasks.create(name: "copyDependantLibs", type: Copy) {
    from (configurations.testRuntime) {
      include('slf4j-log4j12*')
      include('log4j*jar')
    }
    from (configurations.runtime) {
    }
    into "$buildDir/dependant-libs"
    duplicatesStrategy 'exclude'
  }

  jar {
    dependsOn 'copyDependantLibs'
  }

  checkstyle {
    configProperties = checkstyleConfigProperties("confluent-import-control.xml")
  }

  checkstyleTest {
    configProperties = checkstyleConfigProperties("confluent-import-control.xml")
  }
}

project(':ce-rest-server') {
  apply plugin: 'com.github.johnrengelman.shadow'
  group = "io.confluent"
  archivesBaseName = "rest-server"

  dependencies {
    compile project(':clients')
    compile libs.slf4jApi
    compile libs.jacksonDatabind
    compile libs.jacksonJDK8Datatypes
    compile libs.jaxrsApi
    compile libs.jacksonJaxrsJsonProvider
    compile libs.jerseyContainerServlet
    compile libs.jerseyHk2
    compile libs.jettyServer
    compile libs.jettyServlet
    compile libs.jettyServlets

    testCompile libs.slf4jlog4j
    testCompile libs.junit
    testCompile libs.bcpkix
    testCompile libs.powermockEasymock
    testCompile libs.powermockJunit4
    testCompile libs.httpclient
    testCompile project(':clients').sourceSets.test.output
    testCompile project(':core')
    testCompile project(':core').sourceSets.test.output
    testCompile project(':ce-broker-plugins')
    testCompile project(':ce-broker-plugins').sourceSets.test.output
  }

  tasks.create(name: "copyDependantLibs", type: Copy) {
    from (configurations.testRuntime) {
      include('slf4j-log4j12*')
      include('log4j*jar')
    }
    from (configurations.runtime) {
    }
    into "$buildDir/dependant-libs"
    duplicatesStrategy 'exclude'
  }

  jar {
    dependsOn 'copyDependantLibs'
  }

  checkstyle {
    configProperties = checkstyleConfigProperties("confluent-import-control.xml")
  }

  checkstyleTest {
    configProperties = checkstyleConfigProperties("confluent-import-control.xml")
  }
}

project(':ce-auth-providers') {
  apply plugin: 'com.github.johnrengelman.shadow'
  group = "io.confluent"
  archivesBaseName = "auth-providers"

  dependencies {
    compile libs.bcpkix
    compile libs.gson
    compile libs.guava
    compile libs.jacksonDatabind
    compile libs.jbcrypt
    compile libs.jose4j
    compile libs.metrics
    compile project(':clients')
    compile project(':ce-authorizer')
    compile project(':ce-rest-authorizer')
    compile project(':ce-rbac')

    testCompile project(':core')
    testCompile project(':clients').sourceSets.test.output
    testCompile project(':core').sourceSets.test.output
    testCompile project(':ce-broker-plugins')
    testCompile project(':ce-broker-plugins').sourceSets.test.output
    testCompile project(':ce-licensing')
    testCompile project(':ce-licensing').sourceSets.test.output

    testCompile libs.apachedaLdapCodec
    testCompile libs.apachedsCoreApi
    testCompile libs.apachedsInterceptorKerberos
    testCompile libs.apachedsJdbmPartition
    testCompile libs.apachedsLdifPartition
    testCompile libs.apachedsMavibotPartition
    testCompile libs.apachedsProtocolKerberos
    testCompile libs.apachedsProtocolLdap
    testCompile libs.apachedsProtocolShared
    testCompile libs.guavaTestLib
    testCompile libs.junit
    testCompile libs.log4j
    testCompile libs.easymock
    testCompile libs.mockitoCore
    testCompile libs.powermockEasymock
    testCompile libs.powermockJunit4
    testCompile libs.scalatest
=======
project(':connect:mirror') {
  archivesBaseName = "connect-mirror"

  dependencies {
    compile project(':connect:api')
    compile project(':connect:runtime')
    compile project(':connect:mirror-client')
    compile project(':clients')
    compile libs.argparse4j
    compile libs.slf4jApi

    testCompile libs.junit
    testCompile project(':clients').sourceSets.test.output
    testCompile project(':connect:runtime').sourceSets.test.output
    testCompile project(':core')
    testCompile project(':core').sourceSets.test.output

    testRuntime project(':connect:runtime')
    testRuntime libs.slf4jlog4j
  }

  javadoc {
    enabled = false
>>>>>>> 57e01123
  }

  tasks.create(name: "copyDependantLibs", type: Copy) {
    from (configurations.testRuntime) {
      include('slf4j-log4j12*')
      include('log4j*jar')
    }
    from (configurations.runtime) {
<<<<<<< HEAD
=======
      exclude('kafka-clients*')
      exclude('connect-*')
>>>>>>> 57e01123
    }
    into "$buildDir/dependant-libs"
    duplicatesStrategy 'exclude'
  }

  jar {
<<<<<<< HEAD
    dependsOn 'copyDependantLibs'
  }

  checkstyle {
    configProperties = checkstyleConfigProperties("confluent-import-control.xml")
  }

  checkstyleTest {
    configProperties = checkstyleConfigProperties("confluent-import-control.xml")
  }

  systemTestLibs.dependsOn('jar', 'testJar')
}

project(':ce-aegis') {
  archivesBaseName = "aegis"
  group = "io.confluent"

  dependencies {
    compile libs.argparse4j
    compile libs.netty
    compile project(':clients')
    compile project(':ce-broker-plugins')

    testCompile libs.junit
    testCompile libs.log4j
    testCompile project(':ce-broker-plugins')
    testCompile project(':ce-broker-plugins').sourceSets.test.output
    testCompile project(':clients')
    testCompile project(':clients').sourceSets.test.output
    testCompile project(':core')
    testCompile project(':core').sourceSets.test.output
  }

  tasks.create(name: "copyDependantLibs", type: Copy) {
    from (configurations.testRuntime) {
      include('slf4j-log4j12*')
      include('log4j*jar')
    }
    from (configurations.runtime) {
    }
    into "$buildDir/dependant-libs"
    duplicatesStrategy 'exclude'
  }

  jar {
    dependsOn 'copyDependantLibs'
  }

  checkstyle {
    configProperties = checkstyleConfigProperties("confluent-import-control.xml")
  }
}

project(':ce-audit') {
  apply plugin: 'com.google.protobuf'
  group = "io.confluent"
  archivesBaseName = "confluent-audit"

  dependencies {
    compile libs.protobuf
    compile libs.protobufUtil
    compile project(':ce-authorizer')
    compile project(':ce-resource-names')
    compile project(':clients')
    compile project(':ce-auth-providers')
    testCompile libs.junit
    testCompile project(':clients').sourceSets.test.output
    testCompile project(':core')
    testCompile project(':core').sourceSets.test.output
    testCompile project(':ce-broker-plugins')
    testCompile project(':ce-broker-plugins').sourceSets.test.output
    testCompile project(':ce-auth-providers').sourceSets.test.output
    testCompile project(':ce-licensing')
    testCompile project(':ce-licensing').sourceSets.test.output
    testCompile libs.slf4jlog4j
    testRuntime libs.slf4jlog4j

    testCompile libs.apachedaLdapCodec
    testCompile libs.apachedsCoreApi
    testCompile libs.apachedsInterceptorKerberos
    testCompile libs.apachedsJdbmPartition
    testCompile libs.apachedsLdifPartition
    testCompile libs.apachedsMavibotPartition
    testCompile libs.apachedsProtocolKerberos
    testCompile libs.apachedsProtocolLdap
    testCompile libs.apachedsProtocolShared
    testCompile libs.guavaTestLib
    testCompile libs.junit
    testCompile libs.log4j
    testCompile libs.easymock
    testCompile libs.mockitoCore
    testCompile libs.powermockEasymock
    testCompile libs.powermockJunit4
    testCompile libs.scalatest

  }

  tasks.create(name: "copyDependantLibs", type: Copy) {
    from (configurations.testRuntime) {
      include('slf4j-log4j12*')
      include('log4j*jar')
    }
    from (configurations.runtime) {
    }
    into "$buildDir/dependant-libs"
    duplicatesStrategy 'exclude'
  }

  protobuf {
    protoc {
      // Download the protoc executable from repositories.
      artifact = "com.google.protobuf:protoc:${versions.protobuf}"
    }
  }

  jar {
    dependsOn 'copyDependantLibs'
    // Move '.proto' files to 'proto/' directory to match layout in 5.2.x
    eachFile { file ->
      if (file.path.endsWith('.proto')) {
        file.path = "proto/$file.path"
      }
    }
  }

  checkstyle {
    configProperties = checkstyleConfigProperties("confluent-import-control.xml")
  }

  sourceSets {
    main {
      proto {
        srcDir 'src/main/resources/protobuf'
      }
      java {
        srcDirs "src/main/java", "${protobuf.generatedFilesBaseDir}/main/java"
      }
    }
  }

  compileJava.dependsOn 'generateProto'
}

project(':ce-resource-names') {
  group = "io.confluent"
  archivesBaseName = "confluent-resource-names"

  dependencies {
    compile libs.guava
    compile libs.slf4jApi
    testCompile libs.junit
    testCompile project(':clients').sourceSets.test.output
=======
    dependsOn copyDependantLibs
  }
}

project(':connect:mirror-client') {
  archivesBaseName = "connect-mirror-client"

  dependencies {
    compile project(':clients')
    compile libs.slf4jApi

    testCompile libs.junit
    testCompile project(':clients').sourceSets.test.output

    testRuntime libs.slf4jlog4j
  }

  javadoc {
    enabled = true
>>>>>>> 57e01123
  }

  tasks.create(name: "copyDependantLibs", type: Copy) {
    from (configurations.testRuntime) {
      include('slf4j-log4j12*')
      include('log4j*jar')
    }
    from (configurations.runtime) {
<<<<<<< HEAD
=======
      exclude('kafka-clients*')
      exclude('connect-*')
>>>>>>> 57e01123
    }
    into "$buildDir/dependant-libs"
    duplicatesStrategy 'exclude'
  }

<<<<<<< HEAD
  checkstyle {
    configProperties = checkstyleConfigProperties("confluent-import-control.xml")
=======
  jar {
    dependsOn copyDependantLibs
>>>>>>> 57e01123
  }
}

task aggregatedJavadoc(type: Javadoc) {
  def projectsWithJavadoc = subprojects.findAll { it.javadoc.enabled }
  source = projectsWithJavadoc.collect { it.sourceSets.main.allJava }
  classpath = files(projectsWithJavadoc.collect { it.sourceSets.main.compileClasspath })
  includes = projectsWithJavadoc.collectMany { it.javadoc.getIncludes() }
  excludes = projectsWithJavadoc.collectMany { it.javadoc.getExcludes() }
  // The URL structure was changed to include the locale after Java 8
  if (JavaVersion.current().isJava11Compatible())
    options.links "https://docs.oracle.com/en/java/javase/${JavaVersion.current().majorVersion}/docs/api/"
  else
    options.links "https://docs.oracle.com/javase/8/docs/api/"
}
<|MERGE_RESOLUTION|>--- conflicted
+++ resolved
@@ -512,6 +512,7 @@
       xml.enabled(project.hasProperty('xmlSpotBugsReport') || project.hasProperty('xmlFindBugsReport'))
       html.enabled(!project.hasProperty('xmlSpotBugsReport') && !project.hasProperty('xmlFindBugsReport'))
     }
+    maxHeapSize = "2g"
   }
 
   // Ignore core since its a scala project
@@ -1473,6 +1474,84 @@
 
 }
 
+project(':connect:mirror') {
+  archivesBaseName = "connect-mirror"
+
+  dependencies {
+    compile project(':connect:api')
+    compile project(':connect:runtime')
+    compile project(':connect:mirror-client')
+    compile project(':clients')
+    compile libs.argparse4j
+    compile libs.slf4jApi
+
+    testCompile libs.junit
+    testCompile project(':clients').sourceSets.test.output
+    testCompile project(':connect:runtime').sourceSets.test.output
+    testCompile project(':core')
+    testCompile project(':core').sourceSets.test.output
+
+    testRuntime project(':connect:runtime')
+    testRuntime libs.slf4jlog4j
+  }
+
+  javadoc {
+    enabled = false
+  }
+
+  tasks.create(name: "copyDependantLibs", type: Copy) {
+    from (configurations.testRuntime) {
+      include('slf4j-log4j12*')
+      include('log4j*jar')
+    }
+    from (configurations.runtime) {
+      exclude('kafka-clients*')
+      exclude('connect-*')
+    }
+    into "$buildDir/dependant-libs"
+    duplicatesStrategy 'exclude'
+  }
+
+  jar {
+    dependsOn copyDependantLibs
+  }
+}
+
+project(':connect:mirror-client') {
+  archivesBaseName = "connect-mirror-client"
+
+  dependencies {
+    compile project(':clients')
+    compile libs.slf4jApi
+
+    testCompile libs.junit
+    testCompile project(':clients').sourceSets.test.output
+
+    testRuntime libs.slf4jlog4j
+  }
+
+  javadoc {
+    enabled = true
+  }
+
+  tasks.create(name: "copyDependantLibs", type: Copy) {
+    from (configurations.testRuntime) {
+      include('slf4j-log4j12*')
+      include('log4j*jar')
+    }
+    from (configurations.runtime) {
+      exclude('kafka-clients*')
+      exclude('connect-*')
+    }
+    into "$buildDir/dependant-libs"
+    duplicatesStrategy 'exclude'
+  }
+
+  jar {
+    dependsOn copyDependantLibs
+  }
+}
+
 project(':support-metrics-client') {
   archivesBaseName = "support-metrics-client"
   group = "io.confluent.support"
@@ -2226,7 +2305,6 @@
   }
 }
 
-<<<<<<< HEAD
 project(':ce-metrics') {
 
   // Note, this repositories{} block should be promoted to the allprojects{} block if the pattern
@@ -2830,31 +2908,6 @@
     testCompile libs.powermockEasymock
     testCompile libs.powermockJunit4
     testCompile libs.scalatest
-=======
-project(':connect:mirror') {
-  archivesBaseName = "connect-mirror"
-
-  dependencies {
-    compile project(':connect:api')
-    compile project(':connect:runtime')
-    compile project(':connect:mirror-client')
-    compile project(':clients')
-    compile libs.argparse4j
-    compile libs.slf4jApi
-
-    testCompile libs.junit
-    testCompile project(':clients').sourceSets.test.output
-    testCompile project(':connect:runtime').sourceSets.test.output
-    testCompile project(':core')
-    testCompile project(':core').sourceSets.test.output
-
-    testRuntime project(':connect:runtime')
-    testRuntime libs.slf4jlog4j
-  }
-
-  javadoc {
-    enabled = false
->>>>>>> 57e01123
   }
 
   tasks.create(name: "copyDependantLibs", type: Copy) {
@@ -2863,18 +2916,12 @@
       include('log4j*jar')
     }
     from (configurations.runtime) {
-<<<<<<< HEAD
-=======
-      exclude('kafka-clients*')
-      exclude('connect-*')
->>>>>>> 57e01123
     }
     into "$buildDir/dependant-libs"
     duplicatesStrategy 'exclude'
   }
 
   jar {
-<<<<<<< HEAD
     dependsOn 'copyDependantLibs'
   }
 
@@ -3028,27 +3075,6 @@
     compile libs.slf4jApi
     testCompile libs.junit
     testCompile project(':clients').sourceSets.test.output
-=======
-    dependsOn copyDependantLibs
-  }
-}
-
-project(':connect:mirror-client') {
-  archivesBaseName = "connect-mirror-client"
-
-  dependencies {
-    compile project(':clients')
-    compile libs.slf4jApi
-
-    testCompile libs.junit
-    testCompile project(':clients').sourceSets.test.output
-
-    testRuntime libs.slf4jlog4j
-  }
-
-  javadoc {
-    enabled = true
->>>>>>> 57e01123
   }
 
   tasks.create(name: "copyDependantLibs", type: Copy) {
@@ -3057,23 +3083,13 @@
       include('log4j*jar')
     }
     from (configurations.runtime) {
-<<<<<<< HEAD
-=======
-      exclude('kafka-clients*')
-      exclude('connect-*')
->>>>>>> 57e01123
     }
     into "$buildDir/dependant-libs"
     duplicatesStrategy 'exclude'
   }
 
-<<<<<<< HEAD
   checkstyle {
     configProperties = checkstyleConfigProperties("confluent-import-control.xml")
-=======
-  jar {
-    dependsOn copyDependantLibs
->>>>>>> 57e01123
   }
 }
 
