// Licensed to the Apache Software Foundation (ASF) under one or more
// contributor license agreements.  See the NOTICE file distributed with
// this work for additional information regarding copyright ownership.
// The ASF licenses this file to You under the Apache License, Version 2.0
// (the "License"); you may not use this file except in compliance with
// the License.  You may obtain a copy of the License at
//
//    http://www.apache.org/licenses/LICENSE-2.0
//
// Unless required by applicable law or agreed to in writing, software
// distributed under the License is distributed on an "AS IS" BASIS,
// WITHOUT WARRANTIES OR CONDITIONS OF ANY KIND, either express or implied.
// See the License for the specific language governing permissions and
// limitations under the License.

import org.ajoberstar.grgit.Grgit

import java.nio.charset.StandardCharsets

buildscript {
  repositories {
    mavenCentral()
    jcenter()
    maven {
      url "https://plugins.gradle.org/m2/"
    }
  }
  apply from: file('gradle/buildscript.gradle'), to: buildscript
  apply from: "$rootDir/gradle/dependencies.gradle"

  dependencies {
    // For Apache Rat plugin to ignore non-Git files
    classpath "org.ajoberstar.grgit:grgit-core:$versions.grgit"
    classpath "com.github.ben-manes:gradle-versions-plugin:$versions.gradleVersionsPlugin"
    classpath "org.scoverage:gradle-scoverage:$versions.scoveragePlugin"
    classpath "com.github.jengelman.gradle.plugins:shadow:$versions.shadowPlugin"
    classpath "org.owasp:dependency-check-gradle:$versions.owaspDepCheckPlugin"
    classpath "com.diffplug.spotless:spotless-plugin-gradle:$versions.spotlessPlugin"
    classpath "com.github.spotbugs:spotbugs-gradle-plugin:$versions.spotbugsPlugin"
    classpath "org.gradle:test-retry-gradle-plugin:$versions.testRetryPlugin"
    classpath "com.google.protobuf:protobuf-gradle-plugin:$versions.protobufPlugin"
    classpath "de.undercouch:gradle-download-task:$versions.downloadTaskPlugin"
  }
}

apply plugin: "com.diffplug.gradle.spotless"
spotless {
  scala {
    target 'streams/**/*.scala'
    scalafmt("$versions.scalafmt").configFile('checkstyle/.scalafmt.conf')
  }
}


task copyGitHooks(type: Copy) {
  description 'Copies the git hooks.'
  from("${rootDir}/bin/git-hooks/") {
    include '*'
  }
  into "${rootDir}/.git/hooks"
}

task installGitHooks(type: Exec) {
  description 'Installs the git hooks.'
  group 'git hooks'
  workingDir rootDir
  commandLine 'chmod'
  args '-R', '+x', '.git/hooks/'
  dependsOn copyGitHooks
  doLast {
    logger.info('Git hook installed successfully.')
  }
}

// this section must be before the allprojects section where the maven credentials are used
ext {
  gradleVersion = "$versions.gradle"
  minJavaVersion = "8"
  buildVersionFileName = "kafka-version.properties"

  userMaxForks = project.hasProperty('maxParallelForks') ? maxParallelForks.toInteger() : null
  userIgnoreFailures = project.hasProperty('ignoreFailures') ? ignoreFailures : false

  userMaxTestRetries = project.hasProperty('maxTestRetries') ? maxTestRetries.toInteger() : 0
  userMaxTestRetryFailures = project.hasProperty('maxTestRetryFailures') ? maxTestRetryFailures.toInteger() : 0

  skipSigning = project.hasProperty('skipSigning') && skipSigning.toBoolean()
  shouldSign = !skipSigning && !version.endsWith("SNAPSHOT") && !version.contains("-alpha") && project.gradle.startParameter.taskNames.any { it.contains("upload") }

  mavenUrl = project.hasProperty('mavenUrl') ? project.mavenUrl : ''
  mavenUsername = project.hasProperty('mavenUsername') ? project.mavenUsername : ''
  mavenPassword = project.hasProperty('mavenPassword') ? project.mavenPassword : ''

  userShowStandardStreams = project.hasProperty("showStandardStreams") ? showStandardStreams : null

  userTestLoggingEvents = project.hasProperty("testLoggingEvents") ? Arrays.asList(testLoggingEvents.split(",")) : null

  userPackageMetricsReporter = project.hasProperty("packageMetricsReporter") ? packageMetricsReporter : null

  generatedDocsDir = new File("${project.rootDir}/docs/generated")

  commitId = project.hasProperty('commitId') ? commitId : null
}

allprojects {
  repositories {
    mavenCentral()
    mavenLocal()
    maven {
      name 'confluent-artifactory'
      // We do not use mavenUrl property here since that is required to be a writeable repo (i.e. maven-releases)
      // whereas we want to use a virtual repo for fetching dependencies
      url 'https://confluent.jfrog.io/confluent/maven-public/'
      credentials {
        username = mavenUsername
        password = mavenPassword
      }
    }
  }

  apply plugin: 'idea'
  apply plugin: 'org.owasp.dependencycheck'
  apply plugin: 'com.github.ben-manes.versions'

  dependencyUpdates {
    revision="release"
    resolutionStrategy = {
      componentSelection { rules ->
        rules.all { ComponentSelection selection ->
          boolean rejected = ['snap', 'alpha', 'beta', 'rc', 'cr', 'm'].any { qualifier ->
            selection.candidate.version ==~ /(?i).*[.-]${qualifier}[.\d-]*/
          }
          if (rejected) {
            selection.reject('Release candidate')
          }
        }
      }
    }
    configurations {
      all {
        resolutionStrategy {
          force "com.google.protobuf:protobuf-java:$versions.protobuf"
          force "com.google.protobuf:protobuf-java-util:$versions.protobuf"
          force "org.javassist:javassist:$versions.javassist"
          force "com.fasterxml.jackson.core:jackson-annotations:$versions.jackson"
          force "com.fasterxml.jackson.core:jackson-databind:$versions.jacksonDatabind"
          force "com.fasterxml.jackson.core:jackson-core:$versions.jackson"
          force "com.fasterxml.jackson.datatype:jackson-datatype-jdk8:$versions.jackson"
          force "com.fasterxml.jackson.dataformat:jackson-dataformat-cbor:$versions.jackson"
          force "com.fasterxml.jackson.dataformat:jackson-dataformat-csv:$versions.jackson"
          force "com.fasterxml.jackson.jaxrs:jackson-jaxrs-base:$versions.jackson"
          force "com.fasterxml.jackson.jaxrs:jackson-jaxrs-json-provider:$versions.jackson"
          force "com.fasterxml.jackson.module:jackson-module-jaxb-annotations:$versions.jackson"
          force "com.fasterxml.jackson.module:jackson-module-paranamer:$versions.jackson"
          force "com.fasterxml.jackson.module:jackson-module-scala_${versions.baseScala}:$versions.jackson"
        }
      }
    }
  }

  tasks.withType(Javadoc) {
    // disable the crazy super-strict doclint tool in Java 8
    // noinspection SpellCheckingInspection
    options.addStringOption('Xdoclint:none', '-quiet')
  }

}

<<<<<<< HEAD
=======
ext {
  gradleVersion = "$versions.gradle"
  minJavaVersion = "8"
  buildVersionFileName = "kafka-version.properties"

  userMaxForks = project.hasProperty('maxParallelForks') ? maxParallelForks.toInteger() : null
  userIgnoreFailures = project.hasProperty('ignoreFailures') ? ignoreFailures : false

  userMaxTestRetries = project.hasProperty('maxTestRetries') ? maxTestRetries.toInteger() : 0
  userMaxTestRetryFailures = project.hasProperty('maxTestRetryFailures') ? maxTestRetryFailures.toInteger() : 0

  skipSigning = project.hasProperty('skipSigning') && skipSigning.toBoolean()
  shouldSign = !skipSigning && !version.endsWith("SNAPSHOT") && !version.contains("-alpha") && project.gradle.startParameter.taskNames.any { it.contains("upload") }

  mavenUrl = project.hasProperty('mavenUrl') ? project.mavenUrl : ''
  mavenUsername = project.hasProperty('mavenUsername') ? project.mavenUsername : ''
  mavenPassword = project.hasProperty('mavenPassword') ? project.mavenPassword : ''

  userShowStandardStreams = project.hasProperty("showStandardStreams") ? showStandardStreams : null

  userTestLoggingEvents = project.hasProperty("testLoggingEvents") ? Arrays.asList(testLoggingEvents.split(",")) : null

  generatedDocsDir = new File("${project.rootDir}/docs/generated")

  commitId = project.hasProperty('commitId') ? commitId : null
}

>>>>>>> 6a3bbb6a
apply from: file('wrapper.gradle')

// The RAT check examines the license headers of files.  Because we have some
// proprietary header files now, this check currently fails.  For now, we have
// disabled the check.  We would like to have a more permanent solution.
// See https://confluentinc.atlassian.net/browse/CPKAFKA-1831 for details.
if (false) {
  apply from: file('gradle/rat.gradle')
  rat {
    // Exclude everything under the directory that git should be ignoring via .gitignore or that isn't checked in. These
    // restrict us only to files that are checked in or are staged.
    def repo = Grgit.open(currentDir: project.getRootDir())
    excludes = new ArrayList<String>(repo.clean(ignore: false, directories: true, dryRun: true))
    // And some of the files that we have checked in should also be excluded from this check
    excludes.addAll([
        '**/.git/**',
        '**/build/**',
        'CONTRIBUTING.md',
        'PULL_REQUEST_TEMPLATE.md',
        'gradlew',
        'gradlew.bat',
        'gradle/wrapper/gradle-wrapper.properties',
        'TROGDOR.md',
        '**/*README.md',
        '**/id_rsa',
        '**/id_rsa.pub',
        'checkstyle/suppressions.xml',
        'streams/quickstart/java/src/test/resources/projects/basic/goal.txt',
        'streams/streams-scala/logs/*',
        '**/generated/**'
    ])
  }
}


subprojects {

  // enable running :dependencies task recursively on all subprojects
  // eg: ./gradlew allDeps
  task allDeps(type: DependencyReportTask) {}
  // enable running :dependencyInsight task recursively on all subprojects
  // eg: ./gradlew allDepInsight --configuration runtime --dependency com.fasterxml.jackson.core:jackson-databind
  task allDepInsight(type: DependencyInsightReportTask) doLast {}

  apply plugin: 'java'
  // apply the eclipse plugin only to subprojects that hold code. 'connect' is just a folder.
  if (!project.name.equals('connect')) {
    apply plugin: 'eclipse'
    fineTuneEclipseClasspathFile(eclipse, project)
  }
  apply plugin: 'maven'
  apply plugin: 'signing'
  apply plugin: 'checkstyle'
  apply plugin: "com.github.spotbugs"
  apply plugin: 'org.gradle.test-retry'

  sourceCompatibility = minJavaVersion
  targetCompatibility = minJavaVersion

  tasks.withType(JavaCompile) {
    options.encoding = 'UTF-8'
    options.compilerArgs << "-Xlint:all"
    // temporary exclusions until all the warnings are fixed
    options.compilerArgs << "-Xlint:-rawtypes"
    options.compilerArgs << "-Xlint:-serial"
    options.compilerArgs << "-Xlint:-try"
    if (!project.name.equals('ce-serializers') &&
        !project.name.equals('ce-audit')) {
      // Do not enable -Werror for subprojects with automatically generated code.
      // We can't fix the warnings in automatically generated code.
      options.compilerArgs << "-Werror"
    }
    // --release is the recommended way to select the target release, but it's only supported in Java 9 so we also
    // set --source and --target via `sourceCompatibility` and `targetCompatibility`. If/when Gradle supports `--release`
    // natively (https://github.com/gradle/gradle/issues/2510), we should switch to that.
    if (JavaVersion.current().isJava9Compatible())
      options.compilerArgs << "--release" << minJavaVersion
    dependsOn installGitHooks
  }

  uploadArchives {
    repositories {
      signing {
          required { shouldSign }
          sign configurations.archives

          // To test locally, replace mavenUrl in ~/.gradle/gradle.properties to file://localhost/tmp/myRepo/
          mavenDeployer {
              beforeDeployment { MavenDeployment deployment -> signing.signPom(deployment) }
              repository(url: "${mavenUrl}") {
                  authentication(userName: "${mavenUsername}", password: "${mavenPassword}")
              }
              afterEvaluate {
                  pom.artifactId = "${archivesBaseName}"
                  pom.project {
                      name 'Confluent Server'
                      packaging 'jar'
                      url 'https://kafka.apache.org'
                  }
              }
          }
      }
    }
  }

  def testLoggingEvents = ["passed", "skipped", "failed"]
  def testShowStandardStreams = false
  def testExceptionFormat = 'full'
  // Gradle built-in logging only supports sending test output to stdout, which generates a lot
  // of noise, especially for passing tests. We really only want output for failed tests. This
  // hooks into the output and logs it (so we don't have to buffer it all in memory) and only
  // saves the output for failing tests. Directory and filenames are such that you can, e.g.,
  // create a Jenkins rule to collect failed test output.
  def logTestStdout = {
    def testId = { TestDescriptor descriptor ->
      "${descriptor.className}.${descriptor.name}".toString()
    }

    def logFiles = new HashMap<String, File>()
    def logStreams = new HashMap<String, FileOutputStream>()
    beforeTest { TestDescriptor td ->
      def tid = testId(td)
      def logFile = new File(
          "${projectDir}/build/reports/testOutput/${tid}.test.stdout")
      logFile.parentFile.mkdirs()
      logFiles.put(tid, logFile)
      logStreams.put(tid, new FileOutputStream(logFile))
    }
    onOutput { TestDescriptor td, TestOutputEvent toe ->
      def tid = testId(td)
      // Some output can happen outside the context of a specific test (e.g. at the class level)
      // and beforeTest/afterTest seems to not be invoked for these cases (and similarly, there's
      // a TestDescriptor hierarchy that includes the thread executing the test, Gradle tasks,
      // etc). We see some of these in practice and it seems like something buggy in the Gradle
      // test runner since we see it *before* any tests and it is frequently not related to any
      // code in the test (best guess is that it is tail output from last test). We won't have
      // an output file for these, so simply ignore them. If they become critical for debugging,
      // they can be seen with showStandardStreams.
      if (td.name == td.className || td.className == null) {
        // silently ignore output unrelated to specific test methods
        return
      } else if (logStreams.get(tid) == null) {
        println "WARNING: unexpectedly got output for a test [${tid}]" +
                " that we didn't previously see in the beforeTest hook." +
                " Message for debugging: [" + toe.message + "]."
        return
      }
      try {
        logStreams.get(tid).write(toe.message.getBytes(StandardCharsets.UTF_8))
      } catch (Exception e) {
        println "ERROR: Failed to write output for test ${tid}"
        e.printStackTrace()
      }
    }
    afterTest { TestDescriptor td, TestResult tr ->
      def tid = testId(td)
      try {
        logStreams.get(tid).close()
        if (tr.resultType != TestResult.ResultType.FAILURE) {
          logFiles.get(tid).delete()
        } else {
          def file = logFiles.get(tid)
          println "${tid} failed, log available in ${file}"
        }
      } catch (Exception e) {
        println "ERROR: Failed to close stdout file for ${tid}"
        e.printStackTrace()
      } finally {
        logFiles.remove(tid)
        logStreams.remove(tid)
      }
    }
  }

  test {
    maxParallelForks = userMaxForks ?: Runtime.runtime.availableProcessors()

    minHeapSize = "256m"
    maxHeapSize = "2048m"

    testLogging {
      events = userTestLoggingEvents ?: testLoggingEvents
      showStandardStreams = userShowStandardStreams ?: testShowStandardStreams
      exceptionFormat = testExceptionFormat
    }
    logTestStdout.rehydrate(delegate, owner, this)()

    // The suites are for running sets of tests in IDEs.
    // Gradle will run each test class, so we exclude the suites to avoid redundantly running the tests twice.
    exclude '**/*Suite.class'

    retry {
      maxRetries = userMaxTestRetries
      maxFailures = userMaxTestRetryFailures
    }
  }

  task integrationTest(type: Test, dependsOn: compileJava) {
    maxParallelForks = userMaxForks ?: Runtime.runtime.availableProcessors()
    ignoreFailures = userIgnoreFailures

    minHeapSize = "256m"
    maxHeapSize = "2048m"

    testLogging {
      events = userTestLoggingEvents ?: testLoggingEvents
      showStandardStreams = userShowStandardStreams ?: testShowStandardStreams
      exceptionFormat = testExceptionFormat
    }
    logTestStdout.rehydrate(delegate, owner, this)()

    // The suites are for running sets of tests in IDEs.
    // Gradle will run each test class, so we exclude the suites to avoid redundantly running the tests twice.
    exclude '**/*Suite.class'

    useJUnit {
      includeCategories 'org.apache.kafka.test.IntegrationTest'
    }

    retry {
      maxRetries = userMaxTestRetries
      maxFailures = userMaxTestRetryFailures
    }
  }

  task unitTest(type: Test, dependsOn: compileJava) {
    maxParallelForks = userMaxForks ?: Runtime.runtime.availableProcessors()
    ignoreFailures = userIgnoreFailures

    minHeapSize = "256m"
    maxHeapSize = "2048m"

    testLogging {
      events = userTestLoggingEvents ?: testLoggingEvents
      showStandardStreams = userShowStandardStreams ?: testShowStandardStreams
      exceptionFormat = testExceptionFormat
    }
    logTestStdout.rehydrate(delegate, owner, this)()
    
    // The suites are for running sets of tests in IDEs.
    // Gradle will run each test class, so we exclude the suites to avoid redundantly running the tests twice.
    exclude '**/*Suite.class'

    if (it.project.name != 'generator') {
      useJUnit {
        excludeCategories 'org.apache.kafka.test.IntegrationTest'
      }
    }

    retry {
      maxRetries = userMaxTestRetries
      maxFailures = userMaxTestRetryFailures
    }
  }

  ext.copyrightAndNotice = [ "$rootDir/COPYRIGHT", "$rootDir/NOTICE" ]
  jar {
    from copyrightAndNotice
  }

  task srcJar(type: Jar) {
    classifier = 'sources'
    from copyrightAndNotice
    from sourceSets.main.allSource
  }

  task javadocJar(type: Jar, dependsOn: javadoc) {
    classifier 'javadoc'
    from copyrightAndNotice
    from javadoc.destinationDir
  }

  task docsJar(dependsOn: javadocJar)

  javadoc {
    options.charSet = 'UTF-8'
    options.docEncoding = 'UTF-8'
    options.encoding = 'UTF-8'
  }

  task systemTestLibs(dependsOn: jar)

  artifacts {
    // Note: the srcJar target is not included here.  We do not want to build source jars
    // for ce-kafka, since it contains proprietary code that we don't want to redistribute.
    archives javadocJar
  }

  if(!sourceSets.test.allSource.isEmpty()) {
    task testJar(type: Jar) {
      classifier = 'test'
      from copyrightAndNotice
      from sourceSets.test.output
    }

    task testSrcJar(type: Jar, dependsOn: testJar) {
      classifier = 'test-sources'
      from copyrightAndNotice
      from sourceSets.test.allSource
    }

    artifacts {
      archives testJar
    }
  }

  plugins.withType(ScalaPlugin) {
    task scaladocJar(type:Jar) {
      classifier = 'scaladoc'
      from copyrightAndNotice
      from scaladoc.destinationDir
    }

    //documentation task should also trigger building scala doc jar
    docsJar.dependsOn scaladocJar

    artifacts {
      archives scaladocJar
    }
  }

  tasks.withType(ScalaCompile) {
    scalaCompileOptions.additionalParameters = [
      "-deprecation",
      "-unchecked",
      "-encoding", "utf8",
      "-Xlog-reflective-calls",
      "-feature",
      "-language:postfixOps",
      "-language:implicitConversions",
      "-language:existentials",
      "-Xlint:constant",
      "-Xlint:delayedinit-select",
      "-Xlint:doc-detached",
      "-Xlint:missing-interpolator",
      "-Xlint:nullary-override",
      "-Xlint:nullary-unit",
      "-Xlint:option-implicit",
      "-Xlint:package-object-classes",
      "-Xlint:poly-implicit-overload",
      "-Xlint:private-shadow",
      "-Xlint:stars-align",
      "-Xlint:type-parameter-shadow",
      "-Xlint:unused"
    ]

    // Inline more aggressively when compiling the `core` jar since it's not meant to be used as a library.
    // More specifically, inline classes from the Scala library so that we can inline methods like `Option.exists`
    // and avoid lambda allocations. This is only safe if the Scala library version is the same at compile time
    // and runtime. We cannot guarantee this for libraries like kafka streams, so only inline classes from the
    // Kafka project in that case.
    List<String> inlineFrom
    if (project.name.equals('core'))
      inlineFrom = ["-opt-inline-from:scala.**", "-opt-inline-from:kafka.**", "-opt-inline-from:org.apache.kafka.**"]
    else
      inlineFrom = ["-opt-inline-from:org.apache.kafka.**"]

    // Somewhat confusingly, `-opt:l:inline` enables all optimizations. `inlineFrom` configures what can be inlined.
    // See https://www.lightbend.com/blog/scala-inliner-optimizer for more information about the optimizer.
    scalaCompileOptions.additionalParameters += ["-opt:l:inline"]
    scalaCompileOptions.additionalParameters += inlineFrom

    // these options are valid for Scala versions < 2.13 only
    // Scala 2.13 removes them, see https://github.com/scala/scala/pull/6502 and https://github.com/scala/scala/pull/5969
    if (versions.baseScala == '2.12') {
      scalaCompileOptions.additionalParameters += [
        "-Xlint:by-name-right-associative",
        "-Xlint:unsound-match"
      ]
    }

    configure(scalaCompileOptions.forkOptions) {
      memoryMaximumSize = '1g'
      jvmArgs = ['-Xss4m']
    }
  }

  checkstyle {
    configFile = new File(rootDir, "checkstyle/checkstyle.xml")
    configProperties = checkstyleConfigProperties("import-control.xml")
    toolVersion = "$versions.checkstyle"
  }

  configure(checkstyleMain) {
    group = 'Verification'
    description = 'Run checkstyle on all main Java sources'
  }

  configure(checkstyleTest) {
    group = 'Verification'
    description = 'Run checkstyle on all test Java sources'
  }

  test.dependsOn('checkstyleMain', 'checkstyleTest')

  spotbugs {
    toolVersion = "$versions.spotbugs"
    excludeFilter = file("$rootDir/gradle/spotbugs-exclude.xml")
    ignoreFailures = false
  }
  test.dependsOn('spotbugsMain')

  tasks.withType(com.github.spotbugs.SpotBugsTask) {
    reports {
      // Continue supporting `xmlFindBugsReport` for compatibility
      xml.enabled(project.hasProperty('xmlSpotBugsReport') || project.hasProperty('xmlFindBugsReport'))
      html.enabled(!project.hasProperty('xmlSpotBugsReport') && !project.hasProperty('xmlFindBugsReport'))
    }
    maxHeapSize = "2g"
  }

  // Ignore core since its a scala project
  if (it.path != ':core') {
    apply plugin: "jacoco"

    jacoco {
      toolVersion = "$versions.jacoco"
    }

    // NOTE: Jacoco Gradle plugin does not support "offline instrumentation" this means that classes mocked by PowerMock
    // may report 0 coverage, since the source was modified after initial instrumentation.
    // See https://github.com/jacoco/jacoco/issues/51
    jacocoTestReport {
      dependsOn tasks.test
      sourceSets sourceSets.main
      reports {
        html.enabled = true
        xml.enabled = true
        csv.enabled = false
      }
    }
  }

  def coverageGen = it.path == ':core' ? 'reportScoverage' : 'jacocoTestReport'
  task reportCoverage(dependsOn: [coverageGen])

  task determineCommitId {
    def takeFromHash = 16
    if (commitId) {
      commitId = commitId.take(takeFromHash)
    } else if (file("$rootDir/.git/HEAD").exists()) {
      def headRef = file("$rootDir/.git/HEAD").text
      if (headRef.contains('ref: ')) {
        headRef = headRef.replaceAll('ref: ', '').trim()
        if (file("$rootDir/.git/$headRef").exists()) {
          commitId = file("$rootDir/.git/$headRef").text.trim().take(takeFromHash)
        }
      } else {
        commitId = headRef.trim().take(takeFromHash)
      }
    } else {
      commitId = "unknown"
    }
  }

}

gradle.taskGraph.whenReady { taskGraph ->
  taskGraph.getAllTasks().findAll { it.name.contains('spotbugsScoverage') || it.name.contains('spotbugsTest') }.each { task ->
    task.enabled = false
  }
}

def fineTuneEclipseClasspathFile(eclipse, project) {
  eclipse.classpath.file {
    beforeMerged { cp ->
      cp.entries.clear()
      // for the core project add the directories defined under test/scala as separate source directories
      if (project.name.equals('core')) {
        cp.entries.add(new org.gradle.plugins.ide.eclipse.model.SourceFolder("src/test/scala/integration", null))
        cp.entries.add(new org.gradle.plugins.ide.eclipse.model.SourceFolder("src/test/scala/other", null))
        cp.entries.add(new org.gradle.plugins.ide.eclipse.model.SourceFolder("src/test/scala/unit", null))
      }
    }
    whenMerged { cp ->
      // for the core project exclude the separate sub-directories defined under test/scala. These are added as source dirs above
      if (project.name.equals('core')) {
        cp.entries.findAll { it.kind == "src" && it.path.equals("src/test/scala") }*.excludes = ["integration/", "other/", "unit/"]
      }
      /*
       * Set all eclipse build output to go to 'build_eclipse' directory. This is to ensure that gradle and eclipse use different
       * build output directories, and also avoid using the eclpise default of 'bin' which clashes with some of our script directories.
       * https://discuss.gradle.org/t/eclipse-generated-files-should-be-put-in-the-same-place-as-the-gradle-generated-files/6986/2
       */
      cp.entries.findAll { it.kind == "output" }*.path = "build_eclipse"
      /*
       * Some projects have explicitly added test output dependencies. These are required for the gradle build but not required
       * in Eclipse since the dependent projects are added as dependencies. So clean up these from the generated classpath.
       */
      cp.entries.removeAll { it.kind == "lib" && it.path.matches(".*/build/(classes|resources)/test") }
    }
  }
}

def checkstyleConfigProperties(configFileName) {
  [importControlFile: "$rootDir/checkstyle/$configFileName",
   suppressionsFile: "$rootDir/checkstyle/suppressions.xml",
   headerFile: "$rootDir/checkstyle/java.header"]
}

// Aggregates all jacoco results into the root project directory
task jacocoRootReport(type: org.gradle.testing.jacoco.tasks.JacocoReport) {
  def javaProjects = subprojects.findAll { it.path != ':core' }

  description = 'Generates an aggregate report from all subprojects'
  dependsOn(javaProjects.test)

  additionalSourceDirs.from = javaProjects.sourceSets.main.allSource.srcDirs
  sourceDirectories.from = javaProjects.sourceSets.main.allSource.srcDirs
  classDirectories.from = javaProjects.sourceSets.main.output
  executionData.from = javaProjects.jacocoTestReport.executionData

  reports {
    html.enabled = true
    xml.enabled = true
  }

  // workaround to ignore projects that don't have any tests at all
  onlyIf = { true }
  doFirst {
    executionData = files(executionData.findAll { it.exists() })
  }
}

task reportCoverage(dependsOn: ['jacocoRootReport', 'core:reportCoverage'])

for ( sv in availableScalaVersions ) {
  String taskSuffix = sv.replaceAll("\\.", "_")

  tasks.create(name: "jarScala_${taskSuffix}", type: GradleBuild) {
    startParameter = project.getGradle().getStartParameter().newInstance()
    startParameter.projectProperties += [scalaVersion: "${sv}"]
    tasks = ['core:jar', 'streams:streams-scala:jar']
  }

  tasks.create(name: "testScala_${taskSuffix}", type: GradleBuild) {
    startParameter = project.getGradle().getStartParameter().newInstance()
    startParameter.projectProperties += [scalaVersion: "${sv}"]
    tasks = ['core:test', 'streams:streams-scala:test']
  }

  tasks.create(name: "srcJar_${taskSuffix}", type: GradleBuild) {
    startParameter = project.getGradle().getStartParameter().newInstance()
    startParameter.projectProperties += [scalaVersion: "${sv}"]
    tasks = ['core:srcJar', 'streams:streams-scala:srcJar']
  }

  tasks.create(name: "docsJar_${taskSuffix}", type: GradleBuild) {
    startParameter = project.getGradle().getStartParameter().newInstance()
    startParameter.projectProperties += [scalaVersion: "${sv}"]
    tasks = ['core:docsJar', 'streams:streams-scala:docsJar']
  }

  tasks.create(name: "install_${taskSuffix}", type: GradleBuild) {
    startParameter = project.getGradle().getStartParameter().newInstance()
    startParameter.projectProperties += [scalaVersion: "${sv}"]
    tasks = ['install']
  }

  tasks.create(name: "releaseTarGz_${taskSuffix}", type: GradleBuild) {
    startParameter = project.getGradle().getStartParameter().newInstance()
    startParameter.projectProperties += [scalaVersion: "${sv}"]
    tasks = ['releaseTarGz']
  }

  tasks.create(name: "uploadScalaArchives_${taskSuffix}", type: GradleBuild) {
    startParameter = project.getGradle().getStartParameter().newInstance()
    startParameter.projectProperties += [scalaVersion: "${sv}"]
    tasks = ['core:uploadArchives', 'streams:streams-scala:uploadArchives']
  }
}

def connectPkgs = [
    'connect:api',
    'connect:basic-auth-extension',
    'connect:file',
    'connect:json',
    'connect:runtime',
    'connect:transforms',
    'connect:mirror',
    'connect:mirror-client'
]

def pkgs = [
    'clients',
    'examples',
    'log4j-appender',
    'streams',
    'streams:examples',
    'streams:streams-scala',
    'streams:test-utils',
    'tools',
    'ce-serializers',
    'ce-licensing',
    'ce-kafka-client-plugins',
    'ce-broker-plugins',
    'ce-authorizer',
    'ce-rest-authorizer',
    'ce-rbac',
    'ce-auth-providers',
    'ce-metrics',
    'ce-aegis',
    'ce-audit',
    'ce-resource-names',
    'ce-sbk'
] + connectPkgs

/** Create one task per default Scala version */
def withDefScalaVersions(taskName) {
  defaultScalaVersions.collect { taskName + '_' + it.replaceAll('\\.', '_') }
}

tasks.create(name: "jarConnect", dependsOn: connectPkgs.collect { it + ":jar" }) {}
tasks.create(name: "jarAll", dependsOn: withDefScalaVersions('jarScala') + pkgs.collect { it + ":jar" }) { }

tasks.create(name: "srcJarAll", dependsOn: withDefScalaVersions('srcJar') + pkgs.collect { it + ":srcJar" }) { }

tasks.create(name: "docsJarAll", dependsOn: withDefScalaVersions('docsJar') + pkgs.collect { it + ":docsJar" }) { }

tasks.create(name: "testConnect", dependsOn: connectPkgs.collect { it + ":test" }) {}
tasks.create(name: "testAll", dependsOn: withDefScalaVersions('testScala') + pkgs.collect { it + ":test" }) { }

tasks.create(name: "installAll", dependsOn: withDefScalaVersions('install') + pkgs.collect { it + ":install" }) { }

tasks.create(name: "releaseTarGzAll", dependsOn: withDefScalaVersions('releaseTarGz')) { }

tasks.create(name: "uploadArchivesAll", dependsOn: withDefScalaVersions('uploadScalaArchives') + pkgs.collect { it + ":uploadArchives" }) { }

project(':core') {
  println "Building project 'core' with Scala version ${versions.scala}"

  apply plugin: 'scala'
  apply plugin: "org.scoverage"
  archivesBaseName = "kafka_${versions.baseScala}"

  sourceSets {
    main {
      scala {
        srcDirs = ['src/main/scala', 'src/main/java', "${buildDir}/generated/src/main/java"]
      }
      java {
        srcDirs = []
      }
    }
  }

  dependencies {
    compile project(':clients')
    // KSTORAGE-284 - Explicit Jackson CBOR dependency to avoid the S3 client pulling in an older vulnerable version.
    compile libs.jacksonCbor
    compile libs.jacksonDatabind
    compile libs.jacksonModuleScala
    compile libs.jacksonDataformatCsv
    compile libs.jacksonJDK8Datatypes
    compile libs.joptSimple
    compile libs.metrics
    compile libs.scalaCollectionCompat
    compile libs.scalaJava8Compat
    compile libs.scalaLibrary
    // only needed transitively, but set it explicitly to ensure it has the same version as scala-library
    compile libs.scalaReflect
    compile libs.scalaLogging
    compile libs.slf4jApi
    compile libs.scalaJava8Compat
    compile libs.flatbuffers
    compile libs.amazons3client
    compile libs.netty
    compile libs.nettyTcNative
    compile(libs.zookeeper) {
      exclude module: 'slf4j-log4j12'
      exclude module: 'log4j'
      exclude module: 'netty'
    }
    // ZooKeeperMain depends on commons-cli but declares the dependency as `provided`
    compile libs.commonsCli
    compile libs.googlecloudstorage

    compileOnly libs.log4j

    testCompile project(':clients').sourceSets.test.output
    testCompile libs.bcpkix
    testCompile libs.mockitoCore
    testCompile libs.easymock
    testCompile(libs.apacheda) {
      exclude group: 'xml-apis', module: 'xml-apis'
      // `mina-core` is a transitive dependency for `apacheds` and `apacheda`.
      // It is safer to use from `apacheds` since that is the implementation.
      exclude module: 'mina-core'
    }
    testCompile libs.apachedsCoreApi
    testCompile libs.apachedsInterceptorKerberos
    testCompile libs.apachedsProtocolShared
    testCompile libs.apachedsProtocolKerberos
    testCompile libs.apachedsProtocolLdap
    testCompile libs.apachedsLdifPartition
    testCompile libs.apachedsMavibotPartition
    testCompile libs.apachedsJdbmPartition
    testCompile libs.junit
    testCompile libs.scalacheck
    testCompile libs.scalatest
    testCompile libs.slf4jlog4j
    testCompile libs.jfreechart
  }

  scoverage {
    scoverageVersion = "$versions.scoverage"
    reportDir = file("${rootProject.buildDir}/scoverage")
    highlighting = false
    minimumRate = 0.0
  }

  configurations {
    // manually excludes some unnecessary dependencies
    compile.exclude module: 'javax'
    compile.exclude module: 'jline'
    compile.exclude module: 'jms'
    compile.exclude module: 'jmxri'
    compile.exclude module: 'jmxtools'
    compile.exclude module: 'mail'
    // To prevent a UniqueResourceException due the same resource existing in both
    // org.apache.directory.api/api-all and org.apache.directory.api/api-ldap-schema-data
    testCompile.exclude module: 'api-ldap-schema-data'
  }

  tasks.create(name: "copyDependantLibs", type: Copy) {
    from (configurations.testRuntime) {
      include('slf4j-log4j12*')
      include('log4j*jar')
    }
    from (configurations.runtime) {
      exclude('kafka-clients*')
    }
    into "$buildDir/dependant-libs-${versions.scala}"
    duplicatesStrategy 'exclude'
  }

  ext.getOsName = { ->
    def osname = System.getProperty("os.name")
    def flatbuffersOS
    if (osname.indexOf("inux") != -1) {
      flatbuffersOS = "linux"
    } else if (osname == "Mac OS X") {
      flatbuffersOS = "osx"
    } else {
      throw new Throwable('Error occurred detecting OS for flatbuffers compiler download.')
    }
    return flatbuffersOS;
  }

  apply plugin: 'de.undercouch.download'
  task downloadFlatbuffersCompiler(type: Download) {
    def flatbuffersOS = getOsName();
    def mavenUrl = project.repositories.find { it.name == "MavenRepo"}.url
    src "${mavenUrl}com/github/davidmoten/flatbuffers-compiler/${libs.flatbuffersCompiler}/flatbuffers-compiler-${libs.flatbuffersCompiler}-distribution-${flatbuffersOS}.tar.gz"
    overwrite false
    dest buildDir
  }

  task extractFlatbuffersCompiler(type: Copy, dependsOn: downloadFlatbuffersCompiler) {
    def flatbuffersOS = getOsName();
    from tarTree(resources.gzip("${buildDir}/flatbuffers-compiler-${libs.flatbuffersCompiler}-distribution-${flatbuffersOS}.tar.gz"))
    into "${buildDir}/flatbuffers"
  }

  task generateTierTopicSerdes(dependsOn: extractFlatbuffersCompiler) {
    doLast {
      def mutableSerdesDir = "src/main/resources/serde/mutable"
      file("$mutableSerdesDir").eachFile { file ->
        exec {
          commandLine "${buildDir}/flatbuffers/bin/flatc", "--java", "--gen-mutable", "-o", "${buildDir}/generated/src/main/java", "$file"
        }
      }

      def immutableSerdesDir = "src/main/resources/serde/immutable"
      file("$immutableSerdesDir").eachFile { file ->
        exec {
          commandLine "${buildDir}/flatbuffers/bin/flatc", "--java", "-o", "${buildDir}/generated/src/main/java", "$file"
        }
      }
    }
  }
  /* end flatbuffers generation steps */

  compileScala.dependsOn generateTierTopicSerdes
  compileJava.dependsOn generateTierTopicSerdes

  task genProtocolErrorDocs(type: JavaExec) {
    classpath = sourceSets.main.runtimeClasspath
    main = 'org.apache.kafka.common.protocol.Errors'
    if( !generatedDocsDir.exists() ) { generatedDocsDir.mkdirs() }
    standardOutput = new File(generatedDocsDir, "protocol_errors.html").newOutputStream()
  }

  task genProtocolTypesDocs(type: JavaExec) {
    classpath = sourceSets.main.runtimeClasspath
    main = 'org.apache.kafka.common.protocol.types.Type'
    if( !generatedDocsDir.exists() ) { generatedDocsDir.mkdirs() }
    standardOutput = new File(generatedDocsDir, "protocol_types.html").newOutputStream()
  }

  task genProtocolApiKeyDocs(type: JavaExec) {
    classpath = sourceSets.main.runtimeClasspath
    main = 'org.apache.kafka.common.protocol.ApiKeys'
    if( !generatedDocsDir.exists() ) { generatedDocsDir.mkdirs() }
    standardOutput = new File(generatedDocsDir, "protocol_api_keys.html").newOutputStream()
  }

  task genProtocolMessageDocs(type: JavaExec) {
    classpath = sourceSets.main.runtimeClasspath
    main = 'org.apache.kafka.common.protocol.Protocol'
    if( !generatedDocsDir.exists() ) { generatedDocsDir.mkdirs() }
    standardOutput = new File(generatedDocsDir, "protocol_messages.html").newOutputStream()
  }

  task genAdminClientConfigDocs(type: JavaExec) {
    classpath = sourceSets.main.runtimeClasspath
    main = 'org.apache.kafka.clients.admin.AdminClientConfig'
    if( !generatedDocsDir.exists() ) { generatedDocsDir.mkdirs() }
    standardOutput = new File(generatedDocsDir, "admin_client_config.html").newOutputStream()
  }

  task genProducerConfigDocs(type: JavaExec) {
    classpath = sourceSets.main.runtimeClasspath
    main = 'org.apache.kafka.clients.producer.ProducerConfig'
    if( !generatedDocsDir.exists() ) { generatedDocsDir.mkdirs() }
    standardOutput = new File(generatedDocsDir, "producer_config.html").newOutputStream()
  }

  task genConsumerConfigDocs(type: JavaExec) {
    classpath = sourceSets.main.runtimeClasspath
    main = 'org.apache.kafka.clients.consumer.ConsumerConfig'
    if( !generatedDocsDir.exists() ) { generatedDocsDir.mkdirs() }
    standardOutput = new File(generatedDocsDir, "consumer_config.html").newOutputStream()
  }

  task genKafkaConfigDocs(type: JavaExec) {
    classpath = sourceSets.main.runtimeClasspath
    main = 'kafka.server.KafkaConfig'
    if( !generatedDocsDir.exists() ) { generatedDocsDir.mkdirs() }
    standardOutput = new File(generatedDocsDir, "kafka_config.html").newOutputStream()
  }

  task genTopicConfigDocs(type: JavaExec) {
    classpath = sourceSets.main.runtimeClasspath
    main = 'kafka.log.LogConfig'
    if( !generatedDocsDir.exists() ) { generatedDocsDir.mkdirs() }
    standardOutput = new File(generatedDocsDir, "topic_config.html").newOutputStream()
  }

  task genConsumerMetricsDocs(type: JavaExec) {
    classpath = sourceSets.test.runtimeClasspath
    main = 'org.apache.kafka.clients.consumer.internals.ConsumerMetrics'
    if( !generatedDocsDir.exists() ) { generatedDocsDir.mkdirs() }
    standardOutput = new File(generatedDocsDir, "consumer_metrics.html").newOutputStream()
  }

  task genProducerMetricsDocs(type: JavaExec) {
    classpath = sourceSets.test.runtimeClasspath
    main = 'org.apache.kafka.clients.producer.internals.ProducerMetrics'
    if( !generatedDocsDir.exists() ) { generatedDocsDir.mkdirs() }
    standardOutput = new File(generatedDocsDir, "producer_metrics.html").newOutputStream()
  }

  task siteDocsTar(dependsOn: ['genProtocolErrorDocs', 'genProtocolTypesDocs', 'genProtocolApiKeyDocs', 'genProtocolMessageDocs',
                               'genAdminClientConfigDocs', 'genProducerConfigDocs', 'genConsumerConfigDocs',
                               'genKafkaConfigDocs', 'genTopicConfigDocs',
                               ':connect:runtime:genConnectConfigDocs', ':connect:runtime:genConnectTransformationDocs',
                               ':connect:runtime:genSinkConnectorConfigDocs', ':connect:runtime:genSourceConnectorConfigDocs',
                               ':streams:genStreamsConfigDocs', 'genConsumerMetricsDocs', 'genProducerMetricsDocs',
                               ':connect:runtime:genConnectMetricsDocs'], type: Tar) {
    classifier = 'site-docs'
    compression = Compression.GZIP
    from project.file("$rootDir/docs")
    into 'site-docs'
    duplicatesStrategy 'exclude'
  }

  tasks.create(name: "releaseTarGz", dependsOn: configurations.archives.artifacts, type: Tar) {
    into "kafka_${versions.baseScala}-${version}"
    compression = Compression.GZIP
    from(project.file("$rootDir/bin")) { into "bin/" }
    from(project.file("$rootDir/config")) { into "config/" }
    from "$rootDir/NOTICE"
    from "$rootDir/COPYRIGHT"
    from(configurations.runtime) { into("libs/") }
    from(configurations.archives.artifacts.files) { into("libs/") }
    from(project.siteDocsTar) { into("site-docs/") }
    from(project(':tools').jar) { into("libs/") }
    from(project(':tools').configurations.runtime) { into("libs/") }
    from(project(':connect:api').jar) { into("libs/") }
    from(project(':connect:api').configurations.runtime) { into("libs/") }
    from(project(':connect:runtime').jar) { into("libs/") }
    from(project(':connect:runtime').configurations.runtime) { into("libs/") }
    from(project(':connect:transforms').jar) { into("libs/") }
    from(project(':connect:transforms').configurations.runtime) { into("libs/") }
    from(project(':connect:json').jar) { into("libs/") }
    from(project(':connect:json').configurations.runtime) { into("libs/") }
    from(project(':connect:file').jar) { into("libs/") }
    from(project(':connect:file').configurations.runtime) { into("libs/") }
    from(project(':connect:basic-auth-extension').jar) { into("libs/") }
    from(project(':connect:basic-auth-extension').configurations.runtime) { into("libs/") }
    from(project(':connect:mirror').jar) { into("libs/") }
    from(project(':connect:mirror').configurations.runtime) { into("libs/") }
    from(project(':connect:mirror-client').jar) { into("libs/") }
    from(project(':connect:mirror-client').configurations.runtime) { into("libs/") }
    from(project(':streams').jar) { into("libs/") }
    from(project(':streams').configurations.runtime) { into("libs/") }
    from(project(':streams:streams-scala').jar) { into("libs/") }
    from(project(':streams:streams-scala').configurations.runtime) { into("libs/") }
    from(project(':streams:test-utils').jar) { into("libs/") }
    from(project(':streams:test-utils').configurations.runtime) { into("libs/") }
    from(project(':streams:examples').jar) { into("libs/") }
    from(project(':streams:examples').configurations.runtime) { into("libs/") }
    // Do not include ce-metrics in the release by default since that is done by the
    // `confluent-rebalancer` module currently. This approach makes it possible to
    // install the metrics reporter jar to ccs kafka and ce kafka in the same way.
    // We allow the behavior to be overridden for the CCloud build
    if (userPackageMetricsReporter) {
      // copies in the shaded jar
      from(project(':ce-metrics').jar) { into("libs/") }
      // Don't copy any additional jars because ce-metrics is a fat/uber jar with shadowed classes
      // In theory, we could copy in configurations.shadow, which has some things like kafka-clients,
      // and yammer metrics. But gradle doesn't recognize that the shadow configuration exists.
    }
    from(project(':ce-kafka-client-plugins').jar) { into("libs/") }
    from(project(':ce-kafka-client-plugins').configurations.runtime) { into("libs/") }
    from(project(':ce-broker-plugins').jar) { into("libs/") }
    from(project(':ce-broker-plugins').configurations.runtime) { into("libs/") }
    from(project(':ce-authorizer').jar) { into("libs/") }
    from(project(':ce-authorizer').configurations.runtime) { into("libs/") }
    from(project(':ce-rest-authorizer').jar) { into("libs/") }
    from(project(':ce-rest-authorizer').configurations.runtime) { into("libs/") }
    from(project(':ce-rbac').jar) { into("libs/") }
    from(project(':ce-rbac').configurations.runtime) { into("libs/") }
    from(project(':ce-auth-providers').jar) { into("libs/") }
    from(project(':ce-auth-providers').configurations.runtime) { into("libs/") }
    from(project(':ce-audit').jar) { into("libs/") }
    from(project(':ce-audit').configurations.runtime) { into("libs/") }
    from(project(':ce-resource-names').jar) { into("libs/") }
    from(project(':ce-resource-names').configurations.runtime) { into("libs/") }
    from(project(':ce-sbk').jar) { into("libs/") }
    from(project(':ce-sbk').configurations.runtime) { into("libs/") }
    exclude('confluent-serializers*')
    exclude('confluent-licensing*')
    exclude('bc*jdk15on*jar')
    duplicatesStrategy 'exclude'
  }

  jar {
    dependsOn('copyDependantLibs')
  }

  jar.manifest {
    attributes(
      'Version': "${version}"
    )
  }

  tasks.create(name: "copyDependantTestLibs", type: Copy) {
    from (configurations.testRuntime) {
      include('*.jar')
    }
    into "$buildDir/dependant-testlibs"
    //By default gradle does not handle test dependencies between the sub-projects
    //This line is to include clients project test jar to dependant-testlibs
    from (project(':clients').testJar ) { "$buildDir/dependant-testlibs" }
    duplicatesStrategy 'exclude'
  }

  systemTestLibs.dependsOn('jar', 'testJar', 'copyDependantTestLibs')

  checkstyle {
    configProperties = checkstyleConfigProperties("import-control-core.xml")
  }
}

project(':examples') {
  archivesBaseName = "kafka-examples"

  dependencies {
    compile project(':core')
  }

  javadoc {
    enabled = false
  }

  checkstyle {
    configProperties = checkstyleConfigProperties("import-control-core.xml")
  }
}

project(':generator') {
  dependencies {
    compile libs.jacksonDatabind
    compile libs.jacksonJDK8Datatypes
    compile libs.jacksonJaxrsJsonProvider
    testCompile libs.junit
  }

  integrationTest {
    enabled = false
  }

  javadoc {
    enabled = false
  }
}

project(':clients') {
  archivesBaseName = "kafka-clients"

  configurations {
    jacksonDatabindConfig
  }

  // add jacksonDatabindConfig as provided scope config with high priority (1000)
  conf2ScopeMappings.addMapping(1000, configurations.jacksonDatabindConfig, "provided")

  dependencies {
    compile libs.zstd
    compile libs.lz4
    compile libs.snappy
    compile libs.slf4jApi
    compileOnly libs.netty // for SSL acceleration in the broker
    compileOnly libs.nettyTcNative // for SSL acceleration in the broker

    compileOnly libs.jacksonDatabind // for SASL/OAUTHBEARER bearer token parsing
    compileOnly libs.jacksonJDK8Datatypes

    jacksonDatabindConfig libs.jacksonDatabind // to publish as provided scope dependency.

    testCompile libs.bcpkix
    testCompile libs.junit
    testCompile libs.mockitoCore
    testCompile libs.netty
    testCompile libs.nettyTcNative
    testCompile libs.jacksonDatabind
    testCompile libs.jacksonJDK8Datatypes

    testRuntime libs.slf4jlog4j
    testRuntime libs.jacksonDatabind
    testRuntime libs.jacksonJDK8Datatypes
    testCompile libs.jacksonJaxrsJsonProvider
    testRuntime libs.netty
    testRuntime libs.nettyTcNative
  }

  task createVersionFile(dependsOn: determineCommitId) {
    ext.receiptFile = file("$buildDir/kafka/$buildVersionFileName")
    outputs.file receiptFile
    outputs.upToDateWhen { false }
    doLast {
      def data = [
        commitId: commitId,
        version: version,
      ]

      receiptFile.parentFile.mkdirs()
      def content = data.entrySet().collect { "$it.key=$it.value" }.sort().join("\n")
      receiptFile.setText(content, "ISO-8859-1")
    }
  }

  jar {
    dependsOn createVersionFile
    from("$buildDir") {
        include "kafka/$buildVersionFileName"
    }
  }

  clean.doFirst {
    delete "$buildDir/kafka/"
  }

  task processMessages(type:JavaExec) {
    main = "org.apache.kafka.message.MessageGenerator"
    classpath = project(':generator').sourceSets.main.runtimeClasspath
    args = [ "org.apache.kafka.common.message",
             "src/generated/java/org/apache/kafka/common/message",
             "src/main/resources/common/message" ]
    inputs.dir("src/main/resources/common/message")
    outputs.dir("src/generated/java/org/apache/kafka/common/message")
  }

  task processTestMessages(type:JavaExec) {
    main = "org.apache.kafka.message.MessageGenerator"
    classpath = project(':generator').sourceSets.main.runtimeClasspath
    args = [ "org.apache.kafka.common.message",
             "src/generated-test/java/org/apache/kafka/common/message",
             "src/test/resources/common/message" ]
    inputs.dir("src/test/resources/common/message")
    outputs.dir("src/generated-test/java/org/apache/kafka/common/message")
  }

  sourceSets {
    main {
      java {
        srcDirs = ["src/generated/java", "src/main/java"]
      }
    }
    test {
      java {
        srcDirs = ["src/generated/java", "src/generated-test/java", "src/test/java"]
      }
    }
  }

  compileJava.dependsOn 'processMessages'

  compileTestJava.dependsOn 'processTestMessages'

  javadoc {
    include "**/org/apache/kafka/clients/admin/*"
    include "**/org/apache/kafka/clients/consumer/*"
    include "**/org/apache/kafka/clients/producer/*"
    include "**/org/apache/kafka/common/*"
    include "**/org/apache/kafka/common/acl/*"
    include "**/org/apache/kafka/common/annotation/*"
    include "**/org/apache/kafka/common/errors/*"
    include "**/org/apache/kafka/common/header/*"
    include "**/org/apache/kafka/common/resource/*"
    include "**/org/apache/kafka/common/serialization/*"
    include "**/org/apache/kafka/common/config/*"
    include "**/org/apache/kafka/common/config/provider/*"
    include "**/org/apache/kafka/common/security/auth/*"
    include "**/org/apache/kafka/common/security/plain/*"
    include "**/org/apache/kafka/common/security/scram/*"
    include "**/org/apache/kafka/common/security/token/delegation/*"
    include "**/org/apache/kafka/common/security/oauthbearer/*"
    include "**/org/apache/kafka/server/authorizer/*"
    include "**/org/apache/kafka/server/policy/*"
    include "**/org/apache/kafka/server/quota/*"
  }
}

project(':tools') {
  archivesBaseName = "kafka-tools"

  dependencies {
    compile project(':clients')
    compile project(':log4j-appender')
    compile libs.argparse4j
    compile libs.jacksonDatabind
    compile libs.jacksonJDK8Datatypes
    compile libs.slf4jApi

    compile libs.jacksonJaxrsJsonProvider
    compile libs.jerseyContainerServlet
    compile libs.jerseyHk2
    compile libs.jaxbApi // Jersey dependency that was available in the JDK before Java 9
    compile libs.activation // Jersey dependency that was available in the JDK before Java 9
    compile libs.jettyServer
    compile libs.jettyServlet
    compile libs.jettyServlets

    testCompile project(':clients')
    testCompile libs.junit
    testCompile project(':clients').sourceSets.test.output
    testCompile libs.easymock
    testCompile libs.powermockJunit4
    testCompile libs.powermockEasymock

    testRuntime libs.slf4jlog4j
  }

  javadoc {
    enabled = false
  }

  tasks.create(name: "copyDependantLibs", type: Copy) {
    from (configurations.testRuntime) {
      include('slf4j-log4j12*')
      include('log4j*jar')
    }
    from (configurations.runtime) {
      exclude('kafka-clients*')
    }
    into "$buildDir/dependant-libs-${versions.scala}"
    duplicatesStrategy 'exclude'
  }

  jar {
    dependsOn 'copyDependantLibs'
  }
}

project(':streams') {
  archivesBaseName = "kafka-streams"
  ext.buildStreamsVersionFileName = "kafka-streams-version.properties"

  dependencies {
    compile project(':clients')

    // this dependency should be removed after we unify data API
    compile(project(':connect:json')) {
      // this transitive dependency is not used in Streams, and it breaks SBT builds
      exclude module: 'javax.ws.rs-api'
    }

    compile libs.slf4jApi
    compile libs.rocksDBJni

    // testCompileOnly prevents streams from exporting a dependency on test-utils, which would cause a dependency cycle
    testCompileOnly project(':streams:test-utils')
    testCompile project(':clients').sourceSets.test.output
    testCompile project(':core')
    testCompile project(':core').sourceSets.test.output
    testCompile libs.log4j
    testCompile libs.junit
    testCompile libs.easymock
    testCompile libs.powermockJunit4
    testCompile libs.powermockEasymock
    testCompile libs.bcpkix
    testCompile libs.hamcrest

    testRuntimeOnly project(':streams:test-utils')
    testRuntime libs.slf4jlog4j
  }

  task processMessages(type:JavaExec) {
    main = "org.apache.kafka.message.MessageGenerator"
    classpath = project(':generator').sourceSets.main.runtimeClasspath
    args = [ "org.apache.kafka.streams.internals.generated",
             "src/generated/java/org/apache/kafka/streams/internals/generated",
             "src/main/resources/common/message" ]
    inputs.dir("src/main/resources/common/message")
    outputs.dir("src/generated/java/org/apache/kafka/streams/internals/generated")
  }

  sourceSets {
    main {
      java {
        srcDirs = ["src/generated/java", "src/main/java"]
      }
    }
    test {
      java {
        srcDirs = ["src/generated/java", "src/test/java"]
      }
    }
  }

  compileJava.dependsOn 'processMessages'

  javadoc {
    include "**/org/apache/kafka/streams/**"
    exclude "**/internals/**"
  }

  tasks.create(name: "copyDependantLibs", type: Copy) {
    from (configurations.testRuntime) {
      include('slf4j-log4j12*')
      include('log4j*jar')
      include('*hamcrest*')
    }
    from (configurations.runtime) {
      exclude('kafka-clients*')
    }
    into "$buildDir/dependant-libs-${versions.scala}"
    duplicatesStrategy 'exclude'
  }

  task createStreamsVersionFile(dependsOn: determineCommitId) {
    ext.receiptFile = file("$buildDir/kafka/$buildStreamsVersionFileName")
    outputs.file receiptFile
    outputs.upToDateWhen { false }
    doLast {
      def data = [
              commitId: commitId,
              version: version,
      ]

      receiptFile.parentFile.mkdirs()
      def content = data.entrySet().collect { "$it.key=$it.value" }.sort().join("\n")
      receiptFile.setText(content, "ISO-8859-1")
    }
  }

  jar {
    dependsOn 'createStreamsVersionFile'
    from("$buildDir") {
      include "kafka/$buildStreamsVersionFileName"
    }
    dependsOn 'copyDependantLibs'
  }

  systemTestLibs {
    dependsOn testJar
  }

  task genStreamsConfigDocs(type: JavaExec) {
    classpath = sourceSets.main.runtimeClasspath
    main = 'org.apache.kafka.streams.StreamsConfig'
    if( !generatedDocsDir.exists() ) { generatedDocsDir.mkdirs() }
    standardOutput = new File(generatedDocsDir, "streams_config.html").newOutputStream()
  }
}

project(':streams:streams-scala') {
  println "Building project 'streams-scala' with Scala version ${versions.scala}"
  apply plugin: 'scala'
  archivesBaseName = "kafka-streams-scala_${versions.baseScala}"

  dependencies {
    compile project(':streams')

    compile libs.scalaLibrary
    compile libs.scalaCollectionCompat

    testCompile project(':core')
    testCompile project(':core').sourceSets.test.output
    testCompile project(':streams').sourceSets.test.output
    testCompile project(':clients').sourceSets.test.output
    testCompile project(':streams:test-utils')

    testCompile libs.junit
    testCompile libs.scalatest
    testCompile libs.easymock
    testCompile libs.hamcrest

    testRuntime libs.slf4jlog4j
  }

  javadoc {
    include "**/org/apache/kafka/streams/scala/**"
  }

  tasks.create(name: "copyDependantLibs", type: Copy) {
    from (configurations.runtime) {
      exclude('kafka-streams*')
    }
    into "$buildDir/dependant-libs-${versions.scala}"
    duplicatesStrategy 'exclude'
  }

  jar {
    dependsOn 'copyDependantLibs'
  }

  test.dependsOn(':spotlessScalaCheck')
}

project(':streams:test-utils') {
  archivesBaseName = "kafka-streams-test-utils"

  dependencies {
    compile project(':streams')
    compile project(':clients')

    testCompile project(':clients').sourceSets.test.output
    testCompile libs.junit
    testCompile libs.easymock
    testCompile libs.hamcrest

    testRuntime libs.slf4jlog4j
  }

  javadoc {
    include "**/org/apache/kafka/streams/test/**"
    exclude "**/internals/**"
  }

  tasks.create(name: "copyDependantLibs", type: Copy) {
    from (configurations.runtime) {
      exclude('kafka-streams*')
    }
    into "$buildDir/dependant-libs-${versions.scala}"
    duplicatesStrategy 'exclude'
  }

  jar {
    dependsOn 'copyDependantLibs'
  }

}

project(':connect:mirror') {
  archivesBaseName = "connect-mirror"

  dependencies {
    compile project(':connect:api')
    compile project(':connect:runtime')
    compile project(':connect:mirror-client')
    compile project(':clients')
    compile libs.argparse4j
    compile libs.slf4jApi

    testCompile libs.junit
    testCompile libs.mockitoCore
    testCompile project(':clients').sourceSets.test.output
    testCompile project(':connect:runtime').sourceSets.test.output
    testCompile project(':core')
    testCompile project(':core').sourceSets.test.output

    testRuntime project(':connect:runtime')
    testRuntime libs.slf4jlog4j
  }

  javadoc {
    enabled = false
  }

  tasks.create(name: "copyDependantLibs", type: Copy) {
    from (configurations.testRuntime) {
      include('slf4j-log4j12*')
      include('log4j*jar')
    }
    from (configurations.runtime) {
      exclude('kafka-clients*')
      exclude('connect-*')
    }
    into "$buildDir/dependant-libs"
    duplicatesStrategy 'exclude'
  }

  jar {
    dependsOn copyDependantLibs
  }
}

project(':connect:mirror-client') {
  archivesBaseName = "connect-mirror-client"

  dependencies {
    compile project(':clients')
    compile libs.slf4jApi

    testCompile libs.junit
    testCompile project(':clients').sourceSets.test.output

    testRuntime libs.slf4jlog4j
  }

  javadoc {
    enabled = true
  }

  tasks.create(name: "copyDependantLibs", type: Copy) {
    from (configurations.testRuntime) {
      include('slf4j-log4j12*')
      include('log4j*jar')
    }
    from (configurations.runtime) {
      exclude('kafka-clients*')
      exclude('connect-*')
    }
    into "$buildDir/dependant-libs"
    duplicatesStrategy 'exclude'
  }

  jar {
    dependsOn copyDependantLibs
  }
}

project(':streams:examples') {
  archivesBaseName = "kafka-streams-examples"

  dependencies {
    compile project(':streams')
    compile project(':connect:json')  // this dependency should be removed after we unify data API
    compile libs.slf4jlog4j

    testCompile project(':streams:test-utils')
    testCompile project(':clients').sourceSets.test.output // for org.apache.kafka.test.IntegrationTest
    testCompile libs.junit
  }

  javadoc {
    enabled = false
  }

  tasks.create(name: "copyDependantLibs", type: Copy) {
    from (configurations.runtime) {
      exclude('kafka-streams*')
    }
    into "$buildDir/dependant-libs-${versions.scala}"
    duplicatesStrategy 'exclude'
  }

  jar {
    dependsOn 'copyDependantLibs'
  }
}

project(':streams:upgrade-system-tests-0100') {
  archivesBaseName = "kafka-streams-upgrade-system-tests-0100"

  dependencies {
    testCompile libs.kafkaStreams_0100
  }

  systemTestLibs {
    dependsOn testJar
  }
}

project(':streams:upgrade-system-tests-0101') {
  archivesBaseName = "kafka-streams-upgrade-system-tests-0101"

  dependencies {
    testCompile libs.kafkaStreams_0101
  }

  systemTestLibs {
    dependsOn testJar
  }
}

project(':streams:upgrade-system-tests-0102') {
  archivesBaseName = "kafka-streams-upgrade-system-tests-0102"

  dependencies {
    testCompile libs.kafkaStreams_0102
  }

  systemTestLibs {
    dependsOn testJar
  }
}

project(':streams:upgrade-system-tests-0110') {
  archivesBaseName = "kafka-streams-upgrade-system-tests-0110"

  dependencies {
    testCompile libs.kafkaStreams_0110
  }

  systemTestLibs {
    dependsOn testJar
  }
}

project(':streams:upgrade-system-tests-10') {
  archivesBaseName = "kafka-streams-upgrade-system-tests-10"

  dependencies {
    testCompile libs.kafkaStreams_10
  }

  systemTestLibs {
    dependsOn testJar
  }
}

project(':streams:upgrade-system-tests-11') {
  archivesBaseName = "kafka-streams-upgrade-system-tests-11"

  dependencies {
    testCompile libs.kafkaStreams_11
  }

  systemTestLibs {
    dependsOn testJar
  }
}

project(':streams:upgrade-system-tests-20') {
  archivesBaseName = "kafka-streams-upgrade-system-tests-20"

  dependencies {
    testCompile libs.kafkaStreams_20
  }

  systemTestLibs {
    dependsOn testJar
  }
}

project(':streams:upgrade-system-tests-21') {
  archivesBaseName = "kafka-streams-upgrade-system-tests-21"

  dependencies {
    testCompile libs.kafkaStreams_21
  }

  systemTestLibs {
    dependsOn testJar
  }
}

project(':streams:upgrade-system-tests-22') {
  archivesBaseName = "kafka-streams-upgrade-system-tests-22"

  dependencies {
    testCompile libs.kafkaStreams_22
  }

  systemTestLibs {
    dependsOn testJar
  }
}

project(':streams:upgrade-system-tests-23') {
  archivesBaseName = "kafka-streams-upgrade-system-tests-23"

  dependencies {
    testCompile libs.kafkaStreams_23
  }

  systemTestLibs {
    dependsOn testJar
  }
}

project(':streams:upgrade-system-tests-24') {
  archivesBaseName = "kafka-streams-upgrade-system-tests-24"

  dependencies {
    testCompile libs.kafkaStreams_24
  }

  systemTestLibs {
    dependsOn testJar
  }
}

project(':jmh-benchmarks') {

  apply plugin: 'com.github.johnrengelman.shadow'

  shadowJar {
    baseName = 'kafka-jmh-benchmarks-all'
    classifier = null
    version = null
  }

  dependencies {
    compile project(':core')
    compile project(':clients')
    compile project(':streams')
    compile project(':ce-resource-names')
    compile project(':ce-authorizer')
    compile project(':ce-audit')
    compile project(':ce-metrics')
    compile project(':ce-broker-plugins')
    compile libs.cloudEventsKafka
    compile libs.metrics
    compile project(':clients').sourceSets.test.output
    compile project(':core').sourceSets.test.output
    compile libs.jmhCore
    annotationProcessor libs.jmhGeneratorAnnProcess
    compile libs.jmhCoreBenchmarks
    compile libs.mockitoCore
    compile libs.slf4jlog4j
  }

  jar {
    manifest {
      attributes "Main-Class": "org.openjdk.jmh.Main"
    }
  }

  checkstyle {
    configProperties = checkstyleConfigProperties("import-control-jmh-benchmarks.xml")
  }

  task jmh(type: JavaExec, dependsOn: [':jmh-benchmarks:clean', ':jmh-benchmarks:shadowJar']) {

    main="-jar"

    doFirst {
      if (System.getProperty("jmhArgs")) {
          args System.getProperty("jmhArgs").split(' ')
      }
      args = [shadowJar.archivePath, *args]
    }
  }

  javadoc {
     enabled = false
  }
}

project(':log4j-appender') {
  archivesBaseName = "kafka-log4j-appender"

  dependencies {
    compile project(':clients')
    compile libs.slf4jlog4j

    testCompile project(':clients').sourceSets.test.output
    testCompile libs.junit
    testCompile libs.easymock
  }

  javadoc {
    enabled = false
  }

}

project(':connect:api') {
  archivesBaseName = "connect-api"

  dependencies {
    compile project(':clients')
    compile libs.slf4jApi
    compile libs.jaxrsApi

    testCompile libs.junit

    testRuntime libs.slf4jlog4j
    testCompile project(':clients').sourceSets.test.output
  }

  javadoc {
    include "**/org/apache/kafka/connect/**" // needed for the `javadocAll` task
    // The URL structure was changed to include the locale after Java 8
    if (JavaVersion.current().isJava11Compatible())
      options.links "https://docs.oracle.com/en/java/javase/${JavaVersion.current().majorVersion}/docs/api/"
    else
      options.links "https://docs.oracle.com/javase/8/docs/api/"
  }

  tasks.create(name: "copyDependantLibs", type: Copy) {
    from (configurations.testRuntime) {
      include('slf4j-log4j12*')
      include('log4j*jar')
    }
    from (configurations.runtime) {
      exclude('kafka-clients*')
      exclude('connect-*')
    }
    into "$buildDir/dependant-libs"
    duplicatesStrategy 'exclude'
  }

  jar {
    dependsOn copyDependantLibs
  }
}

project(':connect:transforms') {
  archivesBaseName = "connect-transforms"

  dependencies {
    compile project(':connect:api')
    compile libs.slf4jApi

    testCompile libs.easymock
    testCompile libs.junit
    testCompile libs.powermockJunit4
    testCompile libs.powermockEasymock

    testRuntime libs.slf4jlog4j
    testCompile project(':clients').sourceSets.test.output
  }

  javadoc {
    enabled = false
  }

  tasks.create(name: "copyDependantLibs", type: Copy) {
    from (configurations.testRuntime) {
      include('slf4j-log4j12*')
      include('log4j*jar')
    }
    from (configurations.runtime) {
      exclude('kafka-clients*')
      exclude('connect-*')
    }
    into "$buildDir/dependant-libs"
    duplicatesStrategy 'exclude'
  }

  jar {
    dependsOn copyDependantLibs
  }
}

project(':connect:json') {
  archivesBaseName = "connect-json"

  dependencies {
    compile project(':connect:api')
    compile libs.jacksonDatabind
    compile libs.jacksonJDK8Datatypes
    compile libs.slf4jApi
    testCompile libs.easymock
    testCompile libs.junit
    testCompile libs.powermockJunit4
    testCompile libs.powermockEasymock

    testRuntime libs.slf4jlog4j
    testCompile project(':clients').sourceSets.test.output
  }

  javadoc {
    enabled = false
  }

  tasks.create(name: "copyDependantLibs", type: Copy) {
    from (configurations.testRuntime) {
      include('slf4j-log4j12*')
      include('log4j*jar')
    }
    from (configurations.runtime) {
      exclude('kafka-clients*')
      exclude('connect-*')
    }
    into "$buildDir/dependant-libs"
    duplicatesStrategy 'exclude'
  }

  jar {
    dependsOn copyDependantLibs
  }
}

project(':connect:runtime') {
  archivesBaseName = "connect-runtime"

  dependencies {

    compile project(':connect:api')
    compile project(':clients')
    compile project(':tools')
    compile project(':connect:json')
    compile project(':connect:transforms')
    compile project(':ce-authorizer')

    compile libs.slf4jApi
    compile libs.jacksonJaxrsJsonProvider
    compile libs.jerseyContainerServlet
    compile libs.jerseyHk2
    compile libs.jaxbApi // Jersey dependency that was available in the JDK before Java 9
    compile libs.activation // Jersey dependency that was available in the JDK before Java 9
    compile libs.jettyServer
    compile libs.jettyServlet
    compile libs.jettyServlets
    compile libs.jettyClient
    compile(libs.reflections)
    compile(libs.mavenArtifact)

    testCompile project(':clients').sourceSets.test.output
    testCompile libs.easymock
    testCompile libs.junit
    testCompile libs.powermockJunit4
    testCompile libs.powermockEasymock
    testCompile libs.mockitoCore
    testCompile libs.httpclient

    testCompile project(':clients').sourceSets.test.output
    testCompile project(':core')
    testCompile project(':core').sourceSets.test.output

    testRuntime libs.slf4jlog4j
  }

  javadoc {
    enabled = false
  }

  tasks.create(name: "copyDependantLibs", type: Copy) {
    from (configurations.testRuntime) {
      include('slf4j-log4j12*')
      include('log4j*jar')
    }
    from (configurations.runtime) {
      exclude('kafka-clients*')
      exclude('connect-*')
    }
    into "$buildDir/dependant-libs"
    duplicatesStrategy 'exclude'
  }

  jar {
    dependsOn copyDependantLibs
  }

  task genConnectConfigDocs(type: JavaExec) {
    classpath = sourceSets.main.runtimeClasspath
    main = 'org.apache.kafka.connect.runtime.distributed.DistributedConfig'
    if( !generatedDocsDir.exists() ) { generatedDocsDir.mkdirs() }
    standardOutput = new File(generatedDocsDir, "connect_config.html").newOutputStream()
  }

  task genSinkConnectorConfigDocs(type: JavaExec) {
    classpath = sourceSets.main.runtimeClasspath
    main = 'org.apache.kafka.connect.runtime.SinkConnectorConfig'
    if( !generatedDocsDir.exists() ) { generatedDocsDir.mkdirs() }
    standardOutput = new File(generatedDocsDir, "sink_connector_config.html").newOutputStream()
  }

  task genSourceConnectorConfigDocs(type: JavaExec) {
    classpath = sourceSets.main.runtimeClasspath
    main = 'org.apache.kafka.connect.runtime.SourceConnectorConfig'
    if( !generatedDocsDir.exists() ) { generatedDocsDir.mkdirs() }
    standardOutput = new File(generatedDocsDir, "source_connector_config.html").newOutputStream()
  }

  task genConnectTransformationDocs(type: JavaExec) {
    classpath = sourceSets.main.runtimeClasspath
    main = 'org.apache.kafka.connect.tools.TransformationDoc'
    if( !generatedDocsDir.exists() ) { generatedDocsDir.mkdirs() }
    standardOutput = new File(generatedDocsDir, "connect_transforms.html").newOutputStream()
  }

  task genConnectMetricsDocs(type: JavaExec) {
    classpath = sourceSets.test.runtimeClasspath
    main = 'org.apache.kafka.connect.runtime.ConnectMetrics'
    if( !generatedDocsDir.exists() ) { generatedDocsDir.mkdirs() }
    standardOutput = new File(generatedDocsDir, "connect_metrics.html").newOutputStream()
  }

}

project(':connect:file') {
  archivesBaseName = "connect-file"

  dependencies {
    compile project(':connect:api')
    compile libs.slf4jApi

    testCompile libs.easymock
    testCompile libs.junit
    testCompile libs.powermockJunit4
    testCompile libs.powermockEasymock

    testRuntime libs.slf4jlog4j
    testCompile project(':clients').sourceSets.test.output
  }

  javadoc {
    enabled = false
  }

  tasks.create(name: "copyDependantLibs", type: Copy) {
    from (configurations.testRuntime) {
      include('slf4j-log4j12*')
      include('log4j*jar')
    }
    from (configurations.runtime) {
      exclude('kafka-clients*')
      exclude('connect-*')
    }
    into "$buildDir/dependant-libs"
    duplicatesStrategy 'exclude'
  }

  jar {
    dependsOn copyDependantLibs
  }
}

project(':connect:basic-auth-extension') {
  archivesBaseName = "connect-basic-auth-extension"

  dependencies {
    compile project(':connect:api')
    compile libs.slf4jApi

    testCompile libs.bcpkix
    testCompile libs.easymock
    testCompile libs.junit
    testCompile libs.powermockJunit4
    testCompile libs.powermockEasymock
    testCompile project(':clients').sourceSets.test.output

    testRuntime libs.slf4jlog4j
    testRuntime libs.jerseyContainerServlet
  }

  javadoc {
    enabled = false
  }

  tasks.create(name: "copyDependantLibs", type: Copy) {
    from (configurations.testRuntime) {
      include('slf4j-log4j12*')
      include('log4j*jar')
    }
    from (configurations.runtime) {
      exclude('kafka-clients*')
      exclude('connect-*')
    }
    into "$buildDir/dependant-libs"
    duplicatesStrategy 'exclude'
  }

  jar {
    dependsOn copyDependantLibs
  }
}

project(':ce-sbk') {
  apply plugin: 'scala'
  apply plugin: "org.scoverage"
  archivesBaseName = "ce-sbk_${versions.baseScala}"

  sourceSets {
    main {
      scala {
        srcDirs = ['src/main/scala', 'src/main/java', "${buildDir}/generated/src/main/java"]
      }
      java {
        srcDirs = []
      }
    }
  }

  dependencies {
    // SBK will only ever run on a Kafka broker so core's libraries are compileOnly --
    // anything needed by core will be present and the correct version.
    compile project(':clients')
    compileOnly project(':core')
    compileOnly project(':ce-metrics')  // Confluent Metrics Reporter
    compile libs.math3
    compileOnly libs.scalaCollectionCompat
    compileOnly libs.scalaJava8Compat
    compileOnly libs.scalaLibrary
    // only needed transitively, but set it explicitly to ensure it has the same version as scala-library
    compile libs.scalaReflect
    compile libs.scalaLogging
    compileOnly libs.slf4jApi
    compileOnly libs.scalaJava8Compat
    compile libs.zkclient
    // ZooKeeperMain depends on commons-cli but declares the dependency as `provided`
    compile libs.commonsCli
    compileOnly libs.log4j

    testCompile project(':clients').sourceSets.test.output
    testCompile project(':core')
    testCompile project(':core').sourceSets.test.output
    testCompile project(':ce-metrics')

    testCompile libs.commonsIo
    testCompile libs.mockitoCore
    testCompile libs.easymock
    testCompile libs.junit
  }

  tasks.create(name: "copyDependantLibs", type: Copy) {
    from (configurations.runtime) {
      exclude('kafka-clients*')
      exclude('kafka*')
    }
    into "$buildDir/dependant-libs-${versions.scala}"
    duplicatesStrategy 'exclude'
  }

  jar {
    dependsOn 'copyDependantLibs'
  }

}

project(':ce-metrics') {

  apply plugin: 'com.github.johnrengelman.shadow'
  group = "io.confluent"
  archivesBaseName = "confluent-metrics"
  jar.enabled = false
  jar.dependsOn 'shadowJar'

  dependencies {
    compile(libs.protobuf) {
      // Force our version of protobuf instead of letting gradle pick the latest
      // version among ourselves and our transitive dependencies
      force = true
    }

    // Exclude GRPC's protobuf-lite dependency.
    // https://confluentinc.atlassian.net/browse/CPKAFKA-3888
    compile(libs.opencensusProto) {
        exclude module: 'grpc-protobuf'
    }
    compile(libs.telemetryApi){
      exclude module: 'grpc-protobuf'
    }
    compile(libs.telemetryClient){
      exclude module: 'grpc-protobuf'
    }
    compile libs.guava
    compile libs.jacksonDatabind

    compile(project(':ce-serializers')) {
      // don't include clients as a compile-time dependency—we want it to be provided at runtime
      // (see below compileOnly dependency).
      exclude(group:'org.apache.kafka')

      // only used by OrderedKeyProtoSerde, which we don't need.
      exclude(group:'javax.xml.bind')
    }
    // Mark runtime dependencies that aren't part of the uber/shadowed jar as 'shadow'—doing so
    // adds them to the confluent-metrics pom as `runtime` dependencies. Note that these are also on
    // the compile/test classpaths.
    shadow libs.metrics
    shadow project(':clients')
    shadow project(':core')
    shadow libs.slf4jApi

    testCompile libs.junit
    testCompile libs.mockitoCore
    testCompile libs.assertjCore
    testRuntime libs.slf4jlog4j
    testCompile project(':clients').sourceSets.test.output
    testCompile project(':core')
    testCompile project(':core').sourceSets.test.output
  }

  tasks.create(name: "copyDependantLibs", type: Copy) {
    from (configurations.testRuntime) {
      include('slf4j-log4j12*')
      include('log4j*jar')
    }
    from (configurations.runtime) {
      exclude('confluent-serializers*')
    }
    into "$buildDir/dependant-libs"
    duplicatesStrategy 'exclude'
  }

  shadowJar {
    classifier = null

    // Guava, protobuf, and transitive dependencies
    relocate('com.google', 'io.confluent.shaded.com.google')
    relocate('org.checkerframework', 'io.confluent.shaded.org.checkerframework') // via guava
    relocate('org.codehaus.mojo', 'io.confluent.shaded.org.codehaus.mojo') // via guava
    relocate('javax.annotation', 'io.confluent.shaded.javax.annotation') // via guava (findbugs -> jsr305)

    // opencensus-proto + grpc (transitively from opencensus)
    relocate('io.opencensus', 'io.confluent.shaded.io.opencensus')
    relocate('io.grpc', 'io.confluent.shaded.io.grpc')

    // used by io.confluent.telemetry.serde.ProtoToFlatJson
    relocate('com.fasterxml.jackson', 'io.confluent.shaded.com.fasterxml.jackson')

    // note that we exclude slf4j-api, lz4, and zstd-jni from the build. These
    // are provided at runtime by kafka-clients transitive dependencies.
    dependencies {
      // don't pull in several items that will be included at runtime by kafka-clients.
      exclude(dependency(libs.zstd))
      exclude(dependency(libs.lz4))
      exclude(dependency('org.slf4j:slf4j-api'))
    }

    dependsOn 'copyDependantLibs'
  }

  uploadArchives {
    repositories {
      mavenDeployer {
        // Configure the maven pom for ce-metrics to strip all compile and runtime dependencies (same as the
        // uploadShadow task). These are included in the shaded/uber jar instead. We update this task
        // because uploadShadow can't enable signing.
        // see https://github.com/johnrengelman/shadow/blob/d5c662a69cfb48144a4027c344ff254f12e1e78a/src/main/groovy/com/github/jengelman/gradle/plugins/shadow/ShadowJavaPlugin.groovy#L80-L83
        pom.scopeMappings.mappings.remove(project.configurations.compile)
        pom.scopeMappings.mappings.remove(project.configurations.runtime)
        // Any deps that are listed as "shadow" will be included as runtime deps in the pom.
        pom.scopeMappings.addMapping(org.gradle.api.plugins.MavenPlugin.RUNTIME_PRIORITY,
          project.configurations.shadow, 'runtime')
      }
    }
  }

  checkstyle {
    configProperties = checkstyleConfigProperties("confluent-import-control.xml")
  }

  checkstyleTest {
    configProperties = checkstyleConfigProperties("confluent-import-control.xml")
  }
}

project(':ce-serializers') {
  apply plugin: 'com.google.protobuf'
  group = "io.confluent"
  archivesBaseName = "confluent-serializers-new"

  dependencies {
    compile libs.gson
    compile libs.guava
    compile libs.jaxbApi
    compile libs.protobuf
    compile libs.protobufUtil
    compile project(':clients')
    testCompile libs.junit
    testCompile project(':clients').sourceSets.test.output
  }

  tasks.create(name: "copyDependantLibs", type: Copy) {
    from (configurations.testRuntime) {
      include('slf4j-log4j12*')
      include('log4j*jar')
    }
    from (configurations.runtime) {
    }
    into "$buildDir/dependant-libs"
    duplicatesStrategy 'exclude'
  }

  protobuf {
    protoc {
      // Download the protoc executable from repositories.
      artifact = "com.google.protobuf:protoc:${versions.protobuf}"
    }
  }

  jar {
    dependsOn 'copyDependantLibs'
    // Move '.proto' files to 'proto/' directory to match layout in 5.2.x
    eachFile { file ->
      if (file.path.endsWith('.proto')) {
        file.path = "proto/$file.path"
      }
    }
  }

  checkstyle {
    configProperties = checkstyleConfigProperties("confluent-import-control.xml")
  }

  sourceSets {
    main {
      proto {
        srcDir 'src/main/resources/protobuf'
      }
      java {
        srcDirs "src/main/java", "${protobuf.generatedFilesBaseDir}/main/java"
      }
    }
  }

  compileJava.dependsOn 'generateProto'
}

project(':ce-licensing') {
  archivesBaseName = "confluent-licensing-new"
  group = "io.confluent"

  dependencies {
    compile libs.jose4j
    compile libs.metrics
    compile(libs.zkclient) {
      exclude module: 'zookeeper'
    }
    compile(libs.zookeeper) {
      exclude module: 'slf4j-log4j12'
      exclude module: 'log4j'
      exclude module: 'netty'
    }

    // Zookeeper depends on spotbugs but declares the dependency as `provided`
    // It only uses dependency for annotation so if annotation isn't found a
    // warning is generated. And as we compile with -Werror flag, it fails the build.
    // So we have a corresponding compile only dependency.
    compileOnly libs.spotbugsAnnotation

    compile project(':ce-serializers')
    compile project(':clients')
    compile project(':connect:api')
    compile project(':connect:runtime')

    testCompile project(':clients').sourceSets.test.output
    testCompile project(':connect:runtime').sourceSets.test.output
    testCompile project(':core')
    testCompile project(':core').sourceSets.test.output

    testCompile libs.easymock
    testCompile libs.junit
    testCompile libs.powermockEasymock
    testCompile libs.powermockJunit4
  }

  tasks.create(name: "copyDependantLibs", type: Copy) {
    from (configurations.testRuntime) {
      include('slf4j-log4j12*')
      include('log4j*jar')
    }
    from (configurations.runtime) {
    }
    into "$buildDir/dependant-libs"
    duplicatesStrategy 'exclude'
  }

  jar {
    dependsOn 'copyDependantLibs'
  }

  checkstyle {
    configProperties = checkstyleConfigProperties("confluent-import-control.xml")
  }
}

project(':ce-kafka-client-plugins') {
  apply plugin: 'com.github.johnrengelman.shadow'
  group = "io.confluent"
  archivesBaseName = "kafka-client-plugins"

  dependencies {
    compile project(':clients') exclude group: 'org.bouncycastle', module: 'bcpkix-jdk15on'
    compile project(':ce-rest-authorizer') exclude group: 'org.bouncycastle', module: 'bcpkix-jdk15on'
    compile libs.jacksonDatabind
    compile libs.bc_fips
    compile libs.bcpkix_fips
    compile libs.bctls_fips
    testCompile libs.junit
    testCompile libs.powermockJunit4
    testCompile libs.powermockEasymock
    testCompile project(':clients').sourceSets.test.output
  }

  tasks.create(name: "copyDependantLibs", type: Copy) {
    from (configurations.testRuntime) {
      include('slf4j-log4j12*')
      include('log4j*jar')
    }
    from (configurations.runtime) {
    }
    into "$buildDir/dependant-libs"
    duplicatesStrategy 'exclude'
  }

  jar {
    dependsOn 'copyDependantLibs'
  }

  checkstyle {
    configProperties = checkstyleConfigProperties("confluent-import-control.xml")
  }

  checkstyleTest {
    configProperties = checkstyleConfigProperties("confluent-import-control.xml")
  }
}

project(':ce-broker-plugins') {
  apply plugin: 'com.github.johnrengelman.shadow'
  group = "io.confluent"
  archivesBaseName = "broker-plugins"
  jar.enabled = false
  jar.dependsOn 'shadowJar'

  dependencies {
    compile libs.bcpkix
    compile libs.failureaccess
    compile libs.gson
    compile libs.guava
    compile libs.jacksonDatabind
    compile libs.jbcrypt
    compile libs.jose4j
    compile project(':clients')
    // projects without a scala version suffix in their artifact id must
    // not depend on projects that do
    compileOnly project(':core')
    compile project(':ce-licensing')
    compile project(':ce-kafka-client-plugins')
    compile project(':ce-authorizer')
    compile project(':ce-rest-authorizer')

    testCompile project(':core')
    testCompile project(':clients').sourceSets.test.output
    testCompile project(':core').sourceSets.test.output

    testCompile libs.guavaTestLib
    testCompile libs.junit
    testCompile libs.log4j
    testCompile libs.mockitoCore
    testCompile libs.powermockJunit4
    testCompile libs.powermockEasymock
    testCompile libs.scalatest
  }

  tasks.create(name: "copyDependantLibs", type: Copy) {
    from (configurations.testRuntime) {
      include('slf4j-log4j12*')
      include('log4j*jar')
    }
    from (configurations.runtime) {
      exclude('confluent-licensing*')
      exclude('confluent-serializers*')
      exclude('bc*jdk15on*jar')
    }
    into "$buildDir/dependant-libs"
    duplicatesStrategy 'exclude'
  }

  shadowJar {
    classifier = null
    relocate('com.google.protobuf', 'io.confluent.shaded.com.google.protobuf')
    relocate('com.google.common', 'io.confluent.shaded.com.google.common')
    relocate('com.google.gson', 'io.confluent.shaded.com.google.gson')
    dependencies {
      include(dependency(':ce-serializers'))
      include(dependency(':ce-licensing'))
      include(dependency(libs.gson))
      include(dependency(libs.guava))
      include(dependency(libs.protobuf))
      include(dependency(libs.protobufUtil))
      include(dependency(libs.failureaccess))
    }
    dependsOn 'copyDependantLibs'
  }

  checkstyle {
    configProperties = checkstyleConfigProperties("confluent-import-control.xml")
  }

  checkstyleTest {
    configProperties = checkstyleConfigProperties("confluent-import-control.xml")
  }

}

project(':ce-authorizer') {
  apply plugin: 'com.github.johnrengelman.shadow'
  group = "io.confluent"
  archivesBaseName = "authorizer"

  dependencies {
    compile project(':clients')
    compile libs.jacksonDatabind
    compile libs.jacksonJDK8Datatypes
    compile libs.jaxrsApi
    testCompile libs.junit
    testCompile libs.powermockEasymock
    testCompile libs.powermockJunit4
    testCompile project(':clients').sourceSets.test.output
  }

  tasks.create(name: "copyDependantLibs", type: Copy) {
    from (configurations.testRuntime) {
      include('slf4j-log4j12*')
      include('log4j*jar')
    }
    from (configurations.runtime) {
    }
    into "$buildDir/dependant-libs"
    duplicatesStrategy 'exclude'
  }

  jar {
    dependsOn 'copyDependantLibs'
  }

  checkstyle {
    configProperties = checkstyleConfigProperties("confluent-import-control.xml")
  }

  checkstyleTest {
    configProperties = checkstyleConfigProperties("confluent-import-control.xml")
  }
}

project(':ce-rest-authorizer') {
  apply plugin: 'com.github.johnrengelman.shadow'
  group = "io.confluent"
  archivesBaseName = "rest-authorizer"

  dependencies {
    compile project(':clients')
    compile project(':ce-authorizer')
    compileOnly project(':core')
    compile libs.bcpkix
    compile libs.jacksonDatabind
    compile libs.jacksonJDK8Datatypes
    compile libs.jaxrsApi
    compile libs.jose4j
    testCompile libs.junit
    testCompile libs.powermockEasymock
    testCompile libs.powermockJunit4
    testCompile project(':clients').sourceSets.test.output
    testCompile libs.jerseyCommon
  }

  tasks.create(name: "copyDependantLibs", type: Copy) {
    from (configurations.testRuntime) {
      include('slf4j-log4j12*')
      include('log4j*jar')
    }
    from (configurations.runtime) {
      exclude('bc*jdk15on*jar')
    }
    into "$buildDir/dependant-libs"
    duplicatesStrategy 'exclude'
  }

  jar {
    dependsOn 'copyDependantLibs'
  }

  checkstyle {
    configProperties = checkstyleConfigProperties("confluent-import-control.xml")
  }

  checkstyleTest {
    configProperties = checkstyleConfigProperties("confluent-import-control.xml")
  }
}

project(':ce-rbac') {
  apply plugin: 'com.github.johnrengelman.shadow'
  group = "io.confluent"
  archivesBaseName = "rbac"

  dependencies {
    compile project(':clients')
    compile project(':ce-authorizer')
    compile libs.jacksonDatabind
    compile libs.jacksonJDK8Datatypes
    compile libs.jaxrsApi
    testCompile libs.junit
    testCompile libs.powermockEasymock
    testCompile libs.powermockJunit4
    testCompile project(':clients').sourceSets.test.output
    testCompile project(':ce-authorizer').sourceSets.test.output
  }

  tasks.create(name: "copyDependantLibs", type: Copy) {
    from (configurations.testRuntime) {
      include('slf4j-log4j12*')
      include('log4j*jar')
    }
    from (configurations.runtime) {
    }
    into "$buildDir/dependant-libs"
    duplicatesStrategy 'exclude'
  }

  jar {
    dependsOn 'copyDependantLibs'
  }

  checkstyle {
    configProperties = checkstyleConfigProperties("confluent-import-control.xml")
  }

  checkstyleTest {
    configProperties = checkstyleConfigProperties("confluent-import-control.xml")
  }
}

project(':ce-auth-providers') {
  apply plugin: 'com.github.johnrengelman.shadow'
  group = "io.confluent"
  archivesBaseName = "auth-providers"

  dependencies {
    compile libs.bcpkix
    compile libs.gson
    compile libs.guava
    compile libs.jacksonDatabind
    compile libs.jbcrypt
    compile libs.jose4j
    compile libs.metrics
    compile project(':clients')
    compile project(':ce-authorizer')
    compile project(':ce-rest-authorizer')
    compile project(':ce-rbac')

    testCompile project(':core')
    testCompile project(':clients').sourceSets.test.output
    testCompile project(':core').sourceSets.test.output
    testCompile project(':ce-broker-plugins')
    testCompile project(':ce-broker-plugins').sourceSets.test.output
    testCompile project(':ce-licensing')
    testCompile project(':ce-licensing').sourceSets.test.output

    testCompile libs.apachedaLdapCodec
    testCompile libs.apachedsCoreApi
    testCompile libs.apachedsInterceptorKerberos
    testCompile libs.apachedsJdbmPartition
    testCompile libs.apachedsLdifPartition
    testCompile libs.apachedsMavibotPartition
    testCompile libs.apachedsProtocolKerberos
    testCompile libs.apachedsProtocolLdap
    testCompile libs.apachedsProtocolShared
    testCompile libs.guavaTestLib
    testCompile libs.junit
    testCompile libs.log4j
    testCompile libs.easymock
    testCompile libs.mockitoCore
    testCompile libs.powermockEasymock
    testCompile libs.powermockJunit4
    testCompile libs.scalatest
  }

  tasks.create(name: "copyDependantLibs", type: Copy) {
    from (configurations.testRuntime) {
      include('slf4j-log4j12*')
      include('log4j*jar')
    }
    from (configurations.runtime) {
      exclude('bc*jdk15on*jar')
    }
    into "$buildDir/dependant-libs"
    duplicatesStrategy 'exclude'
  }

  jar {
    dependsOn 'copyDependantLibs'
  }

  checkstyle {
    configProperties = checkstyleConfigProperties("confluent-import-control.xml")
  }

  checkstyleTest {
    configProperties = checkstyleConfigProperties("confluent-import-control.xml")
  }

  systemTestLibs.dependsOn('jar', 'testJar')
}

project(':ce-aegis') {
  archivesBaseName = "aegis"
  group = "io.confluent"

  dependencies {
    compile libs.argparse4j
    compile libs.netty
    compile project(':clients')
    compile project(':ce-broker-plugins')

    testCompile libs.junit
    testCompile libs.log4j
    testCompile project(':ce-broker-plugins')
    testCompile project(':ce-broker-plugins').sourceSets.test.output
    testCompile project(':clients')
    testCompile project(':clients').sourceSets.test.output
    testCompile project(':core')
    testCompile project(':core').sourceSets.test.output
  }

  tasks.create(name: "copyDependantLibs", type: Copy) {
    from (configurations.testRuntime) {
      include('slf4j-log4j12*')
      include('log4j*jar')
    }
    from (configurations.runtime) {
      exclude('bc*jdk15on*jar')
    }
    into "$buildDir/dependant-libs"
    duplicatesStrategy 'exclude'
  }

  jar {
    dependsOn 'copyDependantLibs'
  }

  checkstyle {
    configProperties = checkstyleConfigProperties("confluent-import-control.xml")
  }
}

project(':ce-audit') {
  apply plugin: 'com.google.protobuf'
  group = "io.confluent"
  archivesBaseName = "confluent-audit"

  dependencies {
    compile libs.protobuf
    compile libs.protobufUtil
    compile project(':ce-authorizer')
    compile project(':ce-resource-names')
    compile project(':clients')
    compile project(':ce-auth-providers')
    // Use the current version of the clients.
    compile(libs.cloudEventsKafka) {
      exclude module: 'kafka-clients'
    }
    compile libs.jacksonProtobufDatatype
    testCompile libs.junit
    testCompile project(':clients').sourceSets.test.output
    testCompile project(':core')
    testCompile project(':core').sourceSets.test.output
    testCompile project(':ce-broker-plugins')
    testCompile project(':ce-broker-plugins').sourceSets.test.output
    testCompile project(':ce-auth-providers').sourceSets.test.output
    testCompile project(':ce-licensing')
    testCompile project(':ce-licensing').sourceSets.test.output
    testCompile libs.slf4jlog4j
    testRuntime libs.slf4jlog4j

    testCompile libs.apachedaLdapCodec
    testCompile libs.apachedsCoreApi
    testCompile libs.apachedsInterceptorKerberos
    testCompile libs.apachedsJdbmPartition
    testCompile libs.apachedsLdifPartition
    testCompile libs.apachedsMavibotPartition
    testCompile libs.apachedsProtocolKerberos
    testCompile libs.apachedsProtocolLdap
    testCompile libs.apachedsProtocolShared
    testCompile libs.guavaTestLib
    testCompile libs.junit
    testCompile libs.log4j
    testCompile libs.easymock
    testCompile libs.mockitoCore
    testCompile libs.powermockEasymock
    testCompile libs.powermockJunit4
    testCompile libs.scalatest

  }

  tasks.create(name: "copyDependantLibs", type: Copy) {
    from (configurations.testRuntime) {
      include('slf4j-log4j12*')
      include('log4j*jar')
    }
    from (configurations.runtime) {
      exclude('bc*jdk15on*jar')
    }
    into "$buildDir/dependant-libs"
    duplicatesStrategy 'exclude'
  }

  protobuf {
    protoc {
      // Download the protoc executable from repositories.
      artifact = "com.google.protobuf:protoc:${versions.protobuf}"
    }
  }

  jar {
    dependsOn 'copyDependantLibs'
    // Move '.proto' files to 'proto/' directory to match layout in 5.2.x
    eachFile { file ->
      if (file.path.endsWith('.proto')) {
        file.path = "proto/$file.path"
      }
    }
  }

  checkstyle {
    configProperties = checkstyleConfigProperties("confluent-import-control.xml")
  }

  sourceSets {
    main {
      proto {
        srcDir 'src/main/resources/protobuf'
      }
      java {
        srcDirs "src/main/java", "${protobuf.generatedFilesBaseDir}/main/java"
      }
    }
  }

  compileJava.dependsOn 'generateProto'
}

project(':ce-resource-names') {
  group = "io.confluent"
  archivesBaseName = "confluent-resource-names"

  dependencies {
    compile libs.guava
    compile libs.slf4jApi
    testCompile libs.junit
    testCompile project(':clients').sourceSets.test.output
  }

  tasks.create(name: "copyDependantLibs", type: Copy) {
    from (configurations.testRuntime) {
      include('slf4j-log4j12*')
      include('log4j*jar')
    }
    from (configurations.runtime) {
    }
    into "$buildDir/dependant-libs"
    duplicatesStrategy 'exclude'
  }

  checkstyle {
    configProperties = checkstyleConfigProperties("confluent-import-control.xml")
  }
}

task aggregatedJavadoc(type: Javadoc) {
  def projectsWithJavadoc = subprojects.findAll { it.javadoc.enabled }
  source = projectsWithJavadoc.collect { it.sourceSets.main.allJava }
  classpath = files(projectsWithJavadoc.collect { it.sourceSets.main.compileClasspath })
  includes = projectsWithJavadoc.collectMany { it.javadoc.getIncludes() }
  excludes = projectsWithJavadoc.collectMany { it.javadoc.getExcludes() }
  // The URL structure was changed to include the locale after Java 8
  if (JavaVersion.current().isJava11Compatible())
    options.links "https://docs.oracle.com/en/java/javase/${JavaVersion.current().majorVersion}/docs/api/"
  else
    options.links "https://docs.oracle.com/javase/8/docs/api/"
}
<|MERGE_RESOLUTION|>--- conflicted
+++ resolved
@@ -166,36 +166,6 @@
 
 }
 
-<<<<<<< HEAD
-=======
-ext {
-  gradleVersion = "$versions.gradle"
-  minJavaVersion = "8"
-  buildVersionFileName = "kafka-version.properties"
-
-  userMaxForks = project.hasProperty('maxParallelForks') ? maxParallelForks.toInteger() : null
-  userIgnoreFailures = project.hasProperty('ignoreFailures') ? ignoreFailures : false
-
-  userMaxTestRetries = project.hasProperty('maxTestRetries') ? maxTestRetries.toInteger() : 0
-  userMaxTestRetryFailures = project.hasProperty('maxTestRetryFailures') ? maxTestRetryFailures.toInteger() : 0
-
-  skipSigning = project.hasProperty('skipSigning') && skipSigning.toBoolean()
-  shouldSign = !skipSigning && !version.endsWith("SNAPSHOT") && !version.contains("-alpha") && project.gradle.startParameter.taskNames.any { it.contains("upload") }
-
-  mavenUrl = project.hasProperty('mavenUrl') ? project.mavenUrl : ''
-  mavenUsername = project.hasProperty('mavenUsername') ? project.mavenUsername : ''
-  mavenPassword = project.hasProperty('mavenPassword') ? project.mavenPassword : ''
-
-  userShowStandardStreams = project.hasProperty("showStandardStreams") ? showStandardStreams : null
-
-  userTestLoggingEvents = project.hasProperty("testLoggingEvents") ? Arrays.asList(testLoggingEvents.split(",")) : null
-
-  generatedDocsDir = new File("${project.rootDir}/docs/generated")
-
-  commitId = project.hasProperty('commitId') ? commitId : null
-}
-
->>>>>>> 6a3bbb6a
 apply from: file('wrapper.gradle')
 
 // The RAT check examines the license headers of files.  Because we have some
