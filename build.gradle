--- conflicted
+++ resolved
@@ -477,31 +477,6 @@
       "-Xlint:unused"
     ]
 
-<<<<<<< HEAD
-    if (versions.baseScala != '2.11') {
-      scalaCompileOptions.additionalParameters += [
-        "-Xlint:constant",
-        "-Xlint:unused"
-      ]
-    }
-=======
-    // Inline more aggressively when compiling the `core` jar since it's not meant to be used as a library.
-    // More specifically, inline classes from the Scala library so that we can inline methods like `Option.exists`
-    // and avoid lambda allocations. This is only safe if the Scala library version is the same at compile time
-    // and runtime. We cannot guarantee this for libraries like kafka streams, so only inline classes from the
-    // Kafka project in that case.
-    List<String> inlineFrom
-    if (project.name.equals('core'))
-      inlineFrom = ["-opt-inline-from:scala.**", "-opt-inline-from:kafka.**", "-opt-inline-from:org.apache.kafka.**"]
-    else
-      inlineFrom = ["-opt-inline-from:org.apache.kafka.**"]
-
-    // Somewhat confusingly, `-opt:l:inline` enables all optimizations. `inlineFrom` configures what can be inlined.
-    // See https://www.lightbend.com/blog/scala-inliner-optimizer for more information about the optimizer.
-    scalaCompileOptions.additionalParameters += ["-opt:l:inline"]
-    scalaCompileOptions.additionalParameters += inlineFrom
->>>>>>> 5f73895e
-    
     // these options are valid for Scala versions < 2.13 only
     // Scala 2.13 removes them, see https://github.com/scala/scala/pull/6502 and https://github.com/scala/scala/pull/5969
     if (versions.baseScala == '2.12') {
@@ -734,8 +709,8 @@
     'support-metrics-client',
     'support-metrics-common',
     'tools',
-    'ce-serializers', 
-    'ce-licensing', 
+    'ce-serializers',
+    'ce-licensing',
     'ce-kafka-client-plugins',
     'ce-broker-plugins',
     'ce-authorizer',
@@ -1537,6 +1512,7 @@
     compile libs.slf4jApi
 
     testCompile libs.junit
+    testCompile libs.mockitoCore
     testCompile project(':clients').sourceSets.test.output
     testCompile project(':connect:runtime').sourceSets.test.output
     testCompile project(':core')
@@ -2344,11 +2320,8 @@
 
     testCompile libs.junit
     testCompile libs.mockitoCore
-<<<<<<< HEAD
     testCompile libs.assertjCore
     testRuntime libs.slf4jlog4j
-=======
->>>>>>> 5f73895e
     testCompile project(':clients').sourceSets.test.output
     testCompile project(':core')
     testCompile project(':core').sourceSets.test.output
