--- conflicted
+++ resolved
@@ -168,15 +168,7 @@
 
 apply from: file('wrapper.gradle')
 
-<<<<<<< HEAD
-// The RAT check examines the license headers of files.  Because we have some
-// proprietary header files now, this check currently fails.  For now, we have
-// disabled the check.  We would like to have a more permanent solution.
-// See https://confluentinc.atlassian.net/browse/CPKAFKA-1831 for details.
-if (false) {
-=======
 if (file('.git').exists()) {
->>>>>>> 02874cbe
   apply from: file('gradle/rat.gradle')
   rat {
     // Exclude everything under the directory that git should be ignoring via .gitignore or that isn't checked in. These
