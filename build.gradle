// Licensed to the Apache Software Foundation (ASF) under one or more
// contributor license agreements.  See the NOTICE file distributed with
// this work for additional information regarding copyright ownership.
// The ASF licenses this file to You under the Apache License, Version 2.0
// (the "License"); you may not use this file except in compliance with
// the License.  You may obtain a copy of the License at
//
//    http://www.apache.org/licenses/LICENSE-2.0
//
// Unless required by applicable law or agreed to in writing, software
// distributed under the License is distributed on an "AS IS" BASIS,
// WITHOUT WARRANTIES OR CONDITIONS OF ANY KIND, either express or implied.
// See the License for the specific language governing permissions and
// limitations under the License.

import org.ajoberstar.grgit.Grgit

import java.nio.charset.StandardCharsets

buildscript {
  repositories {
    mavenCentral()
    jcenter()
    maven {
      url "https://plugins.gradle.org/m2/"
    }
  }
  apply from: file('gradle/buildscript.gradle'), to: buildscript
  apply from: "$rootDir/gradle/dependencies.gradle"

  dependencies {
    // For Apache Rat plugin to ignore non-Git files
    classpath "org.ajoberstar.grgit:grgit-core:$versions.grgit"
    classpath "com.github.ben-manes:gradle-versions-plugin:$versions.gradleVersionsPlugin"
    classpath "org.scoverage:gradle-scoverage:$versions.scoveragePlugin"
    classpath "com.github.jengelman.gradle.plugins:shadow:$versions.shadowPlugin"
    classpath "org.owasp:dependency-check-gradle:$versions.owaspDepCheckPlugin"
    classpath "com.diffplug.spotless:spotless-plugin-gradle:$versions.spotlessPlugin"
    classpath "gradle.plugin.com.github.spotbugs:spotbugs-gradle-plugin:$versions.spotbugsPlugin"
    classpath "com.commercehub.gradle.plugin:gradle-avro-plugin:$versions.avroPlugin"
<<<<<<< HEAD
    classpath "com.google.protobuf:protobuf-gradle-plugin:$versions.protobufPlugin"
    classpath "de.undercouch:gradle-download-task:$versions.downloadTaskPlugin"
=======
>>>>>>> f848d634
  }
}

apply plugin: "com.diffplug.gradle.spotless"
spotless {
  scala {
    target 'streams/**/*.scala'
    scalafmt("$versions.scalafmt").configFile('checkstyle/.scalafmt.conf')
  }
}


task copyGitHooks(type: Copy) {
    description 'Copies the git hooks.'
    from("${rootDir}/bin/git-hooks/") {
        include '*'
    }
    into "${rootDir}/.git/hooks"
}

task installGitHooks(type: Exec) {
    description 'Installs the git hooks.'
    group 'git hooks'
    workingDir rootDir
    commandLine 'chmod'
    args '-R', '+x', '.git/hooks/'
    dependsOn copyGitHooks
    doLast {
        logger.info('Git hook installed successfully.')
    }
}

allprojects {

  repositories {
    mavenCentral()
  }
  
  apply plugin: 'idea'
  apply plugin: 'org.owasp.dependencycheck'
  apply plugin: 'com.github.ben-manes.versions'

  dependencyUpdates {
    revision="release"
    resolutionStrategy = {
      componentSelection { rules ->
        rules.all { ComponentSelection selection ->
          boolean rejected = ['snap', 'alpha', 'beta', 'rc', 'cr', 'm'].any { qualifier ->
            selection.candidate.version ==~ /(?i).*[.-]${qualifier}[.\d-]*/
          }
          if (rejected) {
            selection.reject('Release candidate')
          }
        }
      }
    }
    configurations {
      runtime {
        resolutionStrategy {
          force "com.fasterxml.jackson.core:jackson-annotations:$versions.jackson"
        }
      }
    }
  }

  tasks.withType(Javadoc) {
    // disable the crazy super-strict doclint tool in Java 8
    // noinspection SpellCheckingInspection
    options.addStringOption('Xdoclint:none', '-quiet')
  }

}

ext {
  gradleVersion = "$versions.gradle"
  minJavaVersion = "8"
  buildVersionFileName = "kafka-version.properties"

  userMaxForks = project.hasProperty('maxParallelForks') ? maxParallelForks.toInteger() : null
  userIgnoreFailures = project.hasProperty('ignoreFailures') ? ignoreFailures : false

  skipSigning = project.hasProperty('skipSigning') && skipSigning.toBoolean()
  shouldSign = !skipSigning && !version.endsWith("SNAPSHOT") && project.gradle.startParameter.taskNames.any { it.contains("upload") }

  mavenUrl = project.hasProperty('mavenUrl') ? project.mavenUrl : ''
  mavenUsername = project.hasProperty('mavenUsername') ? project.mavenUsername : ''
  mavenPassword = project.hasProperty('mavenPassword') ? project.mavenPassword : ''

  userShowStandardStreams = project.hasProperty("showStandardStreams") ? showStandardStreams : null

  userTestLoggingEvents = project.hasProperty("testLoggingEvents") ? Arrays.asList(testLoggingEvents.split(",")) : null

  userPackageMetricsReporter = project.hasProperty("packageMetricsReporter") ? packageMetricsReporter : null

  generatedDocsDir = new File("${project.rootDir}/docs/generated")

  commitId = project.hasProperty('commitId') ? commitId : null
}

apply from: file('wrapper.gradle')

// The RAT check examines the license headers of files.  Because we have some
<<<<<<< HEAD
// proprietary header files now, this check currently fails.  For now, we have
// disabled the check.  We would like to have a more permanent solution.
// See https://confluentinc.atlassian.net/browse/CPKAFKA-1831 for details.
=======
// Confluent header files now, this check currently fails.  For now, we have
// disabled the check. We would like to have a more permanent solution.
>>>>>>> f848d634
if (false) {
  apply from: file('gradle/rat.gradle')
  rat {
    // Exclude everything under the directory that git should be ignoring via .gitignore or that isn't checked in. These
    // restrict us only to files that are checked in or are staged.
    def repo = Grgit.open(currentDir: project.getRootDir())
    excludes = new ArrayList<String>(repo.clean(ignore: false, directories: true, dryRun: true))
    // And some of the files that we have checked in should also be excluded from this check
    excludes.addAll([
        '**/.git/**',
        '**/build/**',
        'CONTRIBUTING.md',
        'PULL_REQUEST_TEMPLATE.md',
        'gradlew',
        'gradlew.bat',
        'TROGDOR.md',
        '**/*README.md',
        '**/id_rsa',
        '**/id_rsa.pub',
        'checkstyle/suppressions.xml',
        'streams/quickstart/java/src/test/resources/projects/basic/goal.txt',
        'streams/streams-scala/logs/*'
    ])
  }
}


subprojects {
  apply plugin: 'java'
  // apply the eclipse plugin only to subprojects that hold code. 'connect' is just a folder.
  if (!project.name.equals('connect')) {
    apply plugin: 'eclipse'
    fineTuneEclipseClasspathFile(eclipse, project)
  }
  apply plugin: 'maven'
  apply plugin: 'signing'
  apply plugin: 'checkstyle'
  apply plugin: "com.github.spotbugs"

  sourceCompatibility = minJavaVersion
  targetCompatibility = minJavaVersion

  tasks.withType(JavaCompile) {
    options.encoding = 'UTF-8'
    options.compilerArgs << "-Xlint:all"
    // temporary exclusions until all the warnings are fixed
    options.compilerArgs << "-Xlint:-rawtypes"
    options.compilerArgs << "-Xlint:-serial"
    options.compilerArgs << "-Xlint:-try"
    if (!project.name.equals('support-metrics-client') &&
<<<<<<< HEAD
        !project.name.equals('support-metrics-common') &&
        !project.name.equals('support-metrics-fullcollector') &&
        !project.name.equals('ce-serializers') &&
        !project.name.equals('ce-audit')) {
=======
        !project.name.equals('support-metrics-common')) {
>>>>>>> f848d634
      // Do not enable -Werror for subprojects with automatically generated code.
      // We can't fix the warnings in automatically generated code.
      options.compilerArgs << "-Werror"
    }
    // --release is the recommended way to select the target release, but it's only supported in Java 9 so we also
    // set --source and --target via `sourceCompatibility` and `targetCompatibility`. If/when Gradle supports `--release`
    // natively (https://github.com/gradle/gradle/issues/2510), we should switch to that.
    if (JavaVersion.current().isJava9Compatible())
      options.compilerArgs << "--release" << minJavaVersion
    dependsOn installGitHooks
  }

  uploadArchives {
    repositories {
      signing {
          required { shouldSign }
          sign configurations.archives

          // To test locally, replace mavenUrl in ~/.gradle/gradle.properties to file://localhost/tmp/myRepo/
          mavenDeployer {
              beforeDeployment { MavenDeployment deployment -> signing.signPom(deployment) }
              repository(url: "${mavenUrl}") {
                  authentication(userName: "${mavenUsername}", password: "${mavenPassword}")
              }
              afterEvaluate {
                  pom.artifactId = "${archivesBaseName}"
                  pom.project {
                      name 'Confluent Server'
                      packaging 'jar'
                      url 'https://kafka.apache.org'
                  }
              }
          }
      }
    }
  }

  def testLoggingEvents = ["passed", "skipped", "failed"]
  def testShowStandardStreams = false
  def testExceptionFormat = 'full'
  // Gradle built-in logging only supports sending test output to stdout, which generates a lot
  // of noise, especially for passing tests. We really only want output for failed tests. This
  // hooks into the output and logs it (so we don't have to buffer it all in memory) and only
  // saves the output for failing tests. Directory and filenames are such that you can, e.g.,
  // create a Jenkins rule to collect failed test output.
  def logTestStdout = {
    def testId = { TestDescriptor descriptor ->
      "${descriptor.className}.${descriptor.name}".toString()
    }

    def logFiles = new HashMap<String, File>()
    def logStreams = new HashMap<String, FileOutputStream>()
    beforeTest { TestDescriptor td ->
      def tid = testId(td)
      def logFile = new File(
          "${projectDir}/build/reports/testOutput/${tid}.test.stdout")
      logFile.parentFile.mkdirs()
      logFiles.put(tid, logFile)
      logStreams.put(tid, new FileOutputStream(logFile))
    }
    onOutput { TestDescriptor td, TestOutputEvent toe ->
      def tid = testId(td)
      // Some output can happen outside the context of a specific test (e.g. at the class level)
      // and beforeTest/afterTest seems to not be invoked for these cases (and similarly, there's
      // a TestDescriptor hierarchy that includes the thread executing the test, Gradle tasks,
      // etc). We see some of these in practice and it seems like something buggy in the Gradle
      // test runner since we see it *before* any tests and it is frequently not related to any
      // code in the test (best guess is that it is tail output from last test). We won't have
      // an output file for these, so simply ignore them. If they become critical for debugging,
      // they can be seen with showStandardStreams.
      if (td.name == td.className) {
        return
      }
      try {
        logStreams.get(tid).write(toe.message.getBytes(StandardCharsets.UTF_8))
      } catch (Exception e) {
        println "ERROR: Failed to write output for test ${tid}"
        e.printStackTrace()
      }
    }
    afterTest { TestDescriptor td, TestResult tr ->
      def tid = testId(td)
      try {
        logStreams.get(tid).close()
        if (tr.resultType != TestResult.ResultType.FAILURE) {
          logFiles.get(tid).delete()
        } else {
          def file = logFiles.get(tid)
          println "${tid} failed, log available in ${file}"
        }
      } catch (Exception e) {
        println "ERROR: Failed to close stdout file for ${tid}"
        e.printStackTrace()
      } finally {
        logFiles.remove(tid)
        logStreams.remove(tid)
      }
    }
  }

  test {
    maxParallelForks = userMaxForks ?: Runtime.runtime.availableProcessors()

    minHeapSize = "256m"
    maxHeapSize = "2048m"

    testLogging {
      events = userTestLoggingEvents ?: testLoggingEvents
      showStandardStreams = userShowStandardStreams ?: testShowStandardStreams
      exceptionFormat = testExceptionFormat
    }
    logTestStdout.rehydrate(delegate, owner, this)()
  }

  task integrationTest(type: Test, dependsOn: compileJava) {
    maxParallelForks = userMaxForks ?: Runtime.runtime.availableProcessors()
    ignoreFailures = userIgnoreFailures

    minHeapSize = "256m"
    maxHeapSize = "2048m"

    testLogging {
      events = userTestLoggingEvents ?: testLoggingEvents
      showStandardStreams = userShowStandardStreams ?: testShowStandardStreams
      exceptionFormat = testExceptionFormat
    }
    logTestStdout.rehydrate(delegate, owner, this)()

    useJUnit {
      includeCategories 'org.apache.kafka.test.IntegrationTest'
    }

  }

  task unitTest(type: Test, dependsOn: compileJava) {
    maxParallelForks = userMaxForks ?: Runtime.runtime.availableProcessors()
    ignoreFailures = userIgnoreFailures

    minHeapSize = "256m"
    maxHeapSize = "2048m"

    testLogging {
      events = userTestLoggingEvents ?: testLoggingEvents
      showStandardStreams = userShowStandardStreams ?: testShowStandardStreams
      exceptionFormat = testExceptionFormat
    }
    logTestStdout.rehydrate(delegate, owner, this)()

    if (it.project.name != 'generator') {
      useJUnit {
        excludeCategories 'org.apache.kafka.test.IntegrationTest'
      }
    }
  }

  ext.copyrightAndNotice = [ "$rootDir/COPYRIGHT", "$rootDir/NOTICE" ]
  jar {
    from copyrightAndNotice
  }

  task srcJar(type: Jar) {
    classifier = 'sources'
    from copyrightAndNotice
    from sourceSets.main.allSource
  }

  task javadocJar(type: Jar, dependsOn: javadoc) {
    classifier 'javadoc'
    from copyrightAndNotice
    from javadoc.destinationDir
  }

  task docsJar(dependsOn: javadocJar)

  javadoc {
    options.charSet = 'UTF-8'
    options.docEncoding = 'UTF-8'
    options.encoding = 'UTF-8'
  }

  task systemTestLibs(dependsOn: jar)

  artifacts {
    // Note: the srcJar target is not included here.  We do not want to build source jars
    // for ce-kafka, since it contains proprietary code that we don't want to redistribute.
    archives javadocJar
  }

  if(!sourceSets.test.allSource.isEmpty()) {
    task testJar(type: Jar) {
      classifier = 'test'
      from copyrightAndNotice
      from sourceSets.test.output
    }

    task testSrcJar(type: Jar, dependsOn: testJar) {
      classifier = 'test-sources'
      from copyrightAndNotice
      from sourceSets.test.allSource
    }

    artifacts {
      archives testJar
    }
  }

  plugins.withType(ScalaPlugin) {
    task scaladocJar(type:Jar) {
      classifier = 'scaladoc'
      from copyrightAndNotice
      from scaladoc.destinationDir
    }

    //documentation task should also trigger building scala doc jar
    docsJar.dependsOn scaladocJar

    artifacts {
      archives scaladocJar
    }
  }

  tasks.withType(ScalaCompile) {
    scalaCompileOptions.additionalParameters = [
      "-deprecation",
      "-unchecked",
      "-encoding", "utf8",
      "-Xlog-reflective-calls",
      "-feature",
      "-language:postfixOps",
      "-language:implicitConversions",
      "-language:existentials",
      "-Xlint:delayedinit-select",
      "-Xlint:doc-detached",
      "-Xlint:missing-interpolator",
      "-Xlint:nullary-override",
      "-Xlint:nullary-unit",
      "-Xlint:option-implicit",
      "-Xlint:package-object-classes",
      "-Xlint:poly-implicit-overload",
      "-Xlint:private-shadow",
      "-Xlint:stars-align",
      "-Xlint:type-parameter-shadow"
    ]

    if (versions.baseScala != '2.11') {
      scalaCompileOptions.additionalParameters += [
        "-Xlint:constant",
        "-Xlint:unused"
      ]
    }
    
  // these options are valid for Scala versions < 2.13 only
  // Scala 2.13 removes them, see https://github.com/scala/scala/pull/6502 and https://github.com/scala/scala/pull/5969
    if (versions.baseScala in ['2.11','2.12']) {
      scalaCompileOptions.additionalParameters += [
        "-Xlint:by-name-right-associative",
        "-Xlint:unsound-match"
      ]
    }

    configure(scalaCompileOptions.forkOptions) {
      memoryMaximumSize = '1g'
      jvmArgs = ['-Xss2m']
    }
  }

  checkstyle {
    configFile = new File(rootDir, "checkstyle/checkstyle.xml")
    configProperties = checkstyleConfigProperties("import-control.xml")
    toolVersion = "$versions.checkstyle"
  }

  configure(checkstyleMain) {
    group = 'Verification'
    description = 'Run checkstyle on all main Java sources'
  }

  configure(checkstyleTest) {
    group = 'Verification'
    description = 'Run checkstyle on all test Java sources'
  }

  test.dependsOn('checkstyleMain', 'checkstyleTest')

  spotbugs {
    toolVersion = "$versions.spotbugs"
    excludeFilter = file("$rootDir/gradle/spotbugs-exclude.xml")
    ignoreFailures = false
  }
  test.dependsOn('spotbugsMain')

  tasks.withType(com.github.spotbugs.SpotBugsTask) {
    reports {
      // Continue supporting `xmlFindBugsReport` for compatibility
      xml.enabled(project.hasProperty('xmlSpotBugsReport') || project.hasProperty('xmlFindBugsReport'))
      html.enabled(!project.hasProperty('xmlSpotBugsReport') && !project.hasProperty('xmlFindBugsReport'))
    }
    maxHeapSize = "2g"
  }

  // Ignore core since its a scala project
  if (it.path != ':core') {
    apply plugin: "jacoco"

    jacoco {
      toolVersion = "$versions.jacoco"
    }

    // NOTE: Jacoco Gradle plugin does not support "offline instrumentation" this means that classes mocked by PowerMock
    // may report 0 coverage, since the source was modified after initial instrumentation.
    // See https://github.com/jacoco/jacoco/issues/51
    jacocoTestReport {
      dependsOn tasks.test
      sourceSets sourceSets.main
      reports {
        html.enabled = true
        xml.enabled = true
        csv.enabled = false
      }
    }
  }

  def coverageGen = it.path == ':core' ? 'reportScoverage' : 'jacocoTestReport'
  task reportCoverage(dependsOn: [coverageGen])

}

gradle.taskGraph.whenReady { taskGraph ->
  taskGraph.getAllTasks().findAll { it.name.contains('spotbugsScoverage') || it.name.contains('spotbugsTest') }.each { task ->
    task.enabled = false
  }
}

def fineTuneEclipseClasspathFile(eclipse, project) {
  eclipse.classpath.file {
    beforeMerged { cp ->
      cp.entries.clear()
      // for the core project add the directories defined under test/scala as separate source directories
      if (project.name.equals('core')) {
        cp.entries.add(new org.gradle.plugins.ide.eclipse.model.SourceFolder("src/test/scala/integration", null))
        cp.entries.add(new org.gradle.plugins.ide.eclipse.model.SourceFolder("src/test/scala/other", null))
        cp.entries.add(new org.gradle.plugins.ide.eclipse.model.SourceFolder("src/test/scala/unit", null))
      }
    }
    whenMerged { cp ->
      // for the core project exclude the separate sub-directories defined under test/scala. These are added as source dirs above
      if (project.name.equals('core')) {
        cp.entries.findAll { it.kind == "src" && it.path.equals("src/test/scala") }*.excludes = ["integration/", "other/", "unit/"]
      }
      /* 
       * Set all eclipse build output to go to 'build_eclipse' directory. This is to ensure that gradle and eclipse use different 
       * build output directories, and also avoid using the eclpise default of 'bin' which clashes with some of our script directories.
       * https://discuss.gradle.org/t/eclipse-generated-files-should-be-put-in-the-same-place-as-the-gradle-generated-files/6986/2
       */
      cp.entries.findAll { it.kind == "output" }*.path = "build_eclipse"
      /*
       * Some projects have explicitly added test output dependencies. These are required for the gradle build but not required
       * in Eclipse since the dependent projects are added as dependencies. So clean up these from the generated classpath.
       */
      cp.entries.removeAll { it.kind == "lib" && it.path.matches(".*/build/(classes|resources)/test") }
    }
  }
}

def checkstyleConfigProperties(configFileName) {
  [importControlFile: "$rootDir/checkstyle/$configFileName",
   suppressionsFile: "$rootDir/checkstyle/suppressions.xml",
   headerFile: "$rootDir/checkstyle/java.header"]
}

// Aggregates all jacoco results into the root project directory
task jacocoRootReport(type: org.gradle.testing.jacoco.tasks.JacocoReport) {
  def javaProjects = subprojects.findAll { it.path != ':core' }

  description = 'Generates an aggregate report from all subprojects'
  dependsOn(javaProjects.test)

  additionalSourceDirs = files(javaProjects.sourceSets.main.allSource.srcDirs)
  sourceDirectories = files(javaProjects.sourceSets.main.allSource.srcDirs)
  classDirectories =  files(javaProjects.sourceSets.main.output)
  executionData = files(javaProjects.jacocoTestReport.executionData)

  reports {
    html.enabled = true
    xml.enabled = true
  }

  // workaround to ignore projects that don't have any tests at all
  onlyIf = { true }
  doFirst {
    executionData = files(executionData.findAll { it.exists() })
  }
}

task reportCoverage(dependsOn: ['jacocoRootReport', 'core:reportCoverage'])

for ( sv in availableScalaVersions ) {
  String taskSuffix = sv.replaceAll("\\.", "_")

  tasks.create(name: "jarScala_${taskSuffix}", type: GradleBuild) {
    startParameter = project.getGradle().getStartParameter().newInstance()
    startParameter.projectProperties += [scalaVersion: "${sv}"]
    tasks = ['core:jar', 'streams:streams-scala:jar']
  }

  tasks.create(name: "testScala_${taskSuffix}", type: GradleBuild) {
    startParameter = project.getGradle().getStartParameter().newInstance()
    startParameter.projectProperties += [scalaVersion: "${sv}"]
    tasks = ['core:test', 'streams:streams-scala:test']
  }

  tasks.create(name: "srcJar_${taskSuffix}", type: GradleBuild) {
    startParameter = project.getGradle().getStartParameter().newInstance()
    startParameter.projectProperties += [scalaVersion: "${sv}"]
    tasks = ['core:srcJar', 'streams:streams-scala:srcJar']
  }

  tasks.create(name: "docsJar_${taskSuffix}", type: GradleBuild) {
    startParameter = project.getGradle().getStartParameter().newInstance()
    startParameter.projectProperties += [scalaVersion: "${sv}"]
    tasks = ['core:docsJar', 'streams:streams-scala:docsJar']
  }

  tasks.create(name: "install_${taskSuffix}", type: GradleBuild) {
    startParameter = project.getGradle().getStartParameter().newInstance()
    startParameter.projectProperties += [scalaVersion: "${sv}"]
    tasks = ['install']
  }

  tasks.create(name: "releaseTarGz_${taskSuffix}", type: GradleBuild) {
    startParameter = project.getGradle().getStartParameter().newInstance()
    startParameter.projectProperties += [scalaVersion: "${sv}"]
    tasks = ['releaseTarGz']
  }

  tasks.create(name: "uploadScalaArchives_${taskSuffix}", type: GradleBuild) {
    startParameter = project.getGradle().getStartParameter().newInstance()
    startParameter.projectProperties += [scalaVersion: "${sv}"]
    tasks = ['core:uploadArchives', 'streams:streams-scala:uploadArchives']
  }
}

def connectPkgs = [
    'connect:api',
    'connect:basic-auth-extension',
    'connect:file',
    'connect:json',
    'connect:runtime',
    'connect:transforms',
    'connect:mirror',
    'connect:mirror-client'
]

def pkgs = [
    'clients',
    'examples',
    'log4j-appender',
    'streams',
    'streams:examples',
    'streams:streams-scala',
    'streams:test-utils',
    'support-metrics-client',
    'support-metrics-common', 
<<<<<<< HEAD
    'support-metrics-fullcollector',
    'tools',
    'ce-serializers', 
    'ce-licensing', 
    'ce-kafka-client-plugins',
    'ce-broker-plugins',
    'ce-authorizer',
    'ce-rest-authorizer',
    'ce-rest-server',
    'ce-rbac',
    'ce-auth-providers',
    'ce-metrics',
    'ce-aegis',
    'ce-audit',
    'ce-resource-names'
=======
    'tools'
>>>>>>> f848d634
] + connectPkgs

/** Create one task per default Scala version */
def withDefScalaVersions(taskName) {
  defaultScalaVersions.collect { taskName + '_' + it.replaceAll('\\.', '_') }
}

tasks.create(name: "jarConnect", dependsOn: connectPkgs.collect { it + ":jar" }) {}
tasks.create(name: "jarAll", dependsOn: withDefScalaVersions('jarScala') + pkgs.collect { it + ":jar" }) { }

tasks.create(name: "srcJarAll", dependsOn: withDefScalaVersions('srcJar') + pkgs.collect { it + ":srcJar" }) { }

tasks.create(name: "docsJarAll", dependsOn: withDefScalaVersions('docsJar') + pkgs.collect { it + ":docsJar" }) { }

tasks.create(name: "testConnect", dependsOn: connectPkgs.collect { it + ":test" }) {}
tasks.create(name: "testAll", dependsOn: withDefScalaVersions('testScala') + pkgs.collect { it + ":test" }) { }

tasks.create(name: "installAll", dependsOn: withDefScalaVersions('install') + pkgs.collect { it + ":install" }) { }

tasks.create(name: "releaseTarGzAll", dependsOn: withDefScalaVersions('releaseTarGz')) { }

tasks.create(name: "uploadArchivesAll", dependsOn: withDefScalaVersions('uploadScalaArchives') + pkgs.collect { it + ":uploadArchives" }) { }

project(':core') {
  println "Building project 'core' with Scala version ${versions.scala}"

  apply plugin: 'scala'
  archivesBaseName = "kafka_${versions.baseScala}"

  sourceSets {
    main {
      scala {
        srcDirs = ['src/main/scala', 'src/main/java', "${buildDir}/generated/src/main/java"]
      }
      java {
        srcDirs = []
      }
    }
  }

  dependencies {
    compile project(':clients')
    compile libs.jacksonDatabind
    compile libs.jacksonModuleScala
    compile libs.jacksonDataformatCsv
    compile libs.jacksonJDK8Datatypes
    compile libs.joptSimple
    compile libs.metrics
    compile libs.scalaCollectionCompat
    compile libs.scalaJava8Compat
    compile libs.scalaLibrary
    // only needed transitively, but set it explicitly to ensure it has the same version as scala-library
    compile libs.scalaReflect
    compile libs.scalaLogging
    compile libs.slf4jApi
    compile libs.scalaJava8Compat
    compile libs.flatbuffers
    compile libs.amazons3client
    compile libs.netty
    compile libs.nettyTcNative
    compile(libs.zookeeper) {
      exclude module: 'slf4j-log4j12'
      exclude module: 'log4j'
      exclude module: 'netty'
    }
    // ZooKeeperMain depends on commons-cli but declares the dependency as `provided`
    compile libs.commonsCli
    compile libs.googlecloudstorage

    compileOnly libs.log4j

    testCompile project(':clients').sourceSets.test.output
    testCompile libs.bcpkix
    testCompile libs.mockitoCore
    testCompile libs.easymock
    testCompile(libs.apacheda) {
      exclude group: 'xml-apis', module: 'xml-apis'
      // `mina-core` is a transitive dependency for `apacheds` and `apacheda`.
      // It is safer to use from `apacheds` since that is the implementation.
      exclude module: 'mina-core'
    }
    testCompile libs.apachedsCoreApi
    testCompile libs.apachedsInterceptorKerberos
    testCompile libs.apachedsProtocolShared
    testCompile libs.apachedsProtocolKerberos
    testCompile libs.apachedsProtocolLdap
    testCompile libs.apachedsLdifPartition
    testCompile libs.apachedsMavibotPartition
    testCompile libs.apachedsJdbmPartition
    testCompile libs.junit
    testCompile libs.scalacheck
    testCompile libs.scalatest
    testCompile libs.slf4jlog4j
    testCompile libs.jfreechart
  }
  
  configurations {
    // manually excludes some unnecessary dependencies
    compile.exclude module: 'javax'
    compile.exclude module: 'jline'
    compile.exclude module: 'jms'
    compile.exclude module: 'jmxri'
    compile.exclude module: 'jmxtools'
    compile.exclude module: 'mail'
    // To prevent a UniqueResourceException due the same resource existing in both
    // org.apache.directory.api/api-all and org.apache.directory.api/api-ldap-schema-data
    testCompile.exclude module: 'api-ldap-schema-data'
  }

  tasks.create(name: "copyDependantLibs", type: Copy) {
    from (configurations.testRuntime) {
      include('slf4j-log4j12*')
      include('log4j*jar')
    }
    from (configurations.runtime) {
      exclude('kafka-clients*')
    }
    into "$buildDir/dependant-libs-${versions.scala}"
    duplicatesStrategy 'exclude'
  }

  ext.getOsName = { ->
    def osname = System.getProperty("os.name")
    def flatbuffersOS
    if (osname.indexOf("inux") != -1) {
      flatbuffersOS = "linux"
    } else if (osname == "Mac OS X") {
      flatbuffersOS = "osx"
    } else {
      throw new Throwable('Error occurred detecting OS for flatbuffers compiler download.')
    }
    return flatbuffersOS;
  }

  apply plugin: 'de.undercouch.download'
  task downloadFlatbuffersCompiler(type: Download) {
    def flatbuffersOS = getOsName();
    def mavenUrl = project.repositories.find { it.name == "MavenRepo"}.url
    src "${mavenUrl}com/github/davidmoten/flatbuffers-compiler/${libs.flatbuffersCompiler}/flatbuffers-compiler-${libs.flatbuffersCompiler}-distribution-${flatbuffersOS}.tar.gz"
    overwrite false
    dest buildDir
  }

  task extractFlatbuffersCompiler(type: Copy, dependsOn: downloadFlatbuffersCompiler) {
    def flatbuffersOS = getOsName();
    from tarTree(resources.gzip("${buildDir}/flatbuffers-compiler-${libs.flatbuffersCompiler}-distribution-${flatbuffersOS}.tar.gz"))
    into "${buildDir}/flatbuffers"
  }

  task generateTierTopicSerdes(dependsOn: extractFlatbuffersCompiler) {
    doLast {
      def mutableSerdesDir = "src/main/resources/serde/mutable"
      file("$mutableSerdesDir").eachFile { file ->
        exec {
          commandLine "${buildDir}/flatbuffers/bin/flatc", "--java", "--gen-mutable", "-o", "${buildDir}/generated/src/main/java", "$file"
        }
      }

      def immutableSerdesDir = "src/main/resources/serde/immutable"
      file("$immutableSerdesDir").eachFile { file ->
        exec {
          commandLine "${buildDir}/flatbuffers/bin/flatc", "--java", "-o", "${buildDir}/generated/src/main/java", "$file"
        }
      }
    }
  }
  /* end flatbuffers generation steps */

  compileScala.dependsOn generateTierTopicSerdes
  compileJava.dependsOn generateTierTopicSerdes

  task genProtocolErrorDocs(type: JavaExec) {
    classpath = sourceSets.main.runtimeClasspath
    main = 'org.apache.kafka.common.protocol.Errors'
    if( !generatedDocsDir.exists() ) { generatedDocsDir.mkdirs() }
    standardOutput = new File(generatedDocsDir, "protocol_errors.html").newOutputStream()
  }

  task genProtocolTypesDocs(type: JavaExec) {
    classpath = sourceSets.main.runtimeClasspath
    main = 'org.apache.kafka.common.protocol.types.Type'
    if( !generatedDocsDir.exists() ) { generatedDocsDir.mkdirs() }
    standardOutput = new File(generatedDocsDir, "protocol_types.html").newOutputStream()
  }

  task genProtocolApiKeyDocs(type: JavaExec) {
    classpath = sourceSets.main.runtimeClasspath
    main = 'org.apache.kafka.common.protocol.ApiKeys'
    if( !generatedDocsDir.exists() ) { generatedDocsDir.mkdirs() }
    standardOutput = new File(generatedDocsDir, "protocol_api_keys.html").newOutputStream()
  }

  task genProtocolMessageDocs(type: JavaExec) {
    classpath = sourceSets.main.runtimeClasspath
    main = 'org.apache.kafka.common.protocol.Protocol'
    if( !generatedDocsDir.exists() ) { generatedDocsDir.mkdirs() }
    standardOutput = new File(generatedDocsDir, "protocol_messages.html").newOutputStream()
  }

  task genAdminClientConfigDocs(type: JavaExec) {
    classpath = sourceSets.main.runtimeClasspath
    main = 'org.apache.kafka.clients.admin.AdminClientConfig'
    if( !generatedDocsDir.exists() ) { generatedDocsDir.mkdirs() }
    standardOutput = new File(generatedDocsDir, "admin_client_config.html").newOutputStream()
  }

  task genProducerConfigDocs(type: JavaExec) {
    classpath = sourceSets.main.runtimeClasspath
    main = 'org.apache.kafka.clients.producer.ProducerConfig'
    if( !generatedDocsDir.exists() ) { generatedDocsDir.mkdirs() }
    standardOutput = new File(generatedDocsDir, "producer_config.html").newOutputStream()
  }

  task genConsumerConfigDocs(type: JavaExec) {
    classpath = sourceSets.main.runtimeClasspath
    main = 'org.apache.kafka.clients.consumer.ConsumerConfig'
    if( !generatedDocsDir.exists() ) { generatedDocsDir.mkdirs() }
    standardOutput = new File(generatedDocsDir, "consumer_config.html").newOutputStream()
  }

  task genKafkaConfigDocs(type: JavaExec) {
    classpath = sourceSets.main.runtimeClasspath
    main = 'kafka.server.KafkaConfig'
    if( !generatedDocsDir.exists() ) { generatedDocsDir.mkdirs() }
    standardOutput = new File(generatedDocsDir, "kafka_config.html").newOutputStream()
  }

  task genTopicConfigDocs(type: JavaExec) {
    classpath = sourceSets.main.runtimeClasspath
    main = 'kafka.log.LogConfig'
    if( !generatedDocsDir.exists() ) { generatedDocsDir.mkdirs() }
    standardOutput = new File(generatedDocsDir, "topic_config.html").newOutputStream()
  }

  task genConsumerMetricsDocs(type: JavaExec) {
    classpath = sourceSets.test.runtimeClasspath
    main = 'org.apache.kafka.clients.consumer.internals.ConsumerMetrics'
    if( !generatedDocsDir.exists() ) { generatedDocsDir.mkdirs() }
    standardOutput = new File(generatedDocsDir, "consumer_metrics.html").newOutputStream()
  }

  task genProducerMetricsDocs(type: JavaExec) {
    classpath = sourceSets.test.runtimeClasspath
    main = 'org.apache.kafka.clients.producer.internals.ProducerMetrics'
    if( !generatedDocsDir.exists() ) { generatedDocsDir.mkdirs() }
    standardOutput = new File(generatedDocsDir, "producer_metrics.html").newOutputStream()
  }

  task siteDocsTar(dependsOn: ['genProtocolErrorDocs', 'genProtocolTypesDocs', 'genProtocolApiKeyDocs', 'genProtocolMessageDocs',
                               'genAdminClientConfigDocs', 'genProducerConfigDocs', 'genConsumerConfigDocs',
                               'genKafkaConfigDocs', 'genTopicConfigDocs',
                               ':connect:runtime:genConnectConfigDocs', ':connect:runtime:genConnectTransformationDocs',
                               ':connect:runtime:genSinkConnectorConfigDocs', ':connect:runtime:genSourceConnectorConfigDocs',
                               ':streams:genStreamsConfigDocs', 'genConsumerMetricsDocs', 'genProducerMetricsDocs',
                               ':connect:runtime:genConnectMetricsDocs'], type: Tar) {
    classifier = 'site-docs'
    compression = Compression.GZIP
    from project.file("$rootDir/docs")
    into 'site-docs'
    duplicatesStrategy 'exclude'
  }

  tasks.create(name: "releaseTarGz", dependsOn: configurations.archives.artifacts, type: Tar) {
    into "kafka_${versions.baseScala}-${version}"
    compression = Compression.GZIP
    from(project.file("$rootDir/bin")) { into "bin/" }
    from(project.file("$rootDir/config")) { into "config/" }
    from "$rootDir/NOTICE"
    from "$rootDir/COPYRIGHT"
    from(configurations.runtime) { into("libs/") }
    from(configurations.archives.artifacts.files) { into("libs/") }
    from(project.siteDocsTar) { into("site-docs/") }
    from(project(':tools').jar) { into("libs/") }
    from(project(':tools').configurations.runtime) { into("libs/") }
    from(project(':connect:api').jar) { into("libs/") }
    from(project(':connect:api').configurations.runtime) { into("libs/") }
    from(project(':connect:runtime').jar) { into("libs/") }
    from(project(':connect:runtime').configurations.runtime) { into("libs/") }
    from(project(':connect:transforms').jar) { into("libs/") }
    from(project(':connect:transforms').configurations.runtime) { into("libs/") }
    from(project(':connect:json').jar) { into("libs/") }
    from(project(':connect:json').configurations.runtime) { into("libs/") }
    from(project(':connect:file').jar) { into("libs/") }
    from(project(':connect:file').configurations.runtime) { into("libs/") }
    from(project(':connect:basic-auth-extension').jar) { into("libs/") }
    from(project(':connect:basic-auth-extension').configurations.runtime) { into("libs/") }
    from(project(':connect:mirror').jar) { into("libs/") }
    from(project(':connect:mirror').configurations.runtime) { into("libs/") }
    from(project(':connect:mirror-client').jar) { into("libs/") }
    from(project(':connect:mirror-client').configurations.runtime) { into("libs/") }
    from(project(':streams').jar) { into("libs/") }
    from(project(':streams').configurations.runtime) { into("libs/") }
    from(project(':streams:streams-scala').jar) { into("libs/") }
    from(project(':streams:streams-scala').configurations.runtime) { into("libs/") }
    from(project(':streams:test-utils').jar) { into("libs/") }
    from(project(':streams:test-utils').configurations.runtime) { into("libs/") }
    from(project(':support-metrics-common').jar) { into("libs/") }
    from(project(':support-metrics-common').configurations.runtime) { into("libs/") }
    from(project(':support-metrics-client').jar) { into("libs/") }
    from(project(':support-metrics-client').configurations.runtime) { into("libs/") }
<<<<<<< HEAD
    from(project(':support-metrics-fullcollector').jar) { into("libs/") }
    from(project(':support-metrics-fullcollector').configurations.runtime) { into("libs/") }
=======
>>>>>>> f848d634
    from(project(':streams:examples').jar) { into("libs/") }
    from(project(':streams:examples').configurations.runtime) { into("libs/") }
    // Do not include ce-metrics in the release by default since that is done by the
    // `confluent-rebalancer` module currently. This approach makes it possible to
    // install the metrics reporter jar to ccs kafka and ce kafka in the same way.
    // We allow the behavior to be overridden for the CCloud build
    if (userPackageMetricsReporter) {
      // copies in the shaded jar
      from(project(':ce-metrics').jar) { into("libs/") }
      // Don't copy any additional jars because ce-metrics is a fat/uber jar with shadowed classes
      // In theory, we could copy in configurations.shadow, which has some things like kafka-clients,
      // and yammer metrics. But gradle doesn't recognize that the shadow configuration exists.
    }
    from(project(':ce-kafka-client-plugins').jar) { into("libs/") }
    from(project(':ce-kafka-client-plugins').configurations.runtime) { into("libs/") }
    from(project(':ce-broker-plugins').jar) { into("libs/") }
    from(project(':ce-broker-plugins').configurations.runtime) { into("libs/") }
    from(project(':ce-authorizer').jar) { into("libs/") }
    from(project(':ce-authorizer').configurations.runtime) { into("libs/") }
    from(project(':ce-rest-authorizer').jar) { into("libs/") }
    from(project(':ce-rest-authorizer').configurations.runtime) { into("libs/") }
    from(project(':ce-rest-server').jar) { into("libs/") }
    from(project(':ce-rest-server').configurations.runtime) { into("libs/") }
    from(project(':ce-rbac').jar) { into("libs/") }
    from(project(':ce-rbac').configurations.runtime) { into("libs/") }
    from(project(':ce-auth-providers').jar) { into("libs/") }
    from(project(':ce-auth-providers').configurations.runtime) { into("libs/") }
    from(project(':ce-audit').jar) { into("libs/") }
    from(project(':ce-resource-names').jar) { into("libs/") }
    exclude('confluent-serializers*')
    exclude('confluent-licensing*')
    duplicatesStrategy 'exclude'
  }

  jar {
    dependsOn('copyDependantLibs')
  }

  jar.manifest {
    attributes(
      'Version': "${version}"
    )
  }

  tasks.create(name: "copyDependantTestLibs", type: Copy) {
    from (configurations.testRuntime) {
      include('*.jar')
    }
    into "$buildDir/dependant-testlibs"
    //By default gradle does not handle test dependencies between the sub-projects
    //This line is to include clients project test jar to dependant-testlibs
    from (project(':clients').testJar ) { "$buildDir/dependant-testlibs" }
    duplicatesStrategy 'exclude'
  }

  systemTestLibs.dependsOn('jar', 'testJar', 'copyDependantTestLibs')

  checkstyle {
    configProperties = checkstyleConfigProperties("import-control-core.xml")
  }
}

project(':examples') {
  archivesBaseName = "kafka-examples"

  dependencies {
    compile project(':core')
  }

  javadoc {
    enabled = false
  }

  checkstyle {
    configProperties = checkstyleConfigProperties("import-control-core.xml")
  }
}

project(':generator') {
  dependencies {
    compile libs.jacksonDatabind
    compile libs.jacksonJDK8Datatypes
    compile libs.jacksonJaxrsJsonProvider
    testCompile libs.junit
  }

  integrationTest {
    enabled = false
  }

  javadoc {
    enabled = false
  }
}

project(':clients') {
  archivesBaseName = "kafka-clients"

  configurations {
    jacksonDatabindConfig
  }

  // add jacksonDatabindConfig as provided scope config with high priority (1000)
  conf2ScopeMappings.addMapping(1000, configurations.jacksonDatabindConfig, "provided")

  dependencies {
    compile libs.zstd
    compile libs.lz4
    compile libs.snappy
    compile libs.slf4jApi
    compileOnly libs.netty // for SSL acceleration in the broker
    compileOnly libs.nettyTcNative // for SSL acceleration in the broker

    compileOnly libs.jacksonDatabind // for SASL/OAUTHBEARER bearer token parsing
    compileOnly libs.jacksonJDK8Datatypes

    jacksonDatabindConfig libs.jacksonDatabind // to publish as provided scope dependency.

    testCompile libs.bcpkix
    testCompile libs.junit
    testCompile libs.mockitoCore
    testCompile libs.netty
    testCompile libs.nettyTcNative
    testCompile libs.jacksonDatabind
    testCompile libs.jacksonJDK8Datatypes

    testRuntime libs.slf4jlog4j
    testRuntime libs.jacksonDatabind
    testRuntime libs.jacksonJDK8Datatypes
    testCompile libs.jacksonJaxrsJsonProvider
    testRuntime libs.netty
    testRuntime libs.nettyTcNative
  }

  task determineCommitId {
    def takeFromHash = 16
    if (commitId) {
      commitId = commitId.take(takeFromHash)
    } else if (file("$rootDir/.git/HEAD").exists()) {
      def headRef = file("$rootDir/.git/HEAD").text
      if (headRef.contains('ref: ')) {
        headRef = headRef.replaceAll('ref: ', '').trim()
        if (file("$rootDir/.git/$headRef").exists()) {
          commitId = file("$rootDir/.git/$headRef").text.trim().take(takeFromHash)
        }
      } else {
        commitId = headRef.trim().take(takeFromHash)
      }
    } else {
      commitId = "unknown"
    }
  }

  task createVersionFile(dependsOn: determineCommitId) {
    ext.receiptFile = file("$buildDir/kafka/$buildVersionFileName")
    outputs.file receiptFile
    outputs.upToDateWhen { false }
    doLast {
      def data = [
        commitId: commitId,
        version: version,
      ]

      receiptFile.parentFile.mkdirs()
      def content = data.entrySet().collect { "$it.key=$it.value" }.sort().join("\n")
      receiptFile.setText(content, "ISO-8859-1")
    }
  }

  jar {
    dependsOn createVersionFile
    from("$buildDir") {
        include "kafka/$buildVersionFileName"
    }
  }

  clean.doFirst {
    delete "$buildDir/kafka/"
  }

  task processMessages(type:JavaExec) {
    main = "org.apache.kafka.message.MessageGenerator"
    classpath = project(':generator').sourceSets.main.runtimeClasspath
    args = [ "org.apache.kafka.common.message",
             "src/generated/java/org/apache/kafka/common/message",
             "src/main/resources/common/message" ]
    inputs.dir("src/main/resources/common/message")
    outputs.dir("src/generated/java/org/apache/kafka/common/message")
  }

  task processTestMessages(type:JavaExec) {
    main = "org.apache.kafka.message.MessageGenerator"
    classpath = project(':generator').sourceSets.main.runtimeClasspath
    args = [ "org.apache.kafka.common.message",
             "src/generated-test/java/org/apache/kafka/common/message",
             "src/test/resources/common/message" ]
    inputs.dir("src/test/resources/common/message")
    outputs.dir("src/generated-test/java/org/apache/kafka/common/message")
  }

  sourceSets {
    main {
      java {
        srcDirs = ["src/generated/java", "src/main/java"]
      }
    }
    test {
      java {
        srcDirs = ["src/generated/java", "src/generated-test/java", "src/test/java"]
      }
    }
  }

  compileJava.dependsOn 'processMessages'

  compileTestJava.dependsOn 'processTestMessages'

  javadoc {
    include "**/org/apache/kafka/clients/admin/*"
    include "**/org/apache/kafka/clients/consumer/*"
    include "**/org/apache/kafka/clients/producer/*"
    include "**/org/apache/kafka/common/*"
    include "**/org/apache/kafka/common/acl/*"
    include "**/org/apache/kafka/common/annotation/*"
    include "**/org/apache/kafka/common/errors/*"
    include "**/org/apache/kafka/common/header/*"
    include "**/org/apache/kafka/common/resource/*"
    include "**/org/apache/kafka/common/serialization/*"
    include "**/org/apache/kafka/common/config/*"
    include "**/org/apache/kafka/common/config/provider/*"
    include "**/org/apache/kafka/common/security/auth/*"
    include "**/org/apache/kafka/common/security/plain/*"
    include "**/org/apache/kafka/common/security/scram/*"
    include "**/org/apache/kafka/common/security/token/delegation/*"
    include "**/org/apache/kafka/common/security/oauthbearer/*"
    include "**/org/apache/kafka/server/authorizer/*"
    include "**/org/apache/kafka/server/policy/*"
    include "**/org/apache/kafka/server/quota/*"
  }
}

project(':tools') {
  archivesBaseName = "kafka-tools"

  dependencies {
    compile project(':clients')
    compile project(':log4j-appender')
    compile libs.argparse4j
    compile libs.jacksonDatabind
    compile libs.jacksonJDK8Datatypes
    compile libs.slf4jApi

    compile libs.jacksonJaxrsJsonProvider
    compile libs.jerseyContainerServlet
    compile libs.jerseyHk2
    compile libs.jaxbApi // Jersey dependency that was available in the JDK before Java 9
    compile libs.activation // Jersey dependency that was available in the JDK before Java 9
    compile libs.jettyServer
    compile libs.jettyServlet
    compile libs.jettyServlets

    testCompile project(':clients')
    testCompile libs.junit
    testCompile project(':clients').sourceSets.test.output
    testCompile libs.easymock
    testCompile libs.powermockJunit4
    testCompile libs.powermockEasymock

    testRuntime libs.slf4jlog4j
  }

  javadoc {
    enabled = false
  }

  tasks.create(name: "copyDependantLibs", type: Copy) {
    from (configurations.testRuntime) {
      include('slf4j-log4j12*')
      include('log4j*jar')
    }
    from (configurations.runtime) {
      exclude('kafka-clients*')
    }
    into "$buildDir/dependant-libs-${versions.scala}"
    duplicatesStrategy 'exclude'
  }

  jar {
    dependsOn 'copyDependantLibs'
  }
}

project(':streams') {
  archivesBaseName = "kafka-streams"
  ext.buildStreamsVersionFileName = "kafka-streams-version.properties"

  dependencies {
    compile project(':clients')

    // this dependency should be removed after we unify data API
    compile(project(':connect:json')) {
      // this transitive dependency is not used in Streams, and it breaks SBT builds
      exclude module: 'javax.ws.rs-api'
    }

    compile libs.slf4jApi
    compile libs.rocksDBJni

    // testCompileOnly prevents streams from exporting a dependency on test-utils, which would cause a dependency cycle
    testCompileOnly project(':streams:test-utils')
    testCompile project(':clients').sourceSets.test.output
    testCompile project(':core')
    testCompile project(':core').sourceSets.test.output
    testCompile libs.log4j
    testCompile libs.junit
    testCompile libs.easymock
    testCompile libs.powermockJunit4
    testCompile libs.powermockEasymock
    testCompile libs.bcpkix
    testCompile libs.hamcrest

    testRuntimeOnly project(':streams:test-utils')
    testRuntime libs.slf4jlog4j
  }

  javadoc {
    include "**/org/apache/kafka/streams/**"
    exclude "**/internals/**"
  }

  tasks.create(name: "copyDependantLibs", type: Copy) {
    from (configurations.testRuntime) {
      include('slf4j-log4j12*')
      include('log4j*jar')
    }
    from (configurations.runtime) {
      exclude('kafka-clients*')
    }
    into "$buildDir/dependant-libs-${versions.scala}"
    duplicatesStrategy 'exclude'
  }

  task determineCommitId {
    def takeFromHash = 16
    if (commitId) {
      commitId = commitId.take(takeFromHash)
    } else if (file("$rootDir/.git/HEAD").exists()) {
      def headRef = file("$rootDir/.git/HEAD").text
      if (headRef.contains('ref: ')) {
        headRef = headRef.replaceAll('ref: ', '').trim()
        if (file("$rootDir/.git/$headRef").exists()) {
          commitId = file("$rootDir/.git/$headRef").text.trim().take(takeFromHash)
        }
      } else {
        commitId = headRef.trim().take(takeFromHash)
      }
    } else {
      commitId = "unknown"
    }
  }

  task createStreamsVersionFile(dependsOn: determineCommitId) {
    ext.receiptFile = file("$buildDir/kafka/$buildStreamsVersionFileName")
    outputs.file receiptFile
    outputs.upToDateWhen { false }
    doLast {
      def data = [
              commitId: commitId,
              version: version,
      ]

      receiptFile.parentFile.mkdirs()
      def content = data.entrySet().collect { "$it.key=$it.value" }.sort().join("\n")
      receiptFile.setText(content, "ISO-8859-1")
    }
  }

  jar {
    dependsOn 'createStreamsVersionFile'
    from("$buildDir") {
      include "kafka/$buildStreamsVersionFileName"
    }
    dependsOn 'copyDependantLibs'
  }

  systemTestLibs {
    dependsOn testJar
  }

  task genStreamsConfigDocs(type: JavaExec) {
    classpath = sourceSets.main.runtimeClasspath
    main = 'org.apache.kafka.streams.StreamsConfig'
    if( !generatedDocsDir.exists() ) { generatedDocsDir.mkdirs() }
    standardOutput = new File(generatedDocsDir, "streams_config.html").newOutputStream()
  }

  test {
    // The suites are for running sets of tests in IDEs.
    // Gradle will run each test class, so we exclude the suites to avoid redundantly running the tests twice.
    exclude '**/*Suite.class'
  }
}

project(':streams:streams-scala') {
  println "Building project 'streams-scala' with Scala version ${versions.scala}"
  apply plugin: 'scala'
  archivesBaseName = "kafka-streams-scala_${versions.baseScala}"

  dependencies {
    compile project(':streams')

    compile libs.scalaLibrary

    testCompile project(':core')
    testCompile project(':core').sourceSets.test.output
    testCompile project(':streams').sourceSets.test.output
    testCompile project(':clients').sourceSets.test.output
    testCompile project(':streams:test-utils')

    testCompile libs.junit
    testCompile libs.scalatest
    testCompile libs.easymock
    testCompile libs.hamcrest

    testRuntime libs.slf4jlog4j
  }

  javadoc {
    include "**/org/apache/kafka/streams/scala/**"
  }

  tasks.create(name: "copyDependantLibs", type: Copy) {
    from (configurations.runtime) {
      exclude('kafka-streams*')
    }
    into "$buildDir/dependant-libs-${versions.scala}"
    duplicatesStrategy 'exclude'
  }

  jar {
    dependsOn 'copyDependantLibs'
  }

  test.dependsOn(':spotlessScalaCheck')
}

project(':streams:test-utils') {
  archivesBaseName = "kafka-streams-test-utils"

  dependencies {
    compile project(':streams')
    compile project(':clients')

    testCompile project(':clients').sourceSets.test.output
    testCompile libs.junit
    testCompile libs.easymock
    testCompile libs.hamcrest

    testRuntime libs.slf4jlog4j
  }

  javadoc {
    include "**/org/apache/kafka/streams/test/**"
    exclude "**/internals/**"
  }

  tasks.create(name: "copyDependantLibs", type: Copy) {
    from (configurations.runtime) {
      exclude('kafka-streams*')
    }
    into "$buildDir/dependant-libs-${versions.scala}"
    duplicatesStrategy 'exclude'
  }

  jar {
    dependsOn 'copyDependantLibs'
  }

}

<<<<<<< HEAD
project(':connect:mirror') {
  archivesBaseName = "connect-mirror"
=======
project(':support-metrics-client') {
  archivesBaseName = "support-metrics-client"
  group = "io.confluent.support"

  dependencies {
    compile libs.avro
    compile libs.httpclient
    compile libs.httpmime
    compile libs.slf4jlog4j
    compile project(':clients')
    // projects that require the KafkaSubmitter have to add the Core dependency explicitly, typically
    // they only need ConfluentSubmitter
    compileOnly project(':core')
    compile project(':support-metrics-common')

    testCompile project(':core')
    testCompile project(':core').sourceSets.test.output
    testCompile project(':clients').sourceSets.test.output // for org.apache.kafka.test.IntegrationTest
    testCompile project(':support-metrics-common').sourceSets.test.output // for io.confluent.support.metrics.common.kafka.EmbeddedKafkaCluster
    testCompile libs.junit
    testCompile libs.mockitoCore
  }

  javadoc {
    enabled = false
  }

  sourceSets {
    main {
      java {
        srcDirs = ["src/main/generated/java", "src/main/java"]
      }
    }
    test {
      java {
        srcDirs = ["src/main/generated/java", "src/test/generated/java", "src/test/java"]
      }
    }
  }

  tasks.create(name: "generateAvro", type: com.commercehub.gradle.plugin.avro.GenerateAvroJavaTask) {
    source("src/main/avro/")
    outputDir = file("src/main/generated/java/")
  }

  tasks.create(name: "generateTestAvro", type: com.commercehub.gradle.plugin.avro.GenerateAvroJavaTask) {
    source("src/test/avro/")
    outputDir = file("src/test/generated/java/")
  }

  tasks.create(name: "copyDependantLibs", type: Copy) {
    from (configurations.testRuntime) {
      include('slf4j-log4j12*')
      include('log4j*jar')
    }
    from (configurations.runtime) {
    }
    into "$buildDir/dependant-libs-${versions.scala}"
    duplicatesStrategy 'exclude'
  }

  compileJava {
    dependsOn 'generateAvro'
  }

  compileTestJava {
    dependsOn 'generateTestAvro'
  }

  jar {
    dependsOn 'copyDependantLibs'
  }

  checkstyle {
    configProperties = checkstyleConfigProperties("confluent-import-control.xml")
  }

  checkstyleTest {
    configProperties = checkstyleConfigProperties("confluent-import-control.xml")
  }
}

project(':support-metrics-common') {
  archivesBaseName = "support-metrics-common"
  group = "io.confluent.support"

  dependencies {
    compile libs.avro
    compile libs.httpclient
    compile libs.httpmime
    compile libs.slf4jlog4j
    compile project(':clients')
    // projects that require the KafkaSubmitter have to add the Core dependency explicitly, typically
    // they only need ConfluentSubmitter
    compileOnly project(':core')

    testCompile project(':core')
    testCompile project(':core').sourceSets.test.output
    testCompile project(':clients').sourceSets.test.output // for org.apache.kafka.test.IntegrationTest
    testCompile libs.junit
    testCompile libs.mockitoCore
  }

  javadoc {
    enabled = false
  }

  sourceSets {
    main {
      java {
        srcDirs = ["src/main/generated/java", "src/main/java"]
      }
    }
    test {
      java {
        srcDirs = ["src/main/generated/java", "src/test/generated/java", "src/test/java"]
      }
    }
  }

  tasks.create(name: "generateAvro", type: com.commercehub.gradle.plugin.avro.GenerateAvroJavaTask) {
    source("src/main/avro/")
    outputDir = file("src/main/generated/java/")
  }

  tasks.create(name: "generateTestAvro", type: com.commercehub.gradle.plugin.avro.GenerateAvroJavaTask) {
    source("src/test/avro/")
    outputDir = file("src/test/generated/java/")
  }

  tasks.create(name: "copyDependantLibs", type: Copy) {
    from (configurations.testRuntime) {
      include('slf4j-log4j12*')
      include('log4j*jar')
    }
    from (configurations.runtime) {
    }
    into "$buildDir/dependant-libs-${versions.scala}"
    duplicatesStrategy 'exclude'
  }

  compileJava {
    dependsOn 'generateAvro'
  }

  compileTestJava {
    dependsOn 'generateTestAvro'
  }

  jar {
    dependsOn 'copyDependantLibs'
  }

  checkstyle {
    configProperties = checkstyleConfigProperties("confluent-import-control.xml")
  }

  checkstyleTest {
    configProperties = checkstyleConfigProperties("confluent-import-control.xml")
  }
}

project(':streams:examples') {
  archivesBaseName = "kafka-streams-examples"
>>>>>>> f848d634

  dependencies {
    compile project(':connect:api')
    compile project(':connect:runtime')
    compile project(':connect:mirror-client')
    compile project(':clients')
    compile libs.argparse4j
    compile libs.slf4jApi

    testCompile libs.junit
    testCompile project(':clients').sourceSets.test.output
    testCompile project(':connect:runtime').sourceSets.test.output
    testCompile project(':core')
    testCompile project(':core').sourceSets.test.output

    testRuntime project(':connect:runtime')
    testRuntime libs.slf4jlog4j
  }

  javadoc {
    enabled = false
  }

  tasks.create(name: "copyDependantLibs", type: Copy) {
    from (configurations.testRuntime) {
      include('slf4j-log4j12*')
      include('log4j*jar')
    }
    from (configurations.runtime) {
      exclude('kafka-clients*')
      exclude('connect-*')
    }
    into "$buildDir/dependant-libs"
    duplicatesStrategy 'exclude'
  }

  jar {
    dependsOn copyDependantLibs
  }
}

project(':connect:mirror-client') {
  archivesBaseName = "connect-mirror-client"

  dependencies {
    compile project(':clients')
    compile libs.slf4jApi

    testCompile libs.junit
    testCompile project(':clients').sourceSets.test.output

    testRuntime libs.slf4jlog4j
  }

  javadoc {
    enabled = true
  }

  tasks.create(name: "copyDependantLibs", type: Copy) {
    from (configurations.testRuntime) {
      include('slf4j-log4j12*')
      include('log4j*jar')
    }
    from (configurations.runtime) {
      exclude('kafka-clients*')
      exclude('connect-*')
    }
    into "$buildDir/dependant-libs"
    duplicatesStrategy 'exclude'
  }

  jar {
    dependsOn copyDependantLibs
  }
}

project(':support-metrics-client') {
  archivesBaseName = "support-metrics-client"
  group = "io.confluent.support"

  dependencies {
    compile libs.avro
    compile libs.httpclient
    compile libs.httpmime
    compile libs.slf4jlog4j
    compile project(':clients')
    // projects that require the KafkaSubmitter have to add the Core dependency explicitly, typically
    // they only need ConfluentSubmitter
    compileOnly project(':core')
    compile project(':support-metrics-common')
    compile project(':ce-kafka-client-plugins')

    testCompile project(':core')
    testCompile project(':core').sourceSets.test.output
    testCompile project(':clients').sourceSets.test.output // for org.apache.kafka.test.IntegrationTest
    testCompile project(':support-metrics-common').sourceSets.test.output // for io.confluent.support.metrics.common.kafka.EmbeddedKafkaCluster
    testCompile libs.junit
    testCompile libs.mockitoCore
  }

  javadoc {
    enabled = false
  }

  sourceSets {
    main {
      java {
        srcDirs = ["src/main/generated/java", "src/main/java"]
      }
    }
    test {
      java {
        srcDirs = ["src/main/generated/java", "src/test/generated/java", "src/test/java"]
      }
    }
  }

  tasks.create(name: "generateAvro", type: com.commercehub.gradle.plugin.avro.GenerateAvroJavaTask) {
    source("src/main/avro/")
    outputDir = file("src/main/generated/java/")
  }

  tasks.create(name: "generateTestAvro", type: com.commercehub.gradle.plugin.avro.GenerateAvroJavaTask) {
    source("src/test/avro/")
    outputDir = file("src/test/generated/java/")
  }

  tasks.create(name: "copyDependantLibs", type: Copy) {
    from (configurations.testRuntime) {
      include('slf4j-log4j12*')
      include('log4j*jar')
    }
    from (configurations.runtime) {
    }
    into "$buildDir/dependant-libs-${versions.scala}"
    duplicatesStrategy 'exclude'
  }

  compileJava {
    dependsOn 'generateAvro'
  }

  compileTestJava {
    dependsOn 'generateTestAvro'
  }

  jar {
    dependsOn 'copyDependantLibs'
  }

  checkstyle {
    configProperties = checkstyleConfigProperties("confluent-import-control.xml")
  }

  checkstyleTest {
    configProperties = checkstyleConfigProperties("confluent-import-control.xml")
  }
}

project(':support-metrics-common') {
  archivesBaseName = "support-metrics-common"
  group = "io.confluent.support"

  dependencies {
    compile libs.avro
    // ensure we use the jackson version we define instead of what is defined by `avro`
    compile libs.jacksonDatabind
    compile libs.httpclient
    compile libs.httpmime
    compile libs.slf4jlog4j
    compile project(':clients')
    // projects that require the KafkaSubmitter have to add the Core dependency explicitly, typically
    // they only need ConfluentSubmitter
    compileOnly project(':core')

    testCompile project(':core')
    testCompile project(':core').sourceSets.test.output
    testCompile project(':clients').sourceSets.test.output // for org.apache.kafka.test.IntegrationTest
    testCompile libs.junit
    testCompile libs.mockitoCore
  }

  javadoc {
    enabled = false
  }

  sourceSets {
    main {
      java {
        srcDirs = ["src/main/generated/java", "src/main/java"]
      }
    }
    test {
      java {
        srcDirs = ["src/main/generated/java", "src/test/generated/java", "src/test/java"]
      }
    }
  }

  tasks.create(name: "generateAvro", type: com.commercehub.gradle.plugin.avro.GenerateAvroJavaTask) {
    source("src/main/avro/")
    outputDir = file("src/main/generated/java/")
  }

  tasks.create(name: "generateTestAvro", type: com.commercehub.gradle.plugin.avro.GenerateAvroJavaTask) {
    source("src/test/avro/")
    outputDir = file("src/test/generated/java/")
  }

  tasks.create(name: "copyDependantLibs", type: Copy) {
    from (configurations.testRuntime) {
      include('slf4j-log4j12*')
      include('log4j*jar')
    }
    from (configurations.runtime) {
    }
    into "$buildDir/dependant-libs-${versions.scala}"
    duplicatesStrategy 'exclude'
  }

  compileJava {
    dependsOn 'generateAvro'
  }

  compileTestJava {
    dependsOn 'generateTestAvro'
  }

  jar {
    dependsOn 'copyDependantLibs'
  }

  checkstyle {
    configProperties = checkstyleConfigProperties("confluent-import-control.xml")
  }

  checkstyleTest {
    configProperties = checkstyleConfigProperties("confluent-import-control.xml")
  }
}

project(':support-metrics-fullcollector') {
  archivesBaseName = "support-metrics-fullcollector"
  group = "io.confluent.support"

  dependencies {
    compile libs.avro
    compile libs.httpclient
    compile libs.httpmime
    compile libs.slf4jlog4j
    compile project(':clients')
    compile project(':core')
    compile project(':support-metrics-common')

    testCompile project(':core').sourceSets.test.output
    testCompile project(':clients').sourceSets.test.output
    testCompile project(':support-metrics-common').sourceSets.test.output
    testCompile project(':support-metrics-client')
    testCompile libs.junit
    testCompile libs.assertjCore
    testCompile libs.mockitoCore
  }

  javadoc {
    enabled = false
  }

  sourceSets {
    main {
      java {
        srcDirs = ["src/main/generated/java", "src/main/java"]
      }
    }
    test {
      java {
        srcDirs = ["src/main/generated/java", "src/test/generated/java", "src/test/java"]
      }
    }
  }

  tasks.create(name: "generateAvro", type: com.commercehub.gradle.plugin.avro.GenerateAvroJavaTask) {
    source("src/main/avro/")
    outputDir = file("src/main/generated/java/")
  }

  tasks.create(name: "generateTestAvro", type: com.commercehub.gradle.plugin.avro.GenerateAvroJavaTask) {
    source("src/test/avro/")
    outputDir = file("src/test/generated/java/")
  }

  tasks.create(name: "copyDependantLibs", type: Copy) {
    from (configurations.testRuntime) {
      include('slf4j-log4j12*')
      include('log4j*jar')
    }
    from (configurations.runtime) {
    }
    into "$buildDir/dependant-libs-${versions.scala}"
    duplicatesStrategy 'exclude'
  }

  compileJava {
    dependsOn 'generateAvro'
  }

  compileTestJava {
    dependsOn 'generateTestAvro'
  }

  jar {
    dependsOn 'copyDependantLibs'
  }

  checkstyle {
    configProperties = checkstyleConfigProperties("confluent-import-control.xml")
  }

  checkstyleTest {
    configProperties = checkstyleConfigProperties("confluent-import-control.xml")
  }
}

project(':streams:examples') {
  archivesBaseName = "kafka-streams-examples"

  dependencies {
    compile project(':streams')
    compile project(':connect:json')  // this dependency should be removed after we unify data API
    compile libs.slf4jlog4j

    testCompile project(':streams:test-utils')
    testCompile project(':clients').sourceSets.test.output // for org.apache.kafka.test.IntegrationTest
    testCompile libs.junit
  }

  javadoc {
    enabled = false
  }

  tasks.create(name: "copyDependantLibs", type: Copy) {
    from (configurations.runtime) {
      exclude('kafka-streams*')
    }
    into "$buildDir/dependant-libs-${versions.scala}"
    duplicatesStrategy 'exclude'
  }

  jar {
    dependsOn 'copyDependantLibs'
  }
}

project(':streams:upgrade-system-tests-0100') {
  archivesBaseName = "kafka-streams-upgrade-system-tests-0100"

  dependencies {
    testCompile libs.kafkaStreams_0100
  }

  systemTestLibs {
    dependsOn testJar
  }
}

project(':streams:upgrade-system-tests-0101') {
  archivesBaseName = "kafka-streams-upgrade-system-tests-0101"

  dependencies {
    testCompile libs.kafkaStreams_0101
  }

  systemTestLibs {
    dependsOn testJar
  }
}

project(':streams:upgrade-system-tests-0102') {
  archivesBaseName = "kafka-streams-upgrade-system-tests-0102"

  dependencies {
    testCompile libs.kafkaStreams_0102
  }

  systemTestLibs {
    dependsOn testJar
  }
}

project(':streams:upgrade-system-tests-0110') {
  archivesBaseName = "kafka-streams-upgrade-system-tests-0110"

  dependencies {
    testCompile libs.kafkaStreams_0110
  }

  systemTestLibs {
    dependsOn testJar
  }
}

project(':streams:upgrade-system-tests-10') {
  archivesBaseName = "kafka-streams-upgrade-system-tests-10"

  dependencies {
    testCompile libs.kafkaStreams_10
  }

  systemTestLibs {
    dependsOn testJar
  }
}

project(':streams:upgrade-system-tests-11') {
  archivesBaseName = "kafka-streams-upgrade-system-tests-11"

  dependencies {
    testCompile libs.kafkaStreams_11
  }

  systemTestLibs {
    dependsOn testJar
  }
}

project(':streams:upgrade-system-tests-20') {
  archivesBaseName = "kafka-streams-upgrade-system-tests-20"

  dependencies {
    testCompile libs.kafkaStreams_20
  }

  systemTestLibs {
    dependsOn testJar
  }
}

project(':streams:upgrade-system-tests-21') {
  archivesBaseName = "kafka-streams-upgrade-system-tests-21"

  dependencies {
    testCompile libs.kafkaStreams_21
  }

  systemTestLibs {
    dependsOn testJar
  }
}

project(':streams:upgrade-system-tests-22') {
  archivesBaseName = "kafka-streams-upgrade-system-tests-22"

  dependencies {
    testCompile libs.kafkaStreams_22
  }

  systemTestLibs {
    dependsOn testJar
  }
}

project(':streams:upgrade-system-tests-23') {
  archivesBaseName = "kafka-streams-upgrade-system-tests-23"

  dependencies {
    testCompile libs.kafkaStreams_23
  }

  systemTestLibs {
    dependsOn testJar
  }
}

project(':jmh-benchmarks') {

  apply plugin: 'com.github.johnrengelman.shadow'

  shadowJar {
    baseName = 'kafka-jmh-benchmarks-all'
    classifier = null
    version = null
  }

  dependencies {
    compile project(':core')
    compile project(':clients')
    compile project(':streams')
    compile libs.jmhCore
    compile libs.mockitoCore
    annotationProcessor libs.jmhGeneratorAnnProcess
    compile libs.jmhCoreBenchmarks
  }

  jar {
    manifest {
      attributes "Main-Class": "org.openjdk.jmh.Main"
    }
  }

  checkstyle {
    configProperties = checkstyleConfigProperties("import-control-jmh-benchmarks.xml")
  }

  task jmh(type: JavaExec, dependsOn: [':jmh-benchmarks:clean', ':jmh-benchmarks:shadowJar']) {

    main="-jar"

    doFirst {
      if (System.getProperty("jmhArgs")) {
          args System.getProperty("jmhArgs").split(',')
      }
      args = [shadowJar.archivePath, *args]
    }
  }

  javadoc {
     enabled = false
  }
}

project(':log4j-appender') {
  archivesBaseName = "kafka-log4j-appender"

  dependencies {
    compile project(':clients')
    compile libs.slf4jlog4j

    testCompile project(':clients').sourceSets.test.output
    testCompile libs.junit
    testCompile libs.easymock
  }

  javadoc {
    enabled = false
  }

}

project(':connect:api') {
  archivesBaseName = "connect-api"

  dependencies {
    compile project(':clients')
    compile libs.slf4jApi
    compile libs.jaxrsApi

    testCompile libs.junit

    testRuntime libs.slf4jlog4j
    testCompile project(':clients').sourceSets.test.output
  }

  javadoc {
    include "**/org/apache/kafka/connect/**" // needed for the `javadocAll` task
    // The URL structure was changed to include the locale after Java 8
    if (JavaVersion.current().isJava11Compatible())
      options.links "https://docs.oracle.com/en/java/javase/${JavaVersion.current().majorVersion}/docs/api/"
    else
      options.links "https://docs.oracle.com/javase/8/docs/api/"
  }

  tasks.create(name: "copyDependantLibs", type: Copy) {
    from (configurations.testRuntime) {
      include('slf4j-log4j12*')
      include('log4j*jar')
    }
    from (configurations.runtime) {
      exclude('kafka-clients*')
      exclude('connect-*')
    }
    into "$buildDir/dependant-libs"
    duplicatesStrategy 'exclude'
  }

  jar {
    dependsOn copyDependantLibs
  }
}

project(':connect:transforms') {
  archivesBaseName = "connect-transforms"

  dependencies {
    compile project(':connect:api')
    compile libs.slf4jApi

    testCompile libs.easymock
    testCompile libs.junit
    testCompile libs.powermockJunit4
    testCompile libs.powermockEasymock

    testRuntime libs.slf4jlog4j
    testCompile project(':clients').sourceSets.test.output
  }

  javadoc {
    enabled = false
  }

  tasks.create(name: "copyDependantLibs", type: Copy) {
    from (configurations.testRuntime) {
      include('slf4j-log4j12*')
      include('log4j*jar')
    }
    from (configurations.runtime) {
      exclude('kafka-clients*')
      exclude('connect-*')
    }
    into "$buildDir/dependant-libs"
    duplicatesStrategy 'exclude'
  }

  jar {
    dependsOn copyDependantLibs
  }
}

project(':connect:json') {
  archivesBaseName = "connect-json"

  dependencies {
    compile project(':connect:api')
    compile libs.jacksonDatabind
    compile libs.jacksonJDK8Datatypes
    compile libs.slf4jApi
    testCompile libs.easymock
    testCompile libs.junit
    testCompile libs.powermockJunit4
    testCompile libs.powermockEasymock

    testRuntime libs.slf4jlog4j
    testCompile project(':clients').sourceSets.test.output
  }

  javadoc {
    enabled = false
  }

  tasks.create(name: "copyDependantLibs", type: Copy) {
    from (configurations.testRuntime) {
      include('slf4j-log4j12*')
      include('log4j*jar')
    }
    from (configurations.runtime) {
      exclude('kafka-clients*')
      exclude('connect-*')
    }
    into "$buildDir/dependant-libs"
    duplicatesStrategy 'exclude'
  }

  jar {
    dependsOn copyDependantLibs
  }
}

project(':connect:runtime') {
  archivesBaseName = "connect-runtime"

  dependencies {

    compile project(':connect:api')
    compile project(':clients')
    compile project(':tools')
    compile project(':connect:json')
    compile project(':connect:transforms')
    compile project(':ce-authorizer')

    compile libs.slf4jApi
    compile libs.jacksonJaxrsJsonProvider
    compile libs.jerseyContainerServlet
    compile libs.jerseyHk2
    compile libs.jaxbApi // Jersey dependency that was available in the JDK before Java 9
    compile libs.activation // Jersey dependency that was available in the JDK before Java 9
    compile libs.jettyServer
    compile libs.jettyServlet
    compile libs.jettyServlets
    compile libs.jettyClient
    compile(libs.reflections)
    compile(libs.mavenArtifact)

    testCompile project(':clients').sourceSets.test.output
    testCompile libs.easymock
    testCompile libs.junit
    testCompile libs.powermockJunit4
    testCompile libs.powermockEasymock
    testCompile libs.mockitoCore
    testCompile libs.httpclient

    testCompile project(':clients').sourceSets.test.output
    testCompile project(':core')
    testCompile project(':core').sourceSets.test.output

    testRuntime libs.slf4jlog4j
  }

  javadoc {
    enabled = false
  }

  tasks.create(name: "copyDependantLibs", type: Copy) {
    from (configurations.testRuntime) {
      include('slf4j-log4j12*')
      include('log4j*jar')
    }
    from (configurations.runtime) {
      exclude('kafka-clients*')
      exclude('connect-*')
    }
    into "$buildDir/dependant-libs"
    duplicatesStrategy 'exclude'
  }

  jar {
    dependsOn copyDependantLibs
  }

  task genConnectConfigDocs(type: JavaExec) {
    classpath = sourceSets.main.runtimeClasspath
    main = 'org.apache.kafka.connect.runtime.distributed.DistributedConfig'
    if( !generatedDocsDir.exists() ) { generatedDocsDir.mkdirs() }
    standardOutput = new File(generatedDocsDir, "connect_config.html").newOutputStream()
  }

  task genSinkConnectorConfigDocs(type: JavaExec) {
    classpath = sourceSets.main.runtimeClasspath
    main = 'org.apache.kafka.connect.runtime.SinkConnectorConfig'
    if( !generatedDocsDir.exists() ) { generatedDocsDir.mkdirs() }
    standardOutput = new File(generatedDocsDir, "sink_connector_config.html").newOutputStream()
  }

  task genSourceConnectorConfigDocs(type: JavaExec) {
    classpath = sourceSets.main.runtimeClasspath
    main = 'org.apache.kafka.connect.runtime.SourceConnectorConfig'
    if( !generatedDocsDir.exists() ) { generatedDocsDir.mkdirs() }
    standardOutput = new File(generatedDocsDir, "source_connector_config.html").newOutputStream()
  }

  task genConnectTransformationDocs(type: JavaExec) {
    classpath = sourceSets.main.runtimeClasspath
    main = 'org.apache.kafka.connect.tools.TransformationDoc'
    if( !generatedDocsDir.exists() ) { generatedDocsDir.mkdirs() }
    standardOutput = new File(generatedDocsDir, "connect_transforms.html").newOutputStream()
  }

  task genConnectMetricsDocs(type: JavaExec) {
    classpath = sourceSets.test.runtimeClasspath
    main = 'org.apache.kafka.connect.runtime.ConnectMetrics'
    if( !generatedDocsDir.exists() ) { generatedDocsDir.mkdirs() }
    standardOutput = new File(generatedDocsDir, "connect_metrics.html").newOutputStream()
  }

}

project(':connect:file') {
  archivesBaseName = "connect-file"

  dependencies {
    compile project(':connect:api')
    compile libs.slf4jApi

    testCompile libs.easymock
    testCompile libs.junit
    testCompile libs.powermockJunit4
    testCompile libs.powermockEasymock

    testRuntime libs.slf4jlog4j
    testCompile project(':clients').sourceSets.test.output
  }

  javadoc {
    enabled = false
  }

  tasks.create(name: "copyDependantLibs", type: Copy) {
    from (configurations.testRuntime) {
      include('slf4j-log4j12*')
      include('log4j*jar')
    }
    from (configurations.runtime) {
      exclude('kafka-clients*')
      exclude('connect-*')
    }
    into "$buildDir/dependant-libs"
    duplicatesStrategy 'exclude'
  }

  jar {
    dependsOn copyDependantLibs
  }
}

project(':connect:basic-auth-extension') {
  archivesBaseName = "connect-basic-auth-extension"

  dependencies {
    compile project(':connect:api')
    compile libs.slf4jApi

    testCompile libs.bcpkix
    testCompile libs.easymock
    testCompile libs.junit
    testCompile libs.powermockJunit4
    testCompile libs.powermockEasymock
    testCompile project(':clients').sourceSets.test.output

    testRuntime libs.slf4jlog4j
    testRuntime libs.jerseyContainerServlet
  }

  javadoc {
    enabled = false
  }

  tasks.create(name: "copyDependantLibs", type: Copy) {
    from (configurations.testRuntime) {
      include('slf4j-log4j12*')
      include('log4j*jar')
    }
    from (configurations.runtime) {
      exclude('kafka-clients*')
      exclude('connect-*')
    }
    into "$buildDir/dependant-libs"
    duplicatesStrategy 'exclude'
  }

  jar {
    dependsOn copyDependantLibs
  }
}

project(':ce-metrics') {

  // Note, this repositories{} block should be promoted to the allprojects{} block if the pattern
  // of using CP libraries outside this monorepo grows beyond the ce-metrics project.
  repositories {
    mavenLocal()
    maven {
      name 'confluent-nexus'
      // We do not use mavenUrl property here since that is required to be a writeable repo (i.e. maven-releases)
      // whereas we want to use a virtual repo for fetching dependencies
      url 'https://nexus.confluent.io/repository/maven-public'
      credentials {
        username = mavenUsername
        password = mavenPassword
      }
    }
  }

  apply plugin: 'com.github.johnrengelman.shadow'
  group = "io.confluent"
  archivesBaseName = "confluent-metrics"
  jar.enabled = false
  jar.dependsOn 'shadowJar'

  dependencies {
    compile(libs.protobuf) {
      // Force our version of protobuf instead of letting gradle pick the latest
      // version among ourselves and our transitive dependencies
      force = true
    }

    compile libs.opencensusProto
    compile libs.telemetryApi
    compile libs.telemetryClient
    compile libs.guava
    compile libs.jacksonDatabind

    compile(project(':ce-serializers')) {
      // don't include clients as a compile-time dependency—we want it to be provided at runtime
      // (see below compileOnly dependency).
      exclude(group:'org.apache.kafka')

      // only used by OrderedKeyProtoSerde, which we don't need.
      exclude(group:'javax.xml.bind')
    }
    // Mark runtime dependencies that aren't part of the uber/shadowed jar as 'shadow'—doing so
    // adds them to the confluent-metrics pom as `runtime` dependencies. Note that these are also on
    // the compile/test classpaths.
    shadow libs.metrics
    shadow project(':clients')
    shadow project(':core')
    shadow libs.slf4jApi

    testCompile libs.junit
    testCompile libs.mockitoCore
    testCompile libs.assertjCore
    testRuntime libs.slf4jlog4j
    testCompile project(':clients').sourceSets.test.output
    testCompile project(':core')
    testCompile project(':core').sourceSets.test.output
  }

  tasks.create(name: "copyDependantLibs", type: Copy) {
    from (configurations.testRuntime) {
      include('slf4j-log4j12*')
      include('log4j*jar')
    }
    from (configurations.runtime) {
      exclude('confluent-serializers*')
    }
    into "$buildDir/dependant-libs"
    duplicatesStrategy 'exclude'
  }

  shadowJar {
    classifier = null

    // Guava, protobuf, and transitive dependencies
    relocate('com.google', 'io.confluent.shaded.com.google')
    relocate('org.checkerframework', 'io.confluent.shaded.org.checkerframework') // via guava
    relocate('org.codehaus.mojo', 'io.confluent.shaded.org.codehaus.mojo') // via guava
    relocate('javax.annotation', 'io.confluent.shaded.javax.annotation') // via guava (findbugs -> jsr305)

    // opencensus-proto + grpc (transitively from opencensus)
    relocate('io.opencensus', 'io.confluent.shaded.io.opencensus')
    relocate('io.grpc', 'io.confluent.shaded.io.grpc')

    // Transitive deps of the telemetry-client: asynchttpclient, netty, reactive-streams,
    // com.typesafe-netty, io.reactivex.rxjava2
    // note that we exclude slf4j-api, lz4, and zstd-jni from the build. These
    // are provided at runtime by kafka-clients transitive dependencies.
    relocate('org.asynchttpclient', 'io.confluent.shaded.org.asynchttpclient')
    relocate('com.typesafe.netty', 'io.confluent.shaded.com.typesafe.netty')
    relocate('io.netty', 'io.confluent.shaded.io.netty')
    relocate('io.reactivex', 'io.confluent.shaded.io.reactivex')
    relocate('org.reactivestreams', 'io.confluent.shaded.org.reactivestreams')
    // For Java 9+, {javax,com.sun}.activation are needed by asynchttpclient. See:
    // https://github.com/AsyncHttpClient/async-http-client/issues/1541
    relocate('javax.activation', 'io.confluent.shaded.javax.activation')
    relocate('com.sun.activation', 'io.confluent.shaded.com.sun.activation')

    // used by io.confluent.telemetry.serde.ProtoToFlatJson
    relocate('com.fasterxml.jackson', 'io.confluent.shaded.com.fasterxml.jackson')

    dependencies {
      // don't pull in several items that will be included at runtime by kafka-clients.
      exclude(dependency(libs.zstd))
      exclude(dependency(libs.lz4))
      exclude(dependency('org.slf4j:slf4j-api'))
    }

    dependsOn 'copyDependantLibs'
  }

  uploadArchives {
    repositories {
      mavenDeployer {
        // Configure the maven pom for ce-metrics to strip all compile and runtime dependencies (same as the
        // uploadShadow task). These are included in the shaded/uber jar instead. We update this task
        // because uploadShadow can't enable signing.
        // see https://github.com/johnrengelman/shadow/blob/d5c662a69cfb48144a4027c344ff254f12e1e78a/src/main/groovy/com/github/jengelman/gradle/plugins/shadow/ShadowJavaPlugin.groovy#L80-L83
        pom.scopeMappings.mappings.remove(project.configurations.compile)
        pom.scopeMappings.mappings.remove(project.configurations.runtime)
        // Any deps that are listed as "shadow" will be included as runtime deps in the pom.
        pom.scopeMappings.addMapping(org.gradle.api.plugins.MavenPlugin.RUNTIME_PRIORITY,
          project.configurations.shadow, 'runtime')
      }
    }
  }

  checkstyle {
    configProperties = checkstyleConfigProperties("confluent-import-control.xml")
  }

  checkstyleTest {
    configProperties = checkstyleConfigProperties("confluent-import-control.xml")
  }
}

project(':ce-serializers') {
  apply plugin: 'com.google.protobuf'
  group = "io.confluent"
  archivesBaseName = "confluent-serializers-new"

  dependencies {
    compile libs.gson
    compile libs.guava
    compile libs.jaxbApi
    compile libs.protobuf
    compile libs.protobufUtil
    compile project(':clients')
    testCompile libs.junit
    testCompile project(':clients').sourceSets.test.output
  }

  tasks.create(name: "copyDependantLibs", type: Copy) {
    from (configurations.testRuntime) {
      include('slf4j-log4j12*')
      include('log4j*jar')
    }
    from (configurations.runtime) {
    }
    into "$buildDir/dependant-libs"
    duplicatesStrategy 'exclude'
  }

  protobuf {
    protoc {
      // Download the protoc executable from repositories.
      artifact = "com.google.protobuf:protoc:${versions.protobuf}"
    }
  }

  jar {
    dependsOn 'copyDependantLibs'
    // Move '.proto' files to 'proto/' directory to match layout in 5.2.x
    eachFile { file ->
      if (file.path.endsWith('.proto')) {
        file.path = "proto/$file.path"
      }
    }
  }

  checkstyle {
    configProperties = checkstyleConfigProperties("confluent-import-control.xml")
  }

  sourceSets {
    main {
      proto {
        srcDir 'src/main/resources/protobuf'
      }
      java {
        srcDirs "src/main/java", "${protobuf.generatedFilesBaseDir}/main/java"
      }
    }
  }

  compileJava.dependsOn 'generateProto'
}

project(':ce-licensing') {
  archivesBaseName = "confluent-licensing-new"
  group = "io.confluent"

  dependencies {
    compile libs.jose4j
    compile libs.metrics
    compile(libs.zkclient) {
      exclude module: 'zookeeper'
    }
    compile(libs.zookeeper) {
      exclude module: 'slf4j-log4j12'
      exclude module: 'log4j'
      exclude module: 'netty'
    }

    // Zookeeper depends on spotbugs but declares the dependency as `provided`
    // It only uses dependency for annotation so if annotation isn't found a
    // warning is generated. And as we compile with -Werror flag, it fails the build.
    // So we have a corresponding compile only dependency.
    compileOnly libs.spotbugsAnnotation

    compile project(':ce-serializers')
    compile project(':clients')
    compile project(':connect:api')
    compile project(':connect:runtime')

    testCompile project(':clients').sourceSets.test.output
    testCompile project(':connect:runtime').sourceSets.test.output
    testCompile project(':core')
    testCompile project(':core').sourceSets.test.output

    testCompile libs.easymock
    testCompile libs.junit
    testCompile libs.powermockEasymock
    testCompile libs.powermockJunit4
  }

  tasks.create(name: "copyDependantLibs", type: Copy) {
    from (configurations.testRuntime) {
      include('slf4j-log4j12*')
      include('log4j*jar')
    }
    from (configurations.runtime) {
    }
    into "$buildDir/dependant-libs"
    duplicatesStrategy 'exclude'
  }

  jar {
    dependsOn 'copyDependantLibs'
  }

  checkstyle {
    configProperties = checkstyleConfigProperties("confluent-import-control.xml")
  }
}

project(':ce-kafka-client-plugins') {
  apply plugin: 'com.github.johnrengelman.shadow'
  group = "io.confluent"
  archivesBaseName = "kafka-client-plugins"

  dependencies {
    compile project(':clients') exclude group: 'org.bouncycastle', module: 'bcpkix-jdk15on'
    compile project(':ce-rest-authorizer') exclude group: 'org.bouncycastle', module: 'bcpkix-jdk15on'
    compile libs.jacksonDatabind
    compile libs.bc_fips
    compile libs.bcpkix_fips
    compile libs.bctls_fips
    testCompile libs.junit
    testCompile libs.powermockJunit4
    testCompile libs.powermockEasymock
    testCompile project(':clients').sourceSets.test.output
  }

  tasks.create(name: "copyDependantLibs", type: Copy) {
    from (configurations.testRuntime) {
      include('slf4j-log4j12*')
      include('log4j*jar')
    }
    from (configurations.runtime) {
    }
    into "$buildDir/dependant-libs"
    duplicatesStrategy 'exclude'
  }

  jar {
    dependsOn 'copyDependantLibs'
  }

  checkstyle {
    configProperties = checkstyleConfigProperties("confluent-import-control.xml")
  }

  checkstyleTest {
    configProperties = checkstyleConfigProperties("confluent-import-control.xml")
  }
}

project(':ce-broker-plugins') {
  apply plugin: 'com.github.johnrengelman.shadow'
  group = "io.confluent"
  archivesBaseName = "broker-plugins"
  jar.enabled = false
  jar.dependsOn 'shadowJar'

  dependencies {
    compile libs.bcpkix
    compile libs.failureaccess
    compile libs.gson
    compile libs.guava
    compile libs.jacksonDatabind
    compile libs.jbcrypt
    compile libs.jose4j
    compile project(':clients')
    // projects without a scala version suffix in their artifact id must
    // not depend on projects that do
    compileOnly project(':core')
    compile project(':ce-licensing')
    compile project(':ce-kafka-client-plugins')
    compile project(':ce-authorizer')
    compile project(':ce-rest-authorizer')

    testCompile project(':core')
    testCompile project(':clients').sourceSets.test.output
    testCompile project(':core').sourceSets.test.output

    testCompile libs.guavaTestLib
    testCompile libs.junit
    testCompile libs.log4j
    testCompile libs.mockitoCore
    testCompile libs.powermockJunit4
    testCompile libs.powermockEasymock
    testCompile libs.scalatest
  }

  tasks.create(name: "copyDependantLibs", type: Copy) {
    from (configurations.testRuntime) {
      include('slf4j-log4j12*')
      include('log4j*jar')
    }
    from (configurations.runtime) {
      exclude('confluent-licensing*')
      exclude('confluent-serializers*')
    }
    into "$buildDir/dependant-libs"
    duplicatesStrategy 'exclude'
  }

  shadowJar {
    classifier = null
    relocate('com.google.protobuf', 'io.confluent.shaded.com.google.protobuf')
    relocate('com.google.common', 'io.confluent.shaded.com.google.common')
    relocate('com.google.gson', 'io.confluent.shaded.com.google.gson')
    dependencies {
      include(dependency(':ce-serializers'))
      include(dependency(':ce-licensing'))
      include(dependency(libs.gson))
      include(dependency(libs.guava))
      include(dependency(libs.protobuf))
      include(dependency(libs.protobufUtil))
      include(dependency(libs.failureaccess))
    }
    dependsOn 'copyDependantLibs'
  }

  checkstyle {
    configProperties = checkstyleConfigProperties("confluent-import-control.xml")
  }

  checkstyleTest {
    configProperties = checkstyleConfigProperties("confluent-import-control.xml")
  }

}

project(':ce-authorizer') {
  apply plugin: 'com.github.johnrengelman.shadow'
  group = "io.confluent"
  archivesBaseName = "authorizer"

  dependencies {
    compile project(':clients')
    compile libs.jacksonDatabind
    compile libs.jacksonJDK8Datatypes
    compile libs.jaxrsApi
    testCompile libs.junit
    testCompile libs.powermockEasymock
    testCompile libs.powermockJunit4
    testCompile project(':clients').sourceSets.test.output
  }

  tasks.create(name: "copyDependantLibs", type: Copy) {
    from (configurations.testRuntime) {
      include('slf4j-log4j12*')
      include('log4j*jar')
    }
    from (configurations.runtime) {
    }
    into "$buildDir/dependant-libs"
    duplicatesStrategy 'exclude'
  }

  jar {
    dependsOn 'copyDependantLibs'
  }

  checkstyle {
    configProperties = checkstyleConfigProperties("confluent-import-control.xml")
  }

  checkstyleTest {
    configProperties = checkstyleConfigProperties("confluent-import-control.xml")
  }
}

project(':ce-rest-authorizer') {
  apply plugin: 'com.github.johnrengelman.shadow'
  group = "io.confluent"
  archivesBaseName = "rest-authorizer"

  dependencies {
    compile project(':clients')
    compile project(':ce-authorizer')
    compileOnly project(':core')
    compile libs.bcpkix
    compile libs.jacksonDatabind
    compile libs.jacksonJDK8Datatypes
    compile libs.jaxrsApi
    compile libs.jose4j
    testCompile libs.junit
    testCompile libs.powermockEasymock
    testCompile libs.powermockJunit4
    testCompile project(':clients').sourceSets.test.output
    testCompile libs.jerseyCommon
  }

  tasks.create(name: "copyDependantLibs", type: Copy) {
    from (configurations.testRuntime) {
      include('slf4j-log4j12*')
      include('log4j*jar')
    }
    from (configurations.runtime) {
    }
    into "$buildDir/dependant-libs"
    duplicatesStrategy 'exclude'
  }

  jar {
    dependsOn 'copyDependantLibs'
  }

  checkstyle {
    configProperties = checkstyleConfigProperties("confluent-import-control.xml")
  }

  checkstyleTest {
    configProperties = checkstyleConfigProperties("confluent-import-control.xml")
  }
}

project(':ce-rbac') {
  apply plugin: 'com.github.johnrengelman.shadow'
  group = "io.confluent"
  archivesBaseName = "rbac"

  dependencies {
    compile project(':clients')
    compile project(':ce-authorizer')
    compile libs.jacksonDatabind
    compile libs.jacksonJDK8Datatypes
    compile libs.jaxrsApi
    testCompile libs.junit
    testCompile libs.powermockEasymock
    testCompile libs.powermockJunit4
    testCompile project(':clients').sourceSets.test.output
    testCompile project(':ce-authorizer').sourceSets.test.output
  }

  tasks.create(name: "copyDependantLibs", type: Copy) {
    from (configurations.testRuntime) {
      include('slf4j-log4j12*')
      include('log4j*jar')
    }
    from (configurations.runtime) {
    }
    into "$buildDir/dependant-libs"
    duplicatesStrategy 'exclude'
  }

  jar {
    dependsOn 'copyDependantLibs'
  }

  checkstyle {
    configProperties = checkstyleConfigProperties("confluent-import-control.xml")
  }

  checkstyleTest {
    configProperties = checkstyleConfigProperties("confluent-import-control.xml")
  }
}

project(':ce-rest-server') {
  apply plugin: 'com.github.johnrengelman.shadow'
  group = "io.confluent"
  archivesBaseName = "rest-server"

  dependencies {
    compile project(':clients')
    compile libs.slf4jApi
    compile libs.jacksonDatabind
    compile libs.jacksonJDK8Datatypes
    compile libs.jaxrsApi
    compile libs.jacksonJaxrsJsonProvider
    compile libs.jerseyContainerServlet
    compile libs.jerseyHk2
    compile libs.jettyServer
    compile libs.jettyServlet
    compile libs.jettyServlets

    testCompile libs.slf4jlog4j
    testCompile libs.junit
    testCompile libs.bcpkix
    testCompile libs.powermockEasymock
    testCompile libs.powermockJunit4
    testCompile libs.httpclient
    testCompile project(':clients').sourceSets.test.output
    testCompile project(':core')
    testCompile project(':core').sourceSets.test.output
    testCompile project(':ce-broker-plugins')
    testCompile project(':ce-broker-plugins').sourceSets.test.output
  }

  tasks.create(name: "copyDependantLibs", type: Copy) {
    from (configurations.testRuntime) {
      include('slf4j-log4j12*')
      include('log4j*jar')
    }
    from (configurations.runtime) {
    }
    into "$buildDir/dependant-libs"
    duplicatesStrategy 'exclude'
  }

  jar {
    dependsOn 'copyDependantLibs'
  }

  checkstyle {
    configProperties = checkstyleConfigProperties("confluent-import-control.xml")
  }

  checkstyleTest {
    configProperties = checkstyleConfigProperties("confluent-import-control.xml")
  }
}

project(':ce-auth-providers') {
  apply plugin: 'com.github.johnrengelman.shadow'
  group = "io.confluent"
  archivesBaseName = "auth-providers"

  dependencies {
    compile libs.bcpkix
    compile libs.gson
    compile libs.guava
    compile libs.jacksonDatabind
    compile libs.jbcrypt
    compile libs.jose4j
    compile libs.metrics
    compile project(':clients')
    compile project(':ce-authorizer')
    compile project(':ce-rest-authorizer')
    compile project(':ce-rbac')

    testCompile project(':core')
    testCompile project(':clients').sourceSets.test.output
    testCompile project(':core').sourceSets.test.output
    testCompile project(':ce-broker-plugins')
    testCompile project(':ce-broker-plugins').sourceSets.test.output
    testCompile project(':ce-licensing')
    testCompile project(':ce-licensing').sourceSets.test.output

    testCompile libs.apachedaLdapCodec
    testCompile libs.apachedsCoreApi
    testCompile libs.apachedsInterceptorKerberos
    testCompile libs.apachedsJdbmPartition
    testCompile libs.apachedsLdifPartition
    testCompile libs.apachedsMavibotPartition
    testCompile libs.apachedsProtocolKerberos
    testCompile libs.apachedsProtocolLdap
    testCompile libs.apachedsProtocolShared
    testCompile libs.guavaTestLib
    testCompile libs.junit
    testCompile libs.log4j
    testCompile libs.easymock
    testCompile libs.mockitoCore
    testCompile libs.powermockEasymock
    testCompile libs.powermockJunit4
    testCompile libs.scalatest
  }

  tasks.create(name: "copyDependantLibs", type: Copy) {
    from (configurations.testRuntime) {
      include('slf4j-log4j12*')
      include('log4j*jar')
    }
    from (configurations.runtime) {
    }
    into "$buildDir/dependant-libs"
    duplicatesStrategy 'exclude'
  }

  jar {
    dependsOn 'copyDependantLibs'
  }

  checkstyle {
    configProperties = checkstyleConfigProperties("confluent-import-control.xml")
  }

  checkstyleTest {
    configProperties = checkstyleConfigProperties("confluent-import-control.xml")
  }

  systemTestLibs.dependsOn('jar', 'testJar')
}

project(':ce-aegis') {
  archivesBaseName = "aegis"
  group = "io.confluent"

  dependencies {
    compile libs.argparse4j
    compile libs.netty
    compile project(':clients')
    compile project(':ce-broker-plugins')

    testCompile libs.junit
    testCompile libs.log4j
    testCompile project(':ce-broker-plugins')
    testCompile project(':ce-broker-plugins').sourceSets.test.output
    testCompile project(':clients')
    testCompile project(':clients').sourceSets.test.output
    testCompile project(':core')
    testCompile project(':core').sourceSets.test.output
  }

  tasks.create(name: "copyDependantLibs", type: Copy) {
    from (configurations.testRuntime) {
      include('slf4j-log4j12*')
      include('log4j*jar')
    }
    from (configurations.runtime) {
    }
    into "$buildDir/dependant-libs"
    duplicatesStrategy 'exclude'
  }

  jar {
    dependsOn 'copyDependantLibs'
  }

  checkstyle {
    configProperties = checkstyleConfigProperties("confluent-import-control.xml")
  }
}

project(':ce-audit') {
  apply plugin: 'com.google.protobuf'
  group = "io.confluent"
  archivesBaseName = "confluent-audit"

  dependencies {
    compile libs.protobuf
    compile libs.protobufUtil
    compile project(':ce-authorizer')
    compile project(':ce-resource-names')
    compile project(':clients')
    compile project(':ce-auth-providers')
    testCompile libs.junit
    testCompile project(':clients').sourceSets.test.output
    testCompile project(':core')
    testCompile project(':core').sourceSets.test.output
    testCompile project(':ce-broker-plugins')
    testCompile project(':ce-broker-plugins').sourceSets.test.output
    testCompile project(':ce-auth-providers').sourceSets.test.output
    testCompile project(':ce-licensing')
    testCompile project(':ce-licensing').sourceSets.test.output
    testCompile libs.slf4jlog4j
    testRuntime libs.slf4jlog4j

    testCompile libs.apachedaLdapCodec
    testCompile libs.apachedsCoreApi
    testCompile libs.apachedsInterceptorKerberos
    testCompile libs.apachedsJdbmPartition
    testCompile libs.apachedsLdifPartition
    testCompile libs.apachedsMavibotPartition
    testCompile libs.apachedsProtocolKerberos
    testCompile libs.apachedsProtocolLdap
    testCompile libs.apachedsProtocolShared
    testCompile libs.guavaTestLib
    testCompile libs.junit
    testCompile libs.log4j
    testCompile libs.easymock
    testCompile libs.mockitoCore
    testCompile libs.powermockEasymock
    testCompile libs.powermockJunit4
    testCompile libs.scalatest

  }

  tasks.create(name: "copyDependantLibs", type: Copy) {
    from (configurations.testRuntime) {
      include('slf4j-log4j12*')
      include('log4j*jar')
    }
    from (configurations.runtime) {
    }
    into "$buildDir/dependant-libs"
    duplicatesStrategy 'exclude'
  }

  protobuf {
    protoc {
      // Download the protoc executable from repositories.
      artifact = "com.google.protobuf:protoc:${versions.protobuf}"
    }
  }

  jar {
    dependsOn 'copyDependantLibs'
    // Move '.proto' files to 'proto/' directory to match layout in 5.2.x
    eachFile { file ->
      if (file.path.endsWith('.proto')) {
        file.path = "proto/$file.path"
      }
    }
  }

  checkstyle {
    configProperties = checkstyleConfigProperties("confluent-import-control.xml")
  }

  sourceSets {
    main {
      proto {
        srcDir 'src/main/resources/protobuf'
      }
      java {
        srcDirs "src/main/java", "${protobuf.generatedFilesBaseDir}/main/java"
      }
    }
  }

  compileJava.dependsOn 'generateProto'
}

project(':ce-resource-names') {
  group = "io.confluent"
  archivesBaseName = "confluent-resource-names"

  dependencies {
    compile libs.guava
    compile libs.slf4jApi
    testCompile libs.junit
    testCompile project(':clients').sourceSets.test.output
  }

  tasks.create(name: "copyDependantLibs", type: Copy) {
    from (configurations.testRuntime) {
      include('slf4j-log4j12*')
      include('log4j*jar')
    }
    from (configurations.runtime) {
    }
    into "$buildDir/dependant-libs"
    duplicatesStrategy 'exclude'
  }

  checkstyle {
    configProperties = checkstyleConfigProperties("confluent-import-control.xml")
  }
}

task aggregatedJavadoc(type: Javadoc) {
  def projectsWithJavadoc = subprojects.findAll { it.javadoc.enabled }
  source = projectsWithJavadoc.collect { it.sourceSets.main.allJava }
  classpath = files(projectsWithJavadoc.collect { it.sourceSets.main.compileClasspath })
  includes = projectsWithJavadoc.collectMany { it.javadoc.getIncludes() }
  excludes = projectsWithJavadoc.collectMany { it.javadoc.getExcludes() }
  // The URL structure was changed to include the locale after Java 8
  if (JavaVersion.current().isJava11Compatible())
    options.links "https://docs.oracle.com/en/java/javase/${JavaVersion.current().majorVersion}/docs/api/"
  else
    options.links "https://docs.oracle.com/javase/8/docs/api/"
}
<|MERGE_RESOLUTION|>--- conflicted
+++ resolved
@@ -38,11 +38,8 @@
     classpath "com.diffplug.spotless:spotless-plugin-gradle:$versions.spotlessPlugin"
     classpath "gradle.plugin.com.github.spotbugs:spotbugs-gradle-plugin:$versions.spotbugsPlugin"
     classpath "com.commercehub.gradle.plugin:gradle-avro-plugin:$versions.avroPlugin"
-<<<<<<< HEAD
     classpath "com.google.protobuf:protobuf-gradle-plugin:$versions.protobufPlugin"
     classpath "de.undercouch:gradle-download-task:$versions.downloadTaskPlugin"
-=======
->>>>>>> f848d634
   }
 }
 
@@ -145,14 +142,9 @@
 apply from: file('wrapper.gradle')
 
 // The RAT check examines the license headers of files.  Because we have some
-<<<<<<< HEAD
 // proprietary header files now, this check currently fails.  For now, we have
 // disabled the check.  We would like to have a more permanent solution.
 // See https://confluentinc.atlassian.net/browse/CPKAFKA-1831 for details.
-=======
-// Confluent header files now, this check currently fails.  For now, we have
-// disabled the check. We would like to have a more permanent solution.
->>>>>>> f848d634
 if (false) {
   apply from: file('gradle/rat.gradle')
   rat {
@@ -203,14 +195,10 @@
     options.compilerArgs << "-Xlint:-serial"
     options.compilerArgs << "-Xlint:-try"
     if (!project.name.equals('support-metrics-client') &&
-<<<<<<< HEAD
         !project.name.equals('support-metrics-common') &&
         !project.name.equals('support-metrics-fullcollector') &&
         !project.name.equals('ce-serializers') &&
         !project.name.equals('ce-audit')) {
-=======
-        !project.name.equals('support-metrics-common')) {
->>>>>>> f848d634
       // Do not enable -Werror for subprojects with automatically generated code.
       // We can't fix the warnings in automatically generated code.
       options.compilerArgs << "-Werror"
@@ -674,7 +662,6 @@
     'streams:test-utils',
     'support-metrics-client',
     'support-metrics-common', 
-<<<<<<< HEAD
     'support-metrics-fullcollector',
     'tools',
     'ce-serializers', 
@@ -690,9 +677,6 @@
     'ce-aegis',
     'ce-audit',
     'ce-resource-names'
-=======
-    'tools'
->>>>>>> f848d634
 ] + connectPkgs
 
 /** Create one task per default Scala version */
@@ -993,11 +977,8 @@
     from(project(':support-metrics-common').configurations.runtime) { into("libs/") }
     from(project(':support-metrics-client').jar) { into("libs/") }
     from(project(':support-metrics-client').configurations.runtime) { into("libs/") }
-<<<<<<< HEAD
     from(project(':support-metrics-fullcollector').jar) { into("libs/") }
     from(project(':support-metrics-fullcollector').configurations.runtime) { into("libs/") }
-=======
->>>>>>> f848d634
     from(project(':streams:examples').jar) { into("libs/") }
     from(project(':streams:examples').configurations.runtime) { into("libs/") }
     // Do not include ce-metrics in the release by default since that is done by the
@@ -1478,175 +1459,8 @@
 
 }
 
-<<<<<<< HEAD
 project(':connect:mirror') {
   archivesBaseName = "connect-mirror"
-=======
-project(':support-metrics-client') {
-  archivesBaseName = "support-metrics-client"
-  group = "io.confluent.support"
-
-  dependencies {
-    compile libs.avro
-    compile libs.httpclient
-    compile libs.httpmime
-    compile libs.slf4jlog4j
-    compile project(':clients')
-    // projects that require the KafkaSubmitter have to add the Core dependency explicitly, typically
-    // they only need ConfluentSubmitter
-    compileOnly project(':core')
-    compile project(':support-metrics-common')
-
-    testCompile project(':core')
-    testCompile project(':core').sourceSets.test.output
-    testCompile project(':clients').sourceSets.test.output // for org.apache.kafka.test.IntegrationTest
-    testCompile project(':support-metrics-common').sourceSets.test.output // for io.confluent.support.metrics.common.kafka.EmbeddedKafkaCluster
-    testCompile libs.junit
-    testCompile libs.mockitoCore
-  }
-
-  javadoc {
-    enabled = false
-  }
-
-  sourceSets {
-    main {
-      java {
-        srcDirs = ["src/main/generated/java", "src/main/java"]
-      }
-    }
-    test {
-      java {
-        srcDirs = ["src/main/generated/java", "src/test/generated/java", "src/test/java"]
-      }
-    }
-  }
-
-  tasks.create(name: "generateAvro", type: com.commercehub.gradle.plugin.avro.GenerateAvroJavaTask) {
-    source("src/main/avro/")
-    outputDir = file("src/main/generated/java/")
-  }
-
-  tasks.create(name: "generateTestAvro", type: com.commercehub.gradle.plugin.avro.GenerateAvroJavaTask) {
-    source("src/test/avro/")
-    outputDir = file("src/test/generated/java/")
-  }
-
-  tasks.create(name: "copyDependantLibs", type: Copy) {
-    from (configurations.testRuntime) {
-      include('slf4j-log4j12*')
-      include('log4j*jar')
-    }
-    from (configurations.runtime) {
-    }
-    into "$buildDir/dependant-libs-${versions.scala}"
-    duplicatesStrategy 'exclude'
-  }
-
-  compileJava {
-    dependsOn 'generateAvro'
-  }
-
-  compileTestJava {
-    dependsOn 'generateTestAvro'
-  }
-
-  jar {
-    dependsOn 'copyDependantLibs'
-  }
-
-  checkstyle {
-    configProperties = checkstyleConfigProperties("confluent-import-control.xml")
-  }
-
-  checkstyleTest {
-    configProperties = checkstyleConfigProperties("confluent-import-control.xml")
-  }
-}
-
-project(':support-metrics-common') {
-  archivesBaseName = "support-metrics-common"
-  group = "io.confluent.support"
-
-  dependencies {
-    compile libs.avro
-    compile libs.httpclient
-    compile libs.httpmime
-    compile libs.slf4jlog4j
-    compile project(':clients')
-    // projects that require the KafkaSubmitter have to add the Core dependency explicitly, typically
-    // they only need ConfluentSubmitter
-    compileOnly project(':core')
-
-    testCompile project(':core')
-    testCompile project(':core').sourceSets.test.output
-    testCompile project(':clients').sourceSets.test.output // for org.apache.kafka.test.IntegrationTest
-    testCompile libs.junit
-    testCompile libs.mockitoCore
-  }
-
-  javadoc {
-    enabled = false
-  }
-
-  sourceSets {
-    main {
-      java {
-        srcDirs = ["src/main/generated/java", "src/main/java"]
-      }
-    }
-    test {
-      java {
-        srcDirs = ["src/main/generated/java", "src/test/generated/java", "src/test/java"]
-      }
-    }
-  }
-
-  tasks.create(name: "generateAvro", type: com.commercehub.gradle.plugin.avro.GenerateAvroJavaTask) {
-    source("src/main/avro/")
-    outputDir = file("src/main/generated/java/")
-  }
-
-  tasks.create(name: "generateTestAvro", type: com.commercehub.gradle.plugin.avro.GenerateAvroJavaTask) {
-    source("src/test/avro/")
-    outputDir = file("src/test/generated/java/")
-  }
-
-  tasks.create(name: "copyDependantLibs", type: Copy) {
-    from (configurations.testRuntime) {
-      include('slf4j-log4j12*')
-      include('log4j*jar')
-    }
-    from (configurations.runtime) {
-    }
-    into "$buildDir/dependant-libs-${versions.scala}"
-    duplicatesStrategy 'exclude'
-  }
-
-  compileJava {
-    dependsOn 'generateAvro'
-  }
-
-  compileTestJava {
-    dependsOn 'generateTestAvro'
-  }
-
-  jar {
-    dependsOn 'copyDependantLibs'
-  }
-
-  checkstyle {
-    configProperties = checkstyleConfigProperties("confluent-import-control.xml")
-  }
-
-  checkstyleTest {
-    configProperties = checkstyleConfigProperties("confluent-import-control.xml")
-  }
-}
-
-project(':streams:examples') {
-  archivesBaseName = "kafka-streams-examples"
->>>>>>> f848d634
 
   dependencies {
     compile project(':connect:api')
