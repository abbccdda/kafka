// Licensed to the Apache Software Foundation (ASF) under one or more
// contributor license agreements.  See the NOTICE file distributed with
// this work for additional information regarding copyright ownership.
// The ASF licenses this file to You under the Apache License, Version 2.0
// (the "License"); you may not use this file except in compliance with
// the License.  You may obtain a copy of the License at
//
//    http://www.apache.org/licenses/LICENSE-2.0
//
// Unless required by applicable law or agreed to in writing, software
// distributed under the License is distributed on an "AS IS" BASIS,
// WITHOUT WARRANTIES OR CONDITIONS OF ANY KIND, either express or implied.
// See the License for the specific language governing permissions and
// limitations under the License.

import org.ajoberstar.grgit.Grgit

import java.nio.charset.StandardCharsets

buildscript {
  repositories {
    mavenCentral()
    jcenter()
    maven {
      url "https://plugins.gradle.org/m2/"
    }
  }
  apply from: file('gradle/buildscript.gradle'), to: buildscript
  apply from: "$rootDir/gradle/dependencies.gradle"

  dependencies {
    // For Apache Rat plugin to ignore non-Git files
    classpath "org.ajoberstar.grgit:grgit-core:$versions.grgit"
    classpath "com.github.ben-manes:gradle-versions-plugin:$versions.gradleVersionsPlugin"
    classpath "org.scoverage:gradle-scoverage:$versions.scoveragePlugin"
    classpath "com.github.jengelman.gradle.plugins:shadow:$versions.shadowPlugin"
    classpath "org.owasp:dependency-check-gradle:$versions.owaspDepCheckPlugin"
    classpath "com.diffplug.spotless:spotless-plugin-gradle:$versions.spotlessPlugin"
    classpath "com.github.spotbugs:spotbugs-gradle-plugin:$versions.spotbugsPlugin"
    classpath "org.gradle:test-retry-gradle-plugin:$versions.testRetryPlugin"
    classpath "com.google.protobuf:protobuf-gradle-plugin:$versions.protobufPlugin"
    classpath "de.undercouch:gradle-download-task:$versions.downloadTaskPlugin"
  }
}

apply plugin: "com.diffplug.gradle.spotless"
spotless {
  scala {
    target 'streams/**/*.scala'
    scalafmt("$versions.scalafmt").configFile('checkstyle/.scalafmt.conf')
  }
}


task copyGitHooks(type: Copy) {
  description 'Copies the git hooks.'
  from("${rootDir}/bin/git-hooks/") {
    include '*'
  }
  into "${rootDir}/.git/hooks"
}

task installGitHooks(type: Exec) {
  description 'Installs the git hooks.'
  group 'git hooks'
  workingDir rootDir
  commandLine 'chmod'
  args '-R', '+x', '.git/hooks/'
  dependsOn copyGitHooks
  doLast {
    logger.info('Git hook installed successfully.')
  }
}

// this section must be before the allprojects section where the maven credentials are used
ext {
  gradleVersion = "$versions.gradle"
  minJavaVersion = "8"
  buildVersionFileName = "kafka-version.properties"

  userMaxForks = project.hasProperty('maxParallelForks') ? maxParallelForks.toInteger() : null
  userIgnoreFailures = project.hasProperty('ignoreFailures') ? ignoreFailures : false

  userMaxTestRetries = project.hasProperty('maxTestRetries') ? maxTestRetries.toInteger() : 0
  userMaxTestRetryFailures = project.hasProperty('maxTestRetryFailures') ? maxTestRetryFailures.toInteger() : 0

  skipSigning = project.hasProperty('skipSigning') && skipSigning.toBoolean()
  shouldSign = !skipSigning && !version.endsWith("SNAPSHOT") && project.gradle.startParameter.taskNames.any { it.contains("upload") }

  mavenUrl = project.hasProperty('mavenUrl') ? project.mavenUrl : ''
  mavenUsername = project.hasProperty('mavenUsername') ? project.mavenUsername : ''
  mavenPassword = project.hasProperty('mavenPassword') ? project.mavenPassword : ''

  userShowStandardStreams = project.hasProperty("showStandardStreams") ? showStandardStreams : null

  userTestLoggingEvents = project.hasProperty("testLoggingEvents") ? Arrays.asList(testLoggingEvents.split(",")) : null

  userPackageMetricsReporter = project.hasProperty("packageMetricsReporter") ? packageMetricsReporter : null

  generatedDocsDir = new File("${project.rootDir}/docs/generated")

  commitId = project.hasProperty('commitId') ? commitId : null
}

allprojects {
  repositories {
    mavenCentral()
    mavenLocal()
    maven {
      name 'confluent-artifactory'
      // We do not use mavenUrl property here since that is required to be a writeable repo (i.e. maven-releases)
      // whereas we want to use a virtual repo for fetching dependencies
      url 'https://confluent.jfrog.io/confluent/maven-public/'
      credentials {
        username = mavenUsername
        password = mavenPassword
      }
    }
  }

  apply plugin: 'idea'
  apply plugin: 'org.owasp.dependencycheck'
  apply plugin: 'com.github.ben-manes.versions'

  dependencyUpdates {
    revision="release"
    resolutionStrategy = {
      componentSelection { rules ->
        rules.all { ComponentSelection selection ->
          boolean rejected = ['snap', 'alpha', 'beta', 'rc', 'cr', 'm'].any { qualifier ->
            selection.candidate.version ==~ /(?i).*[.-]${qualifier}[.\d-]*/
          }
          if (rejected) {
            selection.reject('Release candidate')
          }
        }
      }
    }
    configurations {
      all {
        resolutionStrategy {
          force "com.google.protobuf:protobuf-java:$versions.protobuf"
          force "com.google.protobuf:protobuf-java-util:$versions.protobuf"
          force "org.javassist:javassist:$versions.javassist"
          force "com.fasterxml.jackson.core:jackson-annotations:$versions.jackson"
          force "com.fasterxml.jackson.core:jackson-databind:$versions.jacksonDatabind"
          force "com.fasterxml.jackson.core:jackson-core:$versions.jackson"
          force "com.fasterxml.jackson.datatype:jackson-datatype-jdk8:$versions.jackson"
          force "com.fasterxml.jackson.dataformat:jackson-dataformat-cbor:$versions.jackson"
          force "com.fasterxml.jackson.dataformat:jackson-dataformat-csv:$versions.jackson"
          force "com.fasterxml.jackson.jaxrs:jackson-jaxrs-base:$versions.jackson"
          force "com.fasterxml.jackson.jaxrs:jackson-jaxrs-json-provider:$versions.jackson"
          force "com.fasterxml.jackson.module:jackson-module-jaxb-annotations:$versions.jackson"
          force "com.fasterxml.jackson.module:jackson-module-paranamer:$versions.jackson"
          force "com.fasterxml.jackson.module:jackson-module-scala_${versions.baseScala}:$versions.jackson"
        }
      }
    }
  }

  tasks.withType(Javadoc) {
    // disable the crazy super-strict doclint tool in Java 8
    // noinspection SpellCheckingInspection
    options.addStringOption('Xdoclint:none', '-quiet')
  }

}

apply from: file('wrapper.gradle')

// The RAT check examines the license headers of files.  Because we have some
// proprietary header files now, this check currently fails.  For now, we have
// disabled the check.  We would like to have a more permanent solution.
// See https://confluentinc.atlassian.net/browse/CPKAFKA-1831 for details.
if (false) {
  apply from: file('gradle/rat.gradle')
  rat {
    // Exclude everything under the directory that git should be ignoring via .gitignore or that isn't checked in. These
    // restrict us only to files that are checked in or are staged.
    def repo = Grgit.open(currentDir: project.getRootDir())
    excludes = new ArrayList<String>(repo.clean(ignore: false, directories: true, dryRun: true))
    // And some of the files that we have checked in should also be excluded from this check
    excludes.addAll([
        '**/.git/**',
        '**/build/**',
        'CONTRIBUTING.md',
        'PULL_REQUEST_TEMPLATE.md',
        'gradlew',
        'gradlew.bat',
        'gradle/wrapper/gradle-wrapper.properties',
        'TROGDOR.md',
        '**/*README.md',
        '**/id_rsa',
        '**/id_rsa.pub',
        'checkstyle/suppressions.xml',
        'streams/quickstart/java/src/test/resources/projects/basic/goal.txt',
        'streams/streams-scala/logs/*',
        '**/generated/**'
    ])
  }
}


subprojects {

  // enable running :dependencies task recursively on all subprojects
  // eg: ./gradlew allDeps
  task allDeps(type: DependencyReportTask) {}
  // enable running :dependencyInsight task recursively on all subprojects
  // eg: ./gradlew allDepInsight --configuration runtime --dependency com.fasterxml.jackson.core:jackson-databind
  task allDepInsight(type: DependencyInsightReportTask) doLast {}

  apply plugin: 'java'
  // apply the eclipse plugin only to subprojects that hold code. 'connect' is just a folder.
  if (!project.name.equals('connect')) {
    apply plugin: 'eclipse'
    fineTuneEclipseClasspathFile(eclipse, project)
  }
  apply plugin: 'maven'
  apply plugin: 'signing'
  apply plugin: 'checkstyle'
  apply plugin: "com.github.spotbugs"
  apply plugin: 'org.gradle.test-retry'

  sourceCompatibility = minJavaVersion
  targetCompatibility = minJavaVersion

  tasks.withType(JavaCompile) {
    options.encoding = 'UTF-8'
    options.compilerArgs << "-Xlint:all"
    // temporary exclusions until all the warnings are fixed
    options.compilerArgs << "-Xlint:-rawtypes"
    options.compilerArgs << "-Xlint:-serial"
    options.compilerArgs << "-Xlint:-try"
    if (!project.name.equals('ce-serializers') &&
        !project.name.equals('ce-audit')) {
      // Do not enable -Werror for subprojects with automatically generated code.
      // We can't fix the warnings in automatically generated code.
      options.compilerArgs << "-Werror"
    }
    // --release is the recommended way to select the target release, but it's only supported in Java 9 so we also
    // set --source and --target via `sourceCompatibility` and `targetCompatibility`. If/when Gradle supports `--release`
    // natively (https://github.com/gradle/gradle/issues/2510), we should switch to that.
    if (JavaVersion.current().isJava9Compatible())
      options.compilerArgs << "--release" << minJavaVersion
    dependsOn installGitHooks
  }

  uploadArchives {
    repositories {
      signing {
          required { shouldSign }
          sign configurations.archives

          // To test locally, replace mavenUrl in ~/.gradle/gradle.properties to file://localhost/tmp/myRepo/
          mavenDeployer {
              beforeDeployment { MavenDeployment deployment -> signing.signPom(deployment) }
              repository(url: "${mavenUrl}") {
                  authentication(userName: "${mavenUsername}", password: "${mavenPassword}")
              }
              afterEvaluate {
                  pom.artifactId = "${archivesBaseName}"
                  pom.project {
                      name 'Confluent Server'
                      packaging 'jar'
                      url 'https://kafka.apache.org'
                  }
              }
          }
      }
    }
  }

  def testLoggingEvents = ["passed", "skipped", "failed"]
  def testShowStandardStreams = false
  def testExceptionFormat = 'full'
  // Gradle built-in logging only supports sending test output to stdout, which generates a lot
  // of noise, especially for passing tests. We really only want output for failed tests. This
  // hooks into the output and logs it (so we don't have to buffer it all in memory) and only
  // saves the output for failing tests. Directory and filenames are such that you can, e.g.,
  // create a Jenkins rule to collect failed test output.
  def logTestStdout = {
    def testId = { TestDescriptor descriptor ->
      "${descriptor.className}.${descriptor.name}".toString()
    }

    def logFiles = new HashMap<String, File>()
    def logStreams = new HashMap<String, FileOutputStream>()
    beforeTest { TestDescriptor td ->
      def tid = testId(td)
      def logFile = new File(
          "${projectDir}/build/reports/testOutput/${tid}.test.stdout")
      logFile.parentFile.mkdirs()
      logFiles.put(tid, logFile)
      logStreams.put(tid, new FileOutputStream(logFile))
    }
    onOutput { TestDescriptor td, TestOutputEvent toe ->
      def tid = testId(td)
      // Some output can happen outside the context of a specific test (e.g. at the class level)
      // and beforeTest/afterTest seems to not be invoked for these cases (and similarly, there's
      // a TestDescriptor hierarchy that includes the thread executing the test, Gradle tasks,
      // etc). We see some of these in practice and it seems like something buggy in the Gradle
      // test runner since we see it *before* any tests and it is frequently not related to any
      // code in the test (best guess is that it is tail output from last test). We won't have
      // an output file for these, so simply ignore them. If they become critical for debugging,
      // they can be seen with showStandardStreams.
      if (td.name == td.className || td.className == null) {
        // silently ignore output unrelated to specific test methods
        return
      } else if (logStreams.get(tid) == null) {
        println "WARNING: unexpectedly got output for a test [${tid}]" +
                " that we didn't previously see in the beforeTest hook." +
                " Message for debugging: [" + toe.message + "]."
        return
      }
      try {
        logStreams.get(tid).write(toe.message.getBytes(StandardCharsets.UTF_8))
      } catch (Exception e) {
        println "ERROR: Failed to write output for test ${tid}"
        e.printStackTrace()
      }
    }
    afterTest { TestDescriptor td, TestResult tr ->
      def tid = testId(td)
      try {
        logStreams.get(tid).close()
        if (tr.resultType != TestResult.ResultType.FAILURE) {
          logFiles.get(tid).delete()
        } else {
          def file = logFiles.get(tid)
          println "${tid} failed, log available in ${file}"
        }
      } catch (Exception e) {
        println "ERROR: Failed to close stdout file for ${tid}"
        e.printStackTrace()
      } finally {
        logFiles.remove(tid)
        logStreams.remove(tid)
      }
    }
  }

  test {
    maxParallelForks = userMaxForks ?: Runtime.runtime.availableProcessors()

    minHeapSize = "256m"
    maxHeapSize = "2048m"

    testLogging {
      events = userTestLoggingEvents ?: testLoggingEvents
      showStandardStreams = userShowStandardStreams ?: testShowStandardStreams
      exceptionFormat = testExceptionFormat
    }
    logTestStdout.rehydrate(delegate, owner, this)()

    retry {
      maxRetries = userMaxTestRetries
      maxFailures = userMaxTestRetryFailures
    }
  }

  task integrationTest(type: Test, dependsOn: compileJava) {
    maxParallelForks = userMaxForks ?: Runtime.runtime.availableProcessors()
    ignoreFailures = userIgnoreFailures

    minHeapSize = "256m"
    maxHeapSize = "2048m"

    testLogging {
      events = userTestLoggingEvents ?: testLoggingEvents
      showStandardStreams = userShowStandardStreams ?: testShowStandardStreams
      exceptionFormat = testExceptionFormat
    }
    logTestStdout.rehydrate(delegate, owner, this)()

    useJUnit {
      includeCategories 'org.apache.kafka.test.IntegrationTest'
    }

    retry {
      maxRetries = userMaxTestRetries
      maxFailures = userMaxTestRetryFailures
    }
  }

  task unitTest(type: Test, dependsOn: compileJava) {
    maxParallelForks = userMaxForks ?: Runtime.runtime.availableProcessors()
    ignoreFailures = userIgnoreFailures

    minHeapSize = "256m"
    maxHeapSize = "2048m"

    testLogging {
      events = userTestLoggingEvents ?: testLoggingEvents
      showStandardStreams = userShowStandardStreams ?: testShowStandardStreams
      exceptionFormat = testExceptionFormat
    }
    logTestStdout.rehydrate(delegate, owner, this)()

    if (it.project.name != 'generator') {
      useJUnit {
        excludeCategories 'org.apache.kafka.test.IntegrationTest'
      }
    }

    retry {
      maxRetries = userMaxTestRetries
      maxFailures = userMaxTestRetryFailures
    }
  }

  ext.copyrightAndNotice = [ "$rootDir/COPYRIGHT", "$rootDir/NOTICE" ]
  jar {
    from copyrightAndNotice
  }

  task srcJar(type: Jar) {
    classifier = 'sources'
    from copyrightAndNotice
    from sourceSets.main.allSource
  }

  task javadocJar(type: Jar, dependsOn: javadoc) {
    classifier 'javadoc'
    from copyrightAndNotice
    from javadoc.destinationDir
  }

  task docsJar(dependsOn: javadocJar)

  javadoc {
    options.charSet = 'UTF-8'
    options.docEncoding = 'UTF-8'
    options.encoding = 'UTF-8'
  }

  task systemTestLibs(dependsOn: jar)

  artifacts {
    // Note: the srcJar target is not included here.  We do not want to build source jars
    // for ce-kafka, since it contains proprietary code that we don't want to redistribute.
    archives javadocJar
  }

  if(!sourceSets.test.allSource.isEmpty()) {
    task testJar(type: Jar) {
      classifier = 'test'
      from copyrightAndNotice
      from sourceSets.test.output
    }

    task testSrcJar(type: Jar, dependsOn: testJar) {
      classifier = 'test-sources'
      from copyrightAndNotice
      from sourceSets.test.allSource
    }

    artifacts {
      archives testJar
    }
  }

  plugins.withType(ScalaPlugin) {
    task scaladocJar(type:Jar) {
      classifier = 'scaladoc'
      from copyrightAndNotice
      from scaladoc.destinationDir
    }

    //documentation task should also trigger building scala doc jar
    docsJar.dependsOn scaladocJar

    artifacts {
      archives scaladocJar
    }
  }

  tasks.withType(ScalaCompile) {
    scalaCompileOptions.additionalParameters = [
      "-deprecation",
      "-unchecked",
      "-encoding", "utf8",
      "-Xlog-reflective-calls",
      "-feature",
      "-language:postfixOps",
      "-language:implicitConversions",
      "-language:existentials",
      "-Xlint:constant",
      "-Xlint:delayedinit-select",
      "-Xlint:doc-detached",
      "-Xlint:missing-interpolator",
      "-Xlint:nullary-override",
      "-Xlint:nullary-unit",
      "-Xlint:option-implicit",
      "-Xlint:package-object-classes",
      "-Xlint:poly-implicit-overload",
      "-Xlint:private-shadow",
      "-Xlint:stars-align",
      "-Xlint:type-parameter-shadow",
      "-Xlint:unused"
    ]

    // Inline more aggressively when compiling the `core` jar since it's not meant to be used as a library.
    // More specifically, inline classes from the Scala library so that we can inline methods like `Option.exists`
    // and avoid lambda allocations. This is only safe if the Scala library version is the same at compile time
    // and runtime. We cannot guarantee this for libraries like kafka streams, so only inline classes from the
    // Kafka project in that case.
    List<String> inlineFrom
    if (project.name.equals('core'))
      inlineFrom = ["-opt-inline-from:scala.**", "-opt-inline-from:kafka.**", "-opt-inline-from:org.apache.kafka.**"]
    else
      inlineFrom = ["-opt-inline-from:org.apache.kafka.**"]

    // Somewhat confusingly, `-opt:l:inline` enables all optimizations. `inlineFrom` configures what can be inlined.
    // See https://www.lightbend.com/blog/scala-inliner-optimizer for more information about the optimizer.
    scalaCompileOptions.additionalParameters += ["-opt:l:inline"]
    scalaCompileOptions.additionalParameters += inlineFrom

    // these options are valid for Scala versions < 2.13 only
    // Scala 2.13 removes them, see https://github.com/scala/scala/pull/6502 and https://github.com/scala/scala/pull/5969
    if (versions.baseScala == '2.12') {
      scalaCompileOptions.additionalParameters += [
        "-Xlint:by-name-right-associative",
        "-Xlint:unsound-match"
      ]
    }

    configure(scalaCompileOptions.forkOptions) {
      memoryMaximumSize = '1g'
      jvmArgs = ['-Xss4m']
    }
  }

  checkstyle {
    configFile = new File(rootDir, "checkstyle/checkstyle.xml")
    configProperties = checkstyleConfigProperties("import-control.xml")
    toolVersion = "$versions.checkstyle"
  }

  configure(checkstyleMain) {
    group = 'Verification'
    description = 'Run checkstyle on all main Java sources'
  }

  configure(checkstyleTest) {
    group = 'Verification'
    description = 'Run checkstyle on all test Java sources'
  }

  test.dependsOn('checkstyleMain', 'checkstyleTest')

  spotbugs {
    toolVersion = "$versions.spotbugs"
    excludeFilter = file("$rootDir/gradle/spotbugs-exclude.xml")
    ignoreFailures = false
  }
  test.dependsOn('spotbugsMain')

  tasks.withType(com.github.spotbugs.SpotBugsTask) {
    reports {
      // Continue supporting `xmlFindBugsReport` for compatibility
      xml.enabled(project.hasProperty('xmlSpotBugsReport') || project.hasProperty('xmlFindBugsReport'))
      html.enabled(!project.hasProperty('xmlSpotBugsReport') && !project.hasProperty('xmlFindBugsReport'))
    }
    maxHeapSize = "2g"
  }

  // Ignore core since its a scala project
  if (it.path != ':core') {
    apply plugin: "jacoco"

    jacoco {
      toolVersion = "$versions.jacoco"
    }

    // NOTE: Jacoco Gradle plugin does not support "offline instrumentation" this means that classes mocked by PowerMock
    // may report 0 coverage, since the source was modified after initial instrumentation.
    // See https://github.com/jacoco/jacoco/issues/51
    jacocoTestReport {
      dependsOn tasks.test
      sourceSets sourceSets.main
      reports {
        html.enabled = true
        xml.enabled = true
        csv.enabled = false
      }
    }
  }

  def coverageGen = it.path == ':core' ? 'reportScoverage' : 'jacocoTestReport'
  task reportCoverage(dependsOn: [coverageGen])

  task determineCommitId {
    def takeFromHash = 16
    if (commitId) {
      commitId = commitId.take(takeFromHash)
    } else if (file("$rootDir/.git/HEAD").exists()) {
      def headRef = file("$rootDir/.git/HEAD").text
      if (headRef.contains('ref: ')) {
        headRef = headRef.replaceAll('ref: ', '').trim()
        if (file("$rootDir/.git/$headRef").exists()) {
          commitId = file("$rootDir/.git/$headRef").text.trim().take(takeFromHash)
        }
      } else {
        commitId = headRef.trim().take(takeFromHash)
      }
    } else {
      commitId = "unknown"
    }
  }

}

gradle.taskGraph.whenReady { taskGraph ->
  taskGraph.getAllTasks().findAll { it.name.contains('spotbugsScoverage') || it.name.contains('spotbugsTest') }.each { task ->
    task.enabled = false
  }
}

def fineTuneEclipseClasspathFile(eclipse, project) {
  eclipse.classpath.file {
    beforeMerged { cp ->
      cp.entries.clear()
      // for the core project add the directories defined under test/scala as separate source directories
      if (project.name.equals('core')) {
        cp.entries.add(new org.gradle.plugins.ide.eclipse.model.SourceFolder("src/test/scala/integration", null))
        cp.entries.add(new org.gradle.plugins.ide.eclipse.model.SourceFolder("src/test/scala/other", null))
        cp.entries.add(new org.gradle.plugins.ide.eclipse.model.SourceFolder("src/test/scala/unit", null))
      }
    }
    whenMerged { cp ->
      // for the core project exclude the separate sub-directories defined under test/scala. These are added as source dirs above
      if (project.name.equals('core')) {
        cp.entries.findAll { it.kind == "src" && it.path.equals("src/test/scala") }*.excludes = ["integration/", "other/", "unit/"]
      }
      /*
       * Set all eclipse build output to go to 'build_eclipse' directory. This is to ensure that gradle and eclipse use different
       * build output directories, and also avoid using the eclpise default of 'bin' which clashes with some of our script directories.
       * https://discuss.gradle.org/t/eclipse-generated-files-should-be-put-in-the-same-place-as-the-gradle-generated-files/6986/2
       */
      cp.entries.findAll { it.kind == "output" }*.path = "build_eclipse"
      /*
       * Some projects have explicitly added test output dependencies. These are required for the gradle build but not required
       * in Eclipse since the dependent projects are added as dependencies. So clean up these from the generated classpath.
       */
      cp.entries.removeAll { it.kind == "lib" && it.path.matches(".*/build/(classes|resources)/test") }
    }
  }
}

def checkstyleConfigProperties(configFileName) {
  [importControlFile: "$rootDir/checkstyle/$configFileName",
   suppressionsFile: "$rootDir/checkstyle/suppressions.xml",
   headerFile: "$rootDir/checkstyle/java.header"]
}

// Aggregates all jacoco results into the root project directory
task jacocoRootReport(type: org.gradle.testing.jacoco.tasks.JacocoReport) {
  def javaProjects = subprojects.findAll { it.path != ':core' }

  description = 'Generates an aggregate report from all subprojects'
  dependsOn(javaProjects.test)

  additionalSourceDirs.from = javaProjects.sourceSets.main.allSource.srcDirs
  sourceDirectories.from = javaProjects.sourceSets.main.allSource.srcDirs
  classDirectories.from = javaProjects.sourceSets.main.output
  executionData.from = javaProjects.jacocoTestReport.executionData

  reports {
    html.enabled = true
    xml.enabled = true
  }

  // workaround to ignore projects that don't have any tests at all
  onlyIf = { true }
  doFirst {
    executionData = files(executionData.findAll { it.exists() })
  }
}

task reportCoverage(dependsOn: ['jacocoRootReport', 'core:reportCoverage'])

for ( sv in availableScalaVersions ) {
  String taskSuffix = sv.replaceAll("\\.", "_")

  tasks.create(name: "jarScala_${taskSuffix}", type: GradleBuild) {
    startParameter = project.getGradle().getStartParameter().newInstance()
    startParameter.projectProperties += [scalaVersion: "${sv}"]
    tasks = ['core:jar', 'streams:streams-scala:jar']
  }

  tasks.create(name: "testScala_${taskSuffix}", type: GradleBuild) {
    startParameter = project.getGradle().getStartParameter().newInstance()
    startParameter.projectProperties += [scalaVersion: "${sv}"]
    tasks = ['core:test', 'streams:streams-scala:test']
  }

  tasks.create(name: "srcJar_${taskSuffix}", type: GradleBuild) {
    startParameter = project.getGradle().getStartParameter().newInstance()
    startParameter.projectProperties += [scalaVersion: "${sv}"]
    tasks = ['core:srcJar', 'streams:streams-scala:srcJar']
  }

  tasks.create(name: "docsJar_${taskSuffix}", type: GradleBuild) {
    startParameter = project.getGradle().getStartParameter().newInstance()
    startParameter.projectProperties += [scalaVersion: "${sv}"]
    tasks = ['core:docsJar', 'streams:streams-scala:docsJar']
  }

  tasks.create(name: "install_${taskSuffix}", type: GradleBuild) {
    startParameter = project.getGradle().getStartParameter().newInstance()
    startParameter.projectProperties += [scalaVersion: "${sv}"]
    tasks = ['install']
  }

  tasks.create(name: "releaseTarGz_${taskSuffix}", type: GradleBuild) {
    startParameter = project.getGradle().getStartParameter().newInstance()
    startParameter.projectProperties += [scalaVersion: "${sv}"]
    tasks = ['releaseTarGz']
  }

  tasks.create(name: "uploadScalaArchives_${taskSuffix}", type: GradleBuild) {
    startParameter = project.getGradle().getStartParameter().newInstance()
    startParameter.projectProperties += [scalaVersion: "${sv}"]
    tasks = ['core:uploadArchives', 'streams:streams-scala:uploadArchives']
  }
}

def connectPkgs = [
    'connect:api',
    'connect:basic-auth-extension',
    'connect:file',
    'connect:json',
    'connect:runtime',
    'connect:transforms',
    'connect:mirror',
    'connect:mirror-client'
]

def pkgs = [
    'clients',
    'examples',
    'log4j-appender',
    'streams',
    'streams:examples',
    'streams:streams-scala',
    'streams:test-utils',
    'tools',
    'ce-serializers',
    'ce-licensing',
    'ce-kafka-client-plugins',
    'ce-broker-plugins',
    'ce-authorizer',
    'ce-rest-authorizer',
    'ce-rbac',
    'ce-auth-providers',
    'ce-metrics',
    'ce-aegis',
    'ce-audit',
    'ce-resource-names',
    'ce-sbk'
] + connectPkgs

/** Create one task per default Scala version */
def withDefScalaVersions(taskName) {
  defaultScalaVersions.collect { taskName + '_' + it.replaceAll('\\.', '_') }
}

tasks.create(name: "jarConnect", dependsOn: connectPkgs.collect { it + ":jar" }) {}
tasks.create(name: "jarAll", dependsOn: withDefScalaVersions('jarScala') + pkgs.collect { it + ":jar" }) { }

tasks.create(name: "srcJarAll", dependsOn: withDefScalaVersions('srcJar') + pkgs.collect { it + ":srcJar" }) { }

tasks.create(name: "docsJarAll", dependsOn: withDefScalaVersions('docsJar') + pkgs.collect { it + ":docsJar" }) { }

tasks.create(name: "testConnect", dependsOn: connectPkgs.collect { it + ":test" }) {}
tasks.create(name: "testAll", dependsOn: withDefScalaVersions('testScala') + pkgs.collect { it + ":test" }) { }

tasks.create(name: "installAll", dependsOn: withDefScalaVersions('install') + pkgs.collect { it + ":install" }) { }

tasks.create(name: "releaseTarGzAll", dependsOn: withDefScalaVersions('releaseTarGz')) { }

tasks.create(name: "uploadArchivesAll", dependsOn: withDefScalaVersions('uploadScalaArchives') + pkgs.collect { it + ":uploadArchives" }) { }

project(':core') {
  println "Building project 'core' with Scala version ${versions.scala}"

  apply plugin: 'scala'
  apply plugin: "org.scoverage"
  archivesBaseName = "kafka_${versions.baseScala}"

  sourceSets {
    main {
      scala {
        srcDirs = ['src/main/scala', 'src/main/java', "${buildDir}/generated/src/main/java"]
      }
      java {
        srcDirs = []
      }
    }
  }

  dependencies {
    compile project(':clients')
    // KSTORAGE-284 - Explicit Jackson CBOR dependency to avoid the S3 client pulling in an older vulnerable version.
    compile libs.jacksonCbor
    compile libs.jacksonDatabind
    compile libs.jacksonModuleScala
    compile libs.jacksonDataformatCsv
    compile libs.jacksonJDK8Datatypes
    compile libs.joptSimple
    compile libs.metrics
    compile libs.scalaCollectionCompat
    compile libs.scalaJava8Compat
    compile libs.scalaLibrary
    // only needed transitively, but set it explicitly to ensure it has the same version as scala-library
    compile libs.scalaReflect
    compile libs.scalaLogging
    compile libs.slf4jApi
    compile libs.scalaJava8Compat
    compile libs.flatbuffers
    compile libs.amazons3client
    compile libs.netty
    compile libs.nettyTcNative
    compile(libs.zookeeper) {
      exclude module: 'slf4j-log4j12'
      exclude module: 'log4j'
      exclude module: 'netty'
    }
    // ZooKeeperMain depends on commons-cli but declares the dependency as `provided`
    compile libs.commonsCli
    compile libs.googlecloudstorage

    compileOnly libs.log4j

    testCompile project(':clients').sourceSets.test.output
    testCompile libs.bcpkix
    testCompile libs.mockitoCore
    testCompile libs.easymock
    testCompile(libs.apacheda) {
      exclude group: 'xml-apis', module: 'xml-apis'
      // `mina-core` is a transitive dependency for `apacheds` and `apacheda`.
      // It is safer to use from `apacheds` since that is the implementation.
      exclude module: 'mina-core'
    }
    testCompile libs.apachedsCoreApi
    testCompile libs.apachedsInterceptorKerberos
    testCompile libs.apachedsProtocolShared
    testCompile libs.apachedsProtocolKerberos
    testCompile libs.apachedsProtocolLdap
    testCompile libs.apachedsLdifPartition
    testCompile libs.apachedsMavibotPartition
    testCompile libs.apachedsJdbmPartition
    testCompile libs.junit
    testCompile libs.scalacheck
    testCompile libs.scalatest
    testCompile libs.slf4jlog4j
    testCompile libs.jfreechart
  }

  scoverage {
    scoverageVersion = "$versions.scoverage"
    reportDir = file("${rootProject.buildDir}/scoverage")
    highlighting = false
    minimumRate = 0.0
  }

  configurations {
    // manually excludes some unnecessary dependencies
    compile.exclude module: 'javax'
    compile.exclude module: 'jline'
    compile.exclude module: 'jms'
    compile.exclude module: 'jmxri'
    compile.exclude module: 'jmxtools'
    compile.exclude module: 'mail'
    // To prevent a UniqueResourceException due the same resource existing in both
    // org.apache.directory.api/api-all and org.apache.directory.api/api-ldap-schema-data
    testCompile.exclude module: 'api-ldap-schema-data'
  }

  tasks.create(name: "copyDependantLibs", type: Copy) {
    from (configurations.testRuntime) {
      include('slf4j-log4j12*')
      include('log4j*jar')
    }
    from (configurations.runtime) {
      exclude('kafka-clients*')
    }
    into "$buildDir/dependant-libs-${versions.scala}"
    duplicatesStrategy 'exclude'
  }

  ext.getOsName = { ->
    def osname = System.getProperty("os.name")
    def flatbuffersOS
    if (osname.indexOf("inux") != -1) {
      flatbuffersOS = "linux"
    } else if (osname == "Mac OS X") {
      flatbuffersOS = "osx"
    } else {
      throw new Throwable('Error occurred detecting OS for flatbuffers compiler download.')
    }
    return flatbuffersOS;
  }

  apply plugin: 'de.undercouch.download'
  task downloadFlatbuffersCompiler(type: Download) {
    def flatbuffersOS = getOsName();
    def mavenUrl = project.repositories.find { it.name == "MavenRepo"}.url
    src "${mavenUrl}com/github/davidmoten/flatbuffers-compiler/${libs.flatbuffersCompiler}/flatbuffers-compiler-${libs.flatbuffersCompiler}-distribution-${flatbuffersOS}.tar.gz"
    overwrite false
    dest buildDir
  }

  task extractFlatbuffersCompiler(type: Copy, dependsOn: downloadFlatbuffersCompiler) {
    def flatbuffersOS = getOsName();
    from tarTree(resources.gzip("${buildDir}/flatbuffers-compiler-${libs.flatbuffersCompiler}-distribution-${flatbuffersOS}.tar.gz"))
    into "${buildDir}/flatbuffers"
  }

  task generateTierTopicSerdes(dependsOn: extractFlatbuffersCompiler) {
    doLast {
      def mutableSerdesDir = "src/main/resources/serde/mutable"
      file("$mutableSerdesDir").eachFile { file ->
        exec {
          commandLine "${buildDir}/flatbuffers/bin/flatc", "--java", "--gen-mutable", "-o", "${buildDir}/generated/src/main/java", "$file"
        }
      }

      def immutableSerdesDir = "src/main/resources/serde/immutable"
      file("$immutableSerdesDir").eachFile { file ->
        exec {
          commandLine "${buildDir}/flatbuffers/bin/flatc", "--java", "-o", "${buildDir}/generated/src/main/java", "$file"
        }
      }
    }
  }
  /* end flatbuffers generation steps */

  compileScala.dependsOn generateTierTopicSerdes
  compileJava.dependsOn generateTierTopicSerdes

  task genProtocolErrorDocs(type: JavaExec) {
    classpath = sourceSets.main.runtimeClasspath
    main = 'org.apache.kafka.common.protocol.Errors'
    if( !generatedDocsDir.exists() ) { generatedDocsDir.mkdirs() }
    standardOutput = new File(generatedDocsDir, "protocol_errors.html").newOutputStream()
  }

  task genProtocolTypesDocs(type: JavaExec) {
    classpath = sourceSets.main.runtimeClasspath
    main = 'org.apache.kafka.common.protocol.types.Type'
    if( !generatedDocsDir.exists() ) { generatedDocsDir.mkdirs() }
    standardOutput = new File(generatedDocsDir, "protocol_types.html").newOutputStream()
  }

  task genProtocolApiKeyDocs(type: JavaExec) {
    classpath = sourceSets.main.runtimeClasspath
    main = 'org.apache.kafka.common.protocol.ApiKeys'
    if( !generatedDocsDir.exists() ) { generatedDocsDir.mkdirs() }
    standardOutput = new File(generatedDocsDir, "protocol_api_keys.html").newOutputStream()
  }

  task genProtocolMessageDocs(type: JavaExec) {
    classpath = sourceSets.main.runtimeClasspath
    main = 'org.apache.kafka.common.protocol.Protocol'
    if( !generatedDocsDir.exists() ) { generatedDocsDir.mkdirs() }
    standardOutput = new File(generatedDocsDir, "protocol_messages.html").newOutputStream()
  }

  task genAdminClientConfigDocs(type: JavaExec) {
    classpath = sourceSets.main.runtimeClasspath
    main = 'org.apache.kafka.clients.admin.AdminClientConfig'
    if( !generatedDocsDir.exists() ) { generatedDocsDir.mkdirs() }
    standardOutput = new File(generatedDocsDir, "admin_client_config.html").newOutputStream()
  }

  task genProducerConfigDocs(type: JavaExec) {
    classpath = sourceSets.main.runtimeClasspath
    main = 'org.apache.kafka.clients.producer.ProducerConfig'
    if( !generatedDocsDir.exists() ) { generatedDocsDir.mkdirs() }
    standardOutput = new File(generatedDocsDir, "producer_config.html").newOutputStream()
  }

  task genConsumerConfigDocs(type: JavaExec) {
    classpath = sourceSets.main.runtimeClasspath
    main = 'org.apache.kafka.clients.consumer.ConsumerConfig'
    if( !generatedDocsDir.exists() ) { generatedDocsDir.mkdirs() }
    standardOutput = new File(generatedDocsDir, "consumer_config.html").newOutputStream()
  }

  task genKafkaConfigDocs(type: JavaExec) {
    classpath = sourceSets.main.runtimeClasspath
    main = 'kafka.server.KafkaConfig'
    if( !generatedDocsDir.exists() ) { generatedDocsDir.mkdirs() }
    standardOutput = new File(generatedDocsDir, "kafka_config.html").newOutputStream()
  }

  task genTopicConfigDocs(type: JavaExec) {
    classpath = sourceSets.main.runtimeClasspath
    main = 'kafka.log.LogConfig'
    if( !generatedDocsDir.exists() ) { generatedDocsDir.mkdirs() }
    standardOutput = new File(generatedDocsDir, "topic_config.html").newOutputStream()
  }

  task genConsumerMetricsDocs(type: JavaExec) {
    classpath = sourceSets.test.runtimeClasspath
    main = 'org.apache.kafka.clients.consumer.internals.ConsumerMetrics'
    if( !generatedDocsDir.exists() ) { generatedDocsDir.mkdirs() }
    standardOutput = new File(generatedDocsDir, "consumer_metrics.html").newOutputStream()
  }

  task genProducerMetricsDocs(type: JavaExec) {
    classpath = sourceSets.test.runtimeClasspath
    main = 'org.apache.kafka.clients.producer.internals.ProducerMetrics'
    if( !generatedDocsDir.exists() ) { generatedDocsDir.mkdirs() }
    standardOutput = new File(generatedDocsDir, "producer_metrics.html").newOutputStream()
  }

  task siteDocsTar(dependsOn: ['genProtocolErrorDocs', 'genProtocolTypesDocs', 'genProtocolApiKeyDocs', 'genProtocolMessageDocs',
                               'genAdminClientConfigDocs', 'genProducerConfigDocs', 'genConsumerConfigDocs',
                               'genKafkaConfigDocs', 'genTopicConfigDocs',
                               ':connect:runtime:genConnectConfigDocs', ':connect:runtime:genConnectTransformationDocs',
                               ':connect:runtime:genSinkConnectorConfigDocs', ':connect:runtime:genSourceConnectorConfigDocs',
                               ':streams:genStreamsConfigDocs', 'genConsumerMetricsDocs', 'genProducerMetricsDocs',
                               ':connect:runtime:genConnectMetricsDocs'], type: Tar) {
    classifier = 'site-docs'
    compression = Compression.GZIP
    from project.file("$rootDir/docs")
    into 'site-docs'
    duplicatesStrategy 'exclude'
  }

  tasks.create(name: "releaseTarGz", dependsOn: configurations.archives.artifacts, type: Tar) {
    into "kafka_${versions.baseScala}-${version}"
    compression = Compression.GZIP
    from(project.file("$rootDir/bin")) { into "bin/" }
    from(project.file("$rootDir/config")) { into "config/" }
    from "$rootDir/NOTICE"
    from "$rootDir/COPYRIGHT"
    from(configurations.runtime) { into("libs/") }
    from(configurations.archives.artifacts.files) { into("libs/") }
    from(project.siteDocsTar) { into("site-docs/") }
    from(project(':tools').jar) { into("libs/") }
    from(project(':tools').configurations.runtime) { into("libs/") }
    from(project(':connect:api').jar) { into("libs/") }
    from(project(':connect:api').configurations.runtime) { into("libs/") }
    from(project(':connect:runtime').jar) { into("libs/") }
    from(project(':connect:runtime').configurations.runtime) { into("libs/") }
    from(project(':connect:transforms').jar) { into("libs/") }
    from(project(':connect:transforms').configurations.runtime) { into("libs/") }
    from(project(':connect:json').jar) { into("libs/") }
    from(project(':connect:json').configurations.runtime) { into("libs/") }
    from(project(':connect:file').jar) { into("libs/") }
    from(project(':connect:file').configurations.runtime) { into("libs/") }
    from(project(':connect:basic-auth-extension').jar) { into("libs/") }
    from(project(':connect:basic-auth-extension').configurations.runtime) { into("libs/") }
    from(project(':connect:mirror').jar) { into("libs/") }
    from(project(':connect:mirror').configurations.runtime) { into("libs/") }
    from(project(':connect:mirror-client').jar) { into("libs/") }
    from(project(':connect:mirror-client').configurations.runtime) { into("libs/") }
    from(project(':streams').jar) { into("libs/") }
    from(project(':streams').configurations.runtime) { into("libs/") }
    from(project(':streams:streams-scala').jar) { into("libs/") }
    from(project(':streams:streams-scala').configurations.runtime) { into("libs/") }
    from(project(':streams:test-utils').jar) { into("libs/") }
    from(project(':streams:test-utils').configurations.runtime) { into("libs/") }
    from(project(':streams:examples').jar) { into("libs/") }
    from(project(':streams:examples').configurations.runtime) { into("libs/") }
    // Do not include ce-metrics in the release by default since that is done by the
    // `confluent-rebalancer` module currently. This approach makes it possible to
    // install the metrics reporter jar to ccs kafka and ce kafka in the same way.
    // We allow the behavior to be overridden for the CCloud build
    if (userPackageMetricsReporter) {
      // copies in the shaded jar
      from(project(':ce-metrics').jar) { into("libs/") }
      // Don't copy any additional jars because ce-metrics is a fat/uber jar with shadowed classes
      // In theory, we could copy in configurations.shadow, which has some things like kafka-clients,
      // and yammer metrics. But gradle doesn't recognize that the shadow configuration exists.
    }
    from(project(':ce-kafka-client-plugins').jar) { into("libs/") }
    from(project(':ce-kafka-client-plugins').configurations.runtime) { into("libs/") }
    from(project(':ce-broker-plugins').jar) { into("libs/") }
    from(project(':ce-broker-plugins').configurations.runtime) { into("libs/") }
    from(project(':ce-authorizer').jar) { into("libs/") }
    from(project(':ce-authorizer').configurations.runtime) { into("libs/") }
    from(project(':ce-rest-authorizer').jar) { into("libs/") }
    from(project(':ce-rest-authorizer').configurations.runtime) { into("libs/") }
    from(project(':ce-rbac').jar) { into("libs/") }
    from(project(':ce-rbac').configurations.runtime) { into("libs/") }
    from(project(':ce-auth-providers').jar) { into("libs/") }
    from(project(':ce-auth-providers').configurations.runtime) { into("libs/") }
    from(project(':ce-audit').jar) { into("libs/") }
    from(project(':ce-audit').configurations.runtime) { into("libs/") }
    from(project(':ce-resource-names').jar) { into("libs/") }
    from(project(':ce-resource-names').configurations.runtime) { into("libs/") }
    from(project(':ce-sbk').jar) { into("libs/") }
    from(project(':ce-sbk').configurations.runtime) { into("libs/") }
    exclude('confluent-serializers*')
    exclude('confluent-licensing*')
    exclude('bc*jdk15on*jar')
    duplicatesStrategy 'exclude'
  }

  jar {
    dependsOn('copyDependantLibs')
  }

  jar.manifest {
    attributes(
      'Version': "${version}"
    )
  }

  tasks.create(name: "copyDependantTestLibs", type: Copy) {
    from (configurations.testRuntime) {
      include('*.jar')
    }
    into "$buildDir/dependant-testlibs"
    //By default gradle does not handle test dependencies between the sub-projects
    //This line is to include clients project test jar to dependant-testlibs
    from (project(':clients').testJar ) { "$buildDir/dependant-testlibs" }
    duplicatesStrategy 'exclude'
  }

  systemTestLibs.dependsOn('jar', 'testJar', 'copyDependantTestLibs')

  checkstyle {
    configProperties = checkstyleConfigProperties("import-control-core.xml")
  }
}

project(':examples') {
  archivesBaseName = "kafka-examples"

  dependencies {
    compile project(':core')
  }

  javadoc {
    enabled = false
  }

  checkstyle {
    configProperties = checkstyleConfigProperties("import-control-core.xml")
  }
}

project(':generator') {
  dependencies {
    compile libs.jacksonDatabind
    compile libs.jacksonJDK8Datatypes
    compile libs.jacksonJaxrsJsonProvider
    testCompile libs.junit
  }

  integrationTest {
    enabled = false
  }

  javadoc {
    enabled = false
  }
}

project(':clients') {
  archivesBaseName = "kafka-clients"

  configurations {
    jacksonDatabindConfig
  }

  // add jacksonDatabindConfig as provided scope config with high priority (1000)
  conf2ScopeMappings.addMapping(1000, configurations.jacksonDatabindConfig, "provided")

  dependencies {
    compile libs.zstd
    compile libs.lz4
    compile libs.snappy
    compile libs.slf4jApi
    compileOnly libs.netty // for SSL acceleration in the broker
    compileOnly libs.nettyTcNative // for SSL acceleration in the broker

    compileOnly libs.jacksonDatabind // for SASL/OAUTHBEARER bearer token parsing
    compileOnly libs.jacksonJDK8Datatypes

    jacksonDatabindConfig libs.jacksonDatabind // to publish as provided scope dependency.

    testCompile libs.bcpkix
    testCompile libs.junit
    testCompile libs.mockitoCore
    testCompile libs.netty
    testCompile libs.nettyTcNative
    testCompile libs.jacksonDatabind
    testCompile libs.jacksonJDK8Datatypes

    testRuntime libs.slf4jlog4j
    testRuntime libs.jacksonDatabind
    testRuntime libs.jacksonJDK8Datatypes
    testCompile libs.jacksonJaxrsJsonProvider
    testRuntime libs.netty
    testRuntime libs.nettyTcNative
  }

  task createVersionFile(dependsOn: determineCommitId) {
    ext.receiptFile = file("$buildDir/kafka/$buildVersionFileName")
    outputs.file receiptFile
    outputs.upToDateWhen { false }
    doLast {
      def data = [
        commitId: commitId,
        version: version,
      ]

      receiptFile.parentFile.mkdirs()
      def content = data.entrySet().collect { "$it.key=$it.value" }.sort().join("\n")
      receiptFile.setText(content, "ISO-8859-1")
    }
  }

  jar {
    dependsOn createVersionFile
    from("$buildDir") {
        include "kafka/$buildVersionFileName"
    }
  }

  clean.doFirst {
    delete "$buildDir/kafka/"
  }

  task processMessages(type:JavaExec) {
    main = "org.apache.kafka.message.MessageGenerator"
    classpath = project(':generator').sourceSets.main.runtimeClasspath
    args = [ "org.apache.kafka.common.message",
             "src/generated/java/org/apache/kafka/common/message",
             "src/main/resources/common/message" ]
    inputs.dir("src/main/resources/common/message")
    outputs.dir("src/generated/java/org/apache/kafka/common/message")
  }

  task processTestMessages(type:JavaExec) {
    main = "org.apache.kafka.message.MessageGenerator"
    classpath = project(':generator').sourceSets.main.runtimeClasspath
    args = [ "org.apache.kafka.common.message",
             "src/generated-test/java/org/apache/kafka/common/message",
             "src/test/resources/common/message" ]
    inputs.dir("src/test/resources/common/message")
    outputs.dir("src/generated-test/java/org/apache/kafka/common/message")
  }

  sourceSets {
    main {
      java {
        srcDirs = ["src/generated/java", "src/main/java"]
      }
    }
    test {
      java {
        srcDirs = ["src/generated/java", "src/generated-test/java", "src/test/java"]
      }
    }
  }

  compileJava.dependsOn 'processMessages'

  compileTestJava.dependsOn 'processTestMessages'

  javadoc {
    include "**/org/apache/kafka/clients/admin/*"
    include "**/org/apache/kafka/clients/consumer/*"
    include "**/org/apache/kafka/clients/producer/*"
    include "**/org/apache/kafka/common/*"
    include "**/org/apache/kafka/common/acl/*"
    include "**/org/apache/kafka/common/annotation/*"
    include "**/org/apache/kafka/common/errors/*"
    include "**/org/apache/kafka/common/header/*"
    include "**/org/apache/kafka/common/resource/*"
    include "**/org/apache/kafka/common/serialization/*"
    include "**/org/apache/kafka/common/config/*"
    include "**/org/apache/kafka/common/config/provider/*"
    include "**/org/apache/kafka/common/security/auth/*"
    include "**/org/apache/kafka/common/security/plain/*"
    include "**/org/apache/kafka/common/security/scram/*"
    include "**/org/apache/kafka/common/security/token/delegation/*"
    include "**/org/apache/kafka/common/security/oauthbearer/*"
    include "**/org/apache/kafka/server/authorizer/*"
    include "**/org/apache/kafka/server/policy/*"
    include "**/org/apache/kafka/server/quota/*"
  }
}

project(':tools') {
  archivesBaseName = "kafka-tools"

  dependencies {
    compile project(':clients')
    compile project(':log4j-appender')
    compile libs.argparse4j
    compile libs.jacksonDatabind
    compile libs.jacksonJDK8Datatypes
    compile libs.slf4jApi

    compile libs.jacksonJaxrsJsonProvider
    compile libs.jerseyContainerServlet
    compile libs.jerseyHk2
    compile libs.jaxbApi // Jersey dependency that was available in the JDK before Java 9
    compile libs.activation // Jersey dependency that was available in the JDK before Java 9
    compile libs.jettyServer
    compile libs.jettyServlet
    compile libs.jettyServlets

    testCompile project(':clients')
    testCompile libs.junit
    testCompile project(':clients').sourceSets.test.output
    testCompile libs.easymock
    testCompile libs.powermockJunit4
    testCompile libs.powermockEasymock

    testRuntime libs.slf4jlog4j
  }

  javadoc {
    enabled = false
  }

  tasks.create(name: "copyDependantLibs", type: Copy) {
    from (configurations.testRuntime) {
      include('slf4j-log4j12*')
      include('log4j*jar')
    }
    from (configurations.runtime) {
      exclude('kafka-clients*')
    }
    into "$buildDir/dependant-libs-${versions.scala}"
    duplicatesStrategy 'exclude'
  }

  jar {
    dependsOn 'copyDependantLibs'
  }
}

project(':streams') {
  archivesBaseName = "kafka-streams"
  ext.buildStreamsVersionFileName = "kafka-streams-version.properties"

  dependencies {
    compile project(':clients')

    // this dependency should be removed after we unify data API
    compile(project(':connect:json')) {
      // this transitive dependency is not used in Streams, and it breaks SBT builds
      exclude module: 'javax.ws.rs-api'
    }

    compile libs.slf4jApi
    compile libs.rocksDBJni

    // testCompileOnly prevents streams from exporting a dependency on test-utils, which would cause a dependency cycle
    testCompileOnly project(':streams:test-utils')
    testCompile project(':clients').sourceSets.test.output
    testCompile project(':core')
    testCompile project(':core').sourceSets.test.output
    testCompile libs.log4j
    testCompile libs.junit
    testCompile libs.easymock
    testCompile libs.powermockJunit4
    testCompile libs.powermockEasymock
    testCompile libs.bcpkix
    testCompile libs.hamcrest

    testRuntimeOnly project(':streams:test-utils')
    testRuntime libs.slf4jlog4j
  }

  task processMessages(type:JavaExec) {
    main = "org.apache.kafka.message.MessageGenerator"
    classpath = project(':generator').sourceSets.main.runtimeClasspath
    args = [ "org.apache.kafka.streams.internals.generated",
             "src/generated/java/org/apache/kafka/streams/internals/generated",
             "src/main/resources/common/message" ]
    inputs.dir("src/main/resources/common/message")
    outputs.dir("src/generated/java/org/apache/kafka/streams/internals/generated")
  }

  sourceSets {
    main {
      java {
        srcDirs = ["src/generated/java", "src/main/java"]
      }
    }
    test {
      java {
        srcDirs = ["src/generated/java", "src/test/java"]
      }
    }
  }

  compileJava.dependsOn 'processMessages'

  javadoc {
    include "**/org/apache/kafka/streams/**"
    exclude "**/internals/**"
  }

  tasks.create(name: "copyDependantLibs", type: Copy) {
    from (configurations.testRuntime) {
      include('slf4j-log4j12*')
      include('log4j*jar')
      include('*hamcrest*')
    }
    from (configurations.runtime) {
      exclude('kafka-clients*')
    }
    into "$buildDir/dependant-libs-${versions.scala}"
    duplicatesStrategy 'exclude'
  }

  task createStreamsVersionFile(dependsOn: determineCommitId) {
    ext.receiptFile = file("$buildDir/kafka/$buildStreamsVersionFileName")
    outputs.file receiptFile
    outputs.upToDateWhen { false }
    doLast {
      def data = [
              commitId: commitId,
              version: version,
      ]

      receiptFile.parentFile.mkdirs()
      def content = data.entrySet().collect { "$it.key=$it.value" }.sort().join("\n")
      receiptFile.setText(content, "ISO-8859-1")
    }
  }

  jar {
    dependsOn 'createStreamsVersionFile'
    from("$buildDir") {
      include "kafka/$buildStreamsVersionFileName"
    }
    dependsOn 'copyDependantLibs'
  }

  systemTestLibs {
    dependsOn testJar
  }

  task genStreamsConfigDocs(type: JavaExec) {
    classpath = sourceSets.main.runtimeClasspath
    main = 'org.apache.kafka.streams.StreamsConfig'
    if( !generatedDocsDir.exists() ) { generatedDocsDir.mkdirs() }
    standardOutput = new File(generatedDocsDir, "streams_config.html").newOutputStream()
  }

  test {
    // The suites are for running sets of tests in IDEs.
    // Gradle will run each test class, so we exclude the suites to avoid redundantly running the tests twice.
    exclude '**/*Suite.class'
  }
}

project(':streams:streams-scala') {
  println "Building project 'streams-scala' with Scala version ${versions.scala}"
  apply plugin: 'scala'
  archivesBaseName = "kafka-streams-scala_${versions.baseScala}"

  dependencies {
    compile project(':streams')

    compile libs.scalaLibrary

    testCompile project(':core')
    testCompile project(':core').sourceSets.test.output
    testCompile project(':streams').sourceSets.test.output
    testCompile project(':clients').sourceSets.test.output
    testCompile project(':streams:test-utils')

    testCompile libs.junit
    testCompile libs.scalatest
    testCompile libs.easymock
    testCompile libs.hamcrest

    testRuntime libs.slf4jlog4j
  }

  javadoc {
    include "**/org/apache/kafka/streams/scala/**"
  }

  tasks.create(name: "copyDependantLibs", type: Copy) {
    from (configurations.runtime) {
      exclude('kafka-streams*')
    }
    into "$buildDir/dependant-libs-${versions.scala}"
    duplicatesStrategy 'exclude'
  }

  jar {
    dependsOn 'copyDependantLibs'
  }

  test.dependsOn(':spotlessScalaCheck')
}

project(':streams:test-utils') {
  archivesBaseName = "kafka-streams-test-utils"

  dependencies {
    compile project(':streams')
    compile project(':clients')

    testCompile project(':clients').sourceSets.test.output
    testCompile libs.junit
    testCompile libs.easymock
    testCompile libs.hamcrest

    testRuntime libs.slf4jlog4j
  }

  javadoc {
    include "**/org/apache/kafka/streams/test/**"
    exclude "**/internals/**"
  }

  tasks.create(name: "copyDependantLibs", type: Copy) {
    from (configurations.runtime) {
      exclude('kafka-streams*')
    }
    into "$buildDir/dependant-libs-${versions.scala}"
    duplicatesStrategy 'exclude'
  }

  jar {
    dependsOn 'copyDependantLibs'
  }

}

project(':connect:mirror') {
  archivesBaseName = "connect-mirror"

  dependencies {
    compile project(':connect:api')
    compile project(':connect:runtime')
    compile project(':connect:mirror-client')
    compile project(':clients')
    compile libs.argparse4j
    compile libs.slf4jApi

    testCompile libs.junit
    testCompile libs.mockitoCore
    testCompile project(':clients').sourceSets.test.output
    testCompile project(':connect:runtime').sourceSets.test.output
    testCompile project(':core')
    testCompile project(':core').sourceSets.test.output

    testRuntime project(':connect:runtime')
    testRuntime libs.slf4jlog4j
  }

  javadoc {
    enabled = false
  }

  tasks.create(name: "copyDependantLibs", type: Copy) {
    from (configurations.testRuntime) {
      include('slf4j-log4j12*')
      include('log4j*jar')
    }
    from (configurations.runtime) {
      exclude('kafka-clients*')
      exclude('connect-*')
    }
    into "$buildDir/dependant-libs"
    duplicatesStrategy 'exclude'
  }

  jar {
    dependsOn copyDependantLibs
  }
}

project(':connect:mirror-client') {
  archivesBaseName = "connect-mirror-client"

  dependencies {
    compile project(':clients')
    compile libs.slf4jApi

    testCompile libs.junit
    testCompile project(':clients').sourceSets.test.output

    testRuntime libs.slf4jlog4j
  }

  javadoc {
    enabled = true
  }

  tasks.create(name: "copyDependantLibs", type: Copy) {
    from (configurations.testRuntime) {
      include('slf4j-log4j12*')
      include('log4j*jar')
    }
    from (configurations.runtime) {
      exclude('kafka-clients*')
      exclude('connect-*')
    }
    into "$buildDir/dependant-libs"
    duplicatesStrategy 'exclude'
  }

  jar {
    dependsOn copyDependantLibs
  }
}

project(':streams:examples') {
  archivesBaseName = "kafka-streams-examples"

  dependencies {
    compile project(':streams')
    compile project(':connect:json')  // this dependency should be removed after we unify data API
    compile libs.slf4jlog4j

    testCompile project(':streams:test-utils')
    testCompile project(':clients').sourceSets.test.output // for org.apache.kafka.test.IntegrationTest
    testCompile libs.junit
  }

  javadoc {
    enabled = false
  }

  tasks.create(name: "copyDependantLibs", type: Copy) {
    from (configurations.runtime) {
      exclude('kafka-streams*')
    }
    into "$buildDir/dependant-libs-${versions.scala}"
    duplicatesStrategy 'exclude'
  }

  jar {
    dependsOn 'copyDependantLibs'
  }
}

project(':streams:upgrade-system-tests-0100') {
  archivesBaseName = "kafka-streams-upgrade-system-tests-0100"

  dependencies {
    testCompile libs.kafkaStreams_0100
  }

  systemTestLibs {
    dependsOn testJar
  }
}

project(':streams:upgrade-system-tests-0101') {
  archivesBaseName = "kafka-streams-upgrade-system-tests-0101"

  dependencies {
    testCompile libs.kafkaStreams_0101
  }

  systemTestLibs {
    dependsOn testJar
  }
}

project(':streams:upgrade-system-tests-0102') {
  archivesBaseName = "kafka-streams-upgrade-system-tests-0102"

  dependencies {
    testCompile libs.kafkaStreams_0102
  }

  systemTestLibs {
    dependsOn testJar
  }
}

project(':streams:upgrade-system-tests-0110') {
  archivesBaseName = "kafka-streams-upgrade-system-tests-0110"

  dependencies {
    testCompile libs.kafkaStreams_0110
  }

  systemTestLibs {
    dependsOn testJar
  }
}

project(':streams:upgrade-system-tests-10') {
  archivesBaseName = "kafka-streams-upgrade-system-tests-10"

  dependencies {
    testCompile libs.kafkaStreams_10
  }

  systemTestLibs {
    dependsOn testJar
  }
}

project(':streams:upgrade-system-tests-11') {
  archivesBaseName = "kafka-streams-upgrade-system-tests-11"

  dependencies {
    testCompile libs.kafkaStreams_11
  }

  systemTestLibs {
    dependsOn testJar
  }
}

project(':streams:upgrade-system-tests-20') {
  archivesBaseName = "kafka-streams-upgrade-system-tests-20"

  dependencies {
    testCompile libs.kafkaStreams_20
  }

  systemTestLibs {
    dependsOn testJar
  }
}

project(':streams:upgrade-system-tests-21') {
  archivesBaseName = "kafka-streams-upgrade-system-tests-21"

  dependencies {
    testCompile libs.kafkaStreams_21
  }

  systemTestLibs {
    dependsOn testJar
  }
}

project(':streams:upgrade-system-tests-22') {
  archivesBaseName = "kafka-streams-upgrade-system-tests-22"

  dependencies {
    testCompile libs.kafkaStreams_22
  }

  systemTestLibs {
    dependsOn testJar
  }
}

project(':streams:upgrade-system-tests-23') {
  archivesBaseName = "kafka-streams-upgrade-system-tests-23"

  dependencies {
    testCompile libs.kafkaStreams_23
  }

  systemTestLibs {
    dependsOn testJar
  }
}

project(':streams:upgrade-system-tests-24') {
  archivesBaseName = "kafka-streams-upgrade-system-tests-24"

  dependencies {
    testCompile libs.kafkaStreams_24
  }

  systemTestLibs {
    dependsOn testJar
  }
}

project(':jmh-benchmarks') {

  apply plugin: 'com.github.johnrengelman.shadow'

  shadowJar {
    baseName = 'kafka-jmh-benchmarks-all'
    classifier = null
    version = null
  }

  dependencies {
    compile project(':core')
    compile project(':clients')
    compile project(':streams')
<<<<<<< HEAD
    compile project(':ce-resource-names')
    compile project(':ce-authorizer')
    compile project(':ce-audit')
    compile project(':ce-metrics')
    compile project(':ce-broker-plugins')
    compile libs.cloudEventsKafka
    compile libs.metrics
=======
    compile project(':core')
    compile project(':clients').sourceSets.test.output
    compile project(':core').sourceSets.test.output
>>>>>>> 38fed121
    compile libs.jmhCore
    annotationProcessor libs.jmhGeneratorAnnProcess
    compile libs.jmhCoreBenchmarks
    compile libs.mockitoCore
<<<<<<< HEAD
=======
    compile libs.slf4jlog4j
>>>>>>> 38fed121
  }

  jar {
    manifest {
      attributes "Main-Class": "org.openjdk.jmh.Main"
    }
  }

  checkstyle {
    configProperties = checkstyleConfigProperties("import-control-jmh-benchmarks.xml")
  }

  task jmh(type: JavaExec, dependsOn: [':jmh-benchmarks:clean', ':jmh-benchmarks:shadowJar']) {

    main="-jar"

    doFirst {
      if (System.getProperty("jmhArgs")) {
          args System.getProperty("jmhArgs").split(' ')
      }
      args = [shadowJar.archivePath, *args]
    }
  }

  javadoc {
     enabled = false
  }
}

project(':log4j-appender') {
  archivesBaseName = "kafka-log4j-appender"

  dependencies {
    compile project(':clients')
    compile libs.slf4jlog4j

    testCompile project(':clients').sourceSets.test.output
    testCompile libs.junit
    testCompile libs.easymock
  }

  javadoc {
    enabled = false
  }

}

project(':connect:api') {
  archivesBaseName = "connect-api"

  dependencies {
    compile project(':clients')
    compile libs.slf4jApi
    compile libs.jaxrsApi

    testCompile libs.junit

    testRuntime libs.slf4jlog4j
    testCompile project(':clients').sourceSets.test.output
  }

  javadoc {
    include "**/org/apache/kafka/connect/**" // needed for the `javadocAll` task
    // The URL structure was changed to include the locale after Java 8
    if (JavaVersion.current().isJava11Compatible())
      options.links "https://docs.oracle.com/en/java/javase/${JavaVersion.current().majorVersion}/docs/api/"
    else
      options.links "https://docs.oracle.com/javase/8/docs/api/"
  }

  tasks.create(name: "copyDependantLibs", type: Copy) {
    from (configurations.testRuntime) {
      include('slf4j-log4j12*')
      include('log4j*jar')
    }
    from (configurations.runtime) {
      exclude('kafka-clients*')
      exclude('connect-*')
    }
    into "$buildDir/dependant-libs"
    duplicatesStrategy 'exclude'
  }

  jar {
    dependsOn copyDependantLibs
  }
}

project(':connect:transforms') {
  archivesBaseName = "connect-transforms"

  dependencies {
    compile project(':connect:api')
    compile libs.slf4jApi

    testCompile libs.easymock
    testCompile libs.junit
    testCompile libs.powermockJunit4
    testCompile libs.powermockEasymock

    testRuntime libs.slf4jlog4j
    testCompile project(':clients').sourceSets.test.output
  }

  javadoc {
    enabled = false
  }

  tasks.create(name: "copyDependantLibs", type: Copy) {
    from (configurations.testRuntime) {
      include('slf4j-log4j12*')
      include('log4j*jar')
    }
    from (configurations.runtime) {
      exclude('kafka-clients*')
      exclude('connect-*')
    }
    into "$buildDir/dependant-libs"
    duplicatesStrategy 'exclude'
  }

  jar {
    dependsOn copyDependantLibs
  }
}

project(':connect:json') {
  archivesBaseName = "connect-json"

  dependencies {
    compile project(':connect:api')
    compile libs.jacksonDatabind
    compile libs.jacksonJDK8Datatypes
    compile libs.slf4jApi
    testCompile libs.easymock
    testCompile libs.junit
    testCompile libs.powermockJunit4
    testCompile libs.powermockEasymock

    testRuntime libs.slf4jlog4j
    testCompile project(':clients').sourceSets.test.output
  }

  javadoc {
    enabled = false
  }

  tasks.create(name: "copyDependantLibs", type: Copy) {
    from (configurations.testRuntime) {
      include('slf4j-log4j12*')
      include('log4j*jar')
    }
    from (configurations.runtime) {
      exclude('kafka-clients*')
      exclude('connect-*')
    }
    into "$buildDir/dependant-libs"
    duplicatesStrategy 'exclude'
  }

  jar {
    dependsOn copyDependantLibs
  }
}

project(':connect:runtime') {
  archivesBaseName = "connect-runtime"

  dependencies {

    compile project(':connect:api')
    compile project(':clients')
    compile project(':tools')
    compile project(':connect:json')
    compile project(':connect:transforms')
    compile project(':ce-authorizer')

    compile libs.slf4jApi
    compile libs.jacksonJaxrsJsonProvider
    compile libs.jerseyContainerServlet
    compile libs.jerseyHk2
    compile libs.jaxbApi // Jersey dependency that was available in the JDK before Java 9
    compile libs.activation // Jersey dependency that was available in the JDK before Java 9
    compile libs.jettyServer
    compile libs.jettyServlet
    compile libs.jettyServlets
    compile libs.jettyClient
    compile(libs.reflections)
    compile(libs.mavenArtifact)

    testCompile project(':clients').sourceSets.test.output
    testCompile libs.easymock
    testCompile libs.junit
    testCompile libs.powermockJunit4
    testCompile libs.powermockEasymock
    testCompile libs.mockitoCore
    testCompile libs.httpclient

    testCompile project(':clients').sourceSets.test.output
    testCompile project(':core')
    testCompile project(':core').sourceSets.test.output

    testRuntime libs.slf4jlog4j
  }

  javadoc {
    enabled = false
  }

  tasks.create(name: "copyDependantLibs", type: Copy) {
    from (configurations.testRuntime) {
      include('slf4j-log4j12*')
      include('log4j*jar')
    }
    from (configurations.runtime) {
      exclude('kafka-clients*')
      exclude('connect-*')
    }
    into "$buildDir/dependant-libs"
    duplicatesStrategy 'exclude'
  }

  jar {
    dependsOn copyDependantLibs
  }

  task genConnectConfigDocs(type: JavaExec) {
    classpath = sourceSets.main.runtimeClasspath
    main = 'org.apache.kafka.connect.runtime.distributed.DistributedConfig'
    if( !generatedDocsDir.exists() ) { generatedDocsDir.mkdirs() }
    standardOutput = new File(generatedDocsDir, "connect_config.html").newOutputStream()
  }

  task genSinkConnectorConfigDocs(type: JavaExec) {
    classpath = sourceSets.main.runtimeClasspath
    main = 'org.apache.kafka.connect.runtime.SinkConnectorConfig'
    if( !generatedDocsDir.exists() ) { generatedDocsDir.mkdirs() }
    standardOutput = new File(generatedDocsDir, "sink_connector_config.html").newOutputStream()
  }

  task genSourceConnectorConfigDocs(type: JavaExec) {
    classpath = sourceSets.main.runtimeClasspath
    main = 'org.apache.kafka.connect.runtime.SourceConnectorConfig'
    if( !generatedDocsDir.exists() ) { generatedDocsDir.mkdirs() }
    standardOutput = new File(generatedDocsDir, "source_connector_config.html").newOutputStream()
  }

  task genConnectTransformationDocs(type: JavaExec) {
    classpath = sourceSets.main.runtimeClasspath
    main = 'org.apache.kafka.connect.tools.TransformationDoc'
    if( !generatedDocsDir.exists() ) { generatedDocsDir.mkdirs() }
    standardOutput = new File(generatedDocsDir, "connect_transforms.html").newOutputStream()
  }

  task genConnectMetricsDocs(type: JavaExec) {
    classpath = sourceSets.test.runtimeClasspath
    main = 'org.apache.kafka.connect.runtime.ConnectMetrics'
    if( !generatedDocsDir.exists() ) { generatedDocsDir.mkdirs() }
    standardOutput = new File(generatedDocsDir, "connect_metrics.html").newOutputStream()
  }

}

project(':connect:file') {
  archivesBaseName = "connect-file"

  dependencies {
    compile project(':connect:api')
    compile libs.slf4jApi

    testCompile libs.easymock
    testCompile libs.junit
    testCompile libs.powermockJunit4
    testCompile libs.powermockEasymock

    testRuntime libs.slf4jlog4j
    testCompile project(':clients').sourceSets.test.output
  }

  javadoc {
    enabled = false
  }

  tasks.create(name: "copyDependantLibs", type: Copy) {
    from (configurations.testRuntime) {
      include('slf4j-log4j12*')
      include('log4j*jar')
    }
    from (configurations.runtime) {
      exclude('kafka-clients*')
      exclude('connect-*')
    }
    into "$buildDir/dependant-libs"
    duplicatesStrategy 'exclude'
  }

  jar {
    dependsOn copyDependantLibs
  }
}

project(':connect:basic-auth-extension') {
  archivesBaseName = "connect-basic-auth-extension"

  dependencies {
    compile project(':connect:api')
    compile libs.slf4jApi

    testCompile libs.bcpkix
    testCompile libs.easymock
    testCompile libs.junit
    testCompile libs.powermockJunit4
    testCompile libs.powermockEasymock
    testCompile project(':clients').sourceSets.test.output

    testRuntime libs.slf4jlog4j
    testRuntime libs.jerseyContainerServlet
  }

  javadoc {
    enabled = false
  }

  tasks.create(name: "copyDependantLibs", type: Copy) {
    from (configurations.testRuntime) {
      include('slf4j-log4j12*')
      include('log4j*jar')
    }
    from (configurations.runtime) {
      exclude('kafka-clients*')
      exclude('connect-*')
    }
    into "$buildDir/dependant-libs"
    duplicatesStrategy 'exclude'
  }

  jar {
    dependsOn copyDependantLibs
  }
}

project(':ce-sbk') {
  apply plugin: 'scala'
  apply plugin: "org.scoverage"
  archivesBaseName = "ce-sbk_${versions.baseScala}"

  sourceSets {
    main {
      scala {
        srcDirs = ['src/main/scala', 'src/main/java', "${buildDir}/generated/src/main/java"]
      }
      java {
        srcDirs = []
      }
    }
  }

  dependencies {
    // SBK will only ever run on a Kafka broker so core's libraries are compileOnly --
    // anything needed by core will be present and the correct version.
    compile project(':clients')
    compileOnly project(':core')
    compileOnly project(':ce-metrics')  // Confluent Metrics Reporter
    compile libs.math3
    compileOnly libs.scalaCollectionCompat
    compileOnly libs.scalaJava8Compat
    compileOnly libs.scalaLibrary
    // only needed transitively, but set it explicitly to ensure it has the same version as scala-library
    compile libs.scalaReflect
    compile libs.scalaLogging
    compileOnly libs.slf4jApi
    compileOnly libs.scalaJava8Compat
    compile libs.zkclient
    // ZooKeeperMain depends on commons-cli but declares the dependency as `provided`
    compile libs.commonsCli
    compileOnly libs.log4j

    testCompile project(':clients').sourceSets.test.output
    testCompile project(':core')
    testCompile project(':core').sourceSets.test.output
    testCompile project(':ce-metrics')

    testCompile libs.commonsIo
    testCompile libs.mockitoCore
    testCompile libs.easymock
    testCompile libs.junit
  }

  tasks.create(name: "copyDependantLibs", type: Copy) {
    from (configurations.runtime) {
      exclude('kafka-clients*')
      exclude('kafka*')
    }
    into "$buildDir/dependant-libs-${versions.scala}"
    duplicatesStrategy 'exclude'
  }

  jar {
    dependsOn 'copyDependantLibs'
  }

}

project(':ce-metrics') {

  apply plugin: 'com.github.johnrengelman.shadow'
  group = "io.confluent"
  archivesBaseName = "confluent-metrics"
  jar.enabled = false
  jar.dependsOn 'shadowJar'

  dependencies {
    compile(libs.protobuf) {
      // Force our version of protobuf instead of letting gradle pick the latest
      // version among ourselves and our transitive dependencies
      force = true
    }

    // Exclude GRPC's protobuf-lite dependency.
    // https://confluentinc.atlassian.net/browse/CPKAFKA-3888
    compile(libs.opencensusProto) {
        exclude module: 'grpc-protobuf'
    }
    compile(libs.telemetryApi){
      exclude module: 'grpc-protobuf'
    }
    compile(libs.telemetryClient){
      exclude module: 'grpc-protobuf'
    }
    compile libs.guava
    compile libs.jacksonDatabind

    compile(project(':ce-serializers')) {
      // don't include clients as a compile-time dependency—we want it to be provided at runtime
      // (see below compileOnly dependency).
      exclude(group:'org.apache.kafka')

      // only used by OrderedKeyProtoSerde, which we don't need.
      exclude(group:'javax.xml.bind')
    }
    // Mark runtime dependencies that aren't part of the uber/shadowed jar as 'shadow'—doing so
    // adds them to the confluent-metrics pom as `runtime` dependencies. Note that these are also on
    // the compile/test classpaths.
    shadow libs.metrics
    shadow project(':clients')
    shadow project(':core')
    shadow libs.slf4jApi

    testCompile libs.junit
    testCompile libs.mockitoCore
    testCompile libs.assertjCore
    testRuntime libs.slf4jlog4j
    testCompile project(':clients').sourceSets.test.output
    testCompile project(':core')
    testCompile project(':core').sourceSets.test.output
  }

  tasks.create(name: "copyDependantLibs", type: Copy) {
    from (configurations.testRuntime) {
      include('slf4j-log4j12*')
      include('log4j*jar')
    }
    from (configurations.runtime) {
      exclude('confluent-serializers*')
    }
    into "$buildDir/dependant-libs"
    duplicatesStrategy 'exclude'
  }

  shadowJar {
    classifier = null

    // Guava, protobuf, and transitive dependencies
    relocate('com.google', 'io.confluent.shaded.com.google')
    relocate('org.checkerframework', 'io.confluent.shaded.org.checkerframework') // via guava
    relocate('org.codehaus.mojo', 'io.confluent.shaded.org.codehaus.mojo') // via guava
    relocate('javax.annotation', 'io.confluent.shaded.javax.annotation') // via guava (findbugs -> jsr305)

    // opencensus-proto + grpc (transitively from opencensus)
    relocate('io.opencensus', 'io.confluent.shaded.io.opencensus')
    relocate('io.grpc', 'io.confluent.shaded.io.grpc')

    // used by io.confluent.telemetry.serde.ProtoToFlatJson
    relocate('com.fasterxml.jackson', 'io.confluent.shaded.com.fasterxml.jackson')

    // note that we exclude slf4j-api, lz4, and zstd-jni from the build. These
    // are provided at runtime by kafka-clients transitive dependencies.
    dependencies {
      // don't pull in several items that will be included at runtime by kafka-clients.
      exclude(dependency(libs.zstd))
      exclude(dependency(libs.lz4))
      exclude(dependency('org.slf4j:slf4j-api'))
    }

    dependsOn 'copyDependantLibs'
  }

  uploadArchives {
    repositories {
      mavenDeployer {
        // Configure the maven pom for ce-metrics to strip all compile and runtime dependencies (same as the
        // uploadShadow task). These are included in the shaded/uber jar instead. We update this task
        // because uploadShadow can't enable signing.
        // see https://github.com/johnrengelman/shadow/blob/d5c662a69cfb48144a4027c344ff254f12e1e78a/src/main/groovy/com/github/jengelman/gradle/plugins/shadow/ShadowJavaPlugin.groovy#L80-L83
        pom.scopeMappings.mappings.remove(project.configurations.compile)
        pom.scopeMappings.mappings.remove(project.configurations.runtime)
        // Any deps that are listed as "shadow" will be included as runtime deps in the pom.
        pom.scopeMappings.addMapping(org.gradle.api.plugins.MavenPlugin.RUNTIME_PRIORITY,
          project.configurations.shadow, 'runtime')
      }
    }
  }

  checkstyle {
    configProperties = checkstyleConfigProperties("confluent-import-control.xml")
  }

  checkstyleTest {
    configProperties = checkstyleConfigProperties("confluent-import-control.xml")
  }
}

project(':ce-serializers') {
  apply plugin: 'com.google.protobuf'
  group = "io.confluent"
  archivesBaseName = "confluent-serializers-new"

  dependencies {
    compile libs.gson
    compile libs.guava
    compile libs.jaxbApi
    compile libs.protobuf
    compile libs.protobufUtil
    compile project(':clients')
    testCompile libs.junit
    testCompile project(':clients').sourceSets.test.output
  }

  tasks.create(name: "copyDependantLibs", type: Copy) {
    from (configurations.testRuntime) {
      include('slf4j-log4j12*')
      include('log4j*jar')
    }
    from (configurations.runtime) {
    }
    into "$buildDir/dependant-libs"
    duplicatesStrategy 'exclude'
  }

  protobuf {
    protoc {
      // Download the protoc executable from repositories.
      artifact = "com.google.protobuf:protoc:${versions.protobuf}"
    }
  }

  jar {
    dependsOn 'copyDependantLibs'
    // Move '.proto' files to 'proto/' directory to match layout in 5.2.x
    eachFile { file ->
      if (file.path.endsWith('.proto')) {
        file.path = "proto/$file.path"
      }
    }
  }

  checkstyle {
    configProperties = checkstyleConfigProperties("confluent-import-control.xml")
  }

  sourceSets {
    main {
      proto {
        srcDir 'src/main/resources/protobuf'
      }
      java {
        srcDirs "src/main/java", "${protobuf.generatedFilesBaseDir}/main/java"
      }
    }
  }

  compileJava.dependsOn 'generateProto'
}

project(':ce-licensing') {
  archivesBaseName = "confluent-licensing-new"
  group = "io.confluent"

  dependencies {
    compile libs.jose4j
    compile libs.metrics
    compile(libs.zkclient) {
      exclude module: 'zookeeper'
    }
    compile(libs.zookeeper) {
      exclude module: 'slf4j-log4j12'
      exclude module: 'log4j'
      exclude module: 'netty'
    }

    // Zookeeper depends on spotbugs but declares the dependency as `provided`
    // It only uses dependency for annotation so if annotation isn't found a
    // warning is generated. And as we compile with -Werror flag, it fails the build.
    // So we have a corresponding compile only dependency.
    compileOnly libs.spotbugsAnnotation

    compile project(':ce-serializers')
    compile project(':clients')
    compile project(':connect:api')
    compile project(':connect:runtime')

    testCompile project(':clients').sourceSets.test.output
    testCompile project(':connect:runtime').sourceSets.test.output
    testCompile project(':core')
    testCompile project(':core').sourceSets.test.output

    testCompile libs.easymock
    testCompile libs.junit
    testCompile libs.powermockEasymock
    testCompile libs.powermockJunit4
  }

  tasks.create(name: "copyDependantLibs", type: Copy) {
    from (configurations.testRuntime) {
      include('slf4j-log4j12*')
      include('log4j*jar')
    }
    from (configurations.runtime) {
    }
    into "$buildDir/dependant-libs"
    duplicatesStrategy 'exclude'
  }

  jar {
    dependsOn 'copyDependantLibs'
  }

  checkstyle {
    configProperties = checkstyleConfigProperties("confluent-import-control.xml")
  }
}

project(':ce-kafka-client-plugins') {
  apply plugin: 'com.github.johnrengelman.shadow'
  group = "io.confluent"
  archivesBaseName = "kafka-client-plugins"

  dependencies {
    compile project(':clients') exclude group: 'org.bouncycastle', module: 'bcpkix-jdk15on'
    compile project(':ce-rest-authorizer') exclude group: 'org.bouncycastle', module: 'bcpkix-jdk15on'
    compile libs.jacksonDatabind
    compile libs.bc_fips
    compile libs.bcpkix_fips
    compile libs.bctls_fips
    testCompile libs.junit
    testCompile libs.powermockJunit4
    testCompile libs.powermockEasymock
    testCompile project(':clients').sourceSets.test.output
  }

  tasks.create(name: "copyDependantLibs", type: Copy) {
    from (configurations.testRuntime) {
      include('slf4j-log4j12*')
      include('log4j*jar')
    }
    from (configurations.runtime) {
    }
    into "$buildDir/dependant-libs"
    duplicatesStrategy 'exclude'
  }

  jar {
    dependsOn 'copyDependantLibs'
  }

  checkstyle {
    configProperties = checkstyleConfigProperties("confluent-import-control.xml")
  }

  checkstyleTest {
    configProperties = checkstyleConfigProperties("confluent-import-control.xml")
  }
}

project(':ce-broker-plugins') {
  apply plugin: 'com.github.johnrengelman.shadow'
  group = "io.confluent"
  archivesBaseName = "broker-plugins"
  jar.enabled = false
  jar.dependsOn 'shadowJar'

  dependencies {
    compile libs.bcpkix
    compile libs.failureaccess
    compile libs.gson
    compile libs.guava
    compile libs.jacksonDatabind
    compile libs.jbcrypt
    compile libs.jose4j
    compile project(':clients')
    // projects without a scala version suffix in their artifact id must
    // not depend on projects that do
    compileOnly project(':core')
    compile project(':ce-licensing')
    compile project(':ce-kafka-client-plugins')
    compile project(':ce-authorizer')
    compile project(':ce-rest-authorizer')

    testCompile project(':core')
    testCompile project(':clients').sourceSets.test.output
    testCompile project(':core').sourceSets.test.output

    testCompile libs.guavaTestLib
    testCompile libs.junit
    testCompile libs.log4j
    testCompile libs.mockitoCore
    testCompile libs.powermockJunit4
    testCompile libs.powermockEasymock
    testCompile libs.scalatest
  }

  tasks.create(name: "copyDependantLibs", type: Copy) {
    from (configurations.testRuntime) {
      include('slf4j-log4j12*')
      include('log4j*jar')
    }
    from (configurations.runtime) {
      exclude('confluent-licensing*')
      exclude('confluent-serializers*')
      exclude('bc*jdk15on*jar')
    }
    into "$buildDir/dependant-libs"
    duplicatesStrategy 'exclude'
  }

  shadowJar {
    classifier = null
    relocate('com.google.protobuf', 'io.confluent.shaded.com.google.protobuf')
    relocate('com.google.common', 'io.confluent.shaded.com.google.common')
    relocate('com.google.gson', 'io.confluent.shaded.com.google.gson')
    dependencies {
      include(dependency(':ce-serializers'))
      include(dependency(':ce-licensing'))
      include(dependency(libs.gson))
      include(dependency(libs.guava))
      include(dependency(libs.protobuf))
      include(dependency(libs.protobufUtil))
      include(dependency(libs.failureaccess))
    }
    dependsOn 'copyDependantLibs'
  }

  checkstyle {
    configProperties = checkstyleConfigProperties("confluent-import-control.xml")
  }

  checkstyleTest {
    configProperties = checkstyleConfigProperties("confluent-import-control.xml")
  }

}

project(':ce-authorizer') {
  apply plugin: 'com.github.johnrengelman.shadow'
  group = "io.confluent"
  archivesBaseName = "authorizer"

  dependencies {
    compile project(':clients')
    compile libs.jacksonDatabind
    compile libs.jacksonJDK8Datatypes
    compile libs.jaxrsApi
    testCompile libs.junit
    testCompile libs.powermockEasymock
    testCompile libs.powermockJunit4
    testCompile project(':clients').sourceSets.test.output
  }

  tasks.create(name: "copyDependantLibs", type: Copy) {
    from (configurations.testRuntime) {
      include('slf4j-log4j12*')
      include('log4j*jar')
    }
    from (configurations.runtime) {
    }
    into "$buildDir/dependant-libs"
    duplicatesStrategy 'exclude'
  }

  jar {
    dependsOn 'copyDependantLibs'
  }

  checkstyle {
    configProperties = checkstyleConfigProperties("confluent-import-control.xml")
  }

  checkstyleTest {
    configProperties = checkstyleConfigProperties("confluent-import-control.xml")
  }
}

project(':ce-rest-authorizer') {
  apply plugin: 'com.github.johnrengelman.shadow'
  group = "io.confluent"
  archivesBaseName = "rest-authorizer"

  dependencies {
    compile project(':clients')
    compile project(':ce-authorizer')
    compileOnly project(':core')
    compile libs.bcpkix
    compile libs.jacksonDatabind
    compile libs.jacksonJDK8Datatypes
    compile libs.jaxrsApi
    compile libs.jose4j
    testCompile libs.junit
    testCompile libs.powermockEasymock
    testCompile libs.powermockJunit4
    testCompile project(':clients').sourceSets.test.output
    testCompile libs.jerseyCommon
  }

  tasks.create(name: "copyDependantLibs", type: Copy) {
    from (configurations.testRuntime) {
      include('slf4j-log4j12*')
      include('log4j*jar')
    }
    from (configurations.runtime) {
      exclude('bc*jdk15on*jar')
    }
    into "$buildDir/dependant-libs"
    duplicatesStrategy 'exclude'
  }

  jar {
    dependsOn 'copyDependantLibs'
  }

  checkstyle {
    configProperties = checkstyleConfigProperties("confluent-import-control.xml")
  }

  checkstyleTest {
    configProperties = checkstyleConfigProperties("confluent-import-control.xml")
  }
}

project(':ce-rbac') {
  apply plugin: 'com.github.johnrengelman.shadow'
  group = "io.confluent"
  archivesBaseName = "rbac"

  dependencies {
    compile project(':clients')
    compile project(':ce-authorizer')
    compile libs.jacksonDatabind
    compile libs.jacksonJDK8Datatypes
    compile libs.jaxrsApi
    testCompile libs.junit
    testCompile libs.powermockEasymock
    testCompile libs.powermockJunit4
    testCompile project(':clients').sourceSets.test.output
    testCompile project(':ce-authorizer').sourceSets.test.output
  }

  tasks.create(name: "copyDependantLibs", type: Copy) {
    from (configurations.testRuntime) {
      include('slf4j-log4j12*')
      include('log4j*jar')
    }
    from (configurations.runtime) {
    }
    into "$buildDir/dependant-libs"
    duplicatesStrategy 'exclude'
  }

  jar {
    dependsOn 'copyDependantLibs'
  }

  checkstyle {
    configProperties = checkstyleConfigProperties("confluent-import-control.xml")
  }

  checkstyleTest {
    configProperties = checkstyleConfigProperties("confluent-import-control.xml")
  }
}

project(':ce-auth-providers') {
  apply plugin: 'com.github.johnrengelman.shadow'
  group = "io.confluent"
  archivesBaseName = "auth-providers"

  dependencies {
    compile libs.bcpkix
    compile libs.gson
    compile libs.guava
    compile libs.jacksonDatabind
    compile libs.jbcrypt
    compile libs.jose4j
    compile libs.metrics
    compile project(':clients')
    compile project(':ce-authorizer')
    compile project(':ce-rest-authorizer')
    compile project(':ce-rbac')

    testCompile project(':core')
    testCompile project(':clients').sourceSets.test.output
    testCompile project(':core').sourceSets.test.output
    testCompile project(':ce-broker-plugins')
    testCompile project(':ce-broker-plugins').sourceSets.test.output
    testCompile project(':ce-licensing')
    testCompile project(':ce-licensing').sourceSets.test.output

    testCompile libs.apachedaLdapCodec
    testCompile libs.apachedsCoreApi
    testCompile libs.apachedsInterceptorKerberos
    testCompile libs.apachedsJdbmPartition
    testCompile libs.apachedsLdifPartition
    testCompile libs.apachedsMavibotPartition
    testCompile libs.apachedsProtocolKerberos
    testCompile libs.apachedsProtocolLdap
    testCompile libs.apachedsProtocolShared
    testCompile libs.guavaTestLib
    testCompile libs.junit
    testCompile libs.log4j
    testCompile libs.easymock
    testCompile libs.mockitoCore
    testCompile libs.powermockEasymock
    testCompile libs.powermockJunit4
    testCompile libs.scalatest
  }

  tasks.create(name: "copyDependantLibs", type: Copy) {
    from (configurations.testRuntime) {
      include('slf4j-log4j12*')
      include('log4j*jar')
    }
    from (configurations.runtime) {
      exclude('bc*jdk15on*jar')
    }
    into "$buildDir/dependant-libs"
    duplicatesStrategy 'exclude'
  }

  jar {
    dependsOn 'copyDependantLibs'
  }

  checkstyle {
    configProperties = checkstyleConfigProperties("confluent-import-control.xml")
  }

  checkstyleTest {
    configProperties = checkstyleConfigProperties("confluent-import-control.xml")
  }

  systemTestLibs.dependsOn('jar', 'testJar')
}

project(':ce-aegis') {
  archivesBaseName = "aegis"
  group = "io.confluent"

  dependencies {
    compile libs.argparse4j
    compile libs.netty
    compile project(':clients')
    compile project(':ce-broker-plugins')

    testCompile libs.junit
    testCompile libs.log4j
    testCompile project(':ce-broker-plugins')
    testCompile project(':ce-broker-plugins').sourceSets.test.output
    testCompile project(':clients')
    testCompile project(':clients').sourceSets.test.output
    testCompile project(':core')
    testCompile project(':core').sourceSets.test.output
  }

  tasks.create(name: "copyDependantLibs", type: Copy) {
    from (configurations.testRuntime) {
      include('slf4j-log4j12*')
      include('log4j*jar')
    }
    from (configurations.runtime) {
      exclude('bc*jdk15on*jar')
    }
    into "$buildDir/dependant-libs"
    duplicatesStrategy 'exclude'
  }

  jar {
    dependsOn 'copyDependantLibs'
  }

  checkstyle {
    configProperties = checkstyleConfigProperties("confluent-import-control.xml")
  }
}

project(':ce-audit') {
  apply plugin: 'com.google.protobuf'
  group = "io.confluent"
  archivesBaseName = "confluent-audit"

  dependencies {
    compile libs.protobuf
    compile libs.protobufUtil
    compile project(':ce-authorizer')
    compile project(':ce-resource-names')
    compile project(':clients')
    compile project(':ce-auth-providers')
    // Use the current version of the clients.
    compile(libs.cloudEventsKafka) {
      exclude module: 'kafka-clients'
    }
    compile libs.jacksonProtobufDatatype
    testCompile libs.junit
    testCompile project(':clients').sourceSets.test.output
    testCompile project(':core')
    testCompile project(':core').sourceSets.test.output
    testCompile project(':ce-broker-plugins')
    testCompile project(':ce-broker-plugins').sourceSets.test.output
    testCompile project(':ce-auth-providers').sourceSets.test.output
    testCompile project(':ce-licensing')
    testCompile project(':ce-licensing').sourceSets.test.output
    testCompile libs.slf4jlog4j
    testRuntime libs.slf4jlog4j

    testCompile libs.apachedaLdapCodec
    testCompile libs.apachedsCoreApi
    testCompile libs.apachedsInterceptorKerberos
    testCompile libs.apachedsJdbmPartition
    testCompile libs.apachedsLdifPartition
    testCompile libs.apachedsMavibotPartition
    testCompile libs.apachedsProtocolKerberos
    testCompile libs.apachedsProtocolLdap
    testCompile libs.apachedsProtocolShared
    testCompile libs.guavaTestLib
    testCompile libs.junit
    testCompile libs.log4j
    testCompile libs.easymock
    testCompile libs.mockitoCore
    testCompile libs.powermockEasymock
    testCompile libs.powermockJunit4
    testCompile libs.scalatest

  }

  tasks.create(name: "copyDependantLibs", type: Copy) {
    from (configurations.testRuntime) {
      include('slf4j-log4j12*')
      include('log4j*jar')
    }
    from (configurations.runtime) {
      exclude('bc*jdk15on*jar')
    }
    into "$buildDir/dependant-libs"
    duplicatesStrategy 'exclude'
  }

  protobuf {
    protoc {
      // Download the protoc executable from repositories.
      artifact = "com.google.protobuf:protoc:${versions.protobuf}"
    }
  }

  jar {
    dependsOn 'copyDependantLibs'
    // Move '.proto' files to 'proto/' directory to match layout in 5.2.x
    eachFile { file ->
      if (file.path.endsWith('.proto')) {
        file.path = "proto/$file.path"
      }
    }
  }

  checkstyle {
    configProperties = checkstyleConfigProperties("confluent-import-control.xml")
  }

  sourceSets {
    main {
      proto {
        srcDir 'src/main/resources/protobuf'
      }
      java {
        srcDirs "src/main/java", "${protobuf.generatedFilesBaseDir}/main/java"
      }
    }
  }

  compileJava.dependsOn 'generateProto'
}

project(':ce-resource-names') {
  group = "io.confluent"
  archivesBaseName = "confluent-resource-names"

  dependencies {
    compile libs.guava
    compile libs.slf4jApi
    testCompile libs.junit
    testCompile project(':clients').sourceSets.test.output
  }

  tasks.create(name: "copyDependantLibs", type: Copy) {
    from (configurations.testRuntime) {
      include('slf4j-log4j12*')
      include('log4j*jar')
    }
    from (configurations.runtime) {
    }
    into "$buildDir/dependant-libs"
    duplicatesStrategy 'exclude'
  }

  checkstyle {
    configProperties = checkstyleConfigProperties("confluent-import-control.xml")
  }
}

task aggregatedJavadoc(type: Javadoc) {
  def projectsWithJavadoc = subprojects.findAll { it.javadoc.enabled }
  source = projectsWithJavadoc.collect { it.sourceSets.main.allJava }
  classpath = files(projectsWithJavadoc.collect { it.sourceSets.main.compileClasspath })
  includes = projectsWithJavadoc.collectMany { it.javadoc.getIncludes() }
  excludes = projectsWithJavadoc.collectMany { it.javadoc.getExcludes() }
  // The URL structure was changed to include the locale after Java 8
  if (JavaVersion.current().isJava11Compatible())
    options.links "https://docs.oracle.com/en/java/javase/${JavaVersion.current().majorVersion}/docs/api/"
  else
    options.links "https://docs.oracle.com/javase/8/docs/api/"
}
<|MERGE_RESOLUTION|>--- conflicted
+++ resolved
@@ -1791,7 +1791,6 @@
     compile project(':core')
     compile project(':clients')
     compile project(':streams')
-<<<<<<< HEAD
     compile project(':ce-resource-names')
     compile project(':ce-authorizer')
     compile project(':ce-audit')
@@ -1799,19 +1798,13 @@
     compile project(':ce-broker-plugins')
     compile libs.cloudEventsKafka
     compile libs.metrics
-=======
-    compile project(':core')
     compile project(':clients').sourceSets.test.output
     compile project(':core').sourceSets.test.output
->>>>>>> 38fed121
     compile libs.jmhCore
     annotationProcessor libs.jmhGeneratorAnnProcess
     compile libs.jmhCoreBenchmarks
     compile libs.mockitoCore
-<<<<<<< HEAD
-=======
     compile libs.slf4jlog4j
->>>>>>> 38fed121
   }
 
   jar {
