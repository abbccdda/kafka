// Licensed to the Apache Software Foundation (ASF) under one or more
// contributor license agreements.  See the NOTICE file distributed with
// this work for additional information regarding copyright ownership.
// The ASF licenses this file to You under the Apache License, Version 2.0
// (the "License"); you may not use this file except in compliance with
// the License.  You may obtain a copy of the License at
//
//    http://www.apache.org/licenses/LICENSE-2.0
//
// Unless required by applicable law or agreed to in writing, software
// distributed under the License is distributed on an "AS IS" BASIS,
// WITHOUT WARRANTIES OR CONDITIONS OF ANY KIND, either express or implied.
// See the License for the specific language governing permissions and
// limitations under the License.

import org.ajoberstar.grgit.Grgit

import java.nio.charset.StandardCharsets

buildscript {
  repositories {
    mavenCentral()
    jcenter()
    maven {
      url "https://plugins.gradle.org/m2/"
    }
  }
  apply from: file('gradle/buildscript.gradle'), to: buildscript
  apply from: "$rootDir/gradle/dependencies.gradle"

  dependencies {
    // For Apache Rat plugin to ignore non-Git files
    classpath "org.ajoberstar.grgit:grgit-core:$versions.grgit"
    classpath "com.github.ben-manes:gradle-versions-plugin:$versions.gradleVersionsPlugin"
    classpath "org.scoverage:gradle-scoverage:$versions.scoveragePlugin"
    classpath "com.github.jengelman.gradle.plugins:shadow:$versions.shadowPlugin"
    classpath "org.owasp:dependency-check-gradle:$versions.owaspDepCheckPlugin"
    classpath "com.diffplug.spotless:spotless-plugin-gradle:$versions.spotlessPlugin"
    classpath "gradle.plugin.com.github.spotbugs:spotbugs-gradle-plugin:$versions.spotbugsPlugin"
    classpath "com.commercehub.gradle.plugin:gradle-avro-plugin:$versions.avroPlugin"
    classpath "com.google.protobuf:protobuf-gradle-plugin:$versions.protobufPlugin"
    classpath "de.undercouch:gradle-download-task:$versions.downloadTaskPlugin"
  }
}

apply plugin: "com.diffplug.gradle.spotless"
spotless {
  scala {
    target 'streams/**/*.scala'
    scalafmt("$versions.scalafmt").configFile('checkstyle/.scalafmt.conf')
  }
}


task copyGitHooks(type: Copy) {
    description 'Copies the git hooks.'
    from("${rootDir}/bin/git-hooks/") {
        include '*'
    }
    into "${rootDir}/.git/hooks"
}

task installGitHooks(type: Exec) {
    description 'Installs the git hooks.'
    group 'git hooks'
    workingDir rootDir
    commandLine 'chmod'
    args '-R', '+x', '.git/hooks/'
    dependsOn copyGitHooks
    doLast {
        logger.info('Git hook installed successfully.')
    }
}

allprojects {

  repositories {
    mavenCentral()
  }
  
  apply plugin: 'idea'
  apply plugin: 'org.owasp.dependencycheck'
  apply plugin: 'com.github.ben-manes.versions'

  dependencyUpdates {
    revision="release"
    resolutionStrategy = {
      componentSelection { rules ->
        rules.all { ComponentSelection selection ->
          boolean rejected = ['snap', 'alpha', 'beta', 'rc', 'cr', 'm'].any { qualifier ->
            selection.candidate.version ==~ /(?i).*[.-]${qualifier}[.\d-]*/
          }
          if (rejected) {
            selection.reject('Release candidate')
          }
        }
      }
    }
    configurations {
      runtime {
        resolutionStrategy {
          force "com.fasterxml.jackson.core:jackson-annotations:$versions.jackson"
        }
      }
    }
  }

  tasks.withType(Javadoc) {
    // disable the crazy super-strict doclint tool in Java 8
    // noinspection SpellCheckingInspection
    options.addStringOption('Xdoclint:none', '-quiet')
  }

}

ext {
  gradleVersion = "$versions.gradle"
  minJavaVersion = "8"
  buildVersionFileName = "kafka-version.properties"

  userMaxForks = project.hasProperty('maxParallelForks') ? maxParallelForks.toInteger() : null

  skipSigning = project.hasProperty('skipSigning') && skipSigning.toBoolean()
  shouldSign = !skipSigning && !version.endsWith("SNAPSHOT") && project.gradle.startParameter.taskNames.any { it.contains("upload") }

  mavenUrl = project.hasProperty('mavenUrl') ? project.mavenUrl : ''
  mavenUsername = project.hasProperty('mavenUsername') ? project.mavenUsername : ''
  mavenPassword = project.hasProperty('mavenPassword') ? project.mavenPassword : ''

  userShowStandardStreams = project.hasProperty("showStandardStreams") ? showStandardStreams : null

  userTestLoggingEvents = project.hasProperty("testLoggingEvents") ? Arrays.asList(testLoggingEvents.split(",")) : null

  userPackageMetricsReporter = project.hasProperty("packageMetricsReporter") ? packageMetricsReporter : null

  generatedDocsDir = new File("${project.rootDir}/docs/generated")

  commitId = project.hasProperty('commitId') ? commitId : null
}

apply from: file('wrapper.gradle')

// The RAT check examines the license headers of files.  Because we have some
// proprietary header files now, this check currently fails.  For now, we have
// disabled the check.  We would like to have a more permanent solution.
// See https://confluentinc.atlassian.net/browse/CPKAFKA-1831 for details.
if (false) {
  apply from: file('gradle/rat.gradle')
  rat {
    // Exclude everything under the directory that git should be ignoring via .gitignore or that isn't checked in. These
    // restrict us only to files that are checked in or are staged.
    def repo = Grgit.open(currentDir: project.getRootDir())
    excludes = new ArrayList<String>(repo.clean(ignore: false, directories: true, dryRun: true))
    // And some of the files that we have checked in should also be excluded from this check
    excludes.addAll([
        '**/.git/**',
        '**/build/**',
        'CONTRIBUTING.md',
        'PULL_REQUEST_TEMPLATE.md',
        'gradlew',
        'gradlew.bat',
        'TROGDOR.md',
        '**/*README.md',
        '**/id_rsa',
        '**/id_rsa.pub',
        'checkstyle/suppressions.xml',
        'streams/quickstart/java/src/test/resources/projects/basic/goal.txt',
        'streams/streams-scala/logs/*'
    ])
  }
}


subprojects {
  apply plugin: 'java'
  // apply the eclipse plugin only to subprojects that hold code. 'connect' is just a folder.
  if (!project.name.equals('connect')) {
    apply plugin: 'eclipse'
    fineTuneEclipseClasspathFile(eclipse, project)
  }
  apply plugin: 'maven'
  apply plugin: 'signing'
  apply plugin: 'checkstyle'
  apply plugin: "com.github.spotbugs"

  sourceCompatibility = minJavaVersion
  targetCompatibility = minJavaVersion

  tasks.withType(JavaCompile) {
    options.encoding = 'UTF-8'
    options.compilerArgs << "-Xlint:all"
    // temporary exclusions until all the warnings are fixed
    options.compilerArgs << "-Xlint:-rawtypes"
    options.compilerArgs << "-Xlint:-serial"
    options.compilerArgs << "-Xlint:-try"
    if (!project.name.equals('support-metrics-client') &&
        !project.name.equals('support-metrics-common') &&
        !project.name.equals('support-metrics-fullcollector') &&
        !project.name.equals('ce-serializers')) {
      // Do not enable -Werror for subprojects with automatically generated code.
      // We can't fix the warnings in automatically generated code.
      options.compilerArgs << "-Werror"
    }
    // --release is the recommended way to select the target release, but it's only supported in Java 9 so we also
    // set --source and --target via `sourceCompatibility` and `targetCompatibility`. If/when Gradle supports `--release`
    // natively (https://github.com/gradle/gradle/issues/2510), we should switch to that.
    if (JavaVersion.current().isJava9Compatible())
      options.compilerArgs << "--release" << minJavaVersion
    dependsOn installGitHooks
  }

  uploadArchives {
    repositories {
      signing {
          required { shouldSign }
          sign configurations.archives

          // To test locally, replace mavenUrl in ~/.gradle/gradle.properties to file://localhost/tmp/myRepo/
          mavenDeployer {
              beforeDeployment { MavenDeployment deployment -> signing.signPom(deployment) }
              repository(url: "${mavenUrl}") {
                  authentication(userName: "${mavenUsername}", password: "${mavenPassword}")
              }
              afterEvaluate {
                  pom.artifactId = "${archivesBaseName}"
                  pom.project {
                      name 'Apache Kafka'
                      packaging 'jar'
                      url 'https://kafka.apache.org'
                      licenses {
                          license {
                              name 'The Apache Software License, Version 2.0'
                              url 'https://www.apache.org/licenses/LICENSE-2.0.txt'
                              distribution 'repo'
                          }
                      }
                  }
              }
          }
      }
    }
  }

  def testLoggingEvents = ["passed", "skipped", "failed"]
  def testShowStandardStreams = false
  def testExceptionFormat = 'full'
  // Gradle built-in logging only supports sending test output to stdout, which generates a lot
  // of noise, especially for passing tests. We really only want output for failed tests. This
  // hooks into the output and logs it (so we don't have to buffer it all in memory) and only
  // saves the output for failing tests. Directory and filenames are such that you can, e.g.,
  // create a Jenkins rule to collect failed test output.
  def logTestStdout = {
    def testId = { TestDescriptor descriptor ->
      "${descriptor.className}.${descriptor.name}".toString()
    }

    def logFiles = new HashMap<String, File>()
    def logStreams = new HashMap<String, FileOutputStream>()
    beforeTest { TestDescriptor td ->
      def tid = testId(td)
      def logFile = new File(
          "${projectDir}/build/reports/testOutput/${tid}.test.stdout")
      logFile.parentFile.mkdirs()
      logFiles.put(tid, logFile)
      logStreams.put(tid, new FileOutputStream(logFile))
    }
    onOutput { TestDescriptor td, TestOutputEvent toe ->
      def tid = testId(td)
      // Some output can happen outside the context of a specific test (e.g. at the class level)
      // and beforeTest/afterTest seems to not be invoked for these cases (and similarly, there's
      // a TestDescriptor hierarchy that includes the thread executing the test, Gradle tasks,
      // etc). We see some of these in practice and it seems like something buggy in the Gradle
      // test runner since we see it *before* any tests and it is frequently not related to any
      // code in the test (best guess is that it is tail output from last test). We won't have
      // an output file for these, so simply ignore them. If they become critical for debugging,
      // they can be seen with showStandardStreams.
      if (td.name == td.className) {
        return
      }
      try {
        logStreams.get(tid).write(toe.message.getBytes(StandardCharsets.UTF_8))
      } catch (Exception e) {
        println "ERROR: Failed to write output for test ${tid}"
        e.printStackTrace()
      }
    }
    afterTest { TestDescriptor td, TestResult tr ->
      def tid = testId(td)
      try {
        logStreams.get(tid).close()
        if (tr.resultType != TestResult.ResultType.FAILURE) {
          logFiles.get(tid).delete()
        } else {
          def file = logFiles.get(tid)
          println "${tid} failed, log available in ${file}"
        }
      } catch (Exception e) {
        println "ERROR: Failed to close stdout file for ${tid}"
        e.printStackTrace()
      } finally {
        logFiles.remove(tid)
        logStreams.remove(tid)
      }
    }
  }

  test {
    maxParallelForks = userMaxForks ?: Runtime.runtime.availableProcessors()

    minHeapSize = "256m"
    maxHeapSize = "2048m"

    testLogging {
      events = userTestLoggingEvents ?: testLoggingEvents
      showStandardStreams = userShowStandardStreams ?: testShowStandardStreams
      exceptionFormat = testExceptionFormat
    }
    logTestStdout.rehydrate(delegate, owner, this)()
  }

  task integrationTest(type: Test, dependsOn: compileJava) {
    maxParallelForks = userMaxForks ?: Runtime.runtime.availableProcessors()

    minHeapSize = "256m"
    maxHeapSize = "2048m"

    testLogging {
      events = userTestLoggingEvents ?: testLoggingEvents
      showStandardStreams = userShowStandardStreams ?: testShowStandardStreams
      exceptionFormat = testExceptionFormat
    }
    logTestStdout.rehydrate(delegate, owner, this)()

    useJUnit {
      includeCategories 'org.apache.kafka.test.IntegrationTest'
    }

  }

  task unitTest(type: Test, dependsOn: compileJava) {
    maxParallelForks = userMaxForks ?: Runtime.runtime.availableProcessors()

    minHeapSize = "256m"
    maxHeapSize = "2048m"

    testLogging {
      events = userTestLoggingEvents ?: testLoggingEvents
      showStandardStreams = userShowStandardStreams ?: testShowStandardStreams
      exceptionFormat = testExceptionFormat
    }
    logTestStdout.rehydrate(delegate, owner, this)()

    if (it.project.name != 'generator') {
      useJUnit {
        excludeCategories 'org.apache.kafka.test.IntegrationTest'
      }
    }
  }

  ext.licenseAndNotice = it.path.startsWith(':ce-') || it.path == ':support-metrics-fullcollector' ? [] : [ "$rootDir/LICENSE", "$rootDir/NOTICE" ]
  jar {
    from licenseAndNotice
  }

  task srcJar(type: Jar) {
    classifier = 'sources'
    from licenseAndNotice
    from sourceSets.main.allSource
  }

  task javadocJar(type: Jar, dependsOn: javadoc) {
    classifier 'javadoc'
    from licenseAndNotice
    from javadoc.destinationDir
  }

  task docsJar(dependsOn: javadocJar)

  javadoc {
    options.charSet = 'UTF-8'
    options.docEncoding = 'UTF-8'
    options.encoding = 'UTF-8'
  }

  task systemTestLibs(dependsOn: jar)

  artifacts {
    // Note: the srcJar target is not included here.  We do not want to build source jars
    // for ce-kafka, since it contains proprietary code that we don't want to redistribute.
    archives javadocJar
  }

  if(!sourceSets.test.allSource.isEmpty()) {
    task testJar(type: Jar) {
      classifier = 'test'
      from licenseAndNotice
      from sourceSets.test.output
    }

    task testSrcJar(type: Jar, dependsOn: testJar) {
      classifier = 'test-sources'
      from licenseAndNotice
      from sourceSets.test.allSource
    }

    artifacts {
      archives testJar
    }
  }

  plugins.withType(ScalaPlugin) {
    task scaladocJar(type:Jar) {
      classifier = 'scaladoc'
      from licenseAndNotice
      from scaladoc.destinationDir
    }

    //documentation task should also trigger building scala doc jar
    docsJar.dependsOn scaladocJar

    artifacts {
      archives scaladocJar
    }
  }

  tasks.withType(ScalaCompile) {
    scalaCompileOptions.additionalParameters = [
      "-deprecation",
      "-unchecked",
      "-encoding", "utf8",
      "-Xlog-reflective-calls",
      "-feature",
      "-language:postfixOps",
      "-language:implicitConversions",
      "-language:existentials",
      "-Xlint:by-name-right-associative",
      "-Xlint:delayedinit-select",
      "-Xlint:doc-detached",
      "-Xlint:missing-interpolator",
      "-Xlint:nullary-override",
      "-Xlint:nullary-unit",
      "-Xlint:option-implicit",
      "-Xlint:package-object-classes",
      "-Xlint:poly-implicit-overload",
      "-Xlint:private-shadow",
      "-Xlint:stars-align",
      "-Xlint:type-parameter-shadow",
      "-Xlint:unsound-match"
    ]

    if (versions.baseScala != '2.11') {
      scalaCompileOptions.additionalParameters += [
        "-Xlint:constant",
        "-Xlint:unused"
      ]
    }

    configure(scalaCompileOptions.forkOptions) {
      memoryMaximumSize = '1g'
      jvmArgs = ['-Xss2m']
    }
  }

  checkstyle {
    configFile = new File(rootDir, "checkstyle/checkstyle.xml")
    configProperties = checkstyleConfigProperties("import-control.xml")
    toolVersion = "$versions.checkstyle"
  }

  configure(checkstyleMain) {
    group = 'Verification'
    description = 'Run checkstyle on all main Java sources'
  }

  configure(checkstyleTest) {
    group = 'Verification'
    description = 'Run checkstyle on all test Java sources'
  }

  test.dependsOn('checkstyleMain', 'checkstyleTest')

  spotbugs {
    toolVersion = "$versions.spotbugs"
    excludeFilter = file("$rootDir/gradle/spotbugs-exclude.xml")
    ignoreFailures = false
  }
  test.dependsOn('spotbugsMain')

  tasks.withType(com.github.spotbugs.SpotBugsTask) {
    reports {
      // Continue supporting `xmlFindBugsReport` for compatibility
      xml.enabled(project.hasProperty('xmlSpotBugsReport') || project.hasProperty('xmlFindBugsReport'))
      html.enabled(!project.hasProperty('xmlSpotBugsReport') && !project.hasProperty('xmlFindBugsReport'))
    }
  }

  // Ignore core since its a scala project
  if (it.path != ':core') {
    apply plugin: "jacoco"

    jacoco {
      toolVersion = "$versions.jacoco"
    }

    // NOTE: Jacoco Gradle plugin does not support "offline instrumentation" this means that classes mocked by PowerMock
    // may report 0 coverage, since the source was modified after initial instrumentation.
    // See https://github.com/jacoco/jacoco/issues/51
    jacocoTestReport {
      dependsOn tasks.test
      sourceSets sourceSets.main
      reports {
        html.enabled = true
        xml.enabled = true
        csv.enabled = false
      }
    }
  }

  def coverageGen = it.path == ':core' ? 'reportScoverage' : 'jacocoTestReport'
  task reportCoverage(dependsOn: [coverageGen])

}

gradle.taskGraph.whenReady { taskGraph ->
  taskGraph.getAllTasks().findAll { it.name.contains('spotbugsScoverage') || it.name.contains('spotbugsTest') }.each { task ->
    task.enabled = false
  }
}

def fineTuneEclipseClasspathFile(eclipse, project) {
  eclipse.classpath.file {
    beforeMerged { cp ->
      cp.entries.clear()
      // for the core project add the directories defined under test/scala as separate source directories
      if (project.name.equals('core')) {
        cp.entries.add(new org.gradle.plugins.ide.eclipse.model.SourceFolder("src/test/scala/integration", null))
        cp.entries.add(new org.gradle.plugins.ide.eclipse.model.SourceFolder("src/test/scala/other", null))
        cp.entries.add(new org.gradle.plugins.ide.eclipse.model.SourceFolder("src/test/scala/unit", null))
      }
    }
    whenMerged { cp ->
      // for the core project exclude the separate sub-directories defined under test/scala. These are added as source dirs above
      if (project.name.equals('core')) {
        cp.entries.findAll { it.kind == "src" && it.path.equals("src/test/scala") }*.excludes = ["integration/", "other/", "unit/"]
      }
      /* 
       * Set all eclipse build output to go to 'build_eclipse' directory. This is to ensure that gradle and eclipse use different 
       * build output directories, and also avoid using the eclpise default of 'bin' which clashes with some of our script directories.
       * https://discuss.gradle.org/t/eclipse-generated-files-should-be-put-in-the-same-place-as-the-gradle-generated-files/6986/2
       */
      cp.entries.findAll { it.kind == "output" }*.path = "build_eclipse"
      /*
       * Some projects have explicitly added test output dependencies. These are required for the gradle build but not required
       * in Eclipse since the dependent projects are added as dependencies. So clean up these from the generated classpath.
       */
      cp.entries.removeAll { it.kind == "lib" && it.path.matches(".*/build/(classes|resources)/test") }
    }
  }
}

def checkstyleConfigProperties(configFileName) {
  [importControlFile: "$rootDir/checkstyle/$configFileName",
   suppressionsFile: "$rootDir/checkstyle/suppressions.xml",
   headerFile: "$rootDir/checkstyle/java.header"]
}

// Aggregates all jacoco results into the root project directory
task jacocoRootReport(type: org.gradle.testing.jacoco.tasks.JacocoReport) {
  def javaProjects = subprojects.findAll { it.path != ':core' }

  description = 'Generates an aggregate report from all subprojects'
  dependsOn(javaProjects.test)

  additionalSourceDirs = files(javaProjects.sourceSets.main.allSource.srcDirs)
  sourceDirectories = files(javaProjects.sourceSets.main.allSource.srcDirs)
  classDirectories =  files(javaProjects.sourceSets.main.output)
  executionData = files(javaProjects.jacocoTestReport.executionData)

  reports {
    html.enabled = true
    xml.enabled = true
  }

  // workaround to ignore projects that don't have any tests at all
  onlyIf = { true }
  doFirst {
    executionData = files(executionData.findAll { it.exists() })
  }
}

task reportCoverage(dependsOn: ['jacocoRootReport', 'core:reportCoverage'])

for ( sv in availableScalaVersions ) {
  String taskSuffix = sv.replaceAll("\\.", "_")

  tasks.create(name: "jarScala_${taskSuffix}", type: GradleBuild) {
    startParameter = project.getGradle().getStartParameter().newInstance()
    startParameter.projectProperties += [scalaVersion: "${sv}"]
    tasks = ['core:jar', 'streams:streams-scala:jar']
  }

  tasks.create(name: "testScala_${taskSuffix}", type: GradleBuild) {
    startParameter = project.getGradle().getStartParameter().newInstance()
    startParameter.projectProperties += [scalaVersion: "${sv}"]
    tasks = ['core:test', 'streams:streams-scala:test']
  }

  tasks.create(name: "srcJar_${taskSuffix}", type: GradleBuild) {
    startParameter = project.getGradle().getStartParameter().newInstance()
    startParameter.projectProperties += [scalaVersion: "${sv}"]
    tasks = ['core:srcJar', 'streams:streams-scala:srcJar']
  }

  tasks.create(name: "docsJar_${taskSuffix}", type: GradleBuild) {
    startParameter = project.getGradle().getStartParameter().newInstance()
    startParameter.projectProperties += [scalaVersion: "${sv}"]
    tasks = ['core:docsJar', 'streams:streams-scala:docsJar']
  }

  tasks.create(name: "install_${taskSuffix}", type: GradleBuild) {
    startParameter = project.getGradle().getStartParameter().newInstance()
    startParameter.projectProperties += [scalaVersion: "${sv}"]
    tasks = ['install']
  }

  tasks.create(name: "releaseTarGz_${taskSuffix}", type: GradleBuild) {
    startParameter = project.getGradle().getStartParameter().newInstance()
    startParameter.projectProperties += [scalaVersion: "${sv}"]
    tasks = ['releaseTarGz']
  }

  tasks.create(name: "uploadScalaArchives_${taskSuffix}", type: GradleBuild) {
    startParameter = project.getGradle().getStartParameter().newInstance()
    startParameter.projectProperties += [scalaVersion: "${sv}"]
    tasks = ['core:uploadArchives', 'streams:streams-scala:uploadArchives']
  }
}

def connectPkgs = [
    'connect:api',
    'connect:basic-auth-extension',
    'connect:file',
    'connect:json',
    'connect:runtime',
    'connect:transforms'
]

def pkgs = [
    'clients',
    'examples',
    'log4j-appender',
    'streams',
    'streams:examples',
    'streams:streams-scala',
    'streams:test-utils',
    'support-metrics-client',
    'support-metrics-common', 
    'support-metrics-fullcollector',
    'tools',
    'ce-serializers', 
    'ce-licensing', 
    'ce-kafka-client-plugins',
    'ce-broker-plugins',
    'ce-authorizer',
    'ce-rest-authorizer',
    'ce-rbac',
    'ce-auth-providers',
    'ce-metrics',
    'ce-aegis'
] + connectPkgs

/** Create one task per default Scala version */
def withDefScalaVersions(taskName) {
  defaultScalaVersions.collect { taskName + '_' + it.replaceAll('\\.', '_') }
}

tasks.create(name: "jarConnect", dependsOn: connectPkgs.collect { it + ":jar" }) {}
tasks.create(name: "jarAll", dependsOn: withDefScalaVersions('jarScala') + pkgs.collect { it + ":jar" }) { }

tasks.create(name: "srcJarAll", dependsOn: withDefScalaVersions('srcJar') + pkgs.collect { it + ":srcJar" }) { }

tasks.create(name: "docsJarAll", dependsOn: withDefScalaVersions('docsJar') + pkgs.collect { it + ":docsJar" }) { }

tasks.create(name: "testConnect", dependsOn: connectPkgs.collect { it + ":test" }) {}
tasks.create(name: "testAll", dependsOn: withDefScalaVersions('testScala') + pkgs.collect { it + ":test" }) { }

tasks.create(name: "installAll", dependsOn: withDefScalaVersions('install') + pkgs.collect { it + ":install" }) { }

tasks.create(name: "releaseTarGzAll", dependsOn: withDefScalaVersions('releaseTarGz')) { }

tasks.create(name: "uploadArchivesAll", dependsOn: withDefScalaVersions('uploadScalaArchives') + pkgs.collect { it + ":uploadArchives" }) { }

project(':core') {
  println "Building project 'core' with Scala version ${versions.scala}"

  apply plugin: 'scala'
  archivesBaseName = "kafka_${versions.baseScala}"

  sourceSets {
    main {
      scala {
        srcDirs = ['src/main/scala', 'src/main/java', "${buildDir}/generated/src/main/java"]
      }
      java {
        srcDirs = []
      }
    }
  }

  dependencies {
    compile project(':clients')
    compile libs.jacksonDatabind
    compile libs.jacksonModuleScala
    compile libs.jacksonDataformatCsv
    compile libs.jacksonJDK8Datatypes
    compile libs.joptSimple
    compile libs.metrics
    compile libs.scalaJava8Compat
    compile libs.scalaLibrary
    // only needed transitively, but set it explicitly to ensure it has the same version as scala-library
    compile libs.scalaReflect
    compile libs.scalaLogging
    compile libs.slf4jApi
    compile libs.scalaJava8Compat
    compile libs.flatbuffers
    compile libs.amazons3client
    compile libs.netty
    compile libs.nettyTcNative
    compile(libs.zkclient) {
      exclude module: 'zookeeper'
    }
    compile(libs.zookeeper) {
      exclude module: 'slf4j-log4j12'
      exclude module: 'log4j'
      exclude module: 'netty'
    }

    compileOnly libs.log4j

    testCompile project(':clients').sourceSets.test.output
    testCompile libs.bcpkix
    testCompile libs.mockitoCore
    testCompile libs.easymock
    testCompile(libs.apacheda) {
      exclude group: 'xml-apis', module: 'xml-apis'
      // `mina-core` is a transitive dependency for `apacheds` and `apacheda`.
      // It is safer to use from `apacheds` since that is the implementation.
      exclude module: 'mina-core'
    }
    testCompile libs.apachedsCoreApi
    testCompile libs.apachedsInterceptorKerberos
    testCompile libs.apachedsProtocolShared
    testCompile libs.apachedsProtocolKerberos
    testCompile libs.apachedsProtocolLdap
    testCompile libs.apachedsLdifPartition
    testCompile libs.apachedsMavibotPartition
    testCompile libs.apachedsJdbmPartition
    testCompile libs.junit
    testCompile libs.scalacheck
    testCompile libs.scalatest
    testCompile libs.slf4jlog4j
    testCompile libs.jfreechart
  }
  
  configurations {
    // manually excludes some unnecessary dependencies
    compile.exclude module: 'javax'
    compile.exclude module: 'jline'
    compile.exclude module: 'jms'
    compile.exclude module: 'jmxri'
    compile.exclude module: 'jmxtools'
    compile.exclude module: 'mail'
    // To prevent a UniqueResourceException due the same resource existing in both
    // org.apache.directory.api/api-all and org.apache.directory.api/api-ldap-schema-data
    testCompile.exclude module: 'api-ldap-schema-data'
  }

  tasks.create(name: "copyDependantLibs", type: Copy) {
    from (configurations.testRuntime) {
      include('slf4j-log4j12*')
      include('log4j*jar')
    }
    from (configurations.runtime) {
      exclude('kafka-clients*')
    }
    into "$buildDir/dependant-libs-${versions.scala}"
    duplicatesStrategy 'exclude'
  }

  ext.getOsName = { ->
    def osname = System.getProperty("os.name")
    def flatbuffersOS
    if (osname.indexOf("inux") != -1) {
      flatbuffersOS = "linux"
    } else if (osname == "Mac OS X") {
      flatbuffersOS = "osx"
    } else {
      throw new Throwable('Error occurred detecting OS for flatbuffers compiler download.')
    }
    return flatbuffersOS;
  }

  apply plugin: 'de.undercouch.download'
  task downloadFlatbuffersCompiler(type: Download) {
    def flatbuffersOS = getOsName();
    def mavenUrl = project.repositories.find { it.name == "MavenRepo"}.url
    src "${mavenUrl}com/github/davidmoten/flatbuffers-compiler/${libs.flatbuffersCompiler}/flatbuffers-compiler-${libs.flatbuffersCompiler}-distribution-${flatbuffersOS}.tar.gz"
    overwrite false
    dest buildDir
  }

  task extractFlatbuffersCompiler(type: Copy, dependsOn: downloadFlatbuffersCompiler) {
    def flatbuffersOS = getOsName();
    from tarTree(resources.gzip("${buildDir}/flatbuffers-compiler-${libs.flatbuffersCompiler}-distribution-${flatbuffersOS}.tar.gz"))
    into "${buildDir}/flatbuffers"
  }

  task generateTierTopicSerdes(dependsOn: extractFlatbuffersCompiler) {
    doLast {
      def mutableSerdesDir = "src/main/resources/serde/mutable"
      file("$mutableSerdesDir").eachFile { file ->
        exec {
          commandLine "${buildDir}/flatbuffers/bin/flatc", "--java", "--gen-mutable", "-o", "${buildDir}/generated/src/main/java", "$file"
        }
      }

      def immutableSerdesDir = "src/main/resources/serde/immutable"
      file("$immutableSerdesDir").eachFile { file ->
        exec {
          commandLine "${buildDir}/flatbuffers/bin/flatc", "--java", "-o", "${buildDir}/generated/src/main/java", "$file"
        }
      }
    }
  }
  /* end flatbuffers generation steps */

  compileScala.dependsOn generateTierTopicSerdes
  compileJava.dependsOn generateTierTopicSerdes

  task genProtocolErrorDocs(type: JavaExec) {
    classpath = sourceSets.main.runtimeClasspath
    main = 'org.apache.kafka.common.protocol.Errors'
    if( !generatedDocsDir.exists() ) { generatedDocsDir.mkdirs() }
    standardOutput = new File(generatedDocsDir, "protocol_errors.html").newOutputStream()
  }

  task genProtocolTypesDocs(type: JavaExec) {
    classpath = sourceSets.main.runtimeClasspath
    main = 'org.apache.kafka.common.protocol.types.Type'
    if( !generatedDocsDir.exists() ) { generatedDocsDir.mkdirs() }
    standardOutput = new File(generatedDocsDir, "protocol_types.html").newOutputStream()
  }

  task genProtocolApiKeyDocs(type: JavaExec) {
    classpath = sourceSets.main.runtimeClasspath
    main = 'org.apache.kafka.common.protocol.ApiKeys'
    if( !generatedDocsDir.exists() ) { generatedDocsDir.mkdirs() }
    standardOutput = new File(generatedDocsDir, "protocol_api_keys.html").newOutputStream()
  }

  task genProtocolMessageDocs(type: JavaExec) {
    classpath = sourceSets.main.runtimeClasspath
    main = 'org.apache.kafka.common.protocol.Protocol'
    if( !generatedDocsDir.exists() ) { generatedDocsDir.mkdirs() }
    standardOutput = new File(generatedDocsDir, "protocol_messages.html").newOutputStream()
  }

  task genAdminClientConfigDocs(type: JavaExec) {
    classpath = sourceSets.main.runtimeClasspath
    main = 'org.apache.kafka.clients.admin.AdminClientConfig'
    if( !generatedDocsDir.exists() ) { generatedDocsDir.mkdirs() }
    standardOutput = new File(generatedDocsDir, "admin_client_config.html").newOutputStream()
  }

  task genProducerConfigDocs(type: JavaExec) {
    classpath = sourceSets.main.runtimeClasspath
    main = 'org.apache.kafka.clients.producer.ProducerConfig'
    if( !generatedDocsDir.exists() ) { generatedDocsDir.mkdirs() }
    standardOutput = new File(generatedDocsDir, "producer_config.html").newOutputStream()
  }

  task genConsumerConfigDocs(type: JavaExec) {
    classpath = sourceSets.main.runtimeClasspath
    main = 'org.apache.kafka.clients.consumer.ConsumerConfig'
    if( !generatedDocsDir.exists() ) { generatedDocsDir.mkdirs() }
    standardOutput = new File(generatedDocsDir, "consumer_config.html").newOutputStream()
  }

  task genKafkaConfigDocs(type: JavaExec) {
    classpath = sourceSets.main.runtimeClasspath
    main = 'kafka.server.KafkaConfig'
    if( !generatedDocsDir.exists() ) { generatedDocsDir.mkdirs() }
    standardOutput = new File(generatedDocsDir, "kafka_config.html").newOutputStream()
  }

  task genTopicConfigDocs(type: JavaExec) {
    classpath = sourceSets.main.runtimeClasspath
    main = 'kafka.log.LogConfig'
    if( !generatedDocsDir.exists() ) { generatedDocsDir.mkdirs() }
    standardOutput = new File(generatedDocsDir, "topic_config.html").newOutputStream()
  }

  task genConsumerMetricsDocs(type: JavaExec) {
    classpath = sourceSets.test.runtimeClasspath
    main = 'org.apache.kafka.clients.consumer.internals.ConsumerMetrics'
    if( !generatedDocsDir.exists() ) { generatedDocsDir.mkdirs() }
    standardOutput = new File(generatedDocsDir, "consumer_metrics.html").newOutputStream()
  }

  task genProducerMetricsDocs(type: JavaExec) {
    classpath = sourceSets.test.runtimeClasspath
    main = 'org.apache.kafka.clients.producer.internals.ProducerMetrics'
    if( !generatedDocsDir.exists() ) { generatedDocsDir.mkdirs() }
    standardOutput = new File(generatedDocsDir, "producer_metrics.html").newOutputStream()
  }

  task siteDocsTar(dependsOn: ['genProtocolErrorDocs', 'genProtocolTypesDocs', 'genProtocolApiKeyDocs', 'genProtocolMessageDocs',
                               'genAdminClientConfigDocs', 'genProducerConfigDocs', 'genConsumerConfigDocs',
                               'genKafkaConfigDocs', 'genTopicConfigDocs',
                               ':connect:runtime:genConnectConfigDocs', ':connect:runtime:genConnectTransformationDocs',
                               ':connect:runtime:genSinkConnectorConfigDocs', ':connect:runtime:genSourceConnectorConfigDocs',
                               ':streams:genStreamsConfigDocs', 'genConsumerMetricsDocs', 'genProducerMetricsDocs',
                               ':connect:runtime:genConnectMetricsDocs'], type: Tar) {
    classifier = 'site-docs'
    compression = Compression.GZIP
    from project.file("$rootDir/docs")
    into 'site-docs'
    duplicatesStrategy 'exclude'
  }

  tasks.create(name: "releaseTarGz", dependsOn: configurations.archives.artifacts, type: Tar) {
    into "kafka_${versions.baseScala}-${version}"
    compression = Compression.GZIP
    from(project.file("$rootDir/bin")) { into "bin/" }
    from(project.file("$rootDir/config")) { into "config/" }
    from "$rootDir/LICENSE"
    from "$rootDir/NOTICE"
    from(configurations.runtime) { into("libs/") }
    from(configurations.archives.artifacts.files) { into("libs/") }
    from(project.siteDocsTar) { into("site-docs/") }
    from(project(':tools').jar) { into("libs/") }
    from(project(':tools').configurations.runtime) { into("libs/") }
    from(project(':connect:api').jar) { into("libs/") }
    from(project(':connect:api').configurations.runtime) { into("libs/") }
    from(project(':connect:runtime').jar) { into("libs/") }
    from(project(':connect:runtime').configurations.runtime) { into("libs/") }
    from(project(':connect:transforms').jar) { into("libs/") }
    from(project(':connect:transforms').configurations.runtime) { into("libs/") }
    from(project(':connect:json').jar) { into("libs/") }
    from(project(':connect:json').configurations.runtime) { into("libs/") }
    from(project(':connect:file').jar) { into("libs/") }
    from(project(':connect:file').configurations.runtime) { into("libs/") }
    from(project(':connect:basic-auth-extension').jar) { into("libs/") }
    from(project(':connect:basic-auth-extension').configurations.runtime) { into("libs/") }
    from(project(':streams').jar) { into("libs/") }
    from(project(':streams').configurations.runtime) { into("libs/") }
    from(project(':streams:streams-scala').jar) { into("libs/") }
    from(project(':streams:streams-scala').configurations.runtime) { into("libs/") }
    from(project(':streams:test-utils').jar) { into("libs/") }
    from(project(':streams:test-utils').configurations.runtime) { into("libs/") }
    from(project(':support-metrics-common').jar) { into("libs/") }
    from(project(':support-metrics-common').configurations.runtime) { into("libs/") }
    from(project(':support-metrics-client').jar) { into("libs/") }
    from(project(':support-metrics-client').configurations.runtime) { into("libs/") }
    from(project(':support-metrics-fullcollector').jar) { into("libs/") }
    from(project(':support-metrics-fullcollector').configurations.runtime) { into("libs/") }
    from(project(':streams:examples').jar) { into("libs/") }
    from(project(':streams:examples').configurations.runtime) { into("libs/") }
    // Do not include ce-metrics in the release by default since that is done by the
    // `confluent-rebalancer` module currently. This approach makes it possible to
    // install the metrics reporter jar to ccs kafka and ce kafka in the same way.
    // We allow the behavior to be overridden for the CCloud build
    if (userPackageMetricsReporter) {
      from(project(':ce-metrics').jar) { into("libs/") }
      from(project(':ce-metrics').configurations.runtime) { into("libs/") }
    }
    from(project(':ce-kafka-client-plugins').jar) { into("libs/") }
    from(project(':ce-kafka-client-plugins').configurations.runtime) { into("libs/") }
    from(project(':ce-broker-plugins').jar) { into("libs/") }
    from(project(':ce-broker-plugins').configurations.runtime) { into("libs/") }
    from(project(':ce-authorizer').jar) { into("libs/") }
    from(project(':ce-authorizer').configurations.runtime) { into("libs/") }
    from(project(':ce-rest-authorizer').jar) { into("libs/") }
    from(project(':ce-rest-authorizer').configurations.runtime) { into("libs/") }
    from(project(':ce-rbac').jar) { into("libs/") }
    from(project(':ce-rbac').configurations.runtime) { into("libs/") }
    from(project(':ce-auth-providers').jar) { into("libs/") }
    from(project(':ce-auth-providers').configurations.runtime) { into("libs/") }
    exclude('confluent-serializers*')
    exclude('confluent-licensing*')
    duplicatesStrategy 'exclude'
  }

  jar {
    dependsOn('copyDependantLibs')
  }

  jar.manifest {
    attributes(
      'Version': "${version}"
    )
  }

  tasks.create(name: "copyDependantTestLibs", type: Copy) {
    from (configurations.testRuntime) {
      include('*.jar')
    }
    into "$buildDir/dependant-testlibs"
    //By default gradle does not handle test dependencies between the sub-projects
    //This line is to include clients project test jar to dependant-testlibs
    from (project(':clients').testJar ) { "$buildDir/dependant-testlibs" }
    duplicatesStrategy 'exclude'
  }

  systemTestLibs.dependsOn('jar', 'testJar', 'copyDependantTestLibs')

  checkstyle {
    configProperties = checkstyleConfigProperties("import-control-core.xml")
  }
}

project(':examples') {
  archivesBaseName = "kafka-examples"

  dependencies {
    compile project(':core')
  }

  javadoc {
    enabled = false
  }

  checkstyle {
    configProperties = checkstyleConfigProperties("import-control-core.xml")
  }
}

project(':generator') {
  dependencies {
    compile libs.jacksonDatabind
    compile libs.jacksonJDK8Datatypes
    compile libs.jacksonJaxrsJsonProvider
    testCompile libs.junit
  }

  integrationTest {
    enabled = false
  }

  javadoc {
    enabled = false
  }
}

project(':clients') {
  archivesBaseName = "kafka-clients"

  configurations {
    jacksonDatabindConfig
  }

  // add jacksonDatabindConfig as provided scope config with high priority (1000)
  conf2ScopeMappings.addMapping(1000, configurations.jacksonDatabindConfig, "provided")

  dependencies {
    compile libs.zstd
    compile libs.lz4
    compile libs.snappy
    compile libs.slf4jApi
<<<<<<< HEAD
    compileOnly libs.netty // for SSL acceleration in the broker
    compileOnly libs.nettyTcNative // for SSL acceleration in the broker
=======

>>>>>>> 7b19adef
    compileOnly libs.jacksonDatabind // for SASL/OAUTHBEARER bearer token parsing
    compileOnly libs.jacksonJDK8Datatypes

    jacksonDatabindConfig libs.jacksonDatabind // to publish as provided scope dependency.

    testCompile libs.bcpkix
    testCompile libs.junit
    testCompile libs.mockitoCore
    testCompile libs.netty
    testCompile libs.nettyTcNative
    testCompile libs.jacksonDatabind
    testCompile libs.jacksonJDK8Datatypes

    testRuntime libs.slf4jlog4j
    testRuntime libs.jacksonDatabind
    testRuntime libs.jacksonJDK8Datatypes
    testCompile libs.jacksonJaxrsJsonProvider
    testRuntime libs.netty
    testRuntime libs.nettyTcNative
  }

  task determineCommitId {
    def takeFromHash = 16
    if (commitId) {
      commitId = commitId.take(takeFromHash)
    } else if (file("$rootDir/.git/HEAD").exists()) {
      def headRef = file("$rootDir/.git/HEAD").text
      if (headRef.contains('ref: ')) {
        headRef = headRef.replaceAll('ref: ', '').trim()
        if (file("$rootDir/.git/$headRef").exists()) {
          commitId = file("$rootDir/.git/$headRef").text.trim().take(takeFromHash)
        }
      } else {
        commitId = headRef.trim().take(takeFromHash)
      }
    } else {
      commitId = "unknown"
    }
  }

  task createVersionFile(dependsOn: determineCommitId) {
    ext.receiptFile = file("$buildDir/kafka/$buildVersionFileName")
    outputs.file receiptFile
    outputs.upToDateWhen { false }
    doLast {
      def data = [
        commitId: commitId,
        version: version,
      ]

      receiptFile.parentFile.mkdirs()
      def content = data.entrySet().collect { "$it.key=$it.value" }.sort().join("\n")
      receiptFile.setText(content, "ISO-8859-1")
    }
  }

  jar {
    dependsOn createVersionFile
    from("$buildDir") {
        include "kafka/$buildVersionFileName"
    }
  }

  clean.doFirst {
    delete "$buildDir/kafka/"
  }

  task processMessages(type:JavaExec) {
    main = "org.apache.kafka.message.MessageGenerator"
    classpath = project(':generator').sourceSets.main.runtimeClasspath
    args = [ "src/generated/java/org/apache/kafka/common/message", "src/main/resources/common/message" ]
    inputs.dir("src/main/resources/common/message")
    outputs.dir("src/generated/java/org/apache/kafka/common/message")
  }

  sourceSets {
    main {
      java {
        srcDirs = ["src/generated/java", "src/main/java"]
      }
    }
    test {
      java {
        srcDirs = ["src/generated/java", "src/test/java"]
      }
    }
  }

  compileJava.dependsOn 'processMessages'

  javadoc {
    include "**/org/apache/kafka/clients/admin/*"
    include "**/org/apache/kafka/clients/consumer/*"
    include "**/org/apache/kafka/clients/producer/*"
    include "**/org/apache/kafka/common/*"
    include "**/org/apache/kafka/common/acl/*"
    include "**/org/apache/kafka/common/annotation/*"
    include "**/org/apache/kafka/common/errors/*"
    include "**/org/apache/kafka/common/header/*"
    include "**/org/apache/kafka/common/resource/*"
    include "**/org/apache/kafka/common/serialization/*"
    include "**/org/apache/kafka/common/config/*"
    include "**/org/apache/kafka/common/config/provider/*"
    include "**/org/apache/kafka/common/security/auth/*"
    include "**/org/apache/kafka/common/security/plain/*"
    include "**/org/apache/kafka/common/security/scram/*"
    include "**/org/apache/kafka/common/security/token/delegation/*"
    include "**/org/apache/kafka/common/security/oauthbearer/*"
    include "**/org/apache/kafka/server/policy/*"
    include "**/org/apache/kafka/server/quota/*"
  }
}

project(':tools') {
  archivesBaseName = "kafka-tools"

  dependencies {
    compile project(':clients')
    compile project(':log4j-appender')
    compile libs.argparse4j
    compile libs.jacksonDatabind
    compile libs.jacksonJDK8Datatypes
    compile libs.slf4jApi

    compile libs.jacksonJaxrsJsonProvider
    compile libs.jerseyContainerServlet
    compile libs.jerseyHk2
    compile libs.jaxbApi // Jersey dependency that was available in the JDK before Java 9
    compile libs.activation // Jersey dependency that was available in the JDK before Java 9
    compile libs.jettyServer
    compile libs.jettyServlet
    compile libs.jettyServlets

    testCompile project(':clients')
    testCompile libs.junit
    testCompile project(':clients').sourceSets.test.output
    testCompile libs.easymock
    testCompile libs.powermockJunit4
    testCompile libs.powermockEasymock

    testRuntime libs.slf4jlog4j
  }

  javadoc {
    enabled = false
  }

  tasks.create(name: "copyDependantLibs", type: Copy) {
    from (configurations.testRuntime) {
      include('slf4j-log4j12*')
      include('log4j*jar')
    }
    from (configurations.runtime) {
      exclude('kafka-clients*')
    }
    into "$buildDir/dependant-libs-${versions.scala}"
    duplicatesStrategy 'exclude'
  }

  jar {
    dependsOn 'copyDependantLibs'
  }
}

project(':streams') {
  archivesBaseName = "kafka-streams"

  dependencies {
    compile project(':clients')

    // this dependency should be removed after we unify data API
    compile(project(':connect:json')) {
      // this transitive dependency is not used in Streams, and it breaks SBT builds
      exclude module: 'javax.ws.rs-api'
    }

    compile libs.slf4jApi
    compile libs.rocksDBJni

    // testCompileOnly prevents streams from exporting a dependency on test-utils, which would cause a dependency cycle
    testCompileOnly project(':streams:test-utils')
    testCompile project(':clients').sourceSets.test.output
    testCompile project(':core')
    testCompile project(':core').sourceSets.test.output
    testCompile libs.log4j
    testCompile libs.junit
    testCompile libs.easymock
    testCompile libs.powermockJunit4
    testCompile libs.powermockEasymock
    testCompile libs.bcpkix
    testCompile libs.hamcrest

    testRuntimeOnly project(':streams:test-utils')
    testRuntime libs.slf4jlog4j
  }

  javadoc {
    include "**/org/apache/kafka/streams/**"
    exclude "**/internals/**"
  }

  tasks.create(name: "copyDependantLibs", type: Copy) {
    from (configurations.testRuntime) {
      include('slf4j-log4j12*')
      include('log4j*jar')
    }
    from (configurations.runtime) {
      exclude('kafka-clients*')
    }
    into "$buildDir/dependant-libs-${versions.scala}"
    duplicatesStrategy 'exclude'
  }

  jar {
    dependsOn 'copyDependantLibs'
  }

  systemTestLibs {
    dependsOn testJar
  }

  task genStreamsConfigDocs(type: JavaExec) {
    classpath = sourceSets.main.runtimeClasspath
    main = 'org.apache.kafka.streams.StreamsConfig'
    if( !generatedDocsDir.exists() ) { generatedDocsDir.mkdirs() }
    standardOutput = new File(generatedDocsDir, "streams_config.html").newOutputStream()
  }
}

project(':streams:streams-scala') {
  println "Building project 'streams-scala' with Scala version ${versions.scala}"
  apply plugin: 'scala'
  archivesBaseName = "kafka-streams-scala_${versions.baseScala}"

  dependencies {
    compile project(':streams')

    compile libs.scalaLibrary

    testCompile project(':core')
    testCompile project(':core').sourceSets.test.output
    testCompile project(':streams').sourceSets.test.output
    testCompile project(':clients').sourceSets.test.output
    testCompile project(':streams:test-utils')

    testCompile libs.junit
    testCompile libs.scalatest
    testCompile libs.easymock

    testRuntime libs.slf4jlog4j
  }

  javadoc {
    include "**/org/apache/kafka/streams/scala/**"
  }

  tasks.create(name: "copyDependantLibs", type: Copy) {
    from (configurations.runtime) {
      exclude('kafka-streams*')
    }
    into "$buildDir/dependant-libs-${versions.scala}"
    duplicatesStrategy 'exclude'
  }

  jar {
    dependsOn 'copyDependantLibs'
  }

  test.dependsOn(':spotlessScalaCheck')
}

project(':streams:test-utils') {
  archivesBaseName = "kafka-streams-test-utils"

  dependencies {
    compile project(':streams')
    compile project(':clients')

    testCompile project(':clients').sourceSets.test.output
    testCompile libs.junit
    testCompile libs.easymock

    testRuntime libs.slf4jlog4j
  }

  javadoc {
    include "**/org/apache/kafka/streams/test/**"
    exclude "**/internals/**"
  }

  tasks.create(name: "copyDependantLibs", type: Copy) {
    from (configurations.runtime) {
      exclude('kafka-streams*')
    }
    into "$buildDir/dependant-libs-${versions.scala}"
    duplicatesStrategy 'exclude'
  }

  jar {
    dependsOn 'copyDependantLibs'
  }

}

project(':support-metrics-client') {
  archivesBaseName = "support-metrics-client"
  group = "io.confluent.support"

  dependencies {
    compile libs.avro
    compile libs.httpclient
    compile libs.httpmime
    compile libs.slf4jlog4j
    compile project(':clients')
    compile project(':core')
    compile project(':support-metrics-common')

    testCompile project(':core').sourceSets.test.output
    testCompile project(':clients').sourceSets.test.output // for org.apache.kafka.test.IntegrationTest
    testCompile project(':support-metrics-common').sourceSets.test.output // for io.confluent.support.metrics.common.kafka.EmbeddedKafkaCluster
    testCompile libs.junit
    testCompile libs.mockitoCore
  }

  javadoc {
    enabled = false
  }

  sourceSets {
    main {
      java {
        srcDirs = ["src/main/generated/java", "src/main/java"]
      }
    }
    test {
      java {
        srcDirs = ["src/main/generated/java", "src/test/generated/java", "src/test/java"]
      }
    }
  }

  tasks.create(name: "generateAvro", type: com.commercehub.gradle.plugin.avro.GenerateAvroJavaTask) {
    source("src/main/avro/")
    outputDir = file("src/main/generated/java/")
  }

  tasks.create(name: "generateTestAvro", type: com.commercehub.gradle.plugin.avro.GenerateAvroJavaTask) {
    source("src/test/avro/")
    outputDir = file("src/test/generated/java/")
  }

  tasks.create(name: "copyDependantLibs", type: Copy) {
    from (configurations.testRuntime) {
      include('slf4j-log4j12*')
      include('log4j*jar')
    }
    from (configurations.runtime) {
    }
    into "$buildDir/dependant-libs-${versions.scala}"
    duplicatesStrategy 'exclude'
  }

  compileJava {
    dependsOn 'generateAvro'
  }

  compileTestJava {
    dependsOn 'generateTestAvro'
  }

  jar {
    dependsOn 'copyDependantLibs'
  }

  checkstyle {
    configProperties = checkstyleConfigProperties("confluent-import-control.xml")
  }

  checkstyleTest {
    configProperties = checkstyleConfigProperties("confluent-import-control.xml")
  }
}

project(':support-metrics-common') {
  archivesBaseName = "support-metrics-common"
  group = "io.confluent.support"

  dependencies {
    compile libs.avro
    compile libs.httpclient
    compile libs.httpmime
    compile libs.slf4jlog4j
    compile project(':clients')
    compile project(':core')

    testCompile project(':core').sourceSets.test.output
    testCompile project(':clients').sourceSets.test.output // for org.apache.kafka.test.IntegrationTest
    testCompile libs.junit
    testCompile libs.mockitoCore
  }

  javadoc {
    enabled = false
  }

  sourceSets {
    main {
      java {
        srcDirs = ["src/main/generated/java", "src/main/java"]
      }
    }
    test {
      java {
        srcDirs = ["src/main/generated/java", "src/test/generated/java", "src/test/java"]
      }
    }
  }

  tasks.create(name: "generateAvro", type: com.commercehub.gradle.plugin.avro.GenerateAvroJavaTask) {
    source("src/main/avro/")
    outputDir = file("src/main/generated/java/")
  }

  tasks.create(name: "generateTestAvro", type: com.commercehub.gradle.plugin.avro.GenerateAvroJavaTask) {
    source("src/test/avro/")
    outputDir = file("src/test/generated/java/")
  }

  tasks.create(name: "copyDependantLibs", type: Copy) {
    from (configurations.testRuntime) {
      include('slf4j-log4j12*')
      include('log4j*jar')
    }
    from (configurations.runtime) {
    }
    into "$buildDir/dependant-libs-${versions.scala}"
    duplicatesStrategy 'exclude'
  }

  compileJava {
    dependsOn 'generateAvro'
  }

  compileTestJava {
    dependsOn 'generateTestAvro'
  }

  jar {
    dependsOn 'copyDependantLibs'
  }

  checkstyle {
    configProperties = checkstyleConfigProperties("confluent-import-control.xml")
  }

  checkstyleTest {
    configProperties = checkstyleConfigProperties("confluent-import-control.xml")
  }
}

project(':support-metrics-fullcollector') {
  archivesBaseName = "support-metrics-fullcollector"
  group = "io.confluent.support"

  dependencies {
    compile libs.avro
    compile libs.httpclient
    compile libs.httpmime
    compile libs.slf4jlog4j
    compile project(':clients')
    compile project(':core')
    compile project(':support-metrics-common')

    testCompile project(':core').sourceSets.test.output
    testCompile project(':clients').sourceSets.test.output
    testCompile project(':support-metrics-common').sourceSets.test.output
    testCompile project(':support-metrics-client')
    testCompile libs.junit
    testCompile libs.assertjCore
    testCompile libs.mockitoCore
  }

  javadoc {
    enabled = false
  }

  sourceSets {
    main {
      java {
        srcDirs = ["src/main/generated/java", "src/main/java"]
      }
    }
    test {
      java {
        srcDirs = ["src/main/generated/java", "src/test/generated/java", "src/test/java"]
      }
    }
  }

  tasks.create(name: "generateAvro", type: com.commercehub.gradle.plugin.avro.GenerateAvroJavaTask) {
    source("src/main/avro/")
    outputDir = file("src/main/generated/java/")
  }

  tasks.create(name: "generateTestAvro", type: com.commercehub.gradle.plugin.avro.GenerateAvroJavaTask) {
    source("src/test/avro/")
    outputDir = file("src/test/generated/java/")
  }

  tasks.create(name: "copyDependantLibs", type: Copy) {
    from (configurations.testRuntime) {
      include('slf4j-log4j12*')
      include('log4j*jar')
    }
    from (configurations.runtime) {
    }
    into "$buildDir/dependant-libs-${versions.scala}"
    duplicatesStrategy 'exclude'
  }

  compileJava {
    dependsOn 'generateAvro'
  }

  compileTestJava {
    dependsOn 'generateTestAvro'
  }

  jar {
    dependsOn 'copyDependantLibs'
  }

  checkstyle {
    configProperties = checkstyleConfigProperties("confluent-import-control.xml")
  }

  checkstyleTest {
    configProperties = checkstyleConfigProperties("confluent-import-control.xml")
  }
}

project(':streams:examples') {
  archivesBaseName = "kafka-streams-examples"

  dependencies {
    compile project(':streams')
    compile project(':connect:json')  // this dependency should be removed after we unify data API
    compile libs.slf4jlog4j

    testCompile project(':streams:test-utils')
    testCompile project(':clients').sourceSets.test.output // for org.apache.kafka.test.IntegrationTest
    testCompile libs.junit
  }

  javadoc {
    enabled = false
  }

  tasks.create(name: "copyDependantLibs", type: Copy) {
    from (configurations.runtime) {
      exclude('kafka-streams*')
    }
    into "$buildDir/dependant-libs-${versions.scala}"
    duplicatesStrategy 'exclude'
  }

  jar {
    dependsOn 'copyDependantLibs'
  }
}

project(':streams:upgrade-system-tests-0100') {
  archivesBaseName = "kafka-streams-upgrade-system-tests-0100"

  dependencies {
    testCompile libs.kafkaStreams_0100
  }

  systemTestLibs {
    dependsOn testJar
  }
}

project(':streams:upgrade-system-tests-0101') {
  archivesBaseName = "kafka-streams-upgrade-system-tests-0101"

  dependencies {
    testCompile libs.kafkaStreams_0101
  }

  systemTestLibs {
    dependsOn testJar
  }
}

project(':streams:upgrade-system-tests-0102') {
  archivesBaseName = "kafka-streams-upgrade-system-tests-0102"

  dependencies {
    testCompile libs.kafkaStreams_0102
  }

  systemTestLibs {
    dependsOn testJar
  }
}

project(':streams:upgrade-system-tests-0110') {
  archivesBaseName = "kafka-streams-upgrade-system-tests-0110"

  dependencies {
    testCompile libs.kafkaStreams_0110
  }

  systemTestLibs {
    dependsOn testJar
  }
}

project(':streams:upgrade-system-tests-10') {
  archivesBaseName = "kafka-streams-upgrade-system-tests-10"

  dependencies {
    testCompile libs.kafkaStreams_10
  }

  systemTestLibs {
    dependsOn testJar
  }
}

project(':streams:upgrade-system-tests-11') {
  archivesBaseName = "kafka-streams-upgrade-system-tests-11"

  dependencies {
    testCompile libs.kafkaStreams_11
  }

  systemTestLibs {
    dependsOn testJar
  }
}

project(':streams:upgrade-system-tests-20') {
  archivesBaseName = "kafka-streams-upgrade-system-tests-20"

  dependencies {
    testCompile libs.kafkaStreams_20
  }

  systemTestLibs {
    dependsOn testJar
  }
}

project(':streams:upgrade-system-tests-21') {
  archivesBaseName = "kafka-streams-upgrade-system-tests-21"

  dependencies {
    testCompile libs.kafkaStreams_21
  }

  systemTestLibs {
    dependsOn testJar
  }
}

project(':streams:upgrade-system-tests-22') {
  archivesBaseName = "kafka-streams-upgrade-system-tests-22"

  dependencies {
    testCompile libs.kafkaStreams_22
  }

  systemTestLibs {
    dependsOn testJar
  }
}

project(':jmh-benchmarks') {

  apply plugin: 'com.github.johnrengelman.shadow'

  shadowJar {
    baseName = 'kafka-jmh-benchmarks-all'
    classifier = null
    version = null
  }

  dependencies {
    compile project(':core')
    compile project(':clients')
    compile project(':streams')
    compile libs.jmhCore
    annotationProcessor libs.jmhGeneratorAnnProcess
    compile libs.jmhCoreBenchmarks
  }

  jar {
    manifest {
      attributes "Main-Class": "org.openjdk.jmh.Main"
    }
  }

  checkstyle {
    configProperties = checkstyleConfigProperties("import-control-jmh-benchmarks.xml")
  }

  task jmh(type: JavaExec, dependsOn: [':jmh-benchmarks:clean', ':jmh-benchmarks:shadowJar']) {

    main="-jar"

    doFirst {
      if (System.getProperty("jmhArgs")) {
          args System.getProperty("jmhArgs").split(',')
      }
      args = [shadowJar.archivePath, *args]
    }
  }

  javadoc {
     enabled = false
  }
}

project(':log4j-appender') {
  archivesBaseName = "kafka-log4j-appender"

  dependencies {
    compile project(':clients')
    compile libs.slf4jlog4j

    testCompile project(':clients').sourceSets.test.output
    testCompile libs.junit
    testCompile libs.easymock
  }

  javadoc {
    enabled = false
  }

}

project(':connect:api') {
  archivesBaseName = "connect-api"

  dependencies {
    compile project(':clients')
    compile libs.slf4jApi
    compile libs.jaxrsApi

    testCompile libs.junit

    testRuntime libs.slf4jlog4j
    testCompile project(':clients').sourceSets.test.output
  }

  javadoc {
    include "**/org/apache/kafka/connect/**" // needed for the `javadocAll` task
    // The URL structure was changed to include the locale after Java 8
    if (JavaVersion.current().isJava11Compatible())
      options.links "https://docs.oracle.com/en/java/javase/${JavaVersion.current().majorVersion}/docs/api/"
    else
      options.links "https://docs.oracle.com/javase/8/docs/api/"
  }

  tasks.create(name: "copyDependantLibs", type: Copy) {
    from (configurations.testRuntime) {
      include('slf4j-log4j12*')
      include('log4j*jar')
    }
    from (configurations.runtime) {
      exclude('kafka-clients*')
      exclude('connect-*')
    }
    into "$buildDir/dependant-libs"
    duplicatesStrategy 'exclude'
  }

  jar {
    dependsOn copyDependantLibs
  }
}

project(':connect:transforms') {
  archivesBaseName = "connect-transforms"

  dependencies {
    compile project(':connect:api')
    compile libs.slf4jApi

    testCompile libs.easymock
    testCompile libs.junit
    testCompile libs.powermockJunit4
    testCompile libs.powermockEasymock

    testRuntime libs.slf4jlog4j
    testCompile project(':clients').sourceSets.test.output
  }

  javadoc {
    enabled = false
  }

  tasks.create(name: "copyDependantLibs", type: Copy) {
    from (configurations.testRuntime) {
      include('slf4j-log4j12*')
      include('log4j*jar')
    }
    from (configurations.runtime) {
      exclude('kafka-clients*')
      exclude('connect-*')
    }
    into "$buildDir/dependant-libs"
    duplicatesStrategy 'exclude'
  }

  jar {
    dependsOn copyDependantLibs
  }
}

project(':connect:json') {
  archivesBaseName = "connect-json"

  dependencies {
    compile project(':connect:api')
    compile libs.jacksonDatabind
    compile libs.jacksonJDK8Datatypes
    compile libs.slf4jApi
    testCompile libs.easymock
    testCompile libs.junit
    testCompile libs.powermockJunit4
    testCompile libs.powermockEasymock

    testRuntime libs.slf4jlog4j
    testCompile project(':clients').sourceSets.test.output
  }

  javadoc {
    enabled = false
  }

  tasks.create(name: "copyDependantLibs", type: Copy) {
    from (configurations.testRuntime) {
      include('slf4j-log4j12*')
      include('log4j*jar')
    }
    from (configurations.runtime) {
      exclude('kafka-clients*')
      exclude('connect-*')
    }
    into "$buildDir/dependant-libs"
    duplicatesStrategy 'exclude'
  }

  jar {
    dependsOn copyDependantLibs
  }
}

project(':connect:runtime') {
  archivesBaseName = "connect-runtime"

  dependencies {

    compile project(':connect:api')
    compile project(':clients')
    compile project(':tools')
    compile project(':connect:json')
    compile project(':connect:transforms')

    compile libs.slf4jApi
    compile libs.jacksonJaxrsJsonProvider
    compile libs.jerseyContainerServlet
    compile libs.jerseyHk2
    compile libs.jaxbApi // Jersey dependency that was available in the JDK before Java 9
    compile libs.activation // Jersey dependency that was available in the JDK before Java 9
    compile libs.jettyServer
    compile libs.jettyServlet
    compile libs.jettyServlets
    compile libs.jettyClient
    compile(libs.reflections)
    compile(libs.mavenArtifact)

    testCompile project(':clients').sourceSets.test.output
    testCompile libs.easymock
    testCompile libs.junit
    testCompile libs.powermockJunit4
    testCompile libs.powermockEasymock
    testCompile libs.mockitoCore
    testCompile libs.httpclient

    testCompile project(':clients').sourceSets.test.output
    testCompile project(':core')
    testCompile project(':core').sourceSets.test.output

    testRuntime libs.slf4jlog4j
  }

  javadoc {
    enabled = false
  }

  tasks.create(name: "copyDependantLibs", type: Copy) {
    from (configurations.testRuntime) {
      include('slf4j-log4j12*')
      include('log4j*jar')
    }
    from (configurations.runtime) {
      exclude('kafka-clients*')
      exclude('connect-*')
    }
    into "$buildDir/dependant-libs"
    duplicatesStrategy 'exclude'
  }

  jar {
    dependsOn copyDependantLibs
  }

  task genConnectConfigDocs(type: JavaExec) {
    classpath = sourceSets.main.runtimeClasspath
    main = 'org.apache.kafka.connect.runtime.distributed.DistributedConfig'
    if( !generatedDocsDir.exists() ) { generatedDocsDir.mkdirs() }
    standardOutput = new File(generatedDocsDir, "connect_config.html").newOutputStream()
  }

  task genSinkConnectorConfigDocs(type: JavaExec) {
    classpath = sourceSets.main.runtimeClasspath
    main = 'org.apache.kafka.connect.runtime.SinkConnectorConfig'
    if( !generatedDocsDir.exists() ) { generatedDocsDir.mkdirs() }
    standardOutput = new File(generatedDocsDir, "sink_connector_config.html").newOutputStream()
  }

  task genSourceConnectorConfigDocs(type: JavaExec) {
    classpath = sourceSets.main.runtimeClasspath
    main = 'org.apache.kafka.connect.runtime.SourceConnectorConfig'
    if( !generatedDocsDir.exists() ) { generatedDocsDir.mkdirs() }
    standardOutput = new File(generatedDocsDir, "source_connector_config.html").newOutputStream()
  }

  task genConnectTransformationDocs(type: JavaExec) {
    classpath = sourceSets.main.runtimeClasspath
    main = 'org.apache.kafka.connect.tools.TransformationDoc'
    if( !generatedDocsDir.exists() ) { generatedDocsDir.mkdirs() }
    standardOutput = new File(generatedDocsDir, "connect_transforms.html").newOutputStream()
  }

  task genConnectMetricsDocs(type: JavaExec) {
    classpath = sourceSets.test.runtimeClasspath
    main = 'org.apache.kafka.connect.runtime.ConnectMetrics'
    if( !generatedDocsDir.exists() ) { generatedDocsDir.mkdirs() }
    standardOutput = new File(generatedDocsDir, "connect_metrics.html").newOutputStream()
  }

}

project(':connect:file') {
  archivesBaseName = "connect-file"

  dependencies {
    compile project(':connect:api')
    compile libs.slf4jApi

    testCompile libs.easymock
    testCompile libs.junit
    testCompile libs.powermockJunit4
    testCompile libs.powermockEasymock

    testRuntime libs.slf4jlog4j
    testCompile project(':clients').sourceSets.test.output
  }

  javadoc {
    enabled = false
  }

  tasks.create(name: "copyDependantLibs", type: Copy) {
    from (configurations.testRuntime) {
      include('slf4j-log4j12*')
      include('log4j*jar')
    }
    from (configurations.runtime) {
      exclude('kafka-clients*')
      exclude('connect-*')
    }
    into "$buildDir/dependant-libs"
    duplicatesStrategy 'exclude'
  }

  jar {
    dependsOn copyDependantLibs
  }
}

project(':connect:basic-auth-extension') {
  archivesBaseName = "connect-basic-auth-extension"

  dependencies {
    compile project(':connect:api')
    compile libs.slf4jApi

    testCompile libs.bcpkix
    testCompile libs.easymock
    testCompile libs.junit
    testCompile libs.powermockJunit4
    testCompile libs.powermockEasymock
    testCompile project(':clients').sourceSets.test.output

    testRuntime libs.slf4jlog4j
    testRuntime libs.jerseyContainerServlet
  }

  javadoc {
    enabled = false
  }

  tasks.create(name: "copyDependantLibs", type: Copy) {
    from (configurations.testRuntime) {
      include('slf4j-log4j12*')
      include('log4j*jar')
    }
    from (configurations.runtime) {
      exclude('kafka-clients*')
      exclude('connect-*')
    }
    into "$buildDir/dependant-libs"
    duplicatesStrategy 'exclude'
  }

  jar {
    dependsOn copyDependantLibs
  }
}

project(':ce-metrics') {
  apply plugin: 'com.github.johnrengelman.shadow'
  group = "io.confluent"
  archivesBaseName = "confluent-metrics"
  jar.enabled = false
  jar.dependsOn 'shadowJar'

  dependencies {
    compile libs.bcpkix
    compile libs.jose4j
    compile project(':ce-serializers')
    compile project(':clients')
    compile project(':core')
    testCompile libs.junit
    testCompile project(':clients').sourceSets.test.output
    testCompile project(':core').sourceSets.test.output
  }

  tasks.create(name: "copyDependantLibs", type: Copy) {
    from (configurations.testRuntime) {
      include('slf4j-log4j12*')
      include('log4j*jar')
    }
    from (configurations.runtime) {
      exclude('confluent-serializers*')
    }
    into "$buildDir/dependant-libs"
    duplicatesStrategy 'exclude'
  }

  shadowJar {
    classifier = null
    relocate('com.google.protobuf', 'io.confluent.shaded.com.google.protobuf')
    relocate('com.google.common', 'io.confluent.shaded.com.google.common')
    relocate('com.google.gson', 'io.confluent.shaded.com.google.gson')
    dependencies {
      include(dependency(':ce-serializers'))
      include(dependency(libs.gson))
      include(dependency(libs.guava))
      include(dependency(libs.protobuf))
      include(dependency(libs.protobufUtil))
    }
    dependsOn 'copyDependantLibs'
  }

  checkstyle {
    configProperties = checkstyleConfigProperties("confluent-import-control.xml")
  }

  checkstyleTest {
    configProperties = checkstyleConfigProperties("confluent-import-control.xml")
  }
}

project(':ce-serializers') {
  apply plugin: 'com.google.protobuf'
  group = "io.confluent"
  archivesBaseName = "confluent-serializers-new"

  dependencies {
    compile libs.gson
    compile libs.guava
    compile libs.jaxbApi
    compile libs.protobuf
    compile libs.protobufUtil
    compile project(':clients')
    testCompile libs.junit
    testCompile project(':clients').sourceSets.test.output
  }

  tasks.create(name: "copyDependantLibs", type: Copy) {
    from (configurations.testRuntime) {
      include('slf4j-log4j12*')
      include('log4j*jar')
    }
    from (configurations.runtime) {
    }
    into "$buildDir/dependant-libs"
    duplicatesStrategy 'exclude'
  }

  protobuf {
    protoc {
      // Download the protoc executable from repositories.
      artifact = "com.google.protobuf:protoc:${versions.protobuf}"
    }
  }

  jar {
    dependsOn 'copyDependantLibs'
    // Move '.proto' files to 'proto/' directory to match layout in 5.2.x
    eachFile { file ->
      if (file.path.endsWith('.proto')) {
        file.path = "proto/$file.path"
      }
    }
  }

  checkstyle {
    configProperties = checkstyleConfigProperties("confluent-import-control.xml")
  }

  sourceSets {
    main {
      proto {
        srcDir 'src/main/resources/protobuf'
      }
      java {
        srcDirs "src/main/java", "${protobuf.generatedFilesBaseDir}/main/java"
      }
    }
  }

  compileJava.dependsOn 'generateProto'
}

project(':ce-licensing') {
  archivesBaseName = "confluent-licensing-new"
  group = "io.confluent"

  dependencies {
    compile libs.jose4j
    compile libs.zkclient
    compile project(':ce-serializers')
    compile project(':clients')
    compile project(':connect:api')
    compile project(':connect:runtime')
    compile project(':core')

    testCompile project(':clients').sourceSets.test.output
    testCompile project(':connect:runtime').sourceSets.test.output
    testCompile project(':core').sourceSets.test.output

    testCompile libs.easymock
    testCompile libs.junit
    testCompile libs.powermockEasymock
    testCompile libs.powermockJunit4
  }

  tasks.create(name: "copyDependantLibs", type: Copy) {
    from (configurations.testRuntime) {
      include('slf4j-log4j12*')
      include('log4j*jar')
    }
    from (configurations.runtime) {
    }
    into "$buildDir/dependant-libs"
    duplicatesStrategy 'exclude'
  }

  jar {
    dependsOn 'copyDependantLibs'
  }

  checkstyle {
    configProperties = checkstyleConfigProperties("confluent-import-control.xml")
  }
}

project(':ce-kafka-client-plugins') {
  apply plugin: 'com.github.johnrengelman.shadow'
  group = "io.confluent"
  archivesBaseName = "kafka-client-plugins"

  dependencies {
    compile project(':clients')
    compile project(':ce-rest-authorizer')
    compile libs.jacksonDatabind
    testCompile libs.junit
    testCompile libs.powermockJunit4
    testCompile libs.powermockEasymock
    testCompile project(':clients').sourceSets.test.output
  }

  tasks.create(name: "copyDependantLibs", type: Copy) {
    from (configurations.testRuntime) {
      include('slf4j-log4j12*')
      include('log4j*jar')
    }
    from (configurations.runtime) {
    }
    into "$buildDir/dependant-libs"
    duplicatesStrategy 'exclude'
  }

  jar {
    dependsOn 'copyDependantLibs'
  }

  checkstyle {
    configProperties = checkstyleConfigProperties("confluent-import-control.xml")
  }

  checkstyleTest {
    configProperties = checkstyleConfigProperties("confluent-import-control.xml")
  }
}

project(':ce-broker-plugins') {
  apply plugin: 'com.github.johnrengelman.shadow'
  group = "io.confluent"
  archivesBaseName = "broker-plugins"
  jar.enabled = false
  jar.dependsOn 'shadowJar'

  dependencies {
    compile libs.bcpkix
    compile libs.gson
    compile libs.guava
    compile libs.jacksonDatabind
    compile libs.jbcrypt
    compile libs.jose4j
    compile project(':clients')
    compile project(':core')
    compile project(':ce-licensing')
    compile project(':ce-kafka-client-plugins')
    compile project(':ce-authorizer')
    compile project(':ce-rest-authorizer')

    testCompile project(':clients').sourceSets.test.output
    testCompile project(':core').sourceSets.test.output

    testCompile libs.guavaTestLib
    testCompile libs.junit
    testCompile libs.log4j
    testCompile libs.mockitoCore
    testCompile libs.powermockJunit4
    testCompile libs.powermockEasymock
    testCompile libs.scalatest
  }

  tasks.create(name: "copyDependantLibs", type: Copy) {
    from (configurations.testRuntime) {
      include('slf4j-log4j12*')
      include('log4j*jar')
    }
    from (configurations.runtime) {
      exclude('confluent-licensing*')
      exclude('confluent-serializers*')
    }
    into "$buildDir/dependant-libs"
    duplicatesStrategy 'exclude'
  }

  shadowJar {
    classifier = null
    relocate('com.google.protobuf', 'io.confluent.shaded.com.google.protobuf')
    relocate('com.google.common', 'io.confluent.shaded.com.google.common')
    relocate('com.google.gson', 'io.confluent.shaded.com.google.gson')
    dependencies {
      include(dependency(':ce-serializers'))
      include(dependency(':ce-licensing'))
      include(dependency(libs.gson))
      include(dependency(libs.guava))
      include(dependency(libs.protobuf))
      include(dependency(libs.protobufUtil))
    }
    dependsOn 'copyDependantLibs'
  }

  checkstyle {
    configProperties = checkstyleConfigProperties("confluent-import-control.xml")
  }

  checkstyleTest {
    configProperties = checkstyleConfigProperties("confluent-import-control.xml")
  }

}

project(':ce-authorizer') {
  apply plugin: 'com.github.johnrengelman.shadow'
  group = "io.confluent"
  archivesBaseName = "authorizer"

  dependencies {
    compile project(':clients')
    compile libs.jacksonDatabind
    compile libs.jacksonJDK8Datatypes
    compile libs.jaxrsApi
    testCompile libs.junit
    testCompile libs.powermockEasymock
    testCompile libs.powermockJunit4
    testCompile project(':clients').sourceSets.test.output
  }

  tasks.create(name: "copyDependantLibs", type: Copy) {
    from (configurations.testRuntime) {
      include('slf4j-log4j12*')
      include('log4j*jar')
    }
    from (configurations.runtime) {
    }
    into "$buildDir/dependant-libs"
    duplicatesStrategy 'exclude'
  }

  jar {
    dependsOn 'copyDependantLibs'
  }

  checkstyle {
    configProperties = checkstyleConfigProperties("confluent-import-control.xml")
  }

  checkstyleTest {
    configProperties = checkstyleConfigProperties("confluent-import-control.xml")
  }
}

project(':ce-rest-authorizer') {
  apply plugin: 'com.github.johnrengelman.shadow'
  group = "io.confluent"
  archivesBaseName = "rest-authorizer"

  dependencies {
    compile project(':clients')
    compile project(':ce-authorizer')
    compile libs.bcpkix
    compile libs.jacksonDatabind
    compile libs.jacksonJDK8Datatypes
    compile libs.jaxrsApi
    compile libs.jose4j
    testCompile libs.junit
    testCompile libs.powermockEasymock
    testCompile libs.powermockJunit4
    testCompile project(':clients').sourceSets.test.output
    testCompile libs.jerseyCommon
  }

  tasks.create(name: "copyDependantLibs", type: Copy) {
    from (configurations.testRuntime) {
      include('slf4j-log4j12*')
      include('log4j*jar')
    }
    from (configurations.runtime) {
    }
    into "$buildDir/dependant-libs"
    duplicatesStrategy 'exclude'
  }

  jar {
    dependsOn 'copyDependantLibs'
  }

  checkstyle {
    configProperties = checkstyleConfigProperties("confluent-import-control.xml")
  }

  checkstyleTest {
    configProperties = checkstyleConfigProperties("confluent-import-control.xml")
  }
}

project(':ce-rbac') {
  apply plugin: 'com.github.johnrengelman.shadow'
  group = "io.confluent"
  archivesBaseName = "rbac"

  dependencies {
    compile project(':clients')
    compile project(':ce-authorizer')
    compile libs.jacksonDatabind
    compile libs.jacksonJDK8Datatypes
    compile libs.jaxrsApi
    testCompile libs.junit
    testCompile libs.powermockEasymock
    testCompile libs.powermockJunit4
    testCompile project(':clients').sourceSets.test.output
    testCompile project(':ce-authorizer').sourceSets.test.output
  }

  tasks.create(name: "copyDependantLibs", type: Copy) {
    from (configurations.testRuntime) {
      include('slf4j-log4j12*')
      include('log4j*jar')
    }
    from (configurations.runtime) {
    }
    into "$buildDir/dependant-libs"
    duplicatesStrategy 'exclude'
  }

  jar {
    dependsOn 'copyDependantLibs'
  }

  checkstyle {
    configProperties = checkstyleConfigProperties("confluent-import-control.xml")
  }

  checkstyleTest {
    configProperties = checkstyleConfigProperties("confluent-import-control.xml")
  }
}


project(':ce-auth-providers') {
  apply plugin: 'com.github.johnrengelman.shadow'
  group = "io.confluent"
  archivesBaseName = "auth-providers"

  dependencies {
    compile libs.bcpkix
    compile libs.gson
    compile libs.guava
    compile libs.jacksonDatabind
    compile libs.jbcrypt
    compile libs.jose4j
    compile libs.metrics
    compile project(':clients')
    compile project(':ce-authorizer')
    compile project(':ce-rbac')

    testCompile project(':clients').sourceSets.test.output
    testCompile project(':core').sourceSets.test.output
    testCompile project(':ce-broker-plugins')
    testCompile project(':ce-broker-plugins').sourceSets.test.output
    testCompile project(':ce-licensing')
    testCompile project(':ce-licensing').sourceSets.test.output

    testCompile libs.apachedaLdapCodec
    testCompile libs.apachedsCoreApi
    testCompile libs.apachedsInterceptorKerberos
    testCompile libs.apachedsJdbmPartition
    testCompile libs.apachedsLdifPartition
    testCompile libs.apachedsMavibotPartition
    testCompile libs.apachedsProtocolKerberos
    testCompile libs.apachedsProtocolLdap
    testCompile libs.apachedsProtocolShared
    testCompile libs.guavaTestLib
    testCompile libs.junit
    testCompile libs.log4j
    testCompile libs.easymock
    testCompile libs.mockitoCore
    testCompile libs.powermockEasymock
    testCompile libs.powermockJunit4
    testCompile libs.scalatest
  }

  tasks.create(name: "copyDependantLibs", type: Copy) {
    from (configurations.testRuntime) {
      include('slf4j-log4j12*')
      include('log4j*jar')
    }
    from (configurations.runtime) {
    }
    into "$buildDir/dependant-libs"
    duplicatesStrategy 'exclude'
  }

  jar {
    dependsOn 'copyDependantLibs'
  }

  checkstyle {
    configProperties = checkstyleConfigProperties("confluent-import-control.xml")
  }

  checkstyleTest {
    configProperties = checkstyleConfigProperties("confluent-import-control.xml")
  }

  systemTestLibs.dependsOn('jar', 'testJar')
}

project(':ce-aegis') {
  archivesBaseName = "aegis"
  group = "io.confluent"

  dependencies {
    compile libs.argparse4j
    compile libs.netty
    compile project(':clients')
    compile project(':ce-broker-plugins')

    testCompile libs.junit
    testCompile libs.log4j
    testCompile project(':ce-broker-plugins')
    testCompile project(':ce-broker-plugins').sourceSets.test.output
    testCompile project(':clients')
    testCompile project(':clients').sourceSets.test.output
    testCompile project(':core')
    testCompile project(':core').sourceSets.test.output
  }

  tasks.create(name: "copyDependantLibs", type: Copy) {
    from (configurations.testRuntime) {
      include('slf4j-log4j12*')
      include('log4j*jar')
    }
    from (configurations.runtime) {
    }
    into "$buildDir/dependant-libs"
    duplicatesStrategy 'exclude'
  }

  jar {
    dependsOn 'copyDependantLibs'
  }

  checkstyle {
    configProperties = checkstyleConfigProperties("confluent-import-control.xml")
  }
}

task aggregatedJavadoc(type: Javadoc) {
  def projectsWithJavadoc = subprojects.findAll { it.javadoc.enabled }
  source = projectsWithJavadoc.collect { it.sourceSets.main.allJava }
  classpath = files(projectsWithJavadoc.collect { it.sourceSets.main.compileClasspath })
  includes = projectsWithJavadoc.collectMany { it.javadoc.getIncludes() }
  excludes = projectsWithJavadoc.collectMany { it.javadoc.getExcludes() }
  // The URL structure was changed to include the locale after Java 8
  if (JavaVersion.current().isJava11Compatible())
    options.links "https://docs.oracle.com/en/java/javase/${JavaVersion.current().majorVersion}/docs/api/"
  else
    options.links "https://docs.oracle.com/javase/8/docs/api/"
}
<|MERGE_RESOLUTION|>--- conflicted
+++ resolved
@@ -1067,12 +1067,9 @@
     compile libs.lz4
     compile libs.snappy
     compile libs.slf4jApi
-<<<<<<< HEAD
     compileOnly libs.netty // for SSL acceleration in the broker
     compileOnly libs.nettyTcNative // for SSL acceleration in the broker
-=======
-
->>>>>>> 7b19adef
+
     compileOnly libs.jacksonDatabind // for SASL/OAUTHBEARER bearer token parsing
     compileOnly libs.jacksonJDK8Datatypes
 
