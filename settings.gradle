// Licensed to the Apache Software Foundation (ASF) under one or more
// contributor license agreements.  See the NOTICE file distributed with
// this work for additional information regarding copyright ownership.
// The ASF licenses this file to You under the Apache License, Version 2.0
// (the "License"); you may not use this file except in compliance with
// the License.  You may obtain a copy of the License at
//
//    http://www.apache.org/licenses/LICENSE-2.0
//
// Unless required by applicable law or agreed to in writing, software
// distributed under the License is distributed on an "AS IS" BASIS,
// WITHOUT WARRANTIES OR CONDITIONS OF ANY KIND, either express or implied.
// See the License for the specific language governing permissions and
// limitations under the License.

include 'core', 'examples', 'clients', 'tools', 'streams', 'streams:streams-scala', 'streams:test-utils', 'streams:examples',
        'streams:upgrade-system-tests-0100', 'streams:upgrade-system-tests-0101', 'streams:upgrade-system-tests-0102',
        'streams:upgrade-system-tests-0110', 'streams:upgrade-system-tests-10', 'streams:upgrade-system-tests-11', 'streams:upgrade-system-tests-20',
<<<<<<< HEAD
        'log4j-appender', 'connect:api', 'connect:transforms', 'connect:runtime', 'connect:json', 'connect:file',
        'connect:basic-auth-extension', 'jmh-benchmarks', 'ce-security', 'ce-serializers', 'ce-licensing', 'ce-broker-plugins', 'ce-metrics'
=======
        'streams:upgrade-system-tests-21' , 'log4j-appender', 'connect:api', 'connect:transforms', 'connect:runtime', 'connect:json', 'connect:file',
        'connect:basic-auth-extension', 'jmh-benchmarks'
>>>>>>> 32609976
<|MERGE_RESOLUTION|>--- conflicted
+++ resolved
@@ -16,10 +16,5 @@
 include 'core', 'examples', 'clients', 'tools', 'streams', 'streams:streams-scala', 'streams:test-utils', 'streams:examples',
         'streams:upgrade-system-tests-0100', 'streams:upgrade-system-tests-0101', 'streams:upgrade-system-tests-0102',
         'streams:upgrade-system-tests-0110', 'streams:upgrade-system-tests-10', 'streams:upgrade-system-tests-11', 'streams:upgrade-system-tests-20',
-<<<<<<< HEAD
-        'log4j-appender', 'connect:api', 'connect:transforms', 'connect:runtime', 'connect:json', 'connect:file',
-        'connect:basic-auth-extension', 'jmh-benchmarks', 'ce-security', 'ce-serializers', 'ce-licensing', 'ce-broker-plugins', 'ce-metrics'
-=======
-        'streams:upgrade-system-tests-21' , 'log4j-appender', 'connect:api', 'connect:transforms', 'connect:runtime', 'connect:json', 'connect:file',
-        'connect:basic-auth-extension', 'jmh-benchmarks'
->>>>>>> 32609976
+        'streams:upgrade-system-tests-21', 'log4j-appender', 'connect:api', 'connect:transforms', 'connect:runtime', 'connect:json', 'connect:file',
+        'connect:basic-auth-extension', 'jmh-benchmarks', 'ce-security', 'ce-serializers', 'ce-licensing', 'ce-broker-plugins', 'ce-metrics'