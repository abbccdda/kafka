--- conflicted
+++ resolved
@@ -124,13 +124,8 @@
         partition = new Partition(tp, 100,
             ApiVersion$.MODULE$.latestVersion(), 0, Time.SYSTEM,
             partitionStateStore, delayedOperations,
-<<<<<<< HEAD
             Mockito.mock(MetadataCache.class), logManager, Option.empty());
-        partition.createLogIfNotExists(0, true, false, offsetCheckpoints);
-=======
-            Mockito.mock(MetadataCache.class), logManager);
         partition.createLogIfNotExists(true, false, offsetCheckpoints);
->>>>>>> 38fed121
         executorService.submit((Runnable) () -> {
             SimpleRecord[] simpleRecords = new SimpleRecord[] {
                 new SimpleRecord(1L, "foo".getBytes(StandardCharsets.UTF_8), "1".getBytes(StandardCharsets.UTF_8)),
