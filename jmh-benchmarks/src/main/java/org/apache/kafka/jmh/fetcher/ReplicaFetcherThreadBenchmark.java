--- conflicted
+++ resolved
@@ -237,13 +237,8 @@
         private final Pool<TopicPartition, Partition> pool;
 
         ReplicaFetcherBenchThread(KafkaConfig config,
-<<<<<<< HEAD
+                                  ReplicaManager replicaManager,
                                   Pool<TopicPartition, Partition> partitions) {
-=======
-                                  ReplicaManager replicaManager,
-                                  Pool<TopicPartition,
-                                  Partition> partitions) {
->>>>>>> fec42f2d
             super("name",
                     3,
                     new BrokerEndPoint(3, "host", 3000),
