--- conflicted
+++ resolved
@@ -37,14 +37,11 @@
     <allow pkg="kafka.server"/>
     <allow pkg="kafka.tier"/>
     <allow pkg="kafka.api"/>
-<<<<<<< HEAD
     <allow pkg="io.confluent.telemetry"/>
-=======
     <allow pkg="kafka.controller"/>
     <allow pkg="kafka.coordinator"/>
     <allow pkg="kafka.network"/>
     <allow pkg="kafka.zk"/>
->>>>>>> 02874cbe
     <allow class="kafka.utils.Pool"/>
     <allow class="kafka.utils.KafkaScheduler"/>
     <allow class="org.apache.kafka.clients.FetchSessionHandler"/>
