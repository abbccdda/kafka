--- conflicted
+++ resolved
@@ -378,13 +378,10 @@
         <allow pkg="org.glassfish.jersey" />
         <allow pkg="com.fasterxml.jackson" />
         <allow pkg="org.apache.http"/>
-<<<<<<< HEAD
         <allow pkg="io.confluent.security.authorizer" />
-=======
         <subpackage name="resources">
           <allow pkg="org.apache.log4j" />
         </subpackage>
->>>>>>> 57e01123
       </subpackage>
 
       <subpackage name="isolation">
