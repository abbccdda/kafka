--- conflicted
+++ resolved
@@ -32,6 +32,7 @@
     <suppress checks="ClassFanOutComplexity"
               files="AbstractResponse.java"/>
 
+
     <suppress checks="MethodLength"
               files="KerberosLogin.java|RequestResponseTest.java|ConnectMetricsRegistry.java|KafkaConsumer.java"/>
 
@@ -62,11 +63,7 @@
               files="(ConsumerCoordinator|Fetcher|Sender|KafkaProducer|BufferPool|ConfigDef|RecordAccumulator|KerberosLogin|AbstractRequest|AbstractResponse|Selector|SslFactory|SslTransportLayer|SaslClientAuthenticator|SaslClientCallbackHandler|SaslServerAuthenticator|AbstractCoordinator).java"/>
 
     <suppress checks="JavaNCSS"
-<<<<<<< HEAD
-              files="AbstractRequest.java|AbstractResponse.java|KerberosLogin.java|WorkerSinkTaskTest.java|TransactionManagerTest.java|SenderTest.java|KafkaAdminClient.java"/>
-=======
-              files="(AbstractRequest|KerberosLogin|WorkerSinkTaskTest|TransactionManagerTest|SenderTest|KafkaAdminClient|ConsumerCoordinatorTest).java"/>
->>>>>>> 5f73895e
+              files="(AbstractRequest|AbstractResponse|KerberosLogin|WorkerSinkTaskTest|TransactionManagerTest|SenderTest|KafkaAdminClient|ConsumerCoordinatorTest).java"/>
 
     <suppress checks="NPathComplexity"
               files="(BufferPool|Fetcher|MetricName|Node|ConfigDef|RecordBatch|SslFactory|SslTransportLayer|MetadataResponse|KerberosLogin|Selector|Sender|Serdes|TokenInformation|Agent|Values|PluginUtils|MiniTrogdorCluster|TasksRequest|KafkaProducer).java"/>
@@ -77,10 +74,10 @@
               files="Murmur3.java"/>
 
     <suppress checks="(NPathComplexity|ClassFanOutComplexity|CyclomaticComplexity|ClassDataAbstractionCoupling|LocalVariableName|MemberName|ParameterName|MethodLength|JavaNCSS)"
-            files="clients[\\/]src[\\/](generated|generated-test)[\\/].+.java$"/>
-
-    <suppress checks="NPathComplexity"
-            files="MessageTest.java"/>
+              files="clients[\\/]src[\\/](generated|generated-test)[\\/].+.java$"/>
+
+    <suppress checks="NPathComplexity"
+              files="MessageTest.java"/>
 
     <!-- clients tests -->
     <suppress checks="ClassDataAbstractionCoupling"
@@ -270,13 +267,13 @@
 
     <!-- proactive support -->
     <suppress checks=".+"
-        files="support-metrics-client/src/main/generated/.*"/>
-    <suppress checks=".+"
-        files="support-metrics-client/src/test/generated/.*"/>
-    <suppress checks=".+"
-        files="support-metrics-common/src/main/generated/.*"/>
-    <suppress checks=".+"
-        files="support-metrics-common/src/test/generated/.*"/>
+              files="support-metrics-client/src/main/generated/.*"/>
+    <suppress checks=".+"
+              files="support-metrics-client/src/test/generated/.*"/>
+    <suppress checks=".+"
+              files="support-metrics-common/src/main/generated/.*"/>
+    <suppress checks=".+"
+              files="support-metrics-common/src/test/generated/.*"/>
 
     <suppress checks=".+"
               files="ce-serializers/build/generated/.+.java$"/>
