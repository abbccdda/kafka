--- conflicted
+++ resolved
@@ -49,19 +49,14 @@
 
     <suppress checks="BooleanExpressionComplexity"
               files="(Utils|Topic|KafkaLZ4BlockOutputStream|AclData).java"/>
-
-    <suppress checks="CyclomaticComplexity"
-<<<<<<< HEAD
-              files="(ResourcePatternFilter|ConsumerCoordinator|Fetcher|Sender|KafkaProducer|BufferPool|ConfigDef|RecordAccumulator|KerberosLogin|AbstractRequest|AbstractResponse|Selector|SslFactory|SslTransportLayer|SaslClientAuthenticator|SaslClientCallbackHandler|SaslServerAuthenticator).java"/>
-=======
+    <suppress checks="CyclomaticComplexity"
               files="(ConsumerCoordinator|Fetcher|Sender|KafkaProducer|BufferPool|ConfigDef|RecordAccumulator|KerberosLogin|AbstractRequest|AbstractResponse|Selector|SslFactory|SslTransportLayer|SaslClientAuthenticator|SaslClientCallbackHandler|SaslServerAuthenticator|SchemaGenerator).java"/>
->>>>>>> 71e85f5e
 
     <suppress checks="JavaNCSS"
               files="AbstractRequest.java|KerberosLogin.java|WorkerSinkTaskTest.java|TransactionManagerTest.java"/>
 
     <suppress checks="NPathComplexity"
-              files="(ResourcePatternFilter|BufferPool|Fetcher|MetricName|Node|ConfigDef|RecordBatch|SslFactory|SslTransportLayer|MetadataResponse|KerberosLogin|Selector|Sender|Serdes|TokenInformation|Agent|Values|PluginUtils|MiniTrogdorCluster|TasksRequest).java"/>
+              files="(BufferPool|Fetcher|MetricName|Node|ConfigDef|RecordBatch|SslFactory|SslTransportLayer|MetadataResponse|KerberosLogin|Selector|Sender|Serdes|TokenInformation|Agent|Values|PluginUtils|MiniTrogdorCluster|TasksRequest).java"/>
 
     <!-- clients tests -->
     <suppress checks="ClassDataAbstractionCoupling"
@@ -222,9 +217,22 @@
     <suppress checks="JavaNCSS"
               files="RequestResponseTest.java"/>
 
-<<<<<<< HEAD
+    <suppress checks="(NPathComplexity|ClassFanOutComplexity|CyclomaticComplexity|ClassDataAbstractionCoupling)"
+            files="clients/src/generated/.+.java$"/>
+    <suppress checks="NPathComplexity"
+            files="MessageTest.java"/>
+
+    <suppress checks="CyclomaticComplexity" files="MessageDataGenerator.java"/>
+
     <suppress checks=".+"
               files="ce-serializers/build/generated/.+.java$"/>
+
+    <!-- ce-kafka adds additional suppressions.  It's useful to group them together here at the end of the file, to avoid merge conflicts. -->
+    <!-- ce-kafka suppressions for clients -->
+    <suppress checks="CyclomaticComplexity"
+              files="(ResourcePatternFilter)"/>
+    <suppress checks="NPathComplexity"
+              files="(ResourcePatternFilter)"/>
 
     <!-- ce-broker-plugins exclusions -->
     <!--TODO: we dont use the same header-->
@@ -261,13 +269,4 @@
               files="LicenseManagerTest.java"/>
     <suppress checks="MethodLength"
               files="LicenseManagerTest.java"/>
-=======
-    <suppress checks="(NPathComplexity|ClassFanOutComplexity|CyclomaticComplexity|ClassDataAbstractionCoupling)"
-            files="clients/src/generated/.+.java$"/>
-    <suppress checks="NPathComplexity"
-            files="MessageTest.java"/>
-
-    <suppress checks="CyclomaticComplexity" files="MessageDataGenerator.java"/>
->>>>>>> 71e85f5e
-
 </suppressions>