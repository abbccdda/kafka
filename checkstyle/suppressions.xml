<?xml version="1.0"?>

<!DOCTYPE suppressions PUBLIC
        "-//Puppy Crawl//DTD Suppressions 1.1//EN"
        "http://www.puppycrawl.com/dtds/suppressions_1_1.dtd">

<suppressions>

    <!-- Note that [/\\] must be used as the path separator for cross-platform support -->

    <!-- Generator -->
    <suppress checks="CyclomaticComplexity|BooleanExpressionComplexity"
              files="(SchemaGenerator|MessageDataGenerator).java"/>
    <suppress checks="NPathComplexity"
              files="(FieldSpec).java"/>
    <suppress checks="JavaNCSS"
              files="(ApiMessageType).java"/>

    <!-- Clients -->
    <suppress checks="ClassFanOutComplexity"
              files="(Fetcher|Sender|SenderTest|ConsumerCoordinator|KafkaConsumer|KafkaProducer|Utils|TransactionManagerTest|KafkaAdminClient|NetworkClient|Admin).java"/>
    <suppress checks="ClassFanOutComplexity"
              files="(SaslServerAuthenticator|SaslAuthenticatorTest).java"/>
    <suppress checks="ClassFanOutComplexity"
              files="Errors.java"/>
    <suppress checks="ClassFanOutComplexity"
              files="Utils.java"/>
    <suppress checks="ClassFanOutComplexity"
              files="AbstractRequest.java"/>
    <suppress checks="ClassFanOutComplexity"
              files="AbstractResponse.java"/>

    <suppress checks="MethodLength"
              files="KerberosLogin.java|RequestResponseTest.java|ConnectMetricsRegistry.java|KafkaConsumer.java"/>

    <suppress checks="ParameterNumber"
              files="NetworkClient.java"/>
    <suppress checks="ParameterNumber"
              files="KafkaConsumer.java"/>
    <suppress checks="ParameterNumber"
              files="Fetcher.java"/>
    <suppress checks="ParameterNumber"
              files="Sender.java"/>
    <suppress checks="ParameterNumber"
              files="ConfigDef.java"/>
    <suppress checks="ParameterNumber"
              files="DefaultRecordBatch.java"/>
    <suppress checks="ParameterNumber"
              files="Sender.java"/>

    <suppress checks="ClassDataAbstractionCoupling"
              files="(KafkaConsumer|ConsumerCoordinator|Fetcher|KafkaProducer|AbstractRequest|AbstractResponse|TransactionManager|Admin|KafkaAdminClient).java"/>
    <suppress checks="ClassDataAbstractionCoupling"
              files="(Errors|SaslAuthenticatorTest|AgentTest|CoordinatorTest).java"/>

    <suppress checks="BooleanExpressionComplexity"
              files="(Utils|Topic|KafkaLZ4BlockOutputStream|AclData|JoinGroupRequest).java"/>

    <suppress checks="CyclomaticComplexity"
              files="(ConsumerCoordinator|Fetcher|Sender|KafkaProducer|BufferPool|ConfigDef|RecordAccumulator|KerberosLogin|AbstractRequest|AbstractResponse|Selector|SslFactory|SslTransportLayer|SaslClientAuthenticator|SaslClientCallbackHandler|SaslServerAuthenticator|AbstractCoordinator).java"/>

    <suppress checks="JavaNCSS"
              files="AbstractRequest.java|AbstractResponse.java|KerberosLogin.java|WorkerSinkTaskTest.java|TransactionManagerTest.java|SenderTest.java|KafkaAdminClient.java|ApiMessageType.java"/>

    <suppress checks="NPathComplexity"
              files="(BufferPool|Fetcher|MetricName|Node|ConfigDef|RecordBatch|SslFactory|SslTransportLayer|MetadataResponse|KerberosLogin|Selector|Sender|Serdes|TokenInformation|Agent|Values|PluginUtils|MiniTrogdorCluster|TasksRequest|KafkaProducer).java"/>

    <suppress checks="(JavaNCSS|CyclomaticComplexity|MethodLength)"
              files="CoordinatorClient.java"/>

    <suppress checks="(NPathComplexity|ClassFanOutComplexity|CyclomaticComplexity|ClassDataAbstractionCoupling|LocalVariableName|MemberName|MethodLength|JavaNCSS)"
            files="clients[\\/]src[\\/](generated|generated-test)[\\/].+.java$"/>

    <suppress checks="NPathComplexity"
            files="MessageTest.java"/>

    <!-- clients tests -->
    <suppress checks="ClassDataAbstractionCoupling"
              files="(Sender|Fetcher|KafkaConsumer|Metrics|RequestResponse|TransactionManager|KafkaAdminClient|Message)Test.java"/>

    <suppress checks="ClassFanOutComplexity"
              files="(ConsumerCoordinator|KafkaConsumer|RequestResponse|Fetcher|KafkaAdminClient|Message)Test.java"/>

    <suppress checks="ClassFanOutComplexity"
              files="MockAdminClient.java"/>

    <suppress checks="JavaNCSS"
              files="RequestResponseTest.java|FetcherTest.java"/>

    <suppress checks="NPathComplexity"
              files="MemoryRecordsTest|MetricsTest"/>

    <!-- Connect -->
    <suppress checks="ClassFanOutComplexity"
              files="DistributedHerder(|Test).java"/>
    <suppress checks="ClassFanOutComplexity"
              files="Worker.java"/>
    <suppress checks="MethodLength"
              files="(KafkaConfigBackingStore|RequestResponseTest|WorkerSinkTaskTest).java"/>

    <suppress checks="ParameterNumber"
              files="(WorkerSinkTask|WorkerSourceTask).java"/>
    <suppress checks="ParameterNumber"
              files="WorkerCoordinator.java"/>
    <suppress checks="ParameterNumber"
              files="ConfigKeyInfo.java"/>

    <suppress checks="ClassDataAbstractionCoupling"
              files="(RestServer|AbstractHerder|DistributedHerder).java"/>

    <suppress checks="BooleanExpressionComplexity"
              files="JsonConverter.java"/>

    <suppress checks="CyclomaticComplexity"
              files="ConnectRecord.java"/>
    <suppress checks="CyclomaticComplexity"
              files="JsonConverter.java"/>
    <suppress checks="CyclomaticComplexity"
              files="FileStreamSourceTask.java"/>
    <suppress checks="CyclomaticComplexity"
              files="DistributedHerder.java"/>
    <suppress checks="CyclomaticComplexity"
              files="KafkaConfigBackingStore.java"/>
    <suppress checks="CyclomaticComplexity"
              files="(Values|ConnectHeader|ConnectHeaders).java"/>
    <suppress checks="CyclomaticComplexity"
              files="RocksDBGenericOptionsToDbOptionsColumnFamilyOptionsAdapterTest.java"/>

    <suppress checks="JavaNCSS"
              files="KafkaConfigBackingStore.java"/>
    <suppress checks="JavaNCSS"
              files="Values.java"/>

    <suppress checks="NPathComplexity"
              files="(DistributedHerder|JsonConverter|KafkaConfigBackingStore|FileStreamSourceTask).java"/>

    <suppress checks="MethodLength"
              files="Values.java"/>

    <!-- connect tests-->
    <suppress checks="ClassDataAbstractionCoupling"
              files="(DistributedHerder|KafkaBasedLog)Test.java"/>

    <suppress checks="ClassFanOutComplexity"
              files="(WorkerSinkTask|WorkerSourceTask)Test.java"/>

    <!-- Streams -->
    <suppress checks="ClassFanOutComplexity"
              files="(TopologyBuilder|KafkaStreams|KStreamImpl|KTableImpl|StreamThread|StreamTask).java"/>

    <suppress checks="MethodLength"
              files="StreamsPartitionAssignor.java"/>

    <suppress checks="ParameterNumber"
              files="StreamTask.java"/>
    <suppress checks="ParameterNumber"
              files="RocksDBWindowStoreSupplier.java"/>

    <suppress checks="ClassDataAbstractionCoupling"
              files="(TopologyBuilder|KStreamImpl|StreamsPartitionAssignor|KafkaStreams|KTableImpl).java"/>

    <suppress checks="CyclomaticComplexity"
              files="TopologyBuilder.java"/>
    <suppress checks="CyclomaticComplexity"
              files="StreamsPartitionAssignor.java"/>
    <suppress checks="CyclomaticComplexity"
              files="StreamThread.java"/>

    <suppress checks="JavaNCSS"
              files="StreamsPartitionAssignor.java"/>

    <suppress checks="NPathComplexity"
              files="(ProcessorStateManager|InternalTopologyBuilder|StreamsPartitionAssignor|StreamThread).java"/>

    <suppress checks="(FinalLocalVariable|UnnecessaryParentheses|BooleanExpressionComplexity|CyclomaticComplexity|WhitespaceAfter|LocalVariableName)"
              files="Murmur3.java"/>

    <!-- suppress FinalLocalVariable outside of the streams package. -->
    <suppress checks="FinalLocalVariable"
              files="^(?!.*[\\/]org[\\/]apache[\\/]kafka[\\/]streams[\\/].*$)"/>

    <!-- Streams tests -->
    <suppress checks="ClassFanOutComplexity"
              files="(StreamThreadTest|StreamTaskTest|ProcessorTopologyTestDriver).java"/>

    <suppress checks="MethodLength"
              files="KStreamKTableJoinIntegrationTest.java"/>
    <suppress checks="MethodLength"
              files="KStreamKStreamJoinTest.java"/>
    <suppress checks="MethodLength"
              files="KStreamWindowAggregateTest.java"/>
    <suppress checks="MethodLength"
              files="RocksDBWindowStoreTest.java"/>

    <suppress checks="ClassDataAbstractionCoupling"
              files=".*[/\\]streams[/\\].*test[/\\].*.java"/>

    <suppress checks="BooleanExpressionComplexity"
              files="SmokeTestDriver.java"/>

    <suppress checks="CyclomaticComplexity"
              files="KStreamKStreamJoinTest.java"/>
    <suppress checks="CyclomaticComplexity"
              files="SmokeTestDriver.java"/>

    <suppress checks="JavaNCSS"
              files="KStreamKStreamJoinTest.java"/>
    <suppress checks="JavaNCSS"
              files="SmokeTestDriver.java"/>

    <suppress checks="NPathComplexity"
              files="EosTestDriver|KStreamKStreamJoinTest.java|SmokeTestDriver.java"/>
    <suppress checks="NPathComplexity"
              files="KStreamKStreamLeftJoinTest.java"/>

    <suppress checks="(FinalLocalVariable|WhitespaceAround|LocalVariableName|ImportControl|AvoidStarImport)"
              files="Murmur3Test.java"/>


    <!-- Streams Test-Utils -->
    <suppress checks="ClassFanOutComplexity"
              files="TopologyTestDriver.java"/>
    <suppress checks="ClassDataAbstractionCoupling"
              files="TopologyTestDriver.java"/>

    <!-- Tools -->
    <suppress checks="ClassDataAbstractionCoupling"
              files="VerifiableConsumer.java"/>

    <suppress checks="CyclomaticComplexity"
              files="(StreamsResetter|ProducerPerformance|Agent).java"/>

    <suppress checks="NPathComplexity"
              files="(ProducerPerformance|StreamsResetter|Agent).java"/>
    <suppress checks="ImportControl"
              files="SignalLogger.java"/>
    <suppress checks="IllegalImport"
              files="SignalLogger.java"/>
    <suppress checks="ParameterNumber"
              files="ProduceBenchSpec.java"/>
    <suppress checks="ParameterNumber"
              files="SustainedConnectionSpec.java"/>

    <!-- Log4J-Appender -->
    <suppress checks="CyclomaticComplexity"
              files="KafkaLog4jAppender.java"/>

    <suppress checks="NPathComplexity"
              files="KafkaLog4jAppender.java"/>
    <suppress checks="JavaNCSS"
              files="RequestResponseTest.java"/>

<<<<<<< HEAD
    <suppress checks="(NPathComplexity|ClassFanOutComplexity|CyclomaticComplexity|ClassDataAbstractionCoupling)"
            files="clients[\\/]src[\\/]generated[\\/].+.java$"/>
    <suppress checks="NPathComplexity"
            files="MessageTest.java"/>

    <suppress checks="CyclomaticComplexity" files="MessageDataGenerator.java"/>
    <suppress checks="BooleanExpressionComplexity" files="MessageDataGenerator.java"/>

=======
>>>>>>> 2715861f
    <!-- proactive support -->
    <suppress checks=".+"
        files="support-metrics-client/src/main/generated/.*"/>
    <suppress checks=".+"
        files="support-metrics-client/src/test/generated/.*"/>
    <suppress checks=".+"
        files="support-metrics-common/src/main/generated/.*"/>
    <suppress checks=".+"
        files="support-metrics-common/src/test/generated/.*"/>
    <suppress checks=".+"
        files="support-metrics-fullcollector/src/main/generated/.*"/>
    <suppress checks=".+"
        files="support-metrics-fullcollector/src/test/generated/.*"/>

    <suppress checks=".+"
              files="ce-serializers/build/generated/.+.java$"/>

    <!-- ce-kafka adds additional suppressions.  It's useful to group them together here at the end of the file, to avoid merge conflicts. -->
    <!-- ce-kafka suppressions for clients -->
    <suppress checks="CyclomaticComplexity"
              files="(ResourcePatternFilter)"/>
    <suppress checks="NPathComplexity"
              files="(ResourcePatternFilter)"/>

    <!-- ce-broker-plugins exclusions -->
    <!--TODO: we dont use the same header-->
    <suppress checks="RegexpHeader" files="."/>
    <suppress checks="CyclomaticComplexity" files="(LdapGroupManager|MultiTenantApis|MultiTenantRequestContext|MultiTenantAuthorizer|TenantQuotaCallback|TenantPartitionAssignor).java"/>
    <suppress checks="NPathComplexity" files="MultiTenantApis|LdapGroupManager|SecretsLoader|TenantPartitionAssignor|CreateTopicPolicy"/>
    <suppress checks="JavaNCSS" files="TenantPartitionAssignor"/>
    <suppress checks="ClassDataAbstractionCoupling" files="(MultiTenantRequestContext|LdapGroupManager|OAuthBearerSecureTokenValidatorCallbackHandler|SecretsLoader).java"/>
    <suppress checks="BooleanExpressionComplexity" files="MultiTenantRequestContext"/>
    <suppress checks="ClassFanOutComplexity" files="MultiTenantRequestContext.java"/>

    <!-- ce-broker-plugins test suppressions -->
    <suppress checks="ClassDataAbstractionCoupling" files="MultiTenantRequestContextTest.java"/>
    <suppress checks="ClassFanOutComplexity" files="MultiTenantRequestContextTest.java"/>

    <!-- ce-auth-providers test suppressions -->
    <suppress checks="ClassDataAbstractionCoupling" files="(MiniKdcWithLdapService|MockAuthStore).java"/>
    <suppress checks="ClassFanOutComplexity" files="(MiniKdcWithLdapService|MockAuthStore|KafkaAuthWriter).java"/>
    <suppress checks="CyclomaticComplexity" files="KafkaUtils.java"/>

    <suppress checks="ImportControl" files="TierFetcherTest.java|TierSegmentWindowTest.java"/>

    <!-- Suppress checks for copy of Apache Kafka class PatternType.java -->
    <suppress checks="[a-zA-Z0-9]*" files="PatternType" />

    <!-- Tiered Storage exclusions -->
    <!-- flatbuffer generated classes -->
    <suppress checks=".+" files="core[\\/]build[\\/]generated[\\/]src[\\/]main[\\/]java[\\/]kafka[\\/]tier[\\/]serdes.+.java$"/>

    <!-- ce-metrics exclusions -->
    <suppress checks="NPathComplexity"
              files="ConfluentMetricsReporter.java$"/>
    <suppress checks="AvoidStarImport"
              files="YammerMetricsTest.java$"/>

    <!-- ce-licensing exclusions -->
    <suppress checks="NPathComplexity"
              files="LicenseManager.java"/>
    <suppress checks="JavaNCSS"
              files="LicenseManagerTest.java"/>
    <suppress checks="MethodLength"
              files="LicenseManagerTest.java"/>

    <!-- ce-audit exclusions -->
    <suppress checks=".+" files="ce-audit/build/generated/.+.java$"/>
    <!-- uses protobuf generated classes -->
    <suppress checks="ImportControl" files="ProtobufToJsonTest.java"/>
    <!-- use protobuf generated classes -->
    <suppress checks="ImportControl" files="ce-audit/src/test/java/io/confluent/security/audit/*"/>
    <suppress checks="ImportControl" files="ce-audit/src/main/java/io/confluent/security/audit/appender/.*"/>

</suppressions><|MERGE_RESOLUTION|>--- conflicted
+++ resolved
@@ -60,7 +60,7 @@
               files="(ConsumerCoordinator|Fetcher|Sender|KafkaProducer|BufferPool|ConfigDef|RecordAccumulator|KerberosLogin|AbstractRequest|AbstractResponse|Selector|SslFactory|SslTransportLayer|SaslClientAuthenticator|SaslClientCallbackHandler|SaslServerAuthenticator|AbstractCoordinator).java"/>
 
     <suppress checks="JavaNCSS"
-              files="AbstractRequest.java|AbstractResponse.java|KerberosLogin.java|WorkerSinkTaskTest.java|TransactionManagerTest.java|SenderTest.java|KafkaAdminClient.java|ApiMessageType.java"/>
+              files="AbstractRequest.java|AbstractResponse.java|KerberosLogin.java|WorkerSinkTaskTest.java|TransactionManagerTest.java|SenderTest.java|KafkaAdminClient.java"/>
 
     <suppress checks="NPathComplexity"
               files="(BufferPool|Fetcher|MetricName|Node|ConfigDef|RecordBatch|SslFactory|SslTransportLayer|MetadataResponse|KerberosLogin|Selector|Sender|Serdes|TokenInformation|Agent|Values|PluginUtils|MiniTrogdorCluster|TasksRequest|KafkaProducer).java"/>
@@ -250,17 +250,6 @@
     <suppress checks="JavaNCSS"
               files="RequestResponseTest.java"/>
 
-<<<<<<< HEAD
-    <suppress checks="(NPathComplexity|ClassFanOutComplexity|CyclomaticComplexity|ClassDataAbstractionCoupling)"
-            files="clients[\\/]src[\\/]generated[\\/].+.java$"/>
-    <suppress checks="NPathComplexity"
-            files="MessageTest.java"/>
-
-    <suppress checks="CyclomaticComplexity" files="MessageDataGenerator.java"/>
-    <suppress checks="BooleanExpressionComplexity" files="MessageDataGenerator.java"/>
-
-=======
->>>>>>> 2715861f
     <!-- proactive support -->
     <suppress checks=".+"
         files="support-metrics-client/src/main/generated/.*"/>
