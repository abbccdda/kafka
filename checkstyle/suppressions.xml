

<!DOCTYPE suppressions PUBLIC
        "-//Puppy Crawl//DTD Suppressions 1.1//EN"
        "http://www.puppycrawl.com/dtds/suppressions_1_1.dtd">

<suppressions>

    <!-- Note that [/\\] must be used as the path separator for cross-platform support -->

    <!-- Generator -->
    <suppress checks="CyclomaticComplexity|BooleanExpressionComplexity"
              files="(SchemaGenerator|MessageDataGenerator|FieldSpec).java"/>
    <suppress checks="NPathComplexity"
              files="(MessageDataGenerator|FieldSpec|WorkerSinkTask).java"/>
    <suppress checks="JavaNCSS"
              files="(ApiMessageType).java|MessageDataGenerator.java"/>
    <suppress checks="MethodLength"
              files="MessageDataGenerator.java"/>

    <!-- Clients -->
    <suppress checks="ClassFanOutComplexity"
              files="(Fetcher|Sender|SenderTest|ConsumerCoordinator|KafkaConsumer|KafkaProducer|Utils|TransactionManager|TransactionManagerTest|KafkaAdminClient|NetworkClient|Admin).java"/>
    <suppress checks="ClassFanOutComplexity"
              files="(SaslServerAuthenticator|SaslAuthenticatorTest).java"/>
    <suppress checks="ClassFanOutComplexity"
              files="Errors.java"/>
    <suppress checks="ClassFanOutComplexity"
              files="Utils.java"/>
    <suppress checks="ClassFanOutComplexity"
              files="AbstractRequest.java"/>
    <suppress checks="ClassFanOutComplexity"
              files="AbstractResponse.java"/>


    <suppress checks="MethodLength"
              files="KerberosLogin.java|RequestResponseTest.java|ConnectMetricsRegistry.java|KafkaConsumer.java"/>

    <suppress checks="ParameterNumber"
              files="NetworkClient.java|FieldSpec.java"/>
    <suppress checks="ParameterNumber"
              files="KafkaConsumer.java"/>
    <suppress checks="ParameterNumber"
              files="Fetcher.java"/>
    <suppress checks="ParameterNumber"
              files="Sender.java"/>
    <suppress checks="ParameterNumber"
              files="ConfigDef.java"/>
    <suppress checks="ParameterNumber"
              files="DefaultRecordBatch.java"/>
    <suppress checks="ParameterNumber"
              files="Sender.java"/>

    <suppress checks="ClassDataAbstractionCoupling"
              files="(KafkaConsumer|ConsumerCoordinator|Fetcher|KafkaProducer|AbstractRequest|AbstractResponse|TransactionManager|Admin|KafkaAdminClient|MockAdminClient).java"/>
    <suppress checks="ClassDataAbstractionCoupling"
              files="(Errors|SaslAuthenticatorTest|AgentTest|CoordinatorTest).java"/>

    <suppress checks="BooleanExpressionComplexity"
              files="(Utils|Topic|KafkaLZ4BlockOutputStream|AclData|JoinGroupRequest).java"/>

    <suppress checks="CyclomaticComplexity"
              files="(ConsumerCoordinator|Fetcher|Sender|KafkaProducer|BufferPool|ConfigDef|RecordAccumulator|KerberosLogin|AbstractRequest|AbstractResponse|Selector|SslFactory|SslTransportLayer|SaslClientAuthenticator|SaslClientCallbackHandler|SaslServerAuthenticator|AbstractCoordinator|TransactionManager).java"/>

    <suppress checks="JavaNCSS"
              files="(AbstractRequest|AbstractResponse|KerberosLogin|WorkerSinkTaskTest|TransactionManagerTest|SenderTest|KafkaAdminClient|ConsumerCoordinatorTest).java"/>

    <suppress checks="NPathComplexity"
              files="(ConsumerCoordinator|BufferPool|Fetcher|MetricName|Node|ConfigDef|RecordBatch|SslFactory|SslTransportLayer|MetadataResponse|KerberosLogin|Selector|Sender|Serdes|TokenInformation|Agent|Values|PluginUtils|MiniTrogdorCluster|TasksRequest|KafkaProducer).java"/>

    <suppress checks="(JavaNCSS|CyclomaticComplexity|MethodLength)"
              files="CoordinatorClient.java"/>
    <suppress checks="(UnnecessaryParentheses|BooleanExpressionComplexity|CyclomaticComplexity|WhitespaceAfter|LocalVariableName)"
              files="Murmur3.java"/>

    <suppress checks="(NPathComplexity|ClassFanOutComplexity|CyclomaticComplexity|ClassDataAbstractionCoupling|LocalVariableName|MemberName|ParameterName|MethodLength|JavaNCSS)"
              files="clients[\\/]src[\\/](generated|generated-test)[\\/].+.java$"/>

    <suppress checks="NPathComplexity"
              files="MessageTest.java"/>

    <!-- clients tests -->
    <suppress checks="ClassDataAbstractionCoupling"
              files="(Sender|Fetcher|KafkaConsumer|Metrics|RequestResponse|TransactionManager|KafkaAdminClient|Message|KafkaProducer)Test.java"/>

    <suppress checks="ClassFanOutComplexity"
              files="(ConsumerCoordinator|KafkaConsumer|RequestResponse|Fetcher|KafkaAdminClient|Message|KafkaProducer)Test.java"/>

    <suppress checks="ClassFanOutComplexity"
              files="MockAdminClient.java"/>

    <suppress checks="JavaNCSS"
<<<<<<< HEAD
              files="RequestResponseTest.java|FetcherTest.java|AdminClientTest.java"/>
=======
              files="RequestResponseTest.java|FetcherTest.java|KafkaAdminClientTest.java"/>
>>>>>>> 54b17242

    <suppress checks="NPathComplexity"
              files="MemoryRecordsTest|MetricsTest"/>

    <suppress checks="(WhitespaceAround|LocalVariableName|ImportControl|AvoidStarImport)"
              files="Murmur3Test.java"/>

    <!-- Connect -->
    <suppress checks="ClassFanOutComplexity"
              files="(DistributedHerder|Worker).java"/>
    <suppress checks="ClassFanOutComplexity"
              files="Worker(|Test).java"/>
    <suppress checks="MethodLength"
<<<<<<< HEAD
              files="(KafkaConfigBackingStore|RequestResponseTest|WorkerSinkTaskTest).java"/>
    <suppress checks="ParameterNumber"
              files="(WorkerSinkTask|WorkerSourceTask).java"/>
=======
              files="(KafkaConfigBackingStore|Values).java"/>
>>>>>>> 54b17242
    <suppress checks="ParameterNumber"
              files="Worker(SinkTask|SourceTask|Coordinator).java"/>
    <suppress checks="ParameterNumber"
              files="ConfigKeyInfo.java"/>

    <suppress checks="ClassDataAbstractionCoupling"
              files="(RestServer|AbstractHerder|DistributedHerder).java"/>

    <suppress checks="BooleanExpressionComplexity"
              files="JsonConverter.java"/>

    <suppress checks="CyclomaticComplexity"
              files="(FileStreamSourceTask|DistributedHerder|KafkaConfigBackingStore).java"/>
    <suppress checks="CyclomaticComplexity"
              files="(ConnectRecord|JsonConverter|Values|ConnectHeader|ConnectHeaders).java"/>

    <suppress checks="JavaNCSS"
              files="(KafkaConfigBackingStore|Values).java"/>

    <suppress checks="NPathComplexity"
              files="(DistributedHerder|RestClient|RestServer|JsonConverter|KafkaConfigBackingStore|FileStreamSourceTask|TopicAdmin).java"/>

    <!-- connect tests-->
    <suppress checks="ClassDataAbstractionCoupling"
              files="(DistributedHerder|KafkaBasedLog|WorkerSourceTaskWithTopicCreation)Test.java"/>

    <suppress checks="ClassFanOutComplexity"
              files="(WorkerSink|WorkerSource|ErrorHandling)Task(|WithTopicCreation)Test.java"/>
    <suppress checks="ClassFanOutComplexity"
              files="DistributedHerderTest.java"/>

    <suppress checks="MethodLength"
              files="(RequestResponse|WorkerSinkTask)Test.java"/>

    <!-- Core: Self-Balancing Kafka -->
    <!-- CruiseControl files are not in the expected package
	 hierarchy, which ImportControl doesn't seem to be able to handle. -->
    <suppress checks="ImportControl"
	      files="com[/\\]linkedin[/\\]cruisecontrol"/>
    <suppress checks="ImportControl"
	      files="com[/\\]linkedin[/\\]kafka[/\\]cruisecontrol"/>
    <suppress checks="ImportControl"
	      files="io[/\\]confluent[/\\]cruisecontrol"/>
    <suppress checks="ImportControl"
	      files="io[/\\]confluent[/\\]databalancer"/>

    <!-- CruiseControl member field names really like leading
	 underscores, in direct contradiction of the Kafka coding style. -->
    <suppress checks="MemberName"
	      files="com[/\\]linkedin[/\\]kafka[/\\]cruisecontrol"/>
    <suppress checks="MemberName"
	      files="com[/\\]linkedin[/\\]cruisecontrol"/> 
    <suppress checks="MemberName"
	      files="io[/\\]confluent[/\\]cruisecontrol"/> 
    
    <!-- CruiseControl static variables are named in a direct
	 contradiction of Kafka naming conventions> -->
    <suppress checks="StaticVariableName"
	      files="com[/\\]linkedin[/\\]kafka[/\\]cruisecontrol"/> 
    <suppress checks="StaticVariableName"
	      files="com[/\\]linkedin[/\\]cruisecontrol"/>

    <!-- CruiseControl code fails on various aspects of coding
    complexity measures. -->
    <suppress checks="ParameterNumber"
	      files="com[/\\]linkedin[/\\]kafka[/\\]cruisecontrol"/>
    <suppress checks="ParameterNumber"
	      files="com[/\\]linkedin[/\\]cruisecontrol"/>	      

    <suppress checks="MethodLength"
             files="com[/\\]linkedin[/\\]kafka[/\\]cruisecontrol"/>
    <suppress checks="MethodLength"
             files="com[/\\]linkedin[/\\]cruisecontrol"/>

    <suppress checks="NPathComplexity"
	      files="com[/\\]linkedin[/\\]kafka[/\\]cruisecontrol"/>
    <suppress checks="NPathComplexity"
	      files="com[/\\]linkedin[/\\]cruisecontrol"/>
    <suppress checks="NPathComplexity"
	      files="io[/\\]confluent[/\\]cruisecontrol"/>

    <suppress checks="CyclomaticComplexity"
	      files="com[/\\]linkedin[/\\]kafka[/\\]cruisecontrol"/>
    <suppress checks="CyclomaticComplexity"
	      files="com[/\\]linkedin[/\\]cruisecontrol"/>	      

    <suppress checks="BooleanExpressionComplexity"
	      files="com[/\\]linkedin[/\\]kafka[/\\]cruisecontrol"/>
    <suppress checks="BooleanExpressionComplexity"
	      files="com[/\\]linkedin[/\\]cruisecontrol"/>	      

    <suppress checks="JavaNCSS"
	      files="com[/\\]linkedin[/\\]kafka[/\\]cruisecontrol"/>
    <suppress checks="JavaNCSS"
	      files="com[/\\]linkedin[/\\]cruisecontrol"/>	      
    
    <!-- Streams -->
    <suppress checks="ClassFanOutComplexity"
              files="(TopologyBuilder|KafkaStreams|KStreamImpl|KTableImpl|StreamThread|StreamTask).java"/>

    <suppress checks="MethodLength"
              files="(EosBetaUpgradeIntegrationTest|KTableImpl|TaskManager).java"/>

    <suppress checks="ParameterNumber"
              files="StreamTask.java"/>
    <suppress checks="ParameterNumber"
              files="StreamThread.java"/>
    <suppress checks="ParameterNumber"
              files="RocksDBWindowStoreSupplier.java"/>

    <suppress checks="ClassDataAbstractionCoupling"
              files="(TopologyBuilder|KStreamImpl|StreamsPartitionAssignor|KafkaStreams|KTableImpl).java"/>

    <suppress checks="CyclomaticComplexity"
              files="TopologyBuilder.java"/>
    <suppress checks="CyclomaticComplexity"
              files="StreamsPartitionAssignor.java"/>
    <suppress checks="CyclomaticComplexity"
              files="StreamThread.java"/>
    <suppress checks="CyclomaticComplexity"
              files="TaskManager.java"/>
    <suppress checks="CyclomaticComplexity"
              files="EosBetaUpgradeIntegrationTest.java"/>

    <suppress checks="StaticVariableName"
              files="StreamsMetricsImpl.java"/>
    
    <suppress checks="JavaNCSS"
              files="(EosBetaUpgradeIntegrationTest|StreamsPartitionAssignor|TaskManager).java"/>

    <suppress checks="NPathComplexity"
              files="(AssignorConfiguration|EosBetaUpgradeIntegrationTest|InternalTopologyBuilder|KafkaStreams|ProcessorStateManager|StreamsPartitionAssignor|StreamThread|TaskManager).java"/>

    <suppress checks="(FinalLocalVariable|UnnecessaryParentheses|BooleanExpressionComplexity|CyclomaticComplexity|WhitespaceAfter|LocalVariableName)"
              files="Murmur3.java"/>

    <!-- suppress FinalLocalVariable outside of the streams package. -->
    <suppress checks="FinalLocalVariable"
              files="^(?!.*[\\/]org[\\/]apache[\\/]kafka[\\/]streams[\\/].*$)"/>

    <!-- generated code -->
    <suppress checks="(NPathComplexity|ClassFanOutComplexity|CyclomaticComplexity|ClassDataAbstractionCoupling|FinalLocalVariable|LocalVariableName|MemberName|ParameterName|MethodLength|JavaNCSS)"
              files="streams[\\/]src[\\/](generated|generated-test)[\\/].+.java$"/>


    <!-- Streams tests -->
    <suppress checks="ClassFanOutComplexity"
              files="(StreamThreadTest|StreamTaskTest|ProcessorTopologyTestDriver).java"/>

    <suppress checks="MethodLength"
              files="KStreamKTableJoinIntegrationTest.java"/>
    <suppress checks="MethodLength"
              files="KStreamKStreamJoinTest.java"/>
    <suppress checks="MethodLength"
              files="KStreamWindowAggregateTest.java"/>
    <suppress checks="MethodLength"
              files="RocksDBWindowStoreTest.java"/>

    <suppress checks="ClassDataAbstractionCoupling"
              files=".*[/\\]streams[/\\].*test[/\\].*.java"/>

    <suppress checks="BooleanExpressionComplexity"
              files="SmokeTestDriver.java"/>

    <suppress checks="CyclomaticComplexity"
              files="KStreamKStreamJoinTest.java|KTableKTableForeignKeyJoinIntegrationTest.java"/>
    <suppress checks="CyclomaticComplexity"
              files="RelationalSmokeTest.java|SmokeTestDriver.java"/>
    <suppress checks="CyclomaticComplexity"
              files="RocksDBGenericOptionsToDbOptionsColumnFamilyOptionsAdapterTest.java"/>

    <suppress checks="JavaNCSS"
              files="KStreamKStreamJoinTest.java"/>
    <suppress checks="JavaNCSS"
              files="SmokeTestDriver.java"/>

    <suppress checks="NPathComplexity"
              files="EosTestDriver|KStreamKStreamJoinTest.java|RelationalSmokeTest.java|SmokeTestDriver.java|KStreamKStreamLeftJoinTest.java|KTableKTableForeignKeyJoinIntegrationTest.java"/>

    <suppress checks="(FinalLocalVariable|WhitespaceAround|LocalVariableName|ImportControl|AvoidStarImport)"
              files="Murmur3Test.java"/>


    <!-- Streams Test-Utils -->
    <suppress checks="ClassFanOutComplexity"
              files="TopologyTestDriver.java"/>
    <suppress checks="ClassDataAbstractionCoupling"
              files="TopologyTestDriver.java"/>

    <!-- Tools -->
    <suppress checks="ClassDataAbstractionCoupling"
              files="VerifiableConsumer.java"/>

    <suppress checks="CyclomaticComplexity"
              files="(StreamsResetter|ProducerPerformance|Agent).java"/>
    <suppress checks="BooleanExpressionComplexity"
              files="StreamsResetter.java"/>
    <suppress checks="NPathComplexity"
              files="(ProducerPerformance|StreamsResetter|Agent|TransactionalMessageCopier).java"/>
    <suppress checks="ImportControl"
              files="SignalLogger.java"/>
    <suppress checks="IllegalImport"
              files="SignalLogger.java"/>
    <suppress checks="ParameterNumber"
              files="ProduceBenchSpec.java"/>
    <suppress checks="ParameterNumber"
              files="SustainedConnectionSpec.java"/>

    <!-- Log4J-Appender -->
    <suppress checks="CyclomaticComplexity"
              files="KafkaLog4jAppender.java"/>

    <suppress checks="NPathComplexity"
              files="KafkaLog4jAppender.java"/>
    <suppress checks="JavaNCSS"
              files="RequestResponseTest.java"/>

    <suppress checks=".+"
              files="ce-serializers/build/generated/.+.java$"/>

    <!-- ce-kafka adds additional suppressions.  It's useful to group them together here at the end of the file, to avoid merge conflicts. -->
    <!-- ce-kafka suppressions for clients -->
    <suppress checks="CyclomaticComplexity"
              files="(ResourcePatternFilter)"/>
    <suppress checks="NPathComplexity"
              files="(ResourcePatternFilter)"/>

    <!-- ce-broker-plugins exclusions -->
    <!--TODO: we dont use the same header-->
    <suppress checks="RegexpHeader" files="."/>
    <suppress checks="CyclomaticComplexity" files="(LdapGroupManager|MultiTenantApis|MultiTenantRequestContext|MultiTenantAuthorizer|TenantQuotaCallback|TenantPartitionAssignor|ClusterLinkApis).java"/>
    <suppress checks="NPathComplexity" files="MultiTenantApis|LdapGroupManager|SecretsLoader|TenantPartitionAssignor|CreateTopicPolicy"/>
    <suppress checks="JavaNCSS" files="TenantPartitionAssignor"/>
    <suppress checks="ClassDataAbstractionCoupling" files="(MultiTenantRequestContext|LdapGroupManager|OAuthBearerSecureTokenValidatorCallbackHandler|SecretsLoader).java"/>
    <suppress checks="BooleanExpressionComplexity" files="MultiTenantRequestContext"/>
    <suppress checks="ClassFanOutComplexity" files="MultiTenantRequestContext.java"/>
    <suppress checks="ParameterNumber" files="LogicalClusterMetadata.java"/>

    <!-- ce-broker-plugins test suppressions -->
    <suppress checks="ClassDataAbstractionCoupling" files="MultiTenantRequestContextTest.java"/>
    <suppress checks="ClassFanOutComplexity" files="MultiTenantRequestContextTest.java"/>

    <!-- ce-auth-providers test suppressions -->
    <suppress checks="ClassDataAbstractionCoupling" files="(MiniKdcWithLdapService|MockAuthStore).java"/>
    <suppress checks="ClassFanOutComplexity" files="(MiniKdcWithLdapService|MockAuthStore|KafkaAuthWriter).java"/>
    <suppress checks="CyclomaticComplexity" files="KafkaUtils.java"/>
    <suppress checks="ImportControl" files="ClusterLinkAclSyncIntegrationTest.java"/>
    <suppress checks="ClassDataAbstractionCoupling" files="ClusterLinkAclSyncIntegrationTest.java"/>

    <suppress checks="ImportControl" files="TierFetcherTest.java|TierSegmentWindowTest.java"/>

    <!-- Suppress checks for copy of Apache Kafka class PatternType.java -->
    <suppress checks="[a-zA-Z0-9]*" files="PatternType" />

    <!-- Tiered Storage exclusions -->
    <!-- flatbuffer generated classes -->
    <suppress checks=".+" files="core[\\/]build[\\/]generated[\\/]src[\\/]main[\\/]java[\\/]kafka[\\/]tier[\\/]serdes.+.java$"/>

    <!-- ce-metrics exclusions -->
    <suppress checks="NPathComplexity"
              files="ConfluentMetricsReporter.java$"/>
    <suppress checks="AvoidStarImport"
              files="YammerMetricsTest.java$"/>

    <!-- ce-licensing exclusions -->
    <suppress checks="NPathComplexity"
              files="LicenseManager.java"/>
    <suppress checks="JavaNCSS"
              files="LicenseManagerTest.java"/>
    <suppress checks="MethodLength"
              files="LicenseManagerTest.java"/>

    <!-- ce-audit exclusions -->
    <suppress checks=".+" files="ce-audit/build/generated/.+.java$"/>
    <!-- uses protobuf generated classes -->
    <suppress checks="ImportControl" files="ProtobufToJsonTest.java"/>
    <!-- use protobuf generated classes -->
    <suppress checks="ImportControl" files="ce-audit/src/test/java/io/confluent/security/audit/*"/>
    <suppress checks="ImportControl" files="ce-audit/src/main/java/io/confluent/security/audit/appender/.*"/>

    <!-- ce-broker-plugins tests exclusion -->
    <suppress checks="CyclomaticComplexity" files="MultiTenantAuditLogTest.java"/>

</suppressions><|MERGE_RESOLUTION|>--- conflicted
+++ resolved
@@ -90,11 +90,7 @@
               files="MockAdminClient.java"/>
 
     <suppress checks="JavaNCSS"
-<<<<<<< HEAD
-              files="RequestResponseTest.java|FetcherTest.java|AdminClientTest.java"/>
-=======
               files="RequestResponseTest.java|FetcherTest.java|KafkaAdminClientTest.java"/>
->>>>>>> 54b17242
 
     <suppress checks="NPathComplexity"
               files="MemoryRecordsTest|MetricsTest"/>
@@ -108,13 +104,7 @@
     <suppress checks="ClassFanOutComplexity"
               files="Worker(|Test).java"/>
     <suppress checks="MethodLength"
-<<<<<<< HEAD
-              files="(KafkaConfigBackingStore|RequestResponseTest|WorkerSinkTaskTest).java"/>
-    <suppress checks="ParameterNumber"
-              files="(WorkerSinkTask|WorkerSourceTask).java"/>
-=======
               files="(KafkaConfigBackingStore|Values).java"/>
->>>>>>> 54b17242
     <suppress checks="ParameterNumber"
               files="Worker(SinkTask|SourceTask|Coordinator).java"/>
     <suppress checks="ParameterNumber"
