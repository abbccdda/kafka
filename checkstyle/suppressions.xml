

<!DOCTYPE suppressions PUBLIC
        "-//Puppy Crawl//DTD Suppressions 1.1//EN"
        "http://www.puppycrawl.com/dtds/suppressions_1_1.dtd">

<suppressions>

    <!-- Note that [/\\] must be used as the path separator for cross-platform support -->

    <!-- Generator -->
    <suppress checks="CyclomaticComplexity|BooleanExpressionComplexity"
              files="(SchemaGenerator|MessageDataGenerator|FieldSpec).java"/>
    <suppress checks="NPathComplexity"
              files="(MessageDataGenerator|FieldSpec|WorkerSinkTask).java"/>
    <suppress checks="JavaNCSS"
              files="(ApiMessageType).java|MessageDataGenerator.java"/>
    <suppress checks="MethodLength"
              files="MessageDataGenerator.java"/>

    <!-- Clients -->
    <suppress checks="ClassFanOutComplexity"
              files="(Fetcher|Sender|SenderTest|ConsumerCoordinator|KafkaConsumer|KafkaProducer|Utils|TransactionManager|TransactionManagerTest|KafkaAdminClient|NetworkClient|Admin).java"/>
    <suppress checks="ClassFanOutComplexity"
              files="(SaslServerAuthenticator|SaslAuthenticatorTest).java"/>
    <suppress checks="ClassFanOutComplexity"
              files="Errors.java"/>
    <suppress checks="ClassFanOutComplexity"
              files="Utils.java"/>
    <suppress checks="ClassFanOutComplexity"
              files="AbstractRequest.java"/>
    <suppress checks="ClassFanOutComplexity"
              files="AbstractResponse.java"/>


    <suppress checks="MethodLength"
              files="KerberosLogin.java|RequestResponseTest.java|ConnectMetricsRegistry.java|KafkaConsumer.java"/>

    <suppress checks="ParameterNumber"
              files="NetworkClient.java|FieldSpec.java"/>
    <suppress checks="ParameterNumber"
              files="KafkaConsumer.java"/>
    <suppress checks="ParameterNumber"
              files="Fetcher.java"/>
    <suppress checks="ParameterNumber"
              files="Sender.java"/>
    <suppress checks="ParameterNumber"
              files="ConfigDef.java"/>
    <suppress checks="ParameterNumber"
              files="DefaultRecordBatch.java"/>
    <suppress checks="ParameterNumber"
              files="Sender.java"/>

    <suppress checks="ClassDataAbstractionCoupling"
              files="(KafkaConsumer|ConsumerCoordinator|Fetcher|KafkaProducer|AbstractRequest|AbstractResponse|TransactionManager|Admin|KafkaAdminClient|MockAdminClient).java"/>
    <suppress checks="ClassDataAbstractionCoupling"
              files="(Errors|SaslAuthenticatorTest|AgentTest|CoordinatorTest).java"/>

    <suppress checks="BooleanExpressionComplexity"
              files="(Utils|Topic|KafkaLZ4BlockOutputStream|AclData|JoinGroupRequest).java"/>

    <suppress checks="CyclomaticComplexity"
              files="(ConsumerCoordinator|Fetcher|Sender|KafkaProducer|BufferPool|ConfigDef|RecordAccumulator|KerberosLogin|AbstractRequest|AbstractResponse|Selector|SslFactory|SslTransportLayer|SaslClientAuthenticator|SaslClientCallbackHandler|SaslServerAuthenticator|AbstractCoordinator|TransactionManager).java"/>

    <suppress checks="JavaNCSS"
              files="(AbstractRequest|AbstractResponse|KerberosLogin|WorkerSinkTaskTest|TransactionManagerTest|SenderTest|KafkaAdminClient|ConsumerCoordinatorTest).java"/>

    <suppress checks="NPathComplexity"
              files="(ConsumerCoordinator|BufferPool|Fetcher|MetricName|Node|ConfigDef|RecordBatch|SslFactory|SslTransportLayer|MetadataResponse|KerberosLogin|Selector|Sender|Serdes|TokenInformation|Agent|Values|PluginUtils|MiniTrogdorCluster|TasksRequest|KafkaProducer).java"/>

    <suppress checks="(JavaNCSS|CyclomaticComplexity|MethodLength)"
              files="CoordinatorClient.java"/>
    <suppress checks="(UnnecessaryParentheses|BooleanExpressionComplexity|CyclomaticComplexity|WhitespaceAfter|LocalVariableName)"
              files="Murmur3.java"/>

    <suppress checks="(NPathComplexity|ClassFanOutComplexity|CyclomaticComplexity|ClassDataAbstractionCoupling|LocalVariableName|MemberName|ParameterName|MethodLength|JavaNCSS)"
              files="clients[\\/]src[\\/](generated|generated-test)[\\/].+.java$"/>

    <suppress checks="NPathComplexity"
              files="MessageTest.java"/>

    <!-- clients tests -->
    <suppress checks="ClassDataAbstractionCoupling"
              files="(Sender|Fetcher|KafkaConsumer|Metrics|RequestResponse|TransactionManager|KafkaAdminClient|Message|KafkaProducer)Test.java"/>

    <suppress checks="ClassFanOutComplexity"
              files="(ConsumerCoordinator|KafkaConsumer|RequestResponse|Fetcher|KafkaAdminClient|Message|KafkaProducer)Test.java"/>

    <suppress checks="ClassFanOutComplexity"
              files="MockAdminClient.java"/>

    <suppress checks="JavaNCSS"
              files="RequestResponseTest.java|FetcherTest.java|KafkaAdminClientTest.java"/>

    <suppress checks="NPathComplexity"
              files="MemoryRecordsTest|MetricsTest"/>

    <suppress checks="(WhitespaceAround|LocalVariableName|ImportControl|AvoidStarImport)"
              files="Murmur3Test.java"/>

    <!-- Connect -->
    <suppress checks="ClassFanOutComplexity"
              files="(DistributedHerder|Worker).java"/>
    <suppress checks="ClassFanOutComplexity"
              files="Worker(|Test).java"/>
    <suppress checks="MethodLength"
<<<<<<< HEAD
              files="(KafkaConfigBackingStore|Values).java"/>
=======
              files="(KafkaConfigBackingStore|RequestResponseTest|WorkerSinkTaskTest|DistributedConfig).java"/>
>>>>>>> 22ce69e7
    <suppress checks="ParameterNumber"
              files="Worker(SinkTask|SourceTask|Coordinator).java"/>
    <suppress checks="ParameterNumber"
              files="ConfigKeyInfo.java"/>

    <suppress checks="ClassDataAbstractionCoupling"
              files="(RestServer|AbstractHerder|DistributedHerder).java"/>

    <suppress checks="BooleanExpressionComplexity"
              files="JsonConverter.java"/>

    <suppress checks="CyclomaticComplexity"
              files="(FileStreamSourceTask|DistributedHerder|KafkaConfigBackingStore).java"/>
    <suppress checks="CyclomaticComplexity"
              files="(ConnectRecord|JsonConverter|Values|ConnectHeader|ConnectHeaders).java"/>

    <suppress checks="JavaNCSS"
              files="(KafkaConfigBackingStore|Values).java"/>

    <suppress checks="NPathComplexity"
              files="(DistributedHerder|RestClient|RestServer|JsonConverter|KafkaConfigBackingStore|FileStreamSourceTask|TopicAdmin).java"/>

    <!-- connect tests-->
    <suppress checks="ClassDataAbstractionCoupling"
              files="(DistributedHerder|KafkaBasedLog|WorkerSourceTaskWithTopicCreation)Test.java"/>

    <suppress checks="ClassFanOutComplexity"
              files="(WorkerSink|WorkerSource|ErrorHandling)Task(|WithTopicCreation)Test.java"/>
    <suppress checks="ClassFanOutComplexity"
              files="DistributedHerderTest.java"/>

    <suppress checks="MethodLength"
              files="(RequestResponse|WorkerSinkTask)Test.java"/>

    <!-- Core: Self-Balancing Kafka -->
    <!-- CruiseControl files are not in the expected package
	 hierarchy, which ImportControl doesn't seem to be able to handle. -->
    <suppress checks="ImportControl"
	      files="com[/\\]linkedin[/\\]cruisecontrol"/>
    <suppress checks="ImportControl"
	      files="com[/\\]linkedin[/\\]kafka[/\\]cruisecontrol"/>
    <suppress checks="ImportControl"
	      files="io[/\\]confluent[/\\]cruisecontrol"/>
    <suppress checks="ImportControl"
	      files="io[/\\]confluent[/\\]databalancer"/>

    <!-- CruiseControl member field names really like leading
	 underscores, in direct contradiction of the Kafka coding style. -->
    <suppress checks="MemberName"
	      files="com[/\\]linkedin[/\\]kafka[/\\]cruisecontrol"/>
    <suppress checks="MemberName"
	      files="com[/\\]linkedin[/\\]cruisecontrol"/> 
    <suppress checks="MemberName"
	      files="io[/\\]confluent[/\\]cruisecontrol"/> 
    
    <!-- CruiseControl static variables are named in a direct
	 contradiction of Kafka naming conventions> -->
    <suppress checks="StaticVariableName"
	      files="com[/\\]linkedin[/\\]kafka[/\\]cruisecontrol"/> 
    <suppress checks="StaticVariableName"
	      files="com[/\\]linkedin[/\\]cruisecontrol"/>

    <!-- CruiseControl code fails on various aspects of coding
    complexity measures. -->
    <suppress checks="ParameterNumber"
	      files="com[/\\]linkedin[/\\]kafka[/\\]cruisecontrol"/>
    <suppress checks="ParameterNumber"
	      files="com[/\\]linkedin[/\\]cruisecontrol"/>	      

    <suppress checks="MethodLength"
             files="com[/\\]linkedin[/\\]kafka[/\\]cruisecontrol"/>
    <suppress checks="MethodLength"
             files="com[/\\]linkedin[/\\]cruisecontrol"/>

    <suppress checks="NPathComplexity"
	      files="com[/\\]linkedin[/\\]kafka[/\\]cruisecontrol"/>
    <suppress checks="NPathComplexity"
	      files="com[/\\]linkedin[/\\]cruisecontrol"/>
    <suppress checks="NPathComplexity"
	      files="io[/\\]confluent[/\\]cruisecontrol"/>

    <suppress checks="CyclomaticComplexity"
	      files="com[/\\]linkedin[/\\]kafka[/\\]cruisecontrol"/>
    <suppress checks="CyclomaticComplexity"
	      files="com[/\\]linkedin[/\\]cruisecontrol"/>	      

    <suppress checks="BooleanExpressionComplexity"
	      files="com[/\\]linkedin[/\\]kafka[/\\]cruisecontrol"/>
    <suppress checks="BooleanExpressionComplexity"
	      files="com[/\\]linkedin[/\\]cruisecontrol"/>	      

    <suppress checks="JavaNCSS"
	      files="com[/\\]linkedin[/\\]kafka[/\\]cruisecontrol"/>
    <suppress checks="JavaNCSS"
	      files="com[/\\]linkedin[/\\]cruisecontrol"/>	      
    
    <!-- Streams -->
    <suppress checks="ClassFanOutComplexity"
              files="(TopologyBuilder|KafkaStreams|KStreamImpl|KTableImpl|StreamThread|StreamTask).java"/>

    <suppress checks="MethodLength"
              files="(EosBetaUpgradeIntegrationTest|KTableImpl|TaskManager).java"/>

    <suppress checks="ParameterNumber"
              files="StreamTask.java"/>
    <suppress checks="ParameterNumber"
              files="StreamThread.java"/>
    <suppress checks="ParameterNumber"
              files="RocksDBWindowStoreSupplier.java"/>

    <suppress checks="ClassDataAbstractionCoupling"
              files="(TopologyBuilder|KStreamImpl|StreamsPartitionAssignor|KafkaStreams|KTableImpl).java"/>

    <suppress checks="CyclomaticComplexity"
              files="TopologyBuilder.java"/>
    <suppress checks="CyclomaticComplexity"
              files="StreamsPartitionAssignor.java"/>
    <suppress checks="CyclomaticComplexity"
              files="StreamThread.java"/>
    <suppress checks="CyclomaticComplexity"
              files="TaskManager.java"/>
    <suppress checks="CyclomaticComplexity"
              files="EosBetaUpgradeIntegrationTest.java"/>

    <suppress checks="StaticVariableName"
              files="StreamsMetricsImpl.java"/>
    
    <suppress checks="JavaNCSS"
              files="(EosBetaUpgradeIntegrationTest|StreamsPartitionAssignor|TaskManager).java"/>

    <suppress checks="NPathComplexity"
              files="(AssignorConfiguration|EosBetaUpgradeIntegrationTest|InternalTopologyBuilder|KafkaStreams|ProcessorStateManager|StreamsPartitionAssignor|StreamThread|TaskManager).java"/>

    <suppress checks="(FinalLocalVariable|UnnecessaryParentheses|BooleanExpressionComplexity|CyclomaticComplexity|WhitespaceAfter|LocalVariableName)"
              files="Murmur3.java"/>

    <!-- suppress FinalLocalVariable outside of the streams package. -->
    <suppress checks="FinalLocalVariable"
              files="^(?!.*[\\/]org[\\/]apache[\\/]kafka[\\/]streams[\\/].*$)"/>

    <!-- generated code -->
    <suppress checks="(NPathComplexity|ClassFanOutComplexity|CyclomaticComplexity|ClassDataAbstractionCoupling|FinalLocalVariable|LocalVariableName|MemberName|ParameterName|MethodLength|JavaNCSS)"
              files="streams[\\/]src[\\/](generated|generated-test)[\\/].+.java$"/>


    <!-- Streams tests -->
    <suppress checks="ClassFanOutComplexity"
              files="(StreamThreadTest|StreamTaskTest|ProcessorTopologyTestDriver).java"/>

    <suppress checks="MethodLength"
              files="KStreamKTableJoinIntegrationTest.java"/>
    <suppress checks="MethodLength"
              files="KStreamKStreamJoinTest.java"/>
    <suppress checks="MethodLength"
              files="KStreamWindowAggregateTest.java"/>
    <suppress checks="MethodLength"
              files="RocksDBWindowStoreTest.java"/>

    <suppress checks="ClassDataAbstractionCoupling"
              files=".*[/\\]streams[/\\].*test[/\\].*.java"/>

    <suppress checks="BooleanExpressionComplexity"
              files="SmokeTestDriver.java"/>

    <suppress checks="CyclomaticComplexity"
              files="KStreamKStreamJoinTest.java|KTableKTableForeignKeyJoinIntegrationTest.java"/>
    <suppress checks="CyclomaticComplexity"
              files="RelationalSmokeTest.java|SmokeTestDriver.java"/>
    <suppress checks="CyclomaticComplexity"
              files="RocksDBGenericOptionsToDbOptionsColumnFamilyOptionsAdapterTest.java"/>

    <suppress checks="JavaNCSS"
              files="KStreamKStreamJoinTest.java"/>
    <suppress checks="JavaNCSS"
              files="SmokeTestDriver.java"/>

    <suppress checks="NPathComplexity"
              files="EosTestDriver|KStreamKStreamJoinTest.java|RelationalSmokeTest.java|SmokeTestDriver.java|KStreamKStreamLeftJoinTest.java|KTableKTableForeignKeyJoinIntegrationTest.java"/>

    <suppress checks="(FinalLocalVariable|WhitespaceAround|LocalVariableName|ImportControl|AvoidStarImport)"
              files="Murmur3Test.java"/>


    <!-- Streams Test-Utils -->
    <suppress checks="ClassFanOutComplexity"
              files="TopologyTestDriver.java"/>
    <suppress checks="ClassDataAbstractionCoupling"
              files="TopologyTestDriver.java"/>

    <!-- Tools -->
    <suppress checks="ClassDataAbstractionCoupling"
              files="VerifiableConsumer.java"/>

    <suppress checks="CyclomaticComplexity"
              files="(StreamsResetter|ProducerPerformance|Agent).java"/>
    <suppress checks="BooleanExpressionComplexity"
              files="StreamsResetter.java"/>
    <suppress checks="NPathComplexity"
              files="(ProducerPerformance|StreamsResetter|Agent|TransactionalMessageCopier).java"/>
    <suppress checks="ImportControl"
              files="SignalLogger.java"/>
    <suppress checks="IllegalImport"
              files="SignalLogger.java"/>
    <suppress checks="ParameterNumber"
              files="ProduceBenchSpec.java"/>
    <suppress checks="ParameterNumber"
              files="SustainedConnectionSpec.java"/>

    <!-- Log4J-Appender -->
    <suppress checks="CyclomaticComplexity"
              files="KafkaLog4jAppender.java"/>

    <suppress checks="NPathComplexity"
              files="KafkaLog4jAppender.java"/>
    <suppress checks="JavaNCSS"
              files="RequestResponseTest.java"/>

    <suppress checks=".+"
              files="ce-serializers/build/generated/.+.java$"/>

    <!-- ce-kafka adds additional suppressions.  It's useful to group them together here at the end of the file, to avoid merge conflicts. -->
    <!-- ce-kafka suppressions for clients -->
    <suppress checks="CyclomaticComplexity"
              files="(ResourcePatternFilter)"/>
    <suppress checks="NPathComplexity"
              files="(ResourcePatternFilter)"/>

    <!-- ce-broker-plugins exclusions -->
    <!--TODO: we dont use the same header-->
    <suppress checks="RegexpHeader" files="."/>
    <suppress checks="CyclomaticComplexity" files="(LdapGroupManager|MultiTenantApis|MultiTenantRequestContext|MultiTenantAuthorizer|TenantQuotaCallback|TenantPartitionAssignor|ClusterLinkApis).java"/>
    <suppress checks="NPathComplexity" files="MultiTenantApis|LdapGroupManager|SecretsLoader|TenantPartitionAssignor|CreateTopicPolicy"/>
    <suppress checks="JavaNCSS" files="TenantPartitionAssignor"/>
    <suppress checks="ClassDataAbstractionCoupling" files="(MultiTenantRequestContext|LdapGroupManager|OAuthBearerSecureTokenValidatorCallbackHandler|SecretsLoader).java"/>
    <suppress checks="BooleanExpressionComplexity" files="MultiTenantRequestContext"/>
    <suppress checks="ClassFanOutComplexity" files="MultiTenantRequestContext.java"/>
    <suppress checks="ParameterNumber" files="LogicalClusterMetadata.java"/>

    <!-- ce-broker-plugins test suppressions -->
    <suppress checks="ClassDataAbstractionCoupling" files="MultiTenantRequestContextTest.java"/>
    <suppress checks="ClassFanOutComplexity" files="MultiTenantRequestContextTest.java"/>

    <!-- ce-auth-providers test suppressions -->
    <suppress checks="ClassDataAbstractionCoupling" files="(MiniKdcWithLdapService|MockAuthStore).java"/>
    <suppress checks="ClassFanOutComplexity" files="(MiniKdcWithLdapService|MockAuthStore|KafkaAuthWriter).java"/>
    <suppress checks="CyclomaticComplexity" files="KafkaUtils.java"/>
    <suppress checks="ImportControl" files="ClusterLinkAclSyncIntegrationTest.java"/>
    <suppress checks="ClassDataAbstractionCoupling" files="ClusterLinkAclSyncIntegrationTest.java"/>

    <suppress checks="ImportControl" files="TierFetcherTest.java|TierSegmentWindowTest.java"/>

    <!-- Suppress checks for copy of Apache Kafka class PatternType.java -->
    <suppress checks="[a-zA-Z0-9]*" files="PatternType" />

    <!-- Tiered Storage exclusions -->
    <!-- flatbuffer generated classes -->
    <suppress checks=".+" files="core[\\/]build[\\/]generated[\\/]src[\\/]main[\\/]java[\\/]kafka[\\/]tier[\\/]serdes.+.java$"/>

    <!-- ce-metrics exclusions -->
    <suppress checks="NPathComplexity"
              files="ConfluentMetricsReporter.java$"/>
    <suppress checks="AvoidStarImport"
              files="YammerMetricsTest.java$"/>

    <!-- ce-licensing exclusions -->
    <suppress checks="NPathComplexity"
              files="LicenseManager.java"/>
    <suppress checks="JavaNCSS"
              files="LicenseManagerTest.java"/>
    <suppress checks="MethodLength"
              files="LicenseManagerTest.java"/>

    <!-- ce-audit exclusions -->
    <suppress checks=".+" files="ce-audit/build/generated/.+.java$"/>
    <!-- uses protobuf generated classes -->
    <suppress checks="ImportControl" files="ProtobufToJsonTest.java"/>
    <!-- use protobuf generated classes -->
    <suppress checks="ImportControl" files="ce-audit/src/test/java/io/confluent/security/audit/*"/>
    <suppress checks="ImportControl" files="ce-audit/src/main/java/io/confluent/security/audit/appender/.*"/>

    <!-- ce-broker-plugins tests exclusion -->
    <suppress checks="CyclomaticComplexity" files="MultiTenantAuditLogTest.java"/>

    <!-- ce-sbk telemetry sampler exlcusion -->
    <suppress checks="CyclomaticComplexity" files="ConfluentTelemetryReporterSampler.java"/>

</suppressions><|MERGE_RESOLUTION|>--- conflicted
+++ resolved
@@ -104,11 +104,7 @@
     <suppress checks="ClassFanOutComplexity"
               files="Worker(|Test).java"/>
     <suppress checks="MethodLength"
-<<<<<<< HEAD
-              files="(KafkaConfigBackingStore|Values).java"/>
-=======
               files="(KafkaConfigBackingStore|RequestResponseTest|WorkerSinkTaskTest|DistributedConfig).java"/>
->>>>>>> 22ce69e7
     <suppress checks="ParameterNumber"
               files="Worker(SinkTask|SourceTask|Coordinator).java"/>
     <suppress checks="ParameterNumber"
