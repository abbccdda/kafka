--- conflicted
+++ resolved
@@ -99,11 +99,7 @@
 
     final class UUIDFieldType implements FieldType {
         static final UUIDFieldType INSTANCE = new UUIDFieldType();
-<<<<<<< HEAD
-        private static final String NAME = "UUID";
-=======
         private static final String NAME = "uuid";
->>>>>>> 2715861f
 
         @Override
         public Optional<Integer> fixedLength() {
