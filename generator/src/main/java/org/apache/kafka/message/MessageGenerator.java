/*
 * Licensed to the Apache Software Foundation (ASF) under one or more
 * contributor license agreements. See the NOTICE file distributed with
 * this work for additional information regarding copyright ownership.
 * The ASF licenses this file to You under the Apache License, Version 2.0
 * (the "License"); you may not use this file except in compliance with
 * the License. You may obtain a copy of the License at
 *
 *    http://www.apache.org/licenses/LICENSE-2.0
 *
 * Unless required by applicable law or agreed to in writing, software
 * distributed under the License is distributed on an "AS IS" BASIS,
 * WITHOUT WARRANTIES OR CONDITIONS OF ANY KIND, either express or implied.
 * See the License for the specific language governing permissions and
 * limitations under the License.
 */

package org.apache.kafka.message;

import com.fasterxml.jackson.annotation.JsonInclude;
import com.fasterxml.jackson.core.JsonParser;
import com.fasterxml.jackson.databind.DeserializationFeature;
import com.fasterxml.jackson.databind.ObjectMapper;
import com.fasterxml.jackson.databind.SerializationFeature;

import java.io.BufferedWriter;
import java.nio.file.DirectoryStream;
import java.nio.file.Files;
import java.nio.file.Path;
import java.nio.file.Paths;
import java.util.HashSet;
import java.util.Locale;

/**
 * The Kafka message generator.
 */
public final class MessageGenerator {
    static final String JSON_SUFFIX = ".json";

    static final String JSON_GLOB = "*" + JSON_SUFFIX;

    static final String JAVA_SUFFIX = ".java";

    static final String API_MESSAGE_TYPE_JAVA = "ApiMessageType.java";

    static final String API_MESSAGE_CLASS = "org.apache.kafka.common.protocol.ApiMessage";

    static final String MESSAGE_CLASS = "org.apache.kafka.common.protocol.Message";

    static final String MESSAGE_UTIL_CLASS = "org.apache.kafka.common.protocol.MessageUtil";

    static final String READABLE_CLASS = "org.apache.kafka.common.protocol.Readable";

    static final String WRITABLE_CLASS = "org.apache.kafka.common.protocol.Writable";

    static final String ARRAYS_CLASS = "java.util.Arrays";

    static final String OBJECTS_CLASS = "java.util.Objects";

    static final String LIST_CLASS = "java.util.List";

    static final String ARRAYLIST_CLASS = "java.util.ArrayList";

<<<<<<< HEAD
    static final String UUID_CLASS = "java.util.UUID";
=======
    static final String IMPLICIT_LINKED_HASH_COLLECTION_CLASS =
        "org.apache.kafka.common.utils.ImplicitLinkedHashCollection";
>>>>>>> 5296125f

    static final String IMPLICIT_LINKED_HASH_MULTI_COLLECTION_CLASS =
        "org.apache.kafka.common.utils.ImplicitLinkedHashMultiCollection";

    static final String UNSUPPORTED_VERSION_EXCEPTION_CLASS =
        "org.apache.kafka.common.errors.UnsupportedVersionException";

    static final String ITERATOR_CLASS = "java.util.Iterator";

    static final String TYPE_CLASS = "org.apache.kafka.common.protocol.types.Type";

    static final String FIELD_CLASS = "org.apache.kafka.common.protocol.types.Field";

    static final String SCHEMA_CLASS = "org.apache.kafka.common.protocol.types.Schema";

    static final String ARRAYOF_CLASS = "org.apache.kafka.common.protocol.types.ArrayOf";

    static final String COMPACT_ARRAYOF_CLASS = "org.apache.kafka.common.protocol.types.CompactArrayOf";

    static final String STRUCT_CLASS = "org.apache.kafka.common.protocol.types.Struct";

    static final String BYTES_CLASS = "org.apache.kafka.common.utils.Bytes";

    static final String REQUEST_SUFFIX = "Request";

    static final String RESPONSE_SUFFIX = "Response";

    static final String BYTE_UTILS_CLASS = "org.apache.kafka.common.utils.ByteUtils";

    static final String STANDARD_CHARSETS = "java.nio.charset.StandardCharsets";

    static final String TAGGED_FIELDS_SECTION_CLASS = "org.apache.kafka.common.protocol.types.Field.TaggedFieldsSection";

    static final String OBJECT_SERIALIZATION_CACHE_CLASS = "org.apache.kafka.common.protocol.ObjectSerializationCache";

    static final String RAW_TAGGED_FIELD_CLASS = "org.apache.kafka.common.protocol.types.RawTaggedField";

    static final String RAW_TAGGED_FIELD_WRITER_CLASS = "org.apache.kafka.common.protocol.types.RawTaggedFieldWriter";

    static final String TREE_MAP_CLASS = "java.util.TreeMap";

    static final String BYTE_BUFFER_CLASS = "java.nio.ByteBuffer";

    static final String NAVIGABLE_MAP_CLASS = "java.util.NavigableMap";

    static final String MAP_ENTRY_CLASS = "java.util.Map.Entry";

    /**
     * The Jackson serializer we use for JSON objects.
     */
    static final ObjectMapper JSON_SERDE;

    static {
        JSON_SERDE = new ObjectMapper();
        JSON_SERDE.configure(SerializationFeature.FAIL_ON_EMPTY_BEANS, false);
        JSON_SERDE.configure(DeserializationFeature.ACCEPT_SINGLE_VALUE_AS_ARRAY, true);
        JSON_SERDE.configure(JsonParser.Feature.ALLOW_COMMENTS, true);
        JSON_SERDE.setSerializationInclusion(JsonInclude.Include.NON_EMPTY);
    }

    public static void processDirectories(String packageName, String outputDir, String inputDir) throws Exception {
        Files.createDirectories(Paths.get(outputDir));
        int numProcessed = 0;
        ApiMessageTypeGenerator messageTypeGenerator = new ApiMessageTypeGenerator(packageName);
        HashSet<String> outputFileNames = new HashSet<>();
        try (DirectoryStream<Path> directoryStream = Files
                .newDirectoryStream(Paths.get(inputDir), JSON_GLOB)) {
            for (Path inputPath : directoryStream) {
                try {
                    MessageSpec spec = JSON_SERDE.
                        readValue(inputPath.toFile(), MessageSpec.class);
                    String javaName = spec.generatedClassName() + JAVA_SUFFIX;
                    outputFileNames.add(javaName);
                    Path outputPath = Paths.get(outputDir, javaName);
                    try (BufferedWriter writer = Files.newBufferedWriter(outputPath)) {
                        MessageDataGenerator generator = new MessageDataGenerator(packageName);
                        generator.generate(spec);
                        generator.write(writer);
                    }
                    numProcessed++;
                    messageTypeGenerator.registerMessageType(spec);
                } catch (Exception e) {
                    throw new RuntimeException("Exception while processing " + inputPath.toString(), e);
                }
            }
        }
        if (messageTypeGenerator.hasRegisteredTypes()) {
            Path factoryOutputPath = Paths.get(outputDir, API_MESSAGE_TYPE_JAVA);
            outputFileNames.add(API_MESSAGE_TYPE_JAVA);
            try (BufferedWriter writer = Files.newBufferedWriter(factoryOutputPath)) {
                messageTypeGenerator.generate();
                messageTypeGenerator.write(writer);
            }
            numProcessed++;
        }
        try (DirectoryStream<Path> directoryStream = Files.
                newDirectoryStream(Paths.get(outputDir))) {
            for (Path outputPath : directoryStream) {
                Path fileName = outputPath.getFileName();
                if (fileName != null) {
                    if (!outputFileNames.contains(fileName.toString())) {
                        Files.delete(outputPath);
                    }
                }
            }
        }
        System.out.printf("MessageGenerator: processed %d Kafka message JSON files(s).%n", numProcessed);
    }

    static String capitalizeFirst(String string) {
        if (string.isEmpty()) {
            return string;
        }
        return string.substring(0, 1).toUpperCase(Locale.ENGLISH) +
            string.substring(1);
    }

    static String lowerCaseFirst(String string) {
        if (string.isEmpty()) {
            return string;
        }
        return string.substring(0, 1).toLowerCase(Locale.ENGLISH) +
            string.substring(1);
    }

    static boolean firstIsCapitalized(String string) {
        if (string.isEmpty()) {
            return false;
        }
        return Character.isUpperCase(string.charAt(0));
    }

    static String toSnakeCase(String string) {
        StringBuilder bld = new StringBuilder();
        boolean prevWasCapitalized = true;
        for (int i = 0; i < string.length(); i++) {
            char c = string.charAt(i);
            if (Character.isUpperCase(c)) {
                if (!prevWasCapitalized) {
                    bld.append('_');
                }
                bld.append(Character.toLowerCase(c));
                prevWasCapitalized = true;
            } else {
                bld.append(c);
                prevWasCapitalized = false;
            }
        }
        return bld.toString();
    }

    static String stripSuffix(String str, String suffix) {
        if (str.endsWith(suffix)) {
            return str.substring(0, str.length() - suffix.length());
        } else {
            throw new RuntimeException("String " + str + " does not end with the " +
                "expected suffix " + suffix);
        }
    }

    /**
     * Return the number of bytes needed to encode an integer in unsigned variable-length format.
     */
    static int sizeOfUnsignedVarint(int value) {
        int bytes = 1;
        while ((value & 0xffffff80) != 0L) {
            bytes += 1;
            value >>>= 7;
        }
        return bytes;
    }

    private final static String USAGE = "MessageGenerator: [output Java package] [output Java file] [input JSON file]";

    public static void main(String[] args) throws Exception {
        if (args.length == 0) {
            System.out.println(USAGE);
            System.exit(0);
        } else if (args.length != 3) {
            System.out.println(USAGE);
            System.exit(1);
        }
        processDirectories(args[0], args[1], args[2]);
    }
}<|MERGE_RESOLUTION|>--- conflicted
+++ resolved
@@ -61,12 +61,10 @@
 
     static final String ARRAYLIST_CLASS = "java.util.ArrayList";
 
-<<<<<<< HEAD
-    static final String UUID_CLASS = "java.util.UUID";
-=======
     static final String IMPLICIT_LINKED_HASH_COLLECTION_CLASS =
         "org.apache.kafka.common.utils.ImplicitLinkedHashCollection";
->>>>>>> 5296125f
+
+    static final String UUID_CLASS = "java.util.UUID";
 
     static final String IMPLICIT_LINKED_HASH_MULTI_COLLECTION_CLASS =
         "org.apache.kafka.common.utils.ImplicitLinkedHashMultiCollection";
