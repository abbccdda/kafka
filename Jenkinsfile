--- conflicted
+++ resolved
@@ -19,11 +19,7 @@
 
 def config = jobConfig {
     cron = '@weekly'
-<<<<<<< HEAD
     nodeLabel = 'docker-oraclejdk8-ce-kafka'
-=======
-    nodeLabel = 'docker-oraclejdk8'
->>>>>>> 40175dde
     testResultSpecs = ['junit': '**/build/test-results/**/TEST-*.xml']
     slackChannel = '#kafka-warn'
     timeoutHours = 4
@@ -53,17 +49,10 @@
                     "--no-daemon --stacktrace -PxmlSpotBugsReport=true -PscalaVersion=2.12"
         }
 
-<<<<<<< HEAD
         stage("Compile and validate") {
             sh "./gradlew clean assemble install spotlessScalaCheck checkstyleMain checkstyleTest spotbugsMain " +
                     "--no-daemon --stacktrace -PxmlSpotBugsReport=true"
         }
-=======
-    stage("Compile and validate") {
-        sh "./gradlew clean assemble install spotlessScalaCheck checkstyleMain checkstyleTest spotbugsMain " +
-                "--no-daemon --stacktrace -PxmlSpotBugsReport=true"
-    }
->>>>>>> 40175dde
 
         if (config.publish) {
             stage("Publish to Artifactory") {
@@ -83,13 +72,8 @@
             stage('Run tests') {
                 echo "Running unit and integration tests"
                 sh "./gradlew unitTest integrationTest " +
-<<<<<<< HEAD
                     "--no-daemon --stacktrace --continue -PtestLoggingEvents=started,passed,skipped,failed " +
                     "-PmaxParallelForks=4 -PignoreFailures=true" + retryFlagsString(config)
-=======
-                        "--no-daemon --stacktrace --continue -PtestLoggingEvents=started,passed,skipped,failed -PmaxParallelForks=4 -PignoreFailures=true" +
-                        retryFlagsString(config)
->>>>>>> 40175dde
             }
             stage('Upload results') {
                 // Kafka failed test stdout files
@@ -111,11 +95,8 @@
             stage('Downstream validation') {
                 if (config.isPrJob && config.downStreamValidate) {
                     downStreamValidation(true, true)
-<<<<<<< HEAD
-=======
                 } else {
                     return "skip downStreamValidation"
->>>>>>> 40175dde
                 }
             }
         }
