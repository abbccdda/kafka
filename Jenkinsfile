--- conflicted
+++ resolved
@@ -9,14 +9,11 @@
     runMergeCheck = false
 }
 
-<<<<<<< HEAD
-=======
 def retryFlagsString(jobConfig) {
     if (jobConfig.isPrJob) " -PmaxTestRetries=1 -PmaxTestRetryFailures=5"
     else ""
 }
 
->>>>>>> 184480ae
 def job = {
 
     withCredentials([usernamePassword(
@@ -40,102 +37,57 @@
     }
 
     stage("Run Tests and build cp-downstream-builds") {
-    	def runTestsStepName = "Step run-tests"
-    	def downstreamBuildsStepName = "Step cp-downstream-builds"
+        def runTestsStepName = "Step run-tests"
+        def downstreamBuildsStepName = "Step cp-downstream-builds"
         def testTargets = [
-<<<<<<< HEAD
-                     runTestsStepName: {
-		        stage('Run tests') {
-				echo "Running unit and integration tests"
-				sh "./gradlew unitTest integrationTest " +
-				   "--no-daemon --stacktrace --continue -PtestLoggingEvents=started,passed,skipped,failed -PmaxParallelForks=4 -PignoreFailures=true"
-			}
-			stage('Upload results') {
-				// Kafka failed test stdout files
-				archiveArtifacts artifacts: '**/testOutput/*.stdout', allowEmptyArchive: true
+            runTestsStepName: {
+                stage('Run tests') {
+                    echo "Running unit and integration tests"
+                    sh "./gradlew unitTest integrationTest " +
+                        "--no-daemon --stacktrace --continue -PtestLoggingEvents=started,passed,skipped,failed " +
+                        "-PmaxParallelForks=4 -PignoreFailures=true" + retryFlagsString(config)
+                }
+                stage('Upload results') {
+                    // Kafka failed test stdout files
+                    archiveArtifacts artifacts: '**/testOutput/*.stdout', allowEmptyArchive: true
 
-				def summary = junit '**/build/test-results/**/TEST-*.xml'
-				def total = summary.getTotalCount()
-				def failed = summary.getFailCount()
-				def skipped = summary.getSkipCount()
-				summary = "Test results:\n\t"
-				summary = summary + ("Passed: " + (total - failed - skipped))
-				summary = summary + (", Failed: " + failed)
-				summary = summary + (", Skipped: " + skipped)
-				return summary;
-			}
-                    },
-                    downstreamBuildsStepName: {
-                        echo "Building cp-downstream-builds"
-                        if (config.isPrJob) {
-                            def muckrakeBranch = env.CHANGE_TARGET
-                            def forkRepo = "${env.CHANGE_FORK ?: "confluentinc"}/ce-kafka.git"
-                            def forkBranch = env.CHANGE_BRANCH
-                            echo "Schedule test-cp-downstream-builds with :"
-                            echo "Muckrake branch : ${muckrakeBranch}"
-                            echo "PR fork repo : ${forkRepo}"
-                            echo "PR fork branch : ${forkBranch}"
-                            buildResult = build job: 'test-cp-downstream-builds', parameters: [
-                                    [$class: 'StringParameterValue', name: 'BRANCH', value: muckrakeBranch],
-                                    [$class: 'StringParameterValue', name: 'TEST_PATH', value: "muckrake/tests/dummy_test.py"],
-                                    [$class: 'StringParameterValue', name: 'KAFKA_REPO', value: forkRepo],
-                                    [$class: 'StringParameterValue', name: 'KAFKA_BRANCH', value: forkBranch]],
-                                    propagate: true, wait: true
-			    return ", downstream build result: " + buildResult.getResult();
-                        } else {
-			    return ""
-			}
-                    }
-=======
-           runTestsStepName: {
-               stage('Run tests') {
-                   echo "Running unit and integration tests"
-                   sh "./gradlew unitTest integrationTest " +
-                           "--no-daemon --stacktrace --continue -PtestLoggingEvents=started,passed,skipped,failed -PmaxParallelForks=4 -PignoreFailures=true" +
-                           retryFlagsString(config)
-               }
-               stage('Upload results') {
-                   // Kafka failed test stdout files
-                   archiveArtifacts artifacts: '**/testOutput/*.stdout', allowEmptyArchive: true
-
-                   def summary = junit '**/build/test-results/**/TEST-*.xml'
-                   def total = summary.getTotalCount()
-                   def failed = summary.getFailCount()
-                   def skipped = summary.getSkipCount()
-                   summary = "Test results:\n\t"
-                   summary = summary + ("Passed: " + (total - failed - skipped))
-                   summary = summary + (", Failed: " + failed)
-                   summary = summary + (", Skipped: " + skipped)
-                   return summary;
-               }
-        },
-        downstreamBuildsStepName: {
-            echo "Building cp-downstream-builds"
-            if (config.isPrJob) {
-                def muckrakeBranch = kafkaMuckrakeVersionMap[env.CHANGE_TARGET]
-                def forkRepo = "${env.CHANGE_FORK ?: "confluentinc"}/kafka.git"
-                def forkBranch = env.CHANGE_BRANCH
-                echo "Schedule test-cp-downstream-builds with :"
-                echo "Muckrake branch : ${muckrakeBranch}"
-                echo "PR fork repo : ${forkRepo}"
-                echo "PR fork branch : ${forkBranch}"
-                buildResult = build job: 'test-cp-downstream-builds', parameters: [
+                    def summary = junit '**/build/test-results/**/TEST-*.xml'
+                    def total = summary.getTotalCount()
+                    def failed = summary.getFailCount()
+                    def skipped = summary.getSkipCount()
+                    summary = "Test results:\n\t"
+                    summary = summary + ("Passed: " + (total - failed - skipped))
+                    summary = summary + (", Failed: " + failed)
+                    summary = summary + (", Skipped: " + skipped)
+                    return summary;
+                }
+            },
+            downstreamBuildsStepName: {
+                echo "Building cp-downstream-builds"
+                if (config.isPrJob) {
+                    def muckrakeBranch = env.CHANGE_TARGET
+                    def forkRepo = "${env.CHANGE_FORK ?: "confluentinc"}/ce-kafka.git"
+                    def forkBranch = env.CHANGE_BRANCH
+                    echo "Schedule test-cp-downstream-builds with :"
+                    echo "Muckrake branch : ${muckrakeBranch}"
+                    echo "PR fork repo : ${forkRepo}"
+                    echo "PR fork branch : ${forkBranch}"
+                    buildResult = build job: 'test-cp-downstream-builds', parameters: [
                         [$class: 'StringParameterValue', name: 'BRANCH', value: muckrakeBranch],
                         [$class: 'StringParameterValue', name: 'TEST_PATH', value: "muckrake/tests/dummy_test.py"],
                         [$class: 'StringParameterValue', name: 'KAFKA_REPO', value: forkRepo],
                         [$class: 'StringParameterValue', name: 'KAFKA_BRANCH', value: forkBranch]],
                         propagate: true, wait: true
-                return ", downstream build result: " + buildResult.getResult();
-            } else {
-                return ""
+                    return ", downstream build result: " + buildResult.getResult();
+                } else {
+                    return ""
+                }
             }
-         }
->>>>>>> 184480ae
         ]
 
         result = parallel testTargets
-	// combine results of the two targets into one result string
-	return result.runTestsStepName + result.downstreamBuildsStepName
+        // combine results of the two targets into one result string
+        return result.runTestsStepName + result.downstreamBuildsStepName
     }
 }
 
