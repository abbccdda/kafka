--- conflicted
+++ resolved
@@ -69,7 +69,6 @@
                     // Kafka failed test stdout files
                     archiveArtifacts artifacts: '**/testOutput/*.stdout', allowEmptyArchive: true
 
-<<<<<<< HEAD
                     def summary = junit '**/build/test-results/**/TEST-*.xml'
                     def total = summary.getTotalCount()
                     def failed = summary.getFailCount()
@@ -84,62 +83,33 @@
             downstreamBuildsStepName: {
                 echo "Building cp-downstream-builds"
                 if (config.isPrJob) {
-                    def muckrakeBranch = env.CHANGE_TARGET
-                    def forkRepo = "${env.CHANGE_FORK ?: "confluentinc"}/ce-kafka.git"
-=======
-                   def summary = junit '**/build/test-results/**/TEST-*.xml'
-                   def total = summary.getTotalCount()
-                   def failed = summary.getFailCount()
-                   def skipped = summary.getSkipCount()
-                   summary = "Test results:\n\t"
-                   summary = summary + ("Passed: " + (total - failed - skipped))
-                   summary = summary + (", Failed: " + failed)
-                   summary = summary + (", Skipped: " + skipped)
-                   return summary;
-               }
-        },
-        downstreamBuildsStepName: {
-            echo "Building cp-downstream-builds"
-            if (config.isPrJob) {
-                try {
-                    def muckrakeBranch = kafkaMuckrakeVersionMap[env.CHANGE_TARGET]
-                    def forkRepo = "${env.CHANGE_FORK ?: "confluentinc"}/kafka.git"
->>>>>>> 02874cbe
-                    def forkBranch = env.CHANGE_BRANCH
-                    echo "Schedule test-cp-downstream-builds with :"
-                    echo "Muckrake branch : ${muckrakeBranch}"
-                    echo "PR fork repo : ${forkRepo}"
-                    echo "PR fork branch : ${forkBranch}"
-                    buildResult = build job: 'test-cp-downstream-builds', parameters: [
-<<<<<<< HEAD
-                        [$class: 'StringParameterValue', name: 'BRANCH', value: muckrakeBranch],
-                        [$class: 'StringParameterValue', name: 'TEST_PATH', value: "muckrake/tests/dummy_test.py"],
-                        [$class: 'StringParameterValue', name: 'KAFKA_REPO', value: forkRepo],
-                        [$class: 'StringParameterValue', name: 'KAFKA_BRANCH', value: forkBranch]],
-                        propagate: true, wait: true
-                    return ", downstream build result: " + buildResult.getResult();
+                    try {
+                        def muckrakeBranch = kafkaMuckrakeVersionMap[env.CHANGE_TARGET]
+                        def forkRepo = "${env.CHANGE_FORK ?: "confluentinc"}/ce-kafka.git"
+                        def forkBranch = env.CHANGE_BRANCH
+                        echo "Schedule test-cp-downstream-builds with :"
+                        echo "Muckrake branch : ${muckrakeBranch}"
+                        echo "PR fork repo : ${forkRepo}"
+                        echo "PR fork branch : ${forkBranch}"
+                        buildResult = build job: 'test-cp-downstream-builds', parameters: [
+                                [$class: 'StringParameterValue', name: 'BRANCH', value: muckrakeBranch],
+                                [$class: 'StringParameterValue', name: 'TEST_PATH', value: "muckrake/tests/dummy_test.py"],
+                                [$class: 'StringParameterValue', name: 'KAFKA_REPO', value: forkRepo],
+                                [$class: 'StringParameterValue', name: 'KAFKA_BRANCH', value: forkBranch]],
+                                propagate: true, wait: true
+                        downstreamBuildFailureOutput = "cp-downstream-builds result: " + buildResult.getResult();
+                        return downstreamBuildFailureOutput
+                    } catch (ignored) {
+                        currentBuild.result = 'UNSTABLE'
+                        downstreamBuildFailureOutput = "cp-downstream-builds result: " + e.getMessage()
+                        writeFile file: "downstream/cp-downstream-build-failure.txt", text: downstreamBuildFailureOutput
+                        archiveArtifacts artifacts: 'downstream/*.txt'
+
+                        return downstreamBuildFailureOutput
+                    }
                 } else {
                     return ""
                 }
-=======
-                            [$class: 'StringParameterValue', name: 'BRANCH', value: muckrakeBranch],
-                            [$class: 'StringParameterValue', name: 'TEST_PATH', value: "muckrake/tests/dummy_test.py"],
-                            [$class: 'StringParameterValue', name: 'KAFKA_REPO', value: forkRepo],
-                            [$class: 'StringParameterValue', name: 'KAFKA_BRANCH', value: forkBranch]],
-                            propagate: true, wait: true
-                    downstreamBuildFailureOutput = "cp-downstream-builds result: " + buildResult.getResult();
-                    return downstreamBuildFailureOutput
-                } catch (ignored) {
-                    currentBuild.result = 'UNSTABLE'
-                    downstreamBuildFailureOutput = "cp-downstream-builds result: " + e.getMessage()
-                    writeFile file: "downstream/cp-downstream-build-failure.txt", text: downstreamBuildFailureOutput
-                    archiveArtifacts artifacts: 'downstream/*.txt'
-
-                    return downstreamBuildFailureOutput
-                }
-            } else {
-                return ""
->>>>>>> 02874cbe
             }
         ]
 
