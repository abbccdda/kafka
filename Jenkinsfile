#!/usr/bin/env groovy

def config = jobConfig {
    cron = '@midnight'
    nodeLabel = 'docker-oraclejdk8-ce-kafka'
    testResultSpecs = ['junit': '**/build/test-results/**/TEST-*.xml']
    slackChannel = '#kafka-warn'
    timeoutHours = 4
    runMergeCheck = false
}


def job = {

<<<<<<< HEAD
    withCredentials([usernamePassword(
        credentialsId: 'Jenkins Nexus Account',
        usernameVariable: 'ORG_GRADLE_PROJECT_mavenUsername',
        passwordVariable: 'ORG_GRADLE_PROJECT_mavenPassword'
    )]) {
=======
    // Per KAFKA-7524, Scala 2.12 is the default, yet we currently support the previous minor version.
    stage("Check compilation compatibility with Scala 2.11") {
        sh "./gradlew clean compileJava compileScala compileTestJava compileTestScala " +
                "--no-daemon --stacktrace -PscalaVersion=2.11"
    }
>>>>>>> fd202017

        // Per KAFKA-7524, Scala 2.12 is the default, yet we currently support the previous minor version.
        stage("Check compilation compatibility with Scala 2.11") {
            sh "gradle"
            sh "./gradlew clean compileJava compileScala compileTestJava compileTestScala " +
                    "--no-daemon --stacktrace -PscalaVersion=2.11"
        }

        stage("Compile and validate") {
            sh "./gradlew clean assemble spotlessScalaCheck checkstyleMain checkstyleTest spotbugsMain " +
                    "--no-daemon --stacktrace --continue -PxmlSpotBugsReport=true"
        }

        if (config.publish && config.isDevJob) {
            stage("Publish to nexus") {
                def mavenUrl = 'https://nexus.confluent.io/repository/maven-snapshots/'
                sh "./gradlew -PmavenUrl=${mavenUrl} --no-daemon uploadArchivesAll"
            }
        }

    }

    stage("Run Tests and build cp-downstream-builds") {
    	def runTestsStepName = "Step run-tests"
    	def downstreamBuildsStepName = "Step cp-downstream-builds"
        def testTargets = [
                     runTestsStepName: {
		        stage('Run tests') {
				echo "Running unit and integration tests"
				sh "./gradlew unitTest integrationTest " +
				   "--no-daemon --stacktrace --continue -PtestLoggingEvents=started,passed,skipped,failed -PmaxParallelForks=4 -PignoreFailures=true"
			}
			stage('Upload results') {
				// Kafka failed test stdout files
				archiveArtifacts artifacts: '**/testOutput/*.stdout', allowEmptyArchive: true

				def summary = junit '**/build/test-results/**/TEST-*.xml'
				def total = summary.getTotalCount()
				def failed = summary.getFailCount()
				def skipped = summary.getSkipCount()
				summary = "Test results:\n\t"
				summary = summary + ("Passed: " + (total - failed - skipped))
				summary = summary + (", Failed: " + failed)
				summary = summary + (", Skipped: " + skipped)
				return summary;
			}
                    },
                    downstreamBuildsStepName: {
                        echo "Building cp-downstream-builds"
                        if (config.isPrJob) {
                            def muckrakeBranch = env.CHANGE_TARGET
                            def forkRepo = "${env.CHANGE_FORK ?: "confluentinc"}/ce-kafka.git"
                            def forkBranch = env.CHANGE_BRANCH
                            echo "Schedule test-cp-downstream-builds with :"
                            echo "Muckrake branch : ${muckrakeBranch}"
                            echo "PR fork repo : ${forkRepo}"
                            echo "PR fork branch : ${forkBranch}"
                            buildResult = build job: 'test-cp-downstream-builds', parameters: [
                                    [$class: 'StringParameterValue', name: 'BRANCH', value: muckrakeBranch],
                                    [$class: 'StringParameterValue', name: 'TEST_PATH', value: "muckrake/tests/dummy_test.py"],
                                    [$class: 'StringParameterValue', name: 'KAFKA_REPO', value: forkRepo],
                                    [$class: 'StringParameterValue', name: 'KAFKA_BRANCH', value: forkBranch]],
                                    propagate: true, wait: true
			    return ", downstream build result: " + buildResult.getResult();
                        } else {
			    return ""
			}
                    }
        ]

        result = parallel testTargets
	// combine results of the two targets into one result string
	return result.runTestsStepName + result.downstreamBuildsStepName
    }
}

runJob config, job<|MERGE_RESOLUTION|>--- conflicted
+++ resolved
@@ -12,23 +12,14 @@
 
 def job = {
 
-<<<<<<< HEAD
     withCredentials([usernamePassword(
         credentialsId: 'Jenkins Nexus Account',
         usernameVariable: 'ORG_GRADLE_PROJECT_mavenUsername',
         passwordVariable: 'ORG_GRADLE_PROJECT_mavenPassword'
     )]) {
-=======
-    // Per KAFKA-7524, Scala 2.12 is the default, yet we currently support the previous minor version.
-    stage("Check compilation compatibility with Scala 2.11") {
-        sh "./gradlew clean compileJava compileScala compileTestJava compileTestScala " +
-                "--no-daemon --stacktrace -PscalaVersion=2.11"
-    }
->>>>>>> fd202017
 
         // Per KAFKA-7524, Scala 2.12 is the default, yet we currently support the previous minor version.
         stage("Check compilation compatibility with Scala 2.11") {
-            sh "gradle"
             sh "./gradlew clean compileJava compileScala compileTestJava compileTestScala " +
                     "--no-daemon --stacktrace -PscalaVersion=2.11"
         }
