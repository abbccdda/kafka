/*
 * Licensed to the Apache Software Foundation (ASF) under one or more
 * contributor license agreements. See the NOTICE file distributed with
 * this work for additional information regarding copyright ownership.
 * The ASF licenses this file to You under the Apache License, Version 2.0
 * (the "License"); you may not use this file except in compliance with
 * the License. You may obtain a copy of the License at
 *
 *    http://www.apache.org/licenses/LICENSE-2.0
 *
 * Unless required by applicable law or agreed to in writing, software
 * distributed under the License is distributed on an "AS IS" BASIS,
 * WITHOUT WARRANTIES OR CONDITIONS OF ANY KIND, either express or implied.
 * See the License for the specific language governing permissions and
 * limitations under the License.
 */
package org.apache.kafka.connect.runtime;

import org.apache.kafka.clients.CommonClientConfigs;
import org.apache.kafka.clients.consumer.ConsumerConfig;
import org.apache.kafka.clients.producer.KafkaProducer;
import org.apache.kafka.clients.producer.ProducerConfig;
import org.apache.kafka.common.Configurable;
import org.apache.kafka.common.MetricName;
import org.apache.kafka.common.config.AbstractConfig;
import org.apache.kafka.common.config.ConfigDef;
import org.apache.kafka.common.config.ConfigException;
import org.apache.kafka.common.metrics.MetricsReporter;
import org.apache.kafka.common.metrics.stats.Avg;
import org.apache.kafka.common.utils.AppInfoParser;
import org.apache.kafka.common.config.provider.MockFileConfigProvider;
import org.apache.kafka.common.utils.MockTime;
import org.apache.kafka.common.utils.Time;
import org.apache.kafka.connect.connector.ConnectorContext;
import org.apache.kafka.connect.connector.Task;
import org.apache.kafka.connect.connector.policy.AllConnectorClientConfigOverridePolicy;
import org.apache.kafka.connect.connector.policy.ConnectorClientConfigOverridePolicy;
import org.apache.kafka.connect.connector.policy.NoneConnectorClientConfigOverridePolicy;
import org.apache.kafka.connect.data.Schema;
import org.apache.kafka.connect.data.SchemaAndValue;
import org.apache.kafka.connect.errors.ConnectException;
import org.apache.kafka.connect.json.JsonConverter;
import org.apache.kafka.connect.json.JsonConverterConfig;
import org.apache.kafka.connect.runtime.ConnectMetrics.MetricGroup;
import org.apache.kafka.connect.runtime.MockConnectMetrics.MockMetricsReporter;
import org.apache.kafka.connect.runtime.distributed.ClusterConfigState;
import org.apache.kafka.connect.runtime.errors.RetryWithToleranceOperator;
import org.apache.kafka.connect.runtime.isolation.DelegatingClassLoader;
import org.apache.kafka.connect.runtime.isolation.PluginClassLoader;
import org.apache.kafka.connect.runtime.isolation.Plugins;
import org.apache.kafka.connect.runtime.isolation.Plugins.ClassLoaderUsage;
import org.apache.kafka.connect.runtime.rest.entities.ConnectorStateInfo;
import org.apache.kafka.connect.runtime.standalone.StandaloneConfig;
import org.apache.kafka.connect.sink.SinkConnector;
import org.apache.kafka.connect.sink.SinkTask;
import org.apache.kafka.connect.source.SourceConnector;
import org.apache.kafka.connect.source.SourceRecord;
import org.apache.kafka.connect.source.SourceTask;
import org.apache.kafka.connect.storage.Converter;
import org.apache.kafka.connect.storage.HeaderConverter;
import org.apache.kafka.connect.storage.OffsetBackingStore;
import org.apache.kafka.connect.storage.OffsetStorageReader;
import org.apache.kafka.connect.storage.OffsetStorageWriter;
import org.apache.kafka.connect.storage.StatusBackingStore;
import org.apache.kafka.connect.util.ConnectUtils;
import org.apache.kafka.connect.util.ConnectorTaskId;
import org.apache.kafka.connect.util.ThreadedTest;
import org.apache.kafka.connect.util.TopicAdmin;
import org.apache.kafka.connect.util.TopicCreationGroup;
import org.easymock.EasyMock;
import org.junit.Before;
import org.junit.Test;
import org.junit.runner.RunWith;
import org.powermock.api.easymock.PowerMock;
import org.powermock.api.easymock.annotation.Mock;
import org.powermock.api.easymock.annotation.MockNice;
import org.powermock.api.easymock.annotation.MockStrict;
import org.powermock.core.classloader.annotations.PowerMockIgnore;
import org.powermock.core.classloader.annotations.PrepareForTest;
import org.powermock.modules.junit4.PowerMockRunner;

import javax.management.MBeanServer;
import javax.management.ObjectInstance;
import javax.management.ObjectName;
import java.lang.management.ManagementFactory;
import java.util.Arrays;
import java.util.Collections;
import java.util.HashMap;
import java.util.HashSet;
import java.util.List;
import java.util.Map;
import java.util.Set;
import java.util.UUID;
import java.util.concurrent.ConcurrentHashMap;
import java.util.concurrent.ConcurrentMap;
import java.util.concurrent.ExecutorService;

import static org.apache.kafka.connect.runtime.WorkerConfig.TOPIC_CREATION_ENABLE_CONFIG;
import static org.apache.kafka.connect.runtime.errors.RetryWithToleranceOperatorTest.NOOP_OPERATOR;
import static org.easymock.EasyMock.anyObject;
import static org.easymock.EasyMock.eq;
import static org.junit.Assert.assertEquals;
import static org.junit.Assert.assertFalse;
import static org.junit.Assert.assertNotNull;
import static org.junit.Assert.assertNull;
import static org.junit.Assert.fail;

@RunWith(PowerMockRunner.class)
@PrepareForTest({Worker.class, Plugins.class, ConnectUtils.class})
@PowerMockIgnore("javax.management.*")
public class WorkerTest extends ThreadedTest {

    private static final String CONNECTOR_ID = "test-connector";
    private static final ConnectorTaskId TASK_ID = new ConnectorTaskId("job", 0);
    private static final String WORKER_ID = "localhost:8083";
    private static final String CLUSTER_ID = "test-cluster";
    private final ConnectorClientConfigOverridePolicy noneConnectorClientConfigOverridePolicy = new NoneConnectorClientConfigOverridePolicy();
    private final ConnectorClientConfigOverridePolicy allConnectorClientConfigOverridePolicy = new AllConnectorClientConfigOverridePolicy();

    private Map<String, String> workerProps = new HashMap<>();
    private WorkerConfig config;
    private Worker worker;

    private Map<String, String> defaultProducerConfigs = new HashMap<>();
    private Map<String, String> defaultConsumerConfigs = new HashMap<>();

    @Mock
    private Plugins plugins;
    @Mock
    private PluginClassLoader pluginLoader;
    @Mock
    private DelegatingClassLoader delegatingLoader;
    @Mock
    private OffsetBackingStore offsetBackingStore;
    @MockStrict
    private TaskStatus.Listener taskStatusListener;
    @MockStrict
    private ConnectorStatus.Listener connectorStatusListener;

    @Mock private Herder herder;
    @Mock private StatusBackingStore statusBackingStore;
    @Mock private SourceConnector sourceConnector;
    @Mock private SinkConnector sinkConnector;
    @Mock private ConnectorContext ctx;
    @Mock private TestSourceTask task;
    @Mock private WorkerSourceTask workerTask;
    @Mock private Converter keyConverter;
    @Mock private Converter valueConverter;
    @Mock private Converter taskKeyConverter;
    @Mock private Converter taskValueConverter;
    @Mock private HeaderConverter taskHeaderConverter;
    @Mock private ExecutorService executorService;
    @MockNice private ConnectorConfig connectorConfig;
    private String mockFileProviderTestId;
    private Map<String, String> connectorProps;

    // when this test becomes parameterized, this variable will be a test parameter
    public boolean enableTopicCreation = false;

    @Before
    public void setup() {
        super.setup();
        workerProps.put("key.converter", "org.apache.kafka.connect.json.JsonConverter");
        workerProps.put("value.converter", "org.apache.kafka.connect.json.JsonConverter");
        workerProps.put("internal.key.converter", "org.apache.kafka.connect.json.JsonConverter");
        workerProps.put("internal.value.converter", "org.apache.kafka.connect.json.JsonConverter");
        workerProps.put("internal.key.converter.schemas.enable", "false");
        workerProps.put("internal.value.converter.schemas.enable", "false");
        workerProps.put("offset.storage.file.filename", "/tmp/connect.offsets");
        workerProps.put(CommonClientConfigs.METRIC_REPORTER_CLASSES_CONFIG, MockMetricsReporter.class.getName());
        workerProps.put("config.providers", "file");
        workerProps.put("config.providers.file.class", MockFileConfigProvider.class.getName());
        mockFileProviderTestId = UUID.randomUUID().toString();
        workerProps.put("config.providers.file.param.testId", mockFileProviderTestId);
        workerProps.put(TOPIC_CREATION_ENABLE_CONFIG, String.valueOf(enableTopicCreation));
        config = new StandaloneConfig(workerProps);

        defaultProducerConfigs.put(ProducerConfig.BOOTSTRAP_SERVERS_CONFIG, "localhost:9092");
        defaultProducerConfigs.put(
            ProducerConfig.KEY_SERIALIZER_CLASS_CONFIG, "org.apache.kafka.common.serialization.ByteArraySerializer");
        defaultProducerConfigs.put(
            ProducerConfig.VALUE_SERIALIZER_CLASS_CONFIG, "org.apache.kafka.common.serialization.ByteArraySerializer");
        defaultProducerConfigs.put(ProducerConfig.REQUEST_TIMEOUT_MS_CONFIG, Integer.toString(Integer.MAX_VALUE));
        defaultProducerConfigs.put(ProducerConfig.MAX_BLOCK_MS_CONFIG, Long.toString(Long.MAX_VALUE));
        defaultProducerConfigs.put(ProducerConfig.ACKS_CONFIG, "all");
        defaultProducerConfigs.put(ProducerConfig.MAX_IN_FLIGHT_REQUESTS_PER_CONNECTION, "1");
        defaultProducerConfigs.put(ProducerConfig.DELIVERY_TIMEOUT_MS_CONFIG, Integer.toString(Integer.MAX_VALUE));

        defaultConsumerConfigs.put(ProducerConfig.BOOTSTRAP_SERVERS_CONFIG, "localhost:9092");
        defaultConsumerConfigs.put(ConsumerConfig.ENABLE_AUTO_COMMIT_CONFIG, "false");
        defaultConsumerConfigs.put(ConsumerConfig.AUTO_OFFSET_RESET_CONFIG, "earliest");
        defaultConsumerConfigs
            .put(ConsumerConfig.KEY_DESERIALIZER_CLASS_CONFIG, "org.apache.kafka.common.serialization.ByteArrayDeserializer");
        defaultConsumerConfigs
            .put(ConsumerConfig.VALUE_DESERIALIZER_CLASS_CONFIG, "org.apache.kafka.common.serialization.ByteArrayDeserializer");

        // Some common defaults. They might change on individual tests
        connectorProps = anyConnectorConfigMap();
        PowerMock.mockStatic(Plugins.class);
    }

    @Test
    public void testStartAndStopConnector() {
        expectConverters();
        expectStartStorage();

        // Create
        EasyMock.expect(plugins.currentThreadLoader()).andReturn(delegatingLoader).times(2);
        EasyMock.expect(plugins.newConnector(WorkerTestConnector.class.getName()))
                .andReturn(sourceConnector);
        EasyMock.expect(sourceConnector.version()).andReturn("1.0");

        connectorProps.put(ConnectorConfig.CONNECTOR_CLASS_CONFIG, WorkerTestConnector.class.getName());

        EasyMock.expect(sourceConnector.version()).andReturn("1.0");

        expectFileConfigProvider();
        EasyMock.expect(plugins.compareAndSwapLoaders(sourceConnector))
                .andReturn(delegatingLoader)
                .times(2);

        EasyMock.expect(sourceConnector.config()).andReturn(WorkerTestConnector.CONFIG_DEF);
        EasyMock.expectLastCall();
        sourceConnector.initialize(anyObject(ConnectorContext.class));
        EasyMock.expectLastCall();
        sourceConnector.start(connectorProps);
        EasyMock.expectLastCall();

        EasyMock.expect(Plugins.compareAndSwapLoaders(delegatingLoader))
                .andReturn(pluginLoader).times(2);

        connectorStatusListener.onStartup(CONNECTOR_ID);
        EasyMock.expectLastCall();

        // Remove
        sourceConnector.stop();
        EasyMock.expectLastCall();

        connectorStatusListener.onShutdown(CONNECTOR_ID);
        EasyMock.expectLastCall();

        expectStopStorage();
        expectClusterId();

        PowerMock.replayAll();

        worker = new Worker(WORKER_ID, new MockTime(), plugins, config, offsetBackingStore, noneConnectorClientConfigOverridePolicy);
        worker.herder = herder;
        worker.start();

        assertEquals(Collections.emptySet(), worker.connectorNames());
        worker.startConnector(CONNECTOR_ID, connectorProps, ctx, connectorStatusListener, TargetState.STARTED);
        assertEquals(new HashSet<>(Arrays.asList(CONNECTOR_ID)), worker.connectorNames());
        try {
            worker.startConnector(CONNECTOR_ID, connectorProps, ctx, connectorStatusListener, TargetState.STARTED);
            fail("Should have thrown exception when trying to add connector with same name.");
        } catch (ConnectException e) {
            // expected
        }
        assertStatistics(worker, 1, 0);
        assertStartupStatistics(worker, 1, 0, 0, 0);
        worker.stopConnector(CONNECTOR_ID);
        assertStatistics(worker, 0, 0);
        assertStartupStatistics(worker, 1, 0, 0, 0);
        assertEquals(Collections.emptySet(), worker.connectorNames());
        // Nothing should be left, so this should effectively be a nop
        worker.stop();
        assertStatistics(worker, 0, 0);

        PowerMock.verifyAll();
        MockFileConfigProvider.assertClosed(mockFileProviderTestId);
    }

    private void expectFileConfigProvider() {
        EasyMock.expect(plugins.newConfigProvider(EasyMock.anyObject(),
                    EasyMock.eq("config.providers.file"), EasyMock.anyObject()))
                .andAnswer(() -> {
                    MockFileConfigProvider mockFileConfigProvider = new MockFileConfigProvider();
                    mockFileConfigProvider.configure(Collections.singletonMap("testId", mockFileProviderTestId));
                    return mockFileConfigProvider;
                });
    }

    @Test
    public void testStartConnectorFailure() {
        expectConverters();
        expectStartStorage();
        expectFileConfigProvider();

        connectorProps.put(ConnectorConfig.CONNECTOR_CLASS_CONFIG, "java.util.HashMap"); // Bad connector class name

        EasyMock.expect(plugins.currentThreadLoader()).andReturn(delegatingLoader);
        EasyMock.expect(plugins.newConnector(EasyMock.anyString()))
                .andThrow(new ConnectException("Failed to find Connector"));

        EasyMock.expect(Plugins.compareAndSwapLoaders(delegatingLoader))
                .andReturn(pluginLoader);

        connectorStatusListener.onFailure(
                EasyMock.eq(CONNECTOR_ID),
                EasyMock.<ConnectException>anyObject()
        );
        EasyMock.expectLastCall();

        expectClusterId();

        PowerMock.replayAll();

        worker = new Worker(WORKER_ID, new MockTime(), plugins, config, offsetBackingStore, noneConnectorClientConfigOverridePolicy);
        worker.herder = herder;
        worker.start();

        assertStatistics(worker, 0, 0);
        assertFalse(worker.startConnector(CONNECTOR_ID, connectorProps, ctx, connectorStatusListener, TargetState.STARTED));

        assertStartupStatistics(worker, 1, 1, 0, 0);
        assertEquals(Collections.emptySet(), worker.connectorNames());

        assertStatistics(worker, 0, 0);
        assertStartupStatistics(worker, 1, 1, 0, 0);
        assertFalse(worker.stopConnector(CONNECTOR_ID));
        assertStatistics(worker, 0, 0);
        assertStartupStatistics(worker, 1, 1, 0, 0);

        PowerMock.verifyAll();
    }

    @Test
    public void testAddConnectorByAlias() {
        expectConverters();
        expectStartStorage();
        expectFileConfigProvider();

        EasyMock.expect(plugins.currentThreadLoader()).andReturn(delegatingLoader).times(2);
        EasyMock.expect(plugins.newConnector("WorkerTestConnector")).andReturn(sourceConnector);
        EasyMock.expect(sourceConnector.version()).andReturn("1.0");

        connectorProps.put(ConnectorConfig.CONNECTOR_CLASS_CONFIG, "WorkerTestConnector");

        EasyMock.expect(sourceConnector.version()).andReturn("1.0");
        EasyMock.expect(plugins.compareAndSwapLoaders(sourceConnector))
                .andReturn(delegatingLoader)
                .times(2);
<<<<<<< HEAD
        sourceConnector.initialize(anyObject(ConnectorContext.class));
=======
        EasyMock.expect(sinkConnector.config()).andReturn(WorkerTestConnector.CONFIG_DEF);
        EasyMock.expectLastCall();
        sinkConnector.initialize(anyObject(ConnectorContext.class));
>>>>>>> 22ce69e7
        EasyMock.expectLastCall();
        sourceConnector.start(connectorProps);
        EasyMock.expectLastCall();

        EasyMock.expect(Plugins.compareAndSwapLoaders(delegatingLoader))
                .andReturn(pluginLoader)
                .times(2);

        connectorStatusListener.onStartup(CONNECTOR_ID);
        EasyMock.expectLastCall();

        // Remove
        sourceConnector.stop();
        EasyMock.expectLastCall();

        connectorStatusListener.onShutdown(CONNECTOR_ID);
        EasyMock.expectLastCall();

        expectStopStorage();
        expectClusterId();

        PowerMock.replayAll();

        worker = new Worker(WORKER_ID, new MockTime(), plugins, config, offsetBackingStore, noneConnectorClientConfigOverridePolicy);
        worker.herder = herder;
        worker.start();

        assertStatistics(worker, 0, 0);
        assertEquals(Collections.emptySet(), worker.connectorNames());
        worker.startConnector(CONNECTOR_ID, connectorProps, ctx, connectorStatusListener, TargetState.STARTED);
        assertEquals(new HashSet<>(Arrays.asList(CONNECTOR_ID)), worker.connectorNames());
        assertStatistics(worker, 1, 0);
        assertStartupStatistics(worker, 1, 0, 0, 0);

        worker.stopConnector(CONNECTOR_ID);
        assertStatistics(worker, 0, 0);
        assertStartupStatistics(worker, 1, 0, 0, 0);
        assertEquals(Collections.emptySet(), worker.connectorNames());
        // Nothing should be left, so this should effectively be a nop
        worker.stop();
        assertStatistics(worker, 0, 0);
        assertStartupStatistics(worker, 1, 0, 0, 0);

        PowerMock.verifyAll();
    }

    @Test
    public void testAddConnectorByShortAlias() {
        expectConverters();
        expectStartStorage();
        expectFileConfigProvider();

        EasyMock.expect(plugins.currentThreadLoader()).andReturn(delegatingLoader).times(2);
        EasyMock.expect(plugins.newConnector("WorkerTest")).andReturn(sourceConnector);
        EasyMock.expect(sourceConnector.version()).andReturn("1.0");

        connectorProps.put(ConnectorConfig.CONNECTOR_CLASS_CONFIG, "WorkerTest");

        EasyMock.expect(sourceConnector.version()).andReturn("1.0");
        EasyMock.expect(plugins.compareAndSwapLoaders(sourceConnector))
                .andReturn(delegatingLoader)
                .times(2);
<<<<<<< HEAD
        sourceConnector.initialize(anyObject(ConnectorContext.class));
=======
        EasyMock.expect(sinkConnector.config()).andReturn(WorkerTestConnector.CONFIG_DEF);
        EasyMock.expectLastCall();
        sinkConnector.initialize(anyObject(ConnectorContext.class));
>>>>>>> 22ce69e7
        EasyMock.expectLastCall();
        sourceConnector.start(connectorProps);
        EasyMock.expectLastCall();

        EasyMock.expect(Plugins.compareAndSwapLoaders(delegatingLoader))
                .andReturn(pluginLoader)
                .times(2);

        connectorStatusListener.onStartup(CONNECTOR_ID);
        EasyMock.expectLastCall();

        // Remove
        sourceConnector.stop();
        EasyMock.expectLastCall();

        connectorStatusListener.onShutdown(CONNECTOR_ID);
        EasyMock.expectLastCall();

        expectStopStorage();
        expectClusterId();

        PowerMock.replayAll();

        worker = new Worker(WORKER_ID, new MockTime(), plugins, config, offsetBackingStore, noneConnectorClientConfigOverridePolicy);
        worker.herder = herder;
        worker.start();

        assertStatistics(worker, 0, 0);
        assertEquals(Collections.emptySet(), worker.connectorNames());
        worker.startConnector(CONNECTOR_ID, connectorProps, ctx, connectorStatusListener, TargetState.STARTED);
        assertEquals(new HashSet<>(Arrays.asList(CONNECTOR_ID)), worker.connectorNames());
        assertStatistics(worker, 1, 0);

        worker.stopConnector(CONNECTOR_ID);
        assertStatistics(worker, 0, 0);
        assertEquals(Collections.emptySet(), worker.connectorNames());
        // Nothing should be left, so this should effectively be a nop
        worker.stop();
        assertStatistics(worker, 0, 0);

        PowerMock.verifyAll();
    }

    @Test
    public void testStopInvalidConnector() {
        expectConverters();
        expectStartStorage();
        expectFileConfigProvider();
        expectClusterId();

        PowerMock.replayAll();

        worker = new Worker(WORKER_ID, new MockTime(), plugins, config, offsetBackingStore, noneConnectorClientConfigOverridePolicy);
        worker.herder = herder;
        worker.start();

        worker.stopConnector(CONNECTOR_ID);

        PowerMock.verifyAll();
    }

    @Test
    public void testReconfigureConnectorTasks() {
        expectConverters();
        expectStartStorage();
        expectFileConfigProvider();

        EasyMock.expect(plugins.currentThreadLoader()).andReturn(delegatingLoader).times(3);
        EasyMock.expect(plugins.newConnector(WorkerTestConnector.class.getName()))
                .andReturn(sinkConnector);
        EasyMock.expect(sinkConnector.version()).andReturn("1.0");

        connectorProps.put(SinkConnectorConfig.TOPICS_CONFIG, "foo,bar");
        connectorProps.put(ConnectorConfig.CONNECTOR_CLASS_CONFIG, WorkerTestConnector.class.getName());

        EasyMock.expect(sinkConnector.version()).andReturn("1.0");
        EasyMock.expect(plugins.compareAndSwapLoaders(sinkConnector))
                .andReturn(delegatingLoader)
                .times(3);
        EasyMock.expect(sinkConnector.config()).andReturn(WorkerTestConnector.CONFIG_DEF);
        EasyMock.expectLastCall();
        sinkConnector.initialize(anyObject(ConnectorContext.class));
        EasyMock.expectLastCall();
        sinkConnector.start(connectorProps);
        EasyMock.expectLastCall();

        EasyMock.expect(Plugins.compareAndSwapLoaders(delegatingLoader))
                .andReturn(pluginLoader)
                .times(3);

        connectorStatusListener.onStartup(CONNECTOR_ID);
        EasyMock.expectLastCall();

        // Reconfigure
        EasyMock.<Class<? extends Task>>expect(sinkConnector.taskClass()).andReturn(TestSourceTask.class);
        Map<String, String> taskProps = new HashMap<>();
        taskProps.put("foo", "bar");
        EasyMock.expect(sinkConnector.taskConfigs(2)).andReturn(Arrays.asList(taskProps, taskProps));

        // Remove
        sinkConnector.stop();
        EasyMock.expectLastCall();

        connectorStatusListener.onShutdown(CONNECTOR_ID);
        EasyMock.expectLastCall();

        expectStopStorage();
        expectClusterId();

        PowerMock.replayAll();

        worker = new Worker(WORKER_ID, new MockTime(), plugins, config, offsetBackingStore, noneConnectorClientConfigOverridePolicy);
        worker.herder = herder;
        worker.start();

        assertStatistics(worker, 0, 0);
        assertEquals(Collections.emptySet(), worker.connectorNames());
        worker.startConnector(CONNECTOR_ID, connectorProps, ctx, connectorStatusListener, TargetState.STARTED);
        assertStatistics(worker, 1, 0);
        assertEquals(new HashSet<>(Arrays.asList(CONNECTOR_ID)), worker.connectorNames());
        try {
            worker.startConnector(CONNECTOR_ID, connectorProps, ctx, connectorStatusListener, TargetState.STARTED);
            fail("Should have thrown exception when trying to add connector with same name.");
        } catch (ConnectException e) {
            // expected
        }
        Map<String, String> connProps = new HashMap<>(connectorProps);
        connProps.put(ConnectorConfig.TASKS_MAX_CONFIG, "2");
        ConnectorConfig connConfig = new SinkConnectorConfig(plugins, connProps);
        List<Map<String, String>> taskConfigs = worker.connectorTaskConfigs(CONNECTOR_ID, connConfig);
        Map<String, String> expectedTaskProps = new HashMap<>();
        expectedTaskProps.put("foo", "bar");
        expectedTaskProps.put(TaskConfig.TASK_CLASS_CONFIG, TestSourceTask.class.getName());
        expectedTaskProps.put(SinkTask.TOPICS_CONFIG, "foo,bar");
        assertEquals(2, taskConfigs.size());
        assertEquals(expectedTaskProps, taskConfigs.get(0));
        assertEquals(expectedTaskProps, taskConfigs.get(1));
        assertStatistics(worker, 1, 0);
        assertStartupStatistics(worker, 1, 0, 0, 0);
        worker.stopConnector(CONNECTOR_ID);
        assertStatistics(worker, 0, 0);
        assertStartupStatistics(worker, 1, 0, 0, 0);
        assertEquals(Collections.emptySet(), worker.connectorNames());
        // Nothing should be left, so this should effectively be a nop
        worker.stop();
        assertStatistics(worker, 0, 0);

        PowerMock.verifyAll();
    }


    @Test
    public void testAddRemoveTask() throws Exception {
        expectConverters();
        expectStartStorage();
        expectFileConfigProvider();

        EasyMock.expect(workerTask.id()).andStubReturn(TASK_ID);

        EasyMock.expect(plugins.currentThreadLoader()).andReturn(delegatingLoader).times(2);
        expectNewWorkerTask();
        Map<String, String> origProps = new HashMap<>();
        origProps.put(TaskConfig.TASK_CLASS_CONFIG, TestSourceTask.class.getName());

        TaskConfig taskConfig = new TaskConfig(origProps);
        // We should expect this call, but the pluginLoader being swapped in is only mocked.
        // EasyMock.expect(pluginLoader.loadClass(TestSourceTask.class.getName()))
        //        .andReturn((Class) TestSourceTask.class);
        EasyMock.expect(plugins.newTask(TestSourceTask.class)).andReturn(task);
        EasyMock.expect(task.version()).andReturn("1.0");

        workerTask.initialize(taskConfig);
        EasyMock.expectLastCall();

        // Expect that the worker will create converters and will find them using the current classloader ...
        assertNotNull(taskKeyConverter);
        assertNotNull(taskValueConverter);
        assertNotNull(taskHeaderConverter);
        expectTaskKeyConverters(ClassLoaderUsage.CURRENT_CLASSLOADER, taskKeyConverter);
        expectTaskValueConverters(ClassLoaderUsage.CURRENT_CLASSLOADER, taskValueConverter);
        expectTaskHeaderConverter(ClassLoaderUsage.CURRENT_CLASSLOADER, taskHeaderConverter);

        EasyMock.expect(executorService.submit(workerTask)).andReturn(null);

        EasyMock.expect(plugins.delegatingLoader()).andReturn(delegatingLoader);
        EasyMock.expect(delegatingLoader.connectorLoader(WorkerTestConnector.class.getName()))
                .andReturn(pluginLoader);
        EasyMock.expect(Plugins.compareAndSwapLoaders(pluginLoader)).andReturn(delegatingLoader)
                .times(2);

        EasyMock.expect(workerTask.loader()).andReturn(pluginLoader);

        EasyMock.expect(Plugins.compareAndSwapLoaders(delegatingLoader)).andReturn(pluginLoader)
                .times(2);
        plugins.connectorClass(WorkerTestConnector.class.getName());
        EasyMock.expectLastCall().andReturn(WorkerTestConnector.class);
        // Remove
        workerTask.stop();
        EasyMock.expectLastCall();
        EasyMock.expect(workerTask.awaitStop(EasyMock.anyLong())).andStubReturn(true);
        EasyMock.expectLastCall();

        expectStopStorage();
        expectClusterId();

        PowerMock.replayAll();

        worker = new Worker(WORKER_ID, new MockTime(), plugins, config, offsetBackingStore, executorService,
                            noneConnectorClientConfigOverridePolicy);
        worker.herder = herder;
        worker.start();
        assertStatistics(worker, 0, 0);
        assertStartupStatistics(worker, 0, 0, 0, 0);
        assertEquals(Collections.emptySet(), worker.taskIds());
        worker.startTask(TASK_ID, ClusterConfigState.EMPTY, anyConnectorConfigMap(), origProps, taskStatusListener, TargetState.STARTED);
        assertStatistics(worker, 0, 1);
        assertStartupStatistics(worker, 0, 0, 1, 0);
        assertEquals(new HashSet<>(Arrays.asList(TASK_ID)), worker.taskIds());
        worker.stopAndAwaitTask(TASK_ID);
        assertStatistics(worker, 0, 0);
        assertStartupStatistics(worker, 0, 0, 1, 0);
        assertEquals(Collections.emptySet(), worker.taskIds());
        // Nothing should be left, so this should effectively be a nop
        worker.stop();
        assertStatistics(worker, 0, 0);
        assertStartupStatistics(worker, 0, 0, 1, 0);

        PowerMock.verifyAll();
    }

    @Test
    public void testTaskStatusMetricsStatuses() throws Exception {
        expectConverters();
        expectStartStorage();
        expectFileConfigProvider();

        EasyMock.expect(workerTask.id()).andStubReturn(TASK_ID);

        EasyMock.expect(plugins.currentThreadLoader()).andReturn(delegatingLoader).times(2);
        expectNewWorkerTask();
        Map<String, String> origProps = new HashMap<>();
        origProps.put(TaskConfig.TASK_CLASS_CONFIG, TestSourceTask.class.getName());

        TaskConfig taskConfig = new TaskConfig(origProps);
        // We should expect this call, but the pluginLoader being swapped in is only mocked.
        // EasyMock.expect(pluginLoader.loadClass(TestSourceTask.class.getName()))
        //        .andReturn((Class) TestSourceTask.class);
        EasyMock.expect(plugins.newTask(TestSourceTask.class)).andReturn(task);
        EasyMock.expect(task.version()).andReturn("1.0");

        workerTask.initialize(taskConfig);
        EasyMock.expectLastCall();

        // Expect that the worker will create converters and will find them using the current classloader ...
        assertNotNull(taskKeyConverter);
        assertNotNull(taskValueConverter);
        assertNotNull(taskHeaderConverter);
        expectTaskKeyConverters(ClassLoaderUsage.CURRENT_CLASSLOADER, taskKeyConverter);
        expectTaskValueConverters(ClassLoaderUsage.CURRENT_CLASSLOADER, taskValueConverter);
        expectTaskHeaderConverter(ClassLoaderUsage.CURRENT_CLASSLOADER, taskHeaderConverter);

        EasyMock.expect(executorService.submit(workerTask)).andReturn(null);

        EasyMock.expect(plugins.delegatingLoader()).andReturn(delegatingLoader);
        EasyMock.expect(delegatingLoader.connectorLoader(WorkerTestConnector.class.getName()))
            .andReturn(pluginLoader);
        EasyMock.expect(Plugins.compareAndSwapLoaders(pluginLoader)).andReturn(delegatingLoader)
            .times(2);

        EasyMock.expect(Plugins.compareAndSwapLoaders(delegatingLoader)).andReturn(pluginLoader)
            .times(2);
        plugins.connectorClass(WorkerTestConnector.class.getName());
        EasyMock.expectLastCall().andReturn(WorkerTestConnector.class);

        EasyMock.expect(workerTask.awaitStop(EasyMock.anyLong())).andStubReturn(true);
        EasyMock.expectLastCall();

        // Each time we check the task metrics, the worker will call the herder
        herder.taskStatus(TASK_ID);
        EasyMock.expectLastCall()
            .andReturn(new ConnectorStateInfo.TaskState(0, "RUNNING", "worker", "msg"));

        herder.taskStatus(TASK_ID);
        EasyMock.expectLastCall()
            .andReturn(new ConnectorStateInfo.TaskState(0, "PAUSED", "worker", "msg"));

        herder.taskStatus(TASK_ID);
        EasyMock.expectLastCall()
            .andReturn(new ConnectorStateInfo.TaskState(0, "FAILED", "worker", "msg"));

        herder.taskStatus(TASK_ID);
        EasyMock.expectLastCall()
            .andReturn(new ConnectorStateInfo.TaskState(0, "DESTROYED", "worker", "msg"));

        herder.taskStatus(TASK_ID);
        EasyMock.expectLastCall()
            .andReturn(new ConnectorStateInfo.TaskState(0, "UNASSIGNED", "worker", "msg"));

        // Called when we stop the worker
        EasyMock.expect(workerTask.loader()).andReturn(pluginLoader);
        workerTask.stop();
        EasyMock.expectLastCall();

        expectClusterId();

        PowerMock.replayAll();

        worker = new Worker(WORKER_ID,
            new MockTime(),
            plugins,
            config,
            offsetBackingStore,
            executorService,
            noneConnectorClientConfigOverridePolicy);

        worker.herder = herder;

        worker.start();
        assertStatistics(worker, 0, 0);
        assertStartupStatistics(worker, 0, 0, 0, 0);
        assertEquals(Collections.emptySet(), worker.taskIds());
        worker.startTask(
            TASK_ID,
            ClusterConfigState.EMPTY,
            anyConnectorConfigMap(),
            origProps,
            taskStatusListener,
            TargetState.STARTED);

        assertStatusMetrics(1L, "connector-running-task-count");
        assertStatusMetrics(1L, "connector-paused-task-count");
        assertStatusMetrics(1L, "connector-failed-task-count");
        assertStatusMetrics(1L, "connector-destroyed-task-count");
        assertStatusMetrics(1L, "connector-unassigned-task-count");

        worker.stopAndAwaitTask(TASK_ID);
        assertStatusMetrics(0L, "connector-running-task-count");
        assertStatusMetrics(0L, "connector-paused-task-count");
        assertStatusMetrics(0L, "connector-failed-task-count");
        assertStatusMetrics(0L, "connector-destroyed-task-count");
        assertStatusMetrics(0L, "connector-unassigned-task-count");

        PowerMock.verifyAll();
    }

    @Test
    public void testConnectorStatusMetricsGroup_taskStatusCounter() {
        ConcurrentMap<ConnectorTaskId, WorkerTask> tasks = new ConcurrentHashMap<>();
        tasks.put(new ConnectorTaskId("c1", 0), workerTask);
        tasks.put(new ConnectorTaskId("c1", 1), workerTask);
        tasks.put(new ConnectorTaskId("c2", 0), workerTask);

        expectConverters();
        expectStartStorage();
        expectFileConfigProvider();

        EasyMock.expect(Plugins.compareAndSwapLoaders(pluginLoader)).andReturn(delegatingLoader);
        EasyMock.expect(Plugins.compareAndSwapLoaders(pluginLoader)).andReturn(delegatingLoader);

        EasyMock.expect(Plugins.compareAndSwapLoaders(delegatingLoader)).andReturn(pluginLoader);

        taskStatusListener.onFailure(EasyMock.eq(TASK_ID), EasyMock.<ConfigException>anyObject());
        EasyMock.expectLastCall();

        expectClusterId();

        PowerMock.replayAll();

        worker = new Worker(WORKER_ID,
            new MockTime(),
            plugins,
            config,
            offsetBackingStore,
            noneConnectorClientConfigOverridePolicy);
        worker.herder = herder;

        Worker.ConnectorStatusMetricsGroup metricGroup = new Worker.ConnectorStatusMetricsGroup(
            worker.metrics(), tasks, herder
        );
        assertEquals(2L, (long) metricGroup.taskCounter("c1").metricValue(0L));
        assertEquals(1L, (long) metricGroup.taskCounter("c2").metricValue(0L));
        assertEquals(0L, (long) metricGroup.taskCounter("fakeConnector").metricValue(0L));
    }

    @Test
    public void testStartTaskFailure() {
        expectConverters();
        expectStartStorage();
        expectFileConfigProvider();

        Map<String, String> origProps = new HashMap<>();
        origProps.put(TaskConfig.TASK_CLASS_CONFIG, "missing.From.This.Workers.Classpath");

        EasyMock.expect(plugins.currentThreadLoader()).andReturn(delegatingLoader);
        EasyMock.expect(plugins.delegatingLoader()).andReturn(delegatingLoader);
        EasyMock.expect(delegatingLoader.connectorLoader(WorkerTestConnector.class.getName()))
                .andReturn(pluginLoader);

        // We would normally expect this since the plugin loader would have been swapped in. However, since we mock out
        // all classloader changes, the call actually goes to the normal default classloader. However, this works out
        // fine since we just wanted a ClassNotFoundException anyway.
        // EasyMock.expect(pluginLoader.loadClass(origProps.get(TaskConfig.TASK_CLASS_CONFIG)))
        //        .andThrow(new ClassNotFoundException());

        EasyMock.expect(Plugins.compareAndSwapLoaders(pluginLoader))
                .andReturn(delegatingLoader);

        EasyMock.expect(Plugins.compareAndSwapLoaders(delegatingLoader))
                .andReturn(pluginLoader);

        taskStatusListener.onFailure(EasyMock.eq(TASK_ID), EasyMock.<ConfigException>anyObject());
        EasyMock.expectLastCall();

        expectClusterId();

        PowerMock.replayAll();

        worker = new Worker(WORKER_ID, new MockTime(), plugins, config, offsetBackingStore, noneConnectorClientConfigOverridePolicy);
        worker.herder = herder;
        worker.start();
        assertStatistics(worker, 0, 0);
        assertStartupStatistics(worker, 0, 0, 0, 0);

        assertFalse(worker.startTask(TASK_ID, ClusterConfigState.EMPTY, anyConnectorConfigMap(), origProps, taskStatusListener, TargetState.STARTED));
        assertStartupStatistics(worker, 0, 0, 1, 1);

        assertStatistics(worker, 0, 0);
        assertStartupStatistics(worker, 0, 0, 1, 1);
        assertEquals(Collections.emptySet(), worker.taskIds());

        PowerMock.verifyAll();
    }

    @Test
    public void testCleanupTasksOnStop() throws Exception {
        expectConverters();
        expectStartStorage();
        expectFileConfigProvider();

        EasyMock.expect(workerTask.id()).andStubReturn(TASK_ID);

        EasyMock.expect(plugins.currentThreadLoader()).andReturn(delegatingLoader).times(2);
        expectNewWorkerTask();
        Map<String, String> origProps = new HashMap<>();
        origProps.put(TaskConfig.TASK_CLASS_CONFIG, TestSourceTask.class.getName());

        TaskConfig taskConfig = new TaskConfig(origProps);
        // We should expect this call, but the pluginLoader being swapped in is only mocked.
        // EasyMock.expect(pluginLoader.loadClass(TestSourceTask.class.getName()))
        //        .andReturn((Class) TestSourceTask.class);
        EasyMock.expect(plugins.newTask(TestSourceTask.class)).andReturn(task);
        EasyMock.expect(task.version()).andReturn("1.0");

        workerTask.initialize(taskConfig);
        EasyMock.expectLastCall();

        // Expect that the worker will create converters and will not initially find them using the current classloader ...
        assertNotNull(taskKeyConverter);
        assertNotNull(taskValueConverter);
        assertNotNull(taskHeaderConverter);
        expectTaskKeyConverters(ClassLoaderUsage.CURRENT_CLASSLOADER, null);
        expectTaskKeyConverters(ClassLoaderUsage.PLUGINS, taskKeyConverter);
        expectTaskValueConverters(ClassLoaderUsage.CURRENT_CLASSLOADER, null);
        expectTaskValueConverters(ClassLoaderUsage.PLUGINS, taskValueConverter);
        expectTaskHeaderConverter(ClassLoaderUsage.CURRENT_CLASSLOADER, null);
        expectTaskHeaderConverter(ClassLoaderUsage.PLUGINS, taskHeaderConverter);

        EasyMock.expect(executorService.submit(workerTask)).andReturn(null);

        EasyMock.expect(plugins.delegatingLoader()).andReturn(delegatingLoader);
        EasyMock.expect(delegatingLoader.connectorLoader(WorkerTestConnector.class.getName()))
                .andReturn(pluginLoader);

        EasyMock.expect(Plugins.compareAndSwapLoaders(pluginLoader)).andReturn(delegatingLoader)
                .times(2);

        EasyMock.expect(workerTask.loader()).andReturn(pluginLoader);

        EasyMock.expect(Plugins.compareAndSwapLoaders(delegatingLoader)).andReturn(pluginLoader)
                .times(2);
        plugins.connectorClass(WorkerTestConnector.class.getName());
        EasyMock.expectLastCall().andReturn(WorkerTestConnector.class);
        // Remove on Worker.stop()
        workerTask.stop();
        EasyMock.expectLastCall();

        EasyMock.expect(workerTask.awaitStop(EasyMock.anyLong())).andReturn(true);
        // Note that in this case we *do not* commit offsets since it's an unclean shutdown
        EasyMock.expectLastCall();

        expectStopStorage();
        expectClusterId();

        PowerMock.replayAll();

        worker = new Worker(WORKER_ID, new MockTime(), plugins, config, offsetBackingStore, executorService,
                            noneConnectorClientConfigOverridePolicy);
        worker.herder = herder;
        worker.start();
        assertStatistics(worker, 0, 0);
        worker.startTask(TASK_ID, ClusterConfigState.EMPTY, anyConnectorConfigMap(), origProps, taskStatusListener, TargetState.STARTED);
        assertStatistics(worker, 0, 1);
        worker.stop();
        assertStatistics(worker, 0, 0);

        PowerMock.verifyAll();
    }

    @Test
    public void testConverterOverrides() throws Exception {
        expectConverters();
        expectStartStorage();
        expectFileConfigProvider();

        EasyMock.expect(workerTask.id()).andStubReturn(TASK_ID);

        EasyMock.expect(plugins.currentThreadLoader()).andReturn(delegatingLoader).times(2);
        expectNewWorkerTask();
        Map<String, String> origProps = new HashMap<>();
        origProps.put(TaskConfig.TASK_CLASS_CONFIG, TestSourceTask.class.getName());

        TaskConfig taskConfig = new TaskConfig(origProps);
        // We should expect this call, but the pluginLoader being swapped in is only mocked.
        // EasyMock.expect(pluginLoader.loadClass(TestSourceTask.class.getName()))
        //        .andReturn((Class) TestSourceTask.class);
        EasyMock.expect(plugins.newTask(TestSourceTask.class)).andReturn(task);
        EasyMock.expect(task.version()).andReturn("1.0");

        workerTask.initialize(taskConfig);
        EasyMock.expectLastCall();

        // Expect that the worker will create converters and will not initially find them using the current classloader ...
        assertNotNull(taskKeyConverter);
        assertNotNull(taskValueConverter);
        assertNotNull(taskHeaderConverter);
        expectTaskKeyConverters(ClassLoaderUsage.CURRENT_CLASSLOADER, null);
        expectTaskKeyConverters(ClassLoaderUsage.PLUGINS, taskKeyConverter);
        expectTaskValueConverters(ClassLoaderUsage.CURRENT_CLASSLOADER, null);
        expectTaskValueConverters(ClassLoaderUsage.PLUGINS, taskValueConverter);
        expectTaskHeaderConverter(ClassLoaderUsage.CURRENT_CLASSLOADER, null);
        expectTaskHeaderConverter(ClassLoaderUsage.PLUGINS, taskHeaderConverter);

        EasyMock.expect(executorService.submit(workerTask)).andReturn(null);

        EasyMock.expect(plugins.delegatingLoader()).andReturn(delegatingLoader);
        EasyMock.expect(delegatingLoader.connectorLoader(WorkerTestConnector.class.getName()))
                .andReturn(pluginLoader);

        EasyMock.expect(Plugins.compareAndSwapLoaders(pluginLoader)).andReturn(delegatingLoader)
                .times(2);

        EasyMock.expect(workerTask.loader()).andReturn(pluginLoader);

        EasyMock.expect(Plugins.compareAndSwapLoaders(delegatingLoader)).andReturn(pluginLoader)
                .times(2);
        plugins.connectorClass(WorkerTestConnector.class.getName());
        EasyMock.expectLastCall().andReturn(WorkerTestConnector.class);

        // Remove
        workerTask.stop();
        EasyMock.expectLastCall();
        EasyMock.expect(workerTask.awaitStop(EasyMock.anyLong())).andStubReturn(true);
        EasyMock.expectLastCall();

        expectStopStorage();
        expectClusterId();

        PowerMock.replayAll();

        worker = new Worker(WORKER_ID, new MockTime(), plugins, config, offsetBackingStore, executorService,
                            noneConnectorClientConfigOverridePolicy);
        worker.herder = herder;
        worker.start();
        assertStatistics(worker, 0, 0);
        assertEquals(Collections.emptySet(), worker.taskIds());
        Map<String, String> connProps = anyConnectorConfigMap();
        connProps.put(ConnectorConfig.KEY_CONVERTER_CLASS_CONFIG, TestConverter.class.getName());
        connProps.put("key.converter.extra.config", "foo");
        connProps.put(ConnectorConfig.VALUE_CONVERTER_CLASS_CONFIG, TestConfigurableConverter.class.getName());
        connProps.put("value.converter.extra.config", "bar");
        worker.startTask(TASK_ID, ClusterConfigState.EMPTY, connProps, origProps, taskStatusListener, TargetState.STARTED);
        assertStatistics(worker, 0, 1);
        assertEquals(new HashSet<>(Arrays.asList(TASK_ID)), worker.taskIds());
        worker.stopAndAwaitTask(TASK_ID);
        assertStatistics(worker, 0, 0);
        assertEquals(Collections.emptySet(), worker.taskIds());
        // Nothing should be left, so this should effectively be a nop
        worker.stop();
        assertStatistics(worker, 0, 0);

        // We've mocked the Plugin.newConverter method, so we don't currently configure the converters

        PowerMock.verifyAll();
    }

    @Test
    public void testProducerConfigsWithoutOverrides() {
        EasyMock.expect(connectorConfig.originalsWithPrefix(ConnectorConfig.CONNECTOR_CLIENT_PRODUCER_OVERRIDES_PREFIX)).andReturn(
            new HashMap<String, Object>());
        PowerMock.replayAll();
        Map<String, String> expectedConfigs = new HashMap<>(defaultProducerConfigs);
        expectedConfigs.put("client.id", "connector-producer-job-0");
        expectedConfigs.put("metrics.context.connect.kafka.cluster.id", CLUSTER_ID);
        expectedConfigs.put("metrics.context.resource.version", AppInfoParser.getVersion());
        expectedConfigs.put("metrics.context.resource.commit.id", AppInfoParser.getCommitId());
        expectedConfigs.put("metrics.context.resource.type", WorkerConfig.CONNECT_RESOURCE_TYPE);
        assertEquals(expectedConfigs,
                     Worker.producerConfigs(TASK_ID, "connector-producer-" + TASK_ID, config, connectorConfig, null, noneConnectorClientConfigOverridePolicy, CLUSTER_ID));
    }

    @Test
    public void testProducerConfigsWithOverrides() {
        Map<String, String> props = new HashMap<>(workerProps);
        props.put("producer.acks", "-1");
        props.put("producer.linger.ms", "1000");
        props.put("producer.client.id", "producer-test-id");
        WorkerConfig configWithOverrides = new StandaloneConfig(props);

        Map<String, String> expectedConfigs = new HashMap<>(defaultProducerConfigs);
        expectedConfigs.put("acks", "-1");
        expectedConfigs.put("linger.ms", "1000");
        expectedConfigs.put("client.id", "producer-test-id");
        expectedConfigs.put("metrics.context.connect.kafka.cluster.id", CLUSTER_ID);
        expectedConfigs.put("metrics.context.resource.version", AppInfoParser.getVersion());
        expectedConfigs.put("metrics.context.resource.commit.id", AppInfoParser.getCommitId());
        expectedConfigs.put("metrics.context.resource.type", WorkerConfig.CONNECT_RESOURCE_TYPE);

        EasyMock.expect(connectorConfig.originalsWithPrefix(ConnectorConfig.CONNECTOR_CLIENT_PRODUCER_OVERRIDES_PREFIX)).andReturn(
            new HashMap<String, Object>());
        PowerMock.replayAll();
        assertEquals(expectedConfigs,
            Worker.producerConfigs(TASK_ID, "connector-producer-" + TASK_ID, configWithOverrides, connectorConfig, null, allConnectorClientConfigOverridePolicy, CLUSTER_ID));
    }

    @Test
    public void testProducerConfigsWithClientOverrides() {
        Map<String, String> props = new HashMap<>(workerProps);
        props.put("producer.acks", "-1");
        props.put("producer.linger.ms", "1000");
        props.put("producer.client.id", "producer-test-id");
        WorkerConfig configWithOverrides = new StandaloneConfig(props);

        Map<String, String> expectedConfigs = new HashMap<>(defaultProducerConfigs);
        expectedConfigs.put("acks", "-1");
        expectedConfigs.put("linger.ms", "5000");
        expectedConfigs.put("batch.size", "1000");
        expectedConfigs.put("client.id", "producer-test-id");
        expectedConfigs.put("metrics.context.connect.kafka.cluster.id", CLUSTER_ID);
        expectedConfigs.put("metrics.context.resource.version", AppInfoParser.getVersion());
        expectedConfigs.put("metrics.context.resource.commit.id", AppInfoParser.getCommitId());
        expectedConfigs.put("metrics.context.resource.type", WorkerConfig.CONNECT_RESOURCE_TYPE);

        Map<String, Object> connConfig = new HashMap<String, Object>();
        connConfig.put("linger.ms", "5000");
        connConfig.put("batch.size", "1000");
        EasyMock.expect(connectorConfig.originalsWithPrefix(ConnectorConfig.CONNECTOR_CLIENT_PRODUCER_OVERRIDES_PREFIX))
            .andReturn(connConfig);
        PowerMock.replayAll();
        assertEquals(expectedConfigs,
            Worker.producerConfigs(TASK_ID, "connector-producer-" + TASK_ID, configWithOverrides, connectorConfig, null, allConnectorClientConfigOverridePolicy, CLUSTER_ID));
    }

    @Test
    public void testConsumerConfigsWithoutOverrides() {
        Map<String, String> expectedConfigs = new HashMap<>(defaultConsumerConfigs);
        expectedConfigs.put("group.id", "connect-test");
        expectedConfigs.put("client.id", "connector-consumer-test-1");
        expectedConfigs.put("metrics.context.connect.kafka.cluster.id", CLUSTER_ID);
        expectedConfigs.put("metrics.context.resource.version", AppInfoParser.getVersion());
        expectedConfigs.put("metrics.context.resource.commit.id", AppInfoParser.getCommitId());
        expectedConfigs.put("metrics.context.resource.type", WorkerConfig.CONNECT_RESOURCE_TYPE);

        EasyMock.expect(connectorConfig.originalsWithPrefix(ConnectorConfig.CONNECTOR_CLIENT_CONSUMER_OVERRIDES_PREFIX)).andReturn(new HashMap<>());

        PowerMock.replayAll();
        assertEquals(expectedConfigs, Worker.consumerConfigs(new ConnectorTaskId("test", 1), config, connectorConfig,
            null, noneConnectorClientConfigOverridePolicy, CLUSTER_ID));
    }

    @Test
    public void testConsumerConfigsWithOverrides() {
        Map<String, String> props = new HashMap<>(workerProps);
        props.put("consumer.auto.offset.reset", "latest");
        props.put("consumer.max.poll.records", "1000");
        props.put("consumer.client.id", "consumer-test-id");
        WorkerConfig configWithOverrides = new StandaloneConfig(props);

        Map<String, String> expectedConfigs = new HashMap<>(defaultConsumerConfigs);
        expectedConfigs.put("group.id", "connect-test");
        expectedConfigs.put("auto.offset.reset", "latest");
        expectedConfigs.put("max.poll.records", "1000");
        expectedConfigs.put("client.id", "consumer-test-id");
        expectedConfigs.put("metrics.context.connect.kafka.cluster.id", CLUSTER_ID);
        expectedConfigs.put("metrics.context.resource.version", AppInfoParser.getVersion());
        expectedConfigs.put("metrics.context.resource.commit.id", AppInfoParser.getCommitId());
        expectedConfigs.put("metrics.context.resource.type", WorkerConfig.CONNECT_RESOURCE_TYPE);

        EasyMock.expect(connectorConfig.originalsWithPrefix(ConnectorConfig.CONNECTOR_CLIENT_CONSUMER_OVERRIDES_PREFIX)).andReturn(new HashMap<>());
        PowerMock.replayAll();
        assertEquals(expectedConfigs, Worker.consumerConfigs(new ConnectorTaskId("test", 1), configWithOverrides, connectorConfig,
            null, noneConnectorClientConfigOverridePolicy, CLUSTER_ID));

    }

    @Test
    public void testConsumerConfigsWithClientOverrides() {
        Map<String, String> props = new HashMap<>(workerProps);
        props.put("consumer.auto.offset.reset", "latest");
        props.put("consumer.max.poll.records", "5000");
        WorkerConfig configWithOverrides = new StandaloneConfig(props);

        Map<String, String> expectedConfigs = new HashMap<>(defaultConsumerConfigs);
        expectedConfigs.put("group.id", "connect-test");
        expectedConfigs.put("auto.offset.reset", "latest");
        expectedConfigs.put("max.poll.records", "5000");
        expectedConfigs.put("max.poll.interval.ms", "1000");
        expectedConfigs.put("client.id", "connector-consumer-test-1");
        expectedConfigs.put("metrics.context.connect.kafka.cluster.id", CLUSTER_ID);
        expectedConfigs.put("metrics.context.resource.version", AppInfoParser.getVersion());
        expectedConfigs.put("metrics.context.resource.commit.id", AppInfoParser.getCommitId());
        expectedConfigs.put("metrics.context.resource.type", WorkerConfig.CONNECT_RESOURCE_TYPE);

        Map<String, Object> connConfig = new HashMap<String, Object>();
        connConfig.put("max.poll.records", "5000");
        connConfig.put("max.poll.interval.ms", "1000");
        EasyMock.expect(connectorConfig.originalsWithPrefix(ConnectorConfig.CONNECTOR_CLIENT_CONSUMER_OVERRIDES_PREFIX))
            .andReturn(connConfig);
        PowerMock.replayAll();
        assertEquals(expectedConfigs, Worker.consumerConfigs(new ConnectorTaskId("test", 1), configWithOverrides, connectorConfig,
            null, allConnectorClientConfigOverridePolicy, CLUSTER_ID));
    }

    @Test(expected = ConnectException.class)
    public void testConsumerConfigsClientOverridesWithNonePolicy() {
        Map<String, String> props = new HashMap<>(workerProps);
        props.put("consumer.auto.offset.reset", "latest");
        props.put("consumer.max.poll.records", "5000");
        WorkerConfig configWithOverrides = new StandaloneConfig(props);

        Map<String, Object> connConfig = new HashMap<String, Object>();
        connConfig.put("max.poll.records", "5000");
        connConfig.put("max.poll.interval.ms", "1000");
        EasyMock.expect(connectorConfig.originalsWithPrefix(ConnectorConfig.CONNECTOR_CLIENT_CONSUMER_OVERRIDES_PREFIX))
            .andReturn(connConfig);
        PowerMock.replayAll();
        Worker.consumerConfigs(new ConnectorTaskId("test", 1), configWithOverrides, connectorConfig,
            null, noneConnectorClientConfigOverridePolicy, CLUSTER_ID);
    }


    @Test
    public void testAdminConfigsClientOverridesWithAllPolicy() {
        Map<String, String> props = new HashMap<>(workerProps);
        props.put("admin.client.id", "testid");
        props.put("admin.metadata.max.age.ms", "5000");
        props.put("producer.bootstrap.servers", "cbeauho.com");
        props.put("consumer.bootstrap.servers", "localhost:4761");
        WorkerConfig configWithOverrides = new StandaloneConfig(props);

        Map<String, Object> connConfig = new HashMap<String, Object>();
        connConfig.put("metadata.max.age.ms", "10000");

        Map<String, String> expectedConfigs = new HashMap<>(workerProps);

        expectedConfigs.put("bootstrap.servers", "localhost:9092");
        expectedConfigs.put("client.id", "testid");
        expectedConfigs.put("metadata.max.age.ms", "10000");
        //we added a config on the fly
        expectedConfigs.put("metrics.context.connect.kafka.cluster.id", CLUSTER_ID);
        expectedConfigs.put("metrics.context.resource.version", AppInfoParser.getVersion());
        expectedConfigs.put("metrics.context.resource.commit.id", AppInfoParser.getCommitId());
        expectedConfigs.put("metrics.context.resource.type", WorkerConfig.CONNECT_RESOURCE_TYPE);

        EasyMock.expect(connectorConfig.originalsWithPrefix(ConnectorConfig.CONNECTOR_CLIENT_ADMIN_OVERRIDES_PREFIX))
            .andReturn(connConfig);
        PowerMock.replayAll();
        assertEquals(expectedConfigs, Worker.adminConfigs(new ConnectorTaskId("test", 1), "", configWithOverrides, connectorConfig,
                                                             null, allConnectorClientConfigOverridePolicy, CLUSTER_ID));
    }

    @Test(expected = ConnectException.class)
    public void testAdminConfigsClientOverridesWithNonePolicy() {
        Map<String, String> props = new HashMap<>(workerProps);
        props.put("admin.client.id", "testid");
        props.put("admin.metadata.max.age.ms", "5000");
        WorkerConfig configWithOverrides = new StandaloneConfig(props);

        Map<String, Object> connConfig = new HashMap<String, Object>();
        connConfig.put("metadata.max.age.ms", "10000");

        EasyMock.expect(connectorConfig.originalsWithPrefix(ConnectorConfig.CONNECTOR_CLIENT_ADMIN_OVERRIDES_PREFIX))
            .andReturn(connConfig);
        PowerMock.replayAll();
        Worker.adminConfigs(new ConnectorTaskId("test", 1), "", configWithOverrides, connectorConfig,
                null, noneConnectorClientConfigOverridePolicy, CLUSTER_ID);

    }

    @Test
    public void testWorkerMetrics() throws Exception {
        expectConverters();
        expectStartStorage();
        expectFileConfigProvider();

        // Create
        EasyMock.expect(plugins.currentThreadLoader()).andReturn(delegatingLoader).times(2);
        EasyMock.expect(plugins.newConnector(WorkerTestConnector.class.getName()))
                .andReturn(sourceConnector);
        EasyMock.expect(sourceConnector.version()).andReturn("1.0");

        Map<String, String> props = new HashMap<>();
        props.put(SinkConnectorConfig.TOPICS_CONFIG, "foo,bar");
        props.put(ConnectorConfig.TASKS_MAX_CONFIG, "1");
        props.put(ConnectorConfig.NAME_CONFIG, CONNECTOR_ID);
        props.put(ConnectorConfig.CONNECTOR_CLASS_CONFIG, WorkerTestConnector.class.getName());

        EasyMock.expect(sourceConnector.version()).andReturn("1.0");

        EasyMock.expect(plugins.compareAndSwapLoaders(sourceConnector))
                .andReturn(delegatingLoader)
                .times(2);
        sourceConnector.initialize(anyObject(ConnectorContext.class));
        EasyMock.expectLastCall();
        sourceConnector.start(props);
        EasyMock.expectLastCall();

        EasyMock.expect(Plugins.compareAndSwapLoaders(delegatingLoader))
                .andReturn(pluginLoader).times(2);

        connectorStatusListener.onStartup(CONNECTOR_ID);
        EasyMock.expectLastCall();

        // Remove
        sourceConnector.stop();
        EasyMock.expectLastCall();

        connectorStatusListener.onShutdown(CONNECTOR_ID);
        EasyMock.expectLastCall();

        expectStopStorage();
        expectClusterId();

        PowerMock.replayAll();

        Worker worker = new Worker("worker-1",
                Time.SYSTEM,
                plugins,
                config,
                offsetBackingStore,
                noneConnectorClientConfigOverridePolicy
                );
        MetricName name = worker.metrics().metrics().metricName("test.avg", "grp1");
        worker.metrics().metrics().addMetric(name, new Avg());
        MBeanServer server = ManagementFactory.getPlatformMBeanServer();
        Set<ObjectInstance> ret = server.queryMBeans(null, null);

        List<MetricsReporter> list = worker.metrics().metrics().reporters();
        for (MetricsReporter reporter : list) {
            if (reporter instanceof MockMetricsReporter) {
                MockMetricsReporter mockMetricsReporter = (MockMetricsReporter) reporter;
                //verify connect cluster is set in MetricsContext
                assertEquals(CLUSTER_ID, mockMetricsReporter.getMetricsContext().contextLabels().get(WorkerConfig.CONNECT_KAFKA_CLUSTER_ID));
            }
        }
        //verify metric is created with correct jmx prefix
        assertNotNull(server.getObjectInstance(new ObjectName("kafka.connect:type=grp1")));
    }

    private void assertStatusMetrics(long expected, String metricName) {
        MetricGroup statusMetrics = worker.connectorStatusMetricsGroup().metricGroup(TASK_ID.connector());
        if (expected == 0L) {
            assertNull(statusMetrics);
            return;
        }
        assertEquals(expected, MockConnectMetrics.currentMetricValue(worker.metrics(), statusMetrics, metricName));
    }

    private void assertStatistics(Worker worker, int connectors, int tasks) {
        assertStatusMetrics(tasks, "connector-total-task-count");
        MetricGroup workerMetrics = worker.workerMetricsGroup().metricGroup();
        assertEquals(connectors, MockConnectMetrics.currentMetricValueAsDouble(worker.metrics(), workerMetrics, "connector-count"), 0.0001d);
        assertEquals(tasks, MockConnectMetrics.currentMetricValueAsDouble(worker.metrics(), workerMetrics, "task-count"), 0.0001d);
        assertEquals(tasks, MockConnectMetrics.currentMetricValueAsDouble(worker.metrics(), workerMetrics, "task-count"), 0.0001d);
    }

    private void assertStartupStatistics(Worker worker, int connectorStartupAttempts, int connectorStartupFailures, int taskStartupAttempts, int taskStartupFailures) {
        double connectStartupSuccesses = connectorStartupAttempts - connectorStartupFailures;
        double taskStartupSuccesses = taskStartupAttempts - taskStartupFailures;
        double connectStartupSuccessPct = 0.0d;
        double connectStartupFailurePct = 0.0d;
        double taskStartupSuccessPct = 0.0d;
        double taskStartupFailurePct = 0.0d;
        if (connectorStartupAttempts != 0) {
            connectStartupSuccessPct = connectStartupSuccesses / connectorStartupAttempts;
            connectStartupFailurePct = (double) connectorStartupFailures / connectorStartupAttempts;
        }
        if (taskStartupAttempts != 0) {
            taskStartupSuccessPct = taskStartupSuccesses / taskStartupAttempts;
            taskStartupFailurePct = (double) taskStartupFailures / taskStartupAttempts;
        }
        MetricGroup workerMetrics = worker.workerMetricsGroup().metricGroup();
        assertEquals(connectorStartupAttempts, MockConnectMetrics.currentMetricValueAsDouble(worker.metrics(), workerMetrics, "connector-startup-attempts-total"), 0.0001d);
        assertEquals(connectStartupSuccesses, MockConnectMetrics.currentMetricValueAsDouble(worker.metrics(), workerMetrics, "connector-startup-success-total"), 0.0001d);
        assertEquals(connectorStartupFailures, MockConnectMetrics.currentMetricValueAsDouble(worker.metrics(), workerMetrics, "connector-startup-failure-total"), 0.0001d);
        assertEquals(connectStartupSuccessPct, MockConnectMetrics.currentMetricValueAsDouble(worker.metrics(), workerMetrics, "connector-startup-success-percentage"), 0.0001d);
        assertEquals(connectStartupFailurePct, MockConnectMetrics.currentMetricValueAsDouble(worker.metrics(), workerMetrics, "connector-startup-failure-percentage"), 0.0001d);
        assertEquals(taskStartupAttempts, MockConnectMetrics.currentMetricValueAsDouble(worker.metrics(), workerMetrics, "task-startup-attempts-total"), 0.0001d);
        assertEquals(taskStartupSuccesses, MockConnectMetrics.currentMetricValueAsDouble(worker.metrics(), workerMetrics, "task-startup-success-total"), 0.0001d);
        assertEquals(taskStartupFailures, MockConnectMetrics.currentMetricValueAsDouble(worker.metrics(), workerMetrics, "task-startup-failure-total"), 0.0001d);
        assertEquals(taskStartupSuccessPct, MockConnectMetrics.currentMetricValueAsDouble(worker.metrics(), workerMetrics, "task-startup-success-percentage"), 0.0001d);
        assertEquals(taskStartupFailurePct, MockConnectMetrics.currentMetricValueAsDouble(worker.metrics(), workerMetrics, "task-startup-failure-percentage"), 0.0001d);
    }

    private void expectStartStorage() {
        offsetBackingStore.configure(anyObject(WorkerConfig.class));
        EasyMock.expectLastCall();
        offsetBackingStore.start();
        EasyMock.expectLastCall();
        EasyMock.expect(herder.statusBackingStore())
                .andReturn(statusBackingStore).anyTimes();
    }

    private void expectStopStorage() {
        offsetBackingStore.stop();
        EasyMock.expectLastCall();
    }

    private void expectConverters() {
        expectConverters(JsonConverter.class, false);
    }

    private void expectConverters(Boolean expectDefaultConverters) {
        expectConverters(JsonConverter.class, expectDefaultConverters);
    }

    @SuppressWarnings("deprecation")
    private void expectConverters(Class<? extends Converter> converterClass, Boolean expectDefaultConverters) {
        // As default converters are instantiated when a task starts, they are expected only if the `startTask` method is called
        if (expectDefaultConverters) {

            // Instantiate and configure default
            EasyMock.expect(plugins.newConverter(config, WorkerConfig.KEY_CONVERTER_CLASS_CONFIG, ClassLoaderUsage.PLUGINS))
                    .andReturn(keyConverter);
            EasyMock.expect(plugins.newConverter(config, WorkerConfig.VALUE_CONVERTER_CLASS_CONFIG, ClassLoaderUsage.PLUGINS))
                    .andReturn(valueConverter);
            EasyMock.expectLastCall();
        }

        //internal
        Converter internalKeyConverter = PowerMock.createMock(converterClass);
        Converter internalValueConverter = PowerMock.createMock(converterClass);

        // Instantiate and configure internal
        EasyMock.expect(
                plugins.newConverter(
                        config,
                        WorkerConfig.INTERNAL_KEY_CONVERTER_CLASS_CONFIG,
                        ClassLoaderUsage.PLUGINS
                )
        ).andReturn(internalKeyConverter);
        EasyMock.expect(
                plugins.newConverter(
                        config,
                        WorkerConfig.INTERNAL_VALUE_CONVERTER_CLASS_CONFIG,
                        ClassLoaderUsage.PLUGINS
                )
        ).andReturn(internalValueConverter);
        EasyMock.expectLastCall();
    }

    private void expectTaskKeyConverters(ClassLoaderUsage classLoaderUsage, Converter returning) {
        EasyMock.expect(
                plugins.newConverter(
                        anyObject(AbstractConfig.class),
                        eq(WorkerConfig.KEY_CONVERTER_CLASS_CONFIG),
                        eq(classLoaderUsage)))
                .andReturn(returning);
    }

    private void expectTaskValueConverters(ClassLoaderUsage classLoaderUsage, Converter returning) {
        EasyMock.expect(
                plugins.newConverter(
                        anyObject(AbstractConfig.class),
                        eq(WorkerConfig.VALUE_CONVERTER_CLASS_CONFIG),
                        eq(classLoaderUsage)))
                .andReturn(returning);
    }

    private void expectTaskHeaderConverter(ClassLoaderUsage classLoaderUsage, HeaderConverter returning) {
        EasyMock.expect(
                plugins.newHeaderConverter(
                        anyObject(AbstractConfig.class),
                        eq(WorkerConfig.HEADER_CONVERTER_CLASS_CONFIG),
                        eq(classLoaderUsage)))
                .andReturn(returning);
    }

    private Map<String, String> anyConnectorConfigMap() {
        Map<String, String> props = new HashMap<>();
        props.put(ConnectorConfig.NAME_CONFIG, CONNECTOR_ID);
        props.put(ConnectorConfig.CONNECTOR_CLASS_CONFIG, WorkerTestConnector.class.getName());
        props.put(ConnectorConfig.TASKS_MAX_CONFIG, "1");
        return props;
    }

    private void expectClusterId() {
        PowerMock.mockStaticPartial(ConnectUtils.class, "lookupKafkaClusterId");
        EasyMock.expect(ConnectUtils.lookupKafkaClusterId(EasyMock.anyObject())).andReturn("test-cluster").anyTimes();
    }

    private void expectNewWorkerTask() throws Exception {
        PowerMock.expectNew(
                WorkerSourceTask.class, EasyMock.eq(TASK_ID),
                EasyMock.eq(task),
                anyObject(TaskStatus.Listener.class),
                EasyMock.eq(TargetState.STARTED),
                anyObject(JsonConverter.class),
                anyObject(JsonConverter.class),
                anyObject(JsonConverter.class),
                EasyMock.eq(new TransformationChain<>(Collections.emptyList(), NOOP_OPERATOR)),
                anyObject(KafkaProducer.class),
                anyObject(TopicAdmin.class),
                EasyMock.<Map<String, TopicCreationGroup>>anyObject(),
                anyObject(OffsetStorageReader.class),
                anyObject(OffsetStorageWriter.class),
                EasyMock.eq(config),
                anyObject(ClusterConfigState.class),
                anyObject(ConnectMetrics.class),
                EasyMock.eq(pluginLoader),
                anyObject(Time.class),
                anyObject(RetryWithToleranceOperator.class),
                anyObject(StatusBackingStore.class))
                .andReturn(workerTask);
    }
    /* Name here needs to be unique as we are testing the aliasing mechanism */
    public static class WorkerTestConnector extends SourceConnector {

        private static final ConfigDef CONFIG_DEF  = new ConfigDef()
            .define("configName", ConfigDef.Type.STRING, ConfigDef.Importance.HIGH, "Test configName.");

        @Override
        public String version() {
            return "1.0";
        }

        @Override
        public void start(Map<String, String> props) {

        }

        @Override
        public Class<? extends Task> taskClass() {
            return null;
        }

        @Override
        public List<Map<String, String>> taskConfigs(int maxTasks) {
            return null;
        }

        @Override
        public void stop() {

        }

        @Override
        public ConfigDef config() {
            return CONFIG_DEF;
        }
    }

    private static class TestSourceTask extends SourceTask {
        public TestSourceTask() {
        }

        @Override
        public String version() {
            return "1.0";
        }

        @Override
        public void start(Map<String, String> props) {
        }

        @Override
        public List<SourceRecord> poll() throws InterruptedException {
            return null;
        }

        @Override
        public void stop() {
        }
    }

    public static class TestConverter implements Converter {
        public Map<String, ?> configs;

        @Override
        public void configure(Map<String, ?> configs, boolean isKey) {
            this.configs = configs;
        }

        @Override
        public byte[] fromConnectData(String topic, Schema schema, Object value) {
            return new byte[0];
        }

        @Override
        public SchemaAndValue toConnectData(String topic, byte[] value) {
            return null;
        }
    }

    public static class TestConfigurableConverter implements Converter, Configurable {
        public Map<String, ?> configs;

        public ConfigDef config() {
            return JsonConverterConfig.configDef();
        }

        @Override
        public void configure(Map<String, ?> configs) {
            this.configs = configs;
            new JsonConverterConfig(configs); // requires the `converter.type` config be set
        }

        @Override
        public void configure(Map<String, ?> configs, boolean isKey) {
            this.configs = configs;
        }

        @Override
        public byte[] fromConnectData(String topic, Schema schema, Object value) {
            return new byte[0];
        }

        @Override
        public SchemaAndValue toConnectData(String topic, byte[] value) {
            return null;
        }
    }
}<|MERGE_RESOLUTION|>--- conflicted
+++ resolved
@@ -332,8 +332,8 @@
         expectFileConfigProvider();
 
         EasyMock.expect(plugins.currentThreadLoader()).andReturn(delegatingLoader).times(2);
-        EasyMock.expect(plugins.newConnector("WorkerTestConnector")).andReturn(sourceConnector);
-        EasyMock.expect(sourceConnector.version()).andReturn("1.0");
+        EasyMock.expect(plugins.newConnector("WorkerTestConnector")).andReturn(sinkConnector);
+        EasyMock.expect(sinkConnector.version()).andReturn("1.0");
 
         connectorProps.put(ConnectorConfig.CONNECTOR_CLASS_CONFIG, "WorkerTestConnector");
 
@@ -341,13 +341,7 @@
         EasyMock.expect(plugins.compareAndSwapLoaders(sourceConnector))
                 .andReturn(delegatingLoader)
                 .times(2);
-<<<<<<< HEAD
         sourceConnector.initialize(anyObject(ConnectorContext.class));
-=======
-        EasyMock.expect(sinkConnector.config()).andReturn(WorkerTestConnector.CONFIG_DEF);
-        EasyMock.expectLastCall();
-        sinkConnector.initialize(anyObject(ConnectorContext.class));
->>>>>>> 22ce69e7
         EasyMock.expectLastCall();
         sourceConnector.start(connectorProps);
         EasyMock.expectLastCall();
@@ -410,13 +404,7 @@
         EasyMock.expect(plugins.compareAndSwapLoaders(sourceConnector))
                 .andReturn(delegatingLoader)
                 .times(2);
-<<<<<<< HEAD
         sourceConnector.initialize(anyObject(ConnectorContext.class));
-=======
-        EasyMock.expect(sinkConnector.config()).andReturn(WorkerTestConnector.CONFIG_DEF);
-        EasyMock.expectLastCall();
-        sinkConnector.initialize(anyObject(ConnectorContext.class));
->>>>>>> 22ce69e7
         EasyMock.expectLastCall();
         sourceConnector.start(connectorProps);
         EasyMock.expectLastCall();
