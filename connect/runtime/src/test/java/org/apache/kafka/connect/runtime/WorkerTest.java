--- conflicted
+++ resolved
@@ -1156,12 +1156,7 @@
             .andReturn(connConfig);
         PowerMock.replayAll();
         assertEquals(expectedConfigs, Worker.adminConfigs(new ConnectorTaskId("test", 1), configWithOverrides, connectorConfig,
-<<<<<<< HEAD
-            null, allConnectorClientConfigOverridePolicy));
-
-=======
                                                              null, allConnectorClientConfigOverridePolicy));
->>>>>>> 339a7c72
     }
 
     @Test(expected = ConnectException.class)
@@ -1178,12 +1173,7 @@
             .andReturn(connConfig);
         PowerMock.replayAll();
         Worker.adminConfigs(new ConnectorTaskId("test", 1), configWithOverrides, connectorConfig,
-<<<<<<< HEAD
-            null, noneConnectorClientConfigOverridePolicy);
-
-=======
                                                           null, noneConnectorClientConfigOverridePolicy);
->>>>>>> 339a7c72
     }
 
     private void assertStatusMetrics(long expected, String metricName) {
