--- conflicted
+++ resolved
@@ -212,7 +212,18 @@
             + "<code>ConnectRestExtension</code> allows you to inject into Connect's REST API user defined resources like filters. "
             + "Typically used to add custom capability like logging, security, etc. ";
 
-<<<<<<< HEAD
+    public static final String CONNECTOR_CLIENT_POLICY_CLASS_CONFIG = "client.config.policy";
+    public static final String CONNECTOR_CLIENT_POLICY_CLASS_DOC =
+        "Class name or alias of implementation of <code>ConnectorClientConfigOverridePolicy</code>. Defines what client configurations can be "
+        + "overriden by the connector. The default implementation is `None`. The other possible policies in the framework include `All` "
+        + "and `Principal`. ";
+    public static final String CONNECTOR_CLIENT_POLICY_CLASS_DEFAULT = "None";
+
+    public static final String METRICS_SAMPLE_WINDOW_MS_CONFIG = CommonClientConfigs.METRICS_SAMPLE_WINDOW_MS_CONFIG;
+    public static final String METRICS_NUM_SAMPLES_CONFIG = CommonClientConfigs.METRICS_NUM_SAMPLES_CONFIG;
+    public static final String METRICS_RECORDING_LEVEL_CONFIG = CommonClientConfigs.METRICS_RECORDING_LEVEL_CONFIG;
+    public static final String METRIC_REPORTER_CLASSES_CONFIG = CommonClientConfigs.METRIC_REPORTER_CLASSES_CONFIG;
+
     public static final String REST_SERVLET_INITIALIZERS_CLASSES_CONFIG =
         "rest.servlet.initializor.classes";
     public static final String REST_SERVLET_INITIALIZERS_CLASSES_DOC =
@@ -221,20 +232,6 @@
             + "It will be called to perform initialization of the handler, in order. "
             + "This is an internal feature and subject to change, "
             + "including changes to the Jetty version";
-=======
-    public static final String CONNECTOR_CLIENT_POLICY_CLASS_CONFIG = "client.config.policy";
-    public static final String CONNECTOR_CLIENT_POLICY_CLASS_DOC =
-        "Class name or alias of implementation of <code>ConnectorClientConfigOverridePolicy</code>. Defines what client configurations can be "
-        + "overriden by the connector. The default implementation is `None`. The other possible policies in the framework include `All` "
-        + "and `Principal`. ";
-    public static final String CONNECTOR_CLIENT_POLICY_CLASS_DEFAULT = "None";
-
->>>>>>> 9ea2814c
-
-    public static final String METRICS_SAMPLE_WINDOW_MS_CONFIG = CommonClientConfigs.METRICS_SAMPLE_WINDOW_MS_CONFIG;
-    public static final String METRICS_NUM_SAMPLES_CONFIG = CommonClientConfigs.METRICS_NUM_SAMPLES_CONFIG;
-    public static final String METRICS_RECORDING_LEVEL_CONFIG = CommonClientConfigs.METRICS_RECORDING_LEVEL_CONFIG;
-    public static final String METRIC_REPORTER_CLASSES_CONFIG = CommonClientConfigs.METRIC_REPORTER_CLASSES_CONFIG;
 
     /**
      * Get a basic ConfigDef for a WorkerConfig. This includes all the common settings. Subclasses can use this to
@@ -309,14 +306,10 @@
                         Importance.LOW, CONFIG_PROVIDERS_DOC)
                 .define(REST_EXTENSION_CLASSES_CONFIG, Type.LIST, "",
                         Importance.LOW, REST_EXTENSION_CLASSES_DOC)
-<<<<<<< HEAD
-                .define(REST_SERVLET_INITIALIZERS_CLASSES_CONFIG,
-                        Type.LIST, Collections.emptyList(), Importance.LOW,
-                        REST_SERVLET_INITIALIZERS_CLASSES_DOC);
-=======
                 .define(CONNECTOR_CLIENT_POLICY_CLASS_CONFIG, Type.STRING, CONNECTOR_CLIENT_POLICY_CLASS_DEFAULT,
-                        Importance.MEDIUM, CONNECTOR_CLIENT_POLICY_CLASS_DOC);
->>>>>>> 9ea2814c
+                        Importance.MEDIUM, CONNECTOR_CLIENT_POLICY_CLASS_DOC)
+                .define(REST_SERVLET_INITIALIZERS_CLASSES_CONFIG, Type.LIST, Collections.emptyList(),
+                        Importance.LOW, REST_SERVLET_INITIALIZERS_CLASSES_DOC);
     }
 
     private void logInternalConverterDeprecationWarnings(Map<String, String> props) {
