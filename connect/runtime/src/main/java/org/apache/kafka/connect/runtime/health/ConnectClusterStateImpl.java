--- conflicted
+++ resolved
@@ -45,12 +45,8 @@
     public ConnectClusterStateImpl(
         long connectorsTimeoutMs,
         ConnectClusterDetails clusterDetails,
-<<<<<<< HEAD
-        Herder herder) {
-=======
         Herder herder
     ) {
->>>>>>> e10ea7c5
         this.herderRequestTimeoutMs = connectorsTimeoutMs;
         this.clusterDetails = clusterDetails;
         this.herder = herder;
