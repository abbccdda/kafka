/*
 * Licensed to the Apache Software Foundation (ASF) under one or more
 * contributor license agreements. See the NOTICE file distributed with
 * this work for additional information regarding copyright ownership.
 * The ASF licenses this file to You under the Apache License, Version 2.0
 * (the "License"); you may not use this file except in compliance with
 * the License. You may obtain a copy of the License at
 *
 *    http://www.apache.org/licenses/LICENSE-2.0
 *
 * Unless required by applicable law or agreed to in writing, software
 * distributed under the License is distributed on an "AS IS" BASIS,
 * WITHOUT WARRANTIES OR CONDITIONS OF ANY KIND, either express or implied.
 * See the License for the specific language governing permissions and
 * limitations under the License.
 */
package org.apache.kafka.connect.runtime.errors;

import org.apache.kafka.clients.admin.AdminClient;
import org.apache.kafka.clients.admin.NewTopic;
import org.apache.kafka.clients.consumer.ConsumerRecord;
import org.apache.kafka.clients.producer.KafkaProducer;
import org.apache.kafka.clients.producer.ProducerRecord;
import org.apache.kafka.common.errors.TopicExistsException;
import org.apache.kafka.common.header.Headers;
import org.apache.kafka.common.record.RecordBatch;
import org.apache.kafka.connect.errors.ConnectException;
import org.apache.kafka.connect.runtime.SinkConnectorConfig;
import org.apache.kafka.connect.util.ConnectorTaskId;
import org.slf4j.Logger;
import org.slf4j.LoggerFactory;

import java.io.ByteArrayOutputStream;
import java.io.IOException;
import java.io.PrintStream;
import java.nio.charset.StandardCharsets;
import java.util.Map;
import java.util.Objects;
import java.util.concurrent.ExecutionException;

import static java.util.Collections.singleton;

/**
 * Write the original consumed record into a dead letter queue. The dead letter queue is a Kafka topic located
 * on the same cluster used by the worker to maintain internal topics. Each connector is typically configured
 * with its own Kafka topic dead letter queue. By default, the topic name is not set, and if the
 * connector config doesn't specify one, this feature is disabled.
 */
public class DeadLetterQueueReporter implements ErrorReporter {

    private static final Logger log = LoggerFactory.getLogger(DeadLetterQueueReporter.class);

    private static final int DLQ_NUM_DESIRED_PARTITIONS = 1;

    public static final String HEADER_PREFIX = "__connect.errors.";
    public static final String ERROR_HEADER_ORIG_TOPIC = HEADER_PREFIX + "topic";
    public static final String ERROR_HEADER_ORIG_PARTITION = HEADER_PREFIX + "partition";
    public static final String ERROR_HEADER_ORIG_OFFSET = HEADER_PREFIX + "offset";
    public static final String ERROR_HEADER_CONNECTOR_NAME = HEADER_PREFIX + "connector.name";
    public static final String ERROR_HEADER_TASK_ID = HEADER_PREFIX + "task.id";
    public static final String ERROR_HEADER_STAGE = HEADER_PREFIX + "stage";
    public static final String ERROR_HEADER_EXECUTING_CLASS = HEADER_PREFIX + "class.name";
    public static final String ERROR_HEADER_EXCEPTION = HEADER_PREFIX + "exception.class.name";
    public static final String ERROR_HEADER_EXCEPTION_MESSAGE = HEADER_PREFIX + "exception.message";
    public static final String ERROR_HEADER_EXCEPTION_STACK_TRACE = HEADER_PREFIX + "exception.stacktrace";

    private final SinkConnectorConfig connConfig;
    private final ConnectorTaskId connectorTaskId;
    private final ErrorHandlingMetrics errorHandlingMetrics;

    private KafkaProducer<byte[], byte[]> kafkaProducer;

    public static DeadLetterQueueReporter createAndSetup(Map<String, Object> adminProps,
                                                         ConnectorTaskId id,
                                                         SinkConnectorConfig sinkConfig, Map<String, Object> producerProps,
                                                         ErrorHandlingMetrics errorHandlingMetrics) {
        String topic = sinkConfig.dlqTopicName();

<<<<<<< HEAD
        try (AdminClient admin = AdminClient.create(producerProps)) {
=======
        try (AdminClient admin = AdminClient.create(adminProps)) {
>>>>>>> 9ea2814c
            if (!admin.listTopics().names().get().contains(topic)) {
                log.error("Topic {} doesn't exist. Will attempt to create topic.", topic);
                NewTopic schemaTopicRequest = new NewTopic(topic, DLQ_NUM_DESIRED_PARTITIONS, sinkConfig.dlqTopicReplicationFactor());
                admin.createTopics(singleton(schemaTopicRequest)).all().get();
            }
        } catch (InterruptedException e) {
            throw new ConnectException("Could not initialize dead letter queue with topic=" + topic, e);
        } catch (ExecutionException e) {
            if (!(e.getCause() instanceof TopicExistsException)) {
                throw new ConnectException("Could not initialize dead letter queue with topic=" + topic, e);
            }
        }

        KafkaProducer<byte[], byte[]> dlqProducer = new KafkaProducer<>(producerProps);
        return new DeadLetterQueueReporter(dlqProducer, sinkConfig, id, errorHandlingMetrics);
    }

    /**
     * Initialize the dead letter queue reporter with a {@link KafkaProducer}.
     *
     * @param kafkaProducer a Kafka Producer to produce the original consumed records.
     */
    // Visible for testing
    DeadLetterQueueReporter(KafkaProducer<byte[], byte[]> kafkaProducer, SinkConnectorConfig connConfig,
                            ConnectorTaskId id, ErrorHandlingMetrics errorHandlingMetrics) {
        Objects.requireNonNull(kafkaProducer);
        Objects.requireNonNull(connConfig);
        Objects.requireNonNull(id);
        Objects.requireNonNull(errorHandlingMetrics);

        this.kafkaProducer = kafkaProducer;
        this.connConfig = connConfig;
        this.connectorTaskId = id;
        this.errorHandlingMetrics = errorHandlingMetrics;
    }

    /**
     * Write the raw records into a Kafka topic.
     *
     * @param context processing context containing the raw record at {@link ProcessingContext#consumerRecord()}.
     */
    public void report(ProcessingContext context) {
        final String dlqTopicName = connConfig.dlqTopicName();
        if (dlqTopicName.isEmpty()) {
            return;
        }

        errorHandlingMetrics.recordDeadLetterQueueProduceRequest();

        ConsumerRecord<byte[], byte[]> originalMessage = context.consumerRecord();
        if (originalMessage == null) {
            errorHandlingMetrics.recordDeadLetterQueueProduceFailed();
            return;
        }

        ProducerRecord<byte[], byte[]> producerRecord;
        if (originalMessage.timestamp() == RecordBatch.NO_TIMESTAMP) {
            producerRecord = new ProducerRecord<>(dlqTopicName, null,
                    originalMessage.key(), originalMessage.value(), originalMessage.headers());
        } else {
            producerRecord = new ProducerRecord<>(dlqTopicName, null, originalMessage.timestamp(),
                    originalMessage.key(), originalMessage.value(), originalMessage.headers());
        }

        if (connConfig.isDlqContextHeadersEnabled()) {
            populateContextHeaders(producerRecord, context);
        }

        this.kafkaProducer.send(producerRecord, (metadata, exception) -> {
            if (exception != null) {
                log.error("Could not produce message to dead letter queue. topic=" + dlqTopicName, exception);
                errorHandlingMetrics.recordDeadLetterQueueProduceFailed();
            }
        });
    }

    // Visible for testing
    void populateContextHeaders(ProducerRecord<byte[], byte[]> producerRecord, ProcessingContext context) {
        Headers headers = producerRecord.headers();
        if (context.consumerRecord() != null) {
            headers.add(ERROR_HEADER_ORIG_TOPIC, toBytes(context.consumerRecord().topic()));
            headers.add(ERROR_HEADER_ORIG_PARTITION, toBytes(context.consumerRecord().partition()));
            headers.add(ERROR_HEADER_ORIG_OFFSET, toBytes(context.consumerRecord().offset()));
        }

        headers.add(ERROR_HEADER_CONNECTOR_NAME, toBytes(connectorTaskId.connector()));
        headers.add(ERROR_HEADER_TASK_ID, toBytes(String.valueOf(connectorTaskId.task())));
        headers.add(ERROR_HEADER_STAGE, toBytes(context.stage().name()));
        headers.add(ERROR_HEADER_EXECUTING_CLASS, toBytes(context.executingClass().getName()));
        if (context.error() != null) {
            headers.add(ERROR_HEADER_EXCEPTION, toBytes(context.error().getClass().getName()));
            headers.add(ERROR_HEADER_EXCEPTION_MESSAGE, toBytes(context.error().getMessage()));
            byte[] trace;
            if ((trace = stacktrace(context.error())) != null) {
                headers.add(ERROR_HEADER_EXCEPTION_STACK_TRACE, trace);
            }
        }
    }

    private byte[] stacktrace(Throwable error) {
        ByteArrayOutputStream bos = new ByteArrayOutputStream();
        try {
            PrintStream stream = new PrintStream(bos, true, "UTF-8");
            error.printStackTrace(stream);
            bos.close();
            return bos.toByteArray();
        } catch (IOException e) {
            log.error("Could not serialize stacktrace.", e);
        }
        return null;
    }

    private byte[] toBytes(int value) {
        return toBytes(String.valueOf(value));
    }

    private byte[] toBytes(long value) {
        return toBytes(String.valueOf(value));
    }

    private byte[] toBytes(String value) {
        if (value != null) {
            return value.getBytes(StandardCharsets.UTF_8);
        } else {
            return null;
        }
    }
}<|MERGE_RESOLUTION|>--- conflicted
+++ resolved
@@ -76,11 +76,7 @@
                                                          ErrorHandlingMetrics errorHandlingMetrics) {
         String topic = sinkConfig.dlqTopicName();
 
-<<<<<<< HEAD
-        try (AdminClient admin = AdminClient.create(producerProps)) {
-=======
         try (AdminClient admin = AdminClient.create(adminProps)) {
->>>>>>> 9ea2814c
             if (!admin.listTopics().names().get().contains(topic)) {
                 log.error("Topic {} doesn't exist. Will attempt to create topic.", topic);
                 NewTopic schemaTopicRequest = new NewTopic(topic, DLQ_NUM_DESIRED_PARTITIONS, sinkConfig.dlqTopicReplicationFactor());
