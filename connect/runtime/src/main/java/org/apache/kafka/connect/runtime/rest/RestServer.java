/*
 * Licensed to the Apache Software Foundation (ASF) under one or more
 * contributor license agreements. See the NOTICE file distributed with
 * this work for additional information regarding copyright ownership.
 * The ASF licenses this file to You under the Apache License, Version 2.0
 * (the "License"); you may not use this file except in compliance with
 * the License. You may obtain a copy of the License at
 *
 *    http://www.apache.org/licenses/LICENSE-2.0
 *
 * Unless required by applicable law or agreed to in writing, software
 * distributed under the License is distributed on an "AS IS" BASIS,
 * WITHOUT WARRANTIES OR CONDITIONS OF ANY KIND, either express or implied.
 * See the License for the specific language governing permissions and
 * limitations under the License.
 */
package org.apache.kafka.connect.runtime.rest;

import com.fasterxml.jackson.jaxrs.json.JacksonJsonProvider;
import org.apache.kafka.common.config.ConfigException;
import org.apache.kafka.connect.errors.ConnectException;
import org.apache.kafka.connect.health.ConnectClusterDetails;
import org.apache.kafka.connect.rest.ConnectRestExtension;
import org.apache.kafka.connect.rest.ConnectRestExtensionContext;
import org.apache.kafka.connect.runtime.Herder;
import org.apache.kafka.connect.runtime.WorkerConfig;
import org.apache.kafka.connect.runtime.health.ConnectClusterDetailsImpl;
import org.apache.kafka.connect.runtime.health.ConnectClusterStateImpl;
import org.apache.kafka.connect.runtime.rest.errors.ConnectExceptionMapper;
import org.apache.kafka.connect.runtime.rest.resources.ConfluentV1MetadataResource;
import org.apache.kafka.connect.runtime.rest.resources.ConnectorPluginsResource;
import org.apache.kafka.connect.runtime.rest.resources.ConnectorsResource;
import org.apache.kafka.connect.runtime.rest.resources.LoggingResource;
import org.apache.kafka.connect.runtime.rest.resources.RootResource;
import org.apache.kafka.connect.runtime.rest.util.SSLUtils;
import org.eclipse.jetty.server.Connector;
import org.eclipse.jetty.server.CustomRequestLog;
import org.eclipse.jetty.server.Handler;
import org.eclipse.jetty.server.Server;
import org.eclipse.jetty.server.ServerConnector;
import org.eclipse.jetty.server.Slf4jRequestLogWriter;
import org.eclipse.jetty.server.handler.ContextHandlerCollection;
import org.eclipse.jetty.server.handler.DefaultHandler;
import org.eclipse.jetty.server.handler.RequestLogHandler;
import org.eclipse.jetty.server.handler.StatisticsHandler;
import org.eclipse.jetty.servlet.FilterHolder;
import org.eclipse.jetty.servlet.ServletContextHandler;
import org.eclipse.jetty.servlet.ServletHolder;
import org.eclipse.jetty.servlets.CrossOriginFilter;
import org.eclipse.jetty.servlets.HeaderFilter;
import org.eclipse.jetty.util.ssl.SslContextFactory;
import org.glassfish.jersey.server.ResourceConfig;
import org.glassfish.jersey.server.ServerProperties;
import org.glassfish.jersey.servlet.ServletContainer;
import org.slf4j.Logger;
import org.slf4j.LoggerFactory;

import javax.servlet.DispatcherType;
import javax.ws.rs.core.UriBuilder;
import java.io.IOException;
import java.net.URI;
import java.util.ArrayList;
import java.util.Collections;
import java.util.EnumSet;
import java.util.List;
import java.util.Locale;
import java.util.function.Consumer;
import java.util.regex.Matcher;
import java.util.regex.Pattern;

import static org.apache.kafka.connect.runtime.WorkerConfig.ADMIN_LISTENERS_HTTPS_CONFIGS_PREFIX;

/**
 * Embedded server for the REST API that provides the control plane for Kafka Connect workers.
 */
public class RestServer {
    private static final Logger log = LoggerFactory.getLogger(RestServer.class);

    // Used to distinguish between Admin connectors and regular REST API connectors when binding admin handlers
    private static final String ADMIN_SERVER_CONNECTOR_NAME = "Admin";

    private static final Pattern LISTENER_PATTERN = Pattern.compile("^(.*)://\\[?([0-9a-zA-Z\\-%._:]*)\\]?:(-?[0-9]+)");
    private static final long GRACEFUL_SHUTDOWN_TIMEOUT_MS = 60 * 1000;

    private static final String PROTOCOL_HTTP = "http";
    private static final String PROTOCOL_HTTPS = "https";

    private final WorkerConfig config;
    private ContextHandlerCollection handlers;
    private Server jettyServer;

    private List<ConnectRestExtension> connectRestExtensions = Collections.emptyList();

    /**
     * Create a REST server for this herder using the specified configs.
     */
    public RestServer(WorkerConfig config) {
        this.config = config;

        List<String> listeners = parseListeners();
        List<String> adminListeners = config.getList(WorkerConfig.ADMIN_LISTENERS_CONFIG);

        jettyServer = new Server();
        handlers = new ContextHandlerCollection();

        createConnectors(listeners, adminListeners);
    }

    @SuppressWarnings("deprecation")
    List<String> parseListeners() {
        List<String> listeners = config.getList(WorkerConfig.LISTENERS_CONFIG);
        if (listeners == null || listeners.size() == 0) {
            String hostname = config.getString(WorkerConfig.REST_HOST_NAME_CONFIG);

            if (hostname == null)
                hostname = "";

            listeners = Collections.singletonList(String.format("%s://%s:%d", PROTOCOL_HTTP, hostname, config.getInt(WorkerConfig.REST_PORT_CONFIG)));
        }

        return listeners;
    }

    /**
     * Adds Jetty connector for each configured listener
     */
    public void createConnectors(List<String> listeners, List<String> adminListeners) {
        List<Connector> connectors = new ArrayList<>();

        for (String listener : listeners) {
            if (!listener.isEmpty()) {
                Connector connector = createConnector(listener);
                connectors.add(connector);
                log.info("Added connector for {}", listener);
            }
        }

        jettyServer.setConnectors(connectors.toArray(new Connector[connectors.size()]));

        if (adminListeners != null && !adminListeners.isEmpty()) {
            for (String adminListener : adminListeners) {
                Connector conn = createConnector(adminListener, true);
                jettyServer.addConnector(conn);
                log.info("Added admin connector for {}", adminListener);
            }
        }
    }

    /**
     * Creates regular (non-admin) Jetty connector according to configuration
     */
    public Connector createConnector(String listener) {
        return createConnector(listener, false);
    }

    /**
     * Creates Jetty connector according to configuration
     */
    public Connector createConnector(String listener, boolean isAdmin) {
        Matcher listenerMatcher = LISTENER_PATTERN.matcher(listener);

        if (!listenerMatcher.matches())
            throw new ConfigException("Listener doesn't have the right format (protocol://hostname:port).");

        String protocol = listenerMatcher.group(1).toLowerCase(Locale.ENGLISH);

        if (!PROTOCOL_HTTP.equals(protocol) && !PROTOCOL_HTTPS.equals(protocol))
            throw new ConfigException(String.format("Listener protocol must be either \"%s\" or \"%s\".", PROTOCOL_HTTP, PROTOCOL_HTTPS));

        String hostname = listenerMatcher.group(2);
        int port = Integer.parseInt(listenerMatcher.group(3));

        ServerConnector connector;

        if (PROTOCOL_HTTPS.equals(protocol)) {
            SslContextFactory ssl;
            if (isAdmin) {
                ssl = SSLUtils.createServerSideSslContextFactory(config, ADMIN_LISTENERS_HTTPS_CONFIGS_PREFIX);
            } else {
                ssl = SSLUtils.createServerSideSslContextFactory(config);
            }
            connector = new ServerConnector(jettyServer, ssl);
            if (!isAdmin) {
                connector.setName(String.format("%s_%s%d", PROTOCOL_HTTPS, hostname, port));
            }
        } else {
            connector = new ServerConnector(jettyServer);
            if (!isAdmin) {
                connector.setName(String.format("%s_%s%d", PROTOCOL_HTTP, hostname, port));
            }
        }

        if (isAdmin) {
            connector.setName(ADMIN_SERVER_CONNECTOR_NAME);
        }

        if (!hostname.isEmpty())
            connector.setHost(hostname);

        connector.setPort(port);

        return connector;
    }

    public void initializeServer() {
        log.info("Initializing REST server");

        /* Needed for graceful shutdown as per `setStopTimeout` documentation */
        StatisticsHandler statsHandler = new StatisticsHandler();
        statsHandler.setHandler(handlers);
        jettyServer.setHandler(statsHandler);
        jettyServer.setStopTimeout(GRACEFUL_SHUTDOWN_TIMEOUT_MS);
        jettyServer.setStopAtShutdown(true);

        try {
            jettyServer.start();
        } catch (Exception e) {
            throw new ConnectException("Unable to initialize REST server", e);
        }

        log.info("REST server listening at " + jettyServer.getURI() + ", advertising URL " + advertisedUrl());
        log.info("REST admin endpoints at " + adminUrl());
    }

    public void initializeResources(Herder herder) {
        log.info("Initializing REST resources");

        ResourceConfig resourceConfig = new ResourceConfig();
        resourceConfig.register(new JacksonJsonProvider());

        resourceConfig.register(new RootResource(herder));
        resourceConfig.register(new ConnectorsResource(herder, config));
        resourceConfig.register(new ConnectorPluginsResource(herder));
        resourceConfig.register(new ConfluentV1MetadataResource(herder, config));

        resourceConfig.register(ConnectExceptionMapper.class);
        resourceConfig.property(ServerProperties.WADL_FEATURE_DISABLE, true);

        registerRestExtensions(herder, resourceConfig);

        List<String> adminListeners = config.getList(WorkerConfig.ADMIN_LISTENERS_CONFIG);
        ResourceConfig adminResourceConfig;
        if (adminListeners == null) {
            log.info("Adding admin resources to main listener");
            adminResourceConfig = resourceConfig;
            adminResourceConfig.register(new LoggingResource());
        } else if (adminListeners.size() > 0) {
            // TODO: we need to check if these listeners are same as 'listeners'
            // TODO: the following code assumes that they are different
            log.info("Adding admin resources to admin listener");
            adminResourceConfig = new ResourceConfig();
            adminResourceConfig.register(new JacksonJsonProvider());
            adminResourceConfig.register(new LoggingResource());
            adminResourceConfig.register(ConnectExceptionMapper.class);
        } else {
            log.info("Skipping adding admin resources");
            // set up adminResource but add no handlers to it
            adminResourceConfig = resourceConfig;
        }

        ServletContainer servletContainer = new ServletContainer(resourceConfig);
        ServletHolder servletHolder = new ServletHolder(servletContainer);
        List<Handler> contextHandlers = new ArrayList<>();

        ServletContextHandler context = new ServletContextHandler(ServletContextHandler.SESSIONS);
        context.setContextPath("/");
        context.addServlet(servletHolder, "/*");
        contextHandlers.add(context);

        ServletContextHandler adminContext = null;
        if (adminResourceConfig != resourceConfig) {
            adminContext = new ServletContextHandler(ServletContextHandler.SESSIONS);
            ServletHolder adminServletHolder = new ServletHolder(new ServletContainer(adminResourceConfig));
            adminContext.setContextPath("/");
            adminContext.addServlet(adminServletHolder, "/*");
            adminContext.setVirtualHosts(new String[]{"@" + ADMIN_SERVER_CONNECTOR_NAME});
            contextHandlers.add(adminContext);
        }

        String allowedOrigins = config.getString(WorkerConfig.ACCESS_CONTROL_ALLOW_ORIGIN_CONFIG);
        if (allowedOrigins != null && !allowedOrigins.trim().isEmpty()) {
            FilterHolder filterHolder = new FilterHolder(new CrossOriginFilter());
            filterHolder.setName("cross-origin");
            filterHolder.setInitParameter(CrossOriginFilter.ALLOWED_ORIGINS_PARAM, allowedOrigins);
            String allowedMethods = config.getString(WorkerConfig.ACCESS_CONTROL_ALLOW_METHODS_CONFIG);
            if (allowedMethods != null && !allowedOrigins.trim().isEmpty()) {
                filterHolder.setInitParameter(CrossOriginFilter.ALLOWED_METHODS_PARAM, allowedMethods);
            }
            context.addFilter(filterHolder, "/*", EnumSet.of(DispatcherType.REQUEST));
        }

<<<<<<< HEAD
        applyServletInitializers(context);
=======
        String headerConfig = config.getString(WorkerConfig.RESPONSE_HTTP_HEADERS_CONFIG);
        if (headerConfig != null && !headerConfig.trim().isEmpty()) {
            configureHttpResponsHeaderFilter(context);
        }
>>>>>>> f557cd35

        RequestLogHandler requestLogHandler = new RequestLogHandler();
        Slf4jRequestLogWriter slf4jRequestLogWriter = new Slf4jRequestLogWriter();
        slf4jRequestLogWriter.setLoggerName(RestServer.class.getCanonicalName());
        CustomRequestLog requestLog = new CustomRequestLog(slf4jRequestLogWriter, CustomRequestLog.EXTENDED_NCSA_FORMAT + " %msT");
        requestLogHandler.setRequestLog(requestLog);

        contextHandlers.add(new DefaultHandler());
        contextHandlers.add(requestLogHandler);

        handlers.setHandlers(contextHandlers.toArray(new Handler[]{}));
        try {
            context.start();
        } catch (Exception e) {
            throw new ConnectException("Unable to initialize REST resources", e);
        }

        if (adminResourceConfig != resourceConfig) {
            try {
                log.debug("Starting admin context");
                adminContext.start();
            } catch (Exception e) {
                throw new ConnectException("Unable to initialize Admin REST resources", e);
            }
        }

        log.info("REST resources initialized; server is started and ready to handle requests");
    }

    public URI serverUrl() {
        return jettyServer.getURI();
    }

    public void stop() {
        log.info("Stopping REST server");

        try {
            for (ConnectRestExtension connectRestExtension : connectRestExtensions) {
                try {
                    connectRestExtension.close();
                } catch (IOException e) {
                    log.warn("Error while invoking close on " + connectRestExtension.getClass(), e);
                }
            }
            jettyServer.stop();
            jettyServer.join();
        } catch (Exception e) {
            jettyServer.destroy();
            throw new ConnectException("Unable to stop REST server", e);
        }

        log.info("REST server stopped");
    }

    /**
     * Get the URL to advertise to other workers and clients. This uses the default connector from the embedded Jetty
     * server, unless overrides for advertised hostname and/or port are provided via configs. {@link #initializeServer()}
     * must be invoked successfully before calling this method.
     */
    public URI advertisedUrl() {
        UriBuilder builder = UriBuilder.fromUri(jettyServer.getURI());

        String advertisedSecurityProtocol = determineAdvertisedProtocol();
        ServerConnector serverConnector = findConnector(advertisedSecurityProtocol);
        builder.scheme(advertisedSecurityProtocol);

        String advertisedHostname = config.getString(WorkerConfig.REST_ADVERTISED_HOST_NAME_CONFIG);
        if (advertisedHostname != null && !advertisedHostname.isEmpty())
            builder.host(advertisedHostname);
        else if (serverConnector != null && serverConnector.getHost() != null && serverConnector.getHost().length() > 0)
            builder.host(serverConnector.getHost());

        Integer advertisedPort = config.getInt(WorkerConfig.REST_ADVERTISED_PORT_CONFIG);
        if (advertisedPort != null)
            builder.port(advertisedPort);
        else if (serverConnector != null && serverConnector.getPort() > 0)
            builder.port(serverConnector.getPort());

        log.info("Advertised URI: {}", builder.build());

        return builder.build();
    }

    /**
     * @return the admin url for this worker. can be null if admin endpoints are disabled.
     */
    public URI adminUrl() {
        ServerConnector adminConnector = null;
        for (Connector connector : jettyServer.getConnectors()) {
            if (ADMIN_SERVER_CONNECTOR_NAME.equals(connector.getName()))
                adminConnector = (ServerConnector) connector;
        }

        if (adminConnector == null) {
            List<String> adminListeners = config.getList(WorkerConfig.ADMIN_LISTENERS_CONFIG);
            if (adminListeners == null) {
                return advertisedUrl();
            } else if (adminListeners.isEmpty()) {
                return null;
            } else {
                log.error("No admin connector found for listeners {}", adminListeners);
                return null;
            }
        }

        UriBuilder builder = UriBuilder.fromUri(jettyServer.getURI());
        builder.port(adminConnector.getLocalPort());

        return builder.build();
    }

    String determineAdvertisedProtocol() {
        String advertisedSecurityProtocol = config.getString(WorkerConfig.REST_ADVERTISED_LISTENER_CONFIG);
        if (advertisedSecurityProtocol == null) {
            String listeners = (String) config.originals().get(WorkerConfig.LISTENERS_CONFIG);

            if (listeners == null)
                return PROTOCOL_HTTP;
            else
                listeners = listeners.toLowerCase(Locale.ENGLISH);

            if (listeners.contains(String.format("%s://", PROTOCOL_HTTP)))
                return PROTOCOL_HTTP;
            else if (listeners.contains(String.format("%s://", PROTOCOL_HTTPS)))
                return PROTOCOL_HTTPS;
            else
                return PROTOCOL_HTTP;
        } else {
            return advertisedSecurityProtocol.toLowerCase(Locale.ENGLISH);
        }
    }

    /**
     * Locate a Jetty connector for the standard (non-admin) REST API that uses the given protocol.
     * @param protocol the protocol for the connector (e.g., "http" or "https").
     * @return a {@link ServerConnector} for the server that uses the requested protocol, or
     * {@code null} if none exist.
     */
    ServerConnector findConnector(String protocol) {
        for (Connector connector : jettyServer.getConnectors()) {
            String connectorName = connector.getName();
            // We set the names for these connectors when instantiating them, beginning with the
            // protocol for the connector and then an underscore ("_"). We rely on that format here
            // when trying to locate a connector with the requested protocol; if the naming format
            // for the connectors we create is ever changed, we'll need to adjust the logic here
            // accordingly.
            if (connectorName.startsWith(protocol + "_") && !ADMIN_SERVER_CONNECTOR_NAME.equals(connectorName))
                return (ServerConnector) connector;
        }

        return null;
    }

    void registerRestExtensions(Herder herder, ResourceConfig resourceConfig) {
        connectRestExtensions = herder.plugins().newPlugins(
            config.getList(WorkerConfig.REST_EXTENSION_CLASSES_CONFIG),
            config, ConnectRestExtension.class);

        long herderRequestTimeoutMs = ConnectorsResource.REQUEST_TIMEOUT_MS;

        Integer rebalanceTimeoutMs = config.getRebalanceTimeout();

        if (rebalanceTimeoutMs != null) {
            herderRequestTimeoutMs = Math.min(herderRequestTimeoutMs, rebalanceTimeoutMs.longValue());
        }

        ConnectClusterDetails connectClusterDetails = new ConnectClusterDetailsImpl(
            herder.kafkaClusterId()
        );

        ConnectRestExtensionContext connectRestExtensionContext =
            new ConnectRestExtensionContextImpl(
                new ConnectRestConfigurable(resourceConfig),
                new ConnectClusterStateImpl(herderRequestTimeoutMs, connectClusterDetails, herder)
            );
        for (ConnectRestExtension connectRestExtension : connectRestExtensions) {
            connectRestExtension.register(connectRestExtensionContext);
        }

    }

    public static String urlJoin(String base, String path) {
        if (base.endsWith("/") && path.startsWith("/"))
            return base + path.substring(1);
        else
            return base + path;
    }

<<<<<<< HEAD
    @SuppressWarnings("unchecked")
    private void applyServletInitializers(ServletContextHandler context) {
        List<Consumer> servletInitializers = config.getConfiguredInstances(
            WorkerConfig.REST_SERVLET_INITIALIZERS_CLASSES_CONFIG,
            Consumer.class
        );
        for (Consumer<?> servletInitializer : servletInitializers) {
            log.info("Creating rest initializer {}", servletInitializer);
            try {
                ((Consumer<ServletContextHandler>) servletInitializer).accept(context);
            } catch (final Throwable e) {
                throw new ConfigException(
                    "Exception from custom servlet initializer "
                        + servletInitializer.getClass().getName(),
                    e
                );
            }
        }

    }

=======
    /**
     * Register header filter to ServletContextHandler.
     * @param context The serverlet context handler
     */
    protected void configureHttpResponsHeaderFilter(ServletContextHandler context) {
        String headerConfig = config.getString(WorkerConfig.RESPONSE_HTTP_HEADERS_CONFIG);
        FilterHolder headerFilterHolder = new FilterHolder(HeaderFilter.class);
        headerFilterHolder.setInitParameter("headerConfig", headerConfig);
        context.addFilter(headerFilterHolder, "/*", EnumSet.of(DispatcherType.REQUEST));
    }
>>>>>>> f557cd35
}<|MERGE_RESOLUTION|>--- conflicted
+++ resolved
@@ -289,14 +289,11 @@
             context.addFilter(filterHolder, "/*", EnumSet.of(DispatcherType.REQUEST));
         }
 
-<<<<<<< HEAD
         applyServletInitializers(context);
-=======
         String headerConfig = config.getString(WorkerConfig.RESPONSE_HTTP_HEADERS_CONFIG);
         if (headerConfig != null && !headerConfig.trim().isEmpty()) {
             configureHttpResponsHeaderFilter(context);
         }
->>>>>>> f557cd35
 
         RequestLogHandler requestLogHandler = new RequestLogHandler();
         Slf4jRequestLogWriter slf4jRequestLogWriter = new Slf4jRequestLogWriter();
@@ -485,7 +482,6 @@
             return base + path;
     }
 
-<<<<<<< HEAD
     @SuppressWarnings("unchecked")
     private void applyServletInitializers(ServletContextHandler context) {
         List<Consumer> servletInitializers = config.getConfiguredInstances(
@@ -507,10 +503,9 @@
 
     }
 
-=======
     /**
      * Register header filter to ServletContextHandler.
-     * @param context The serverlet context handler
+     * @param context The servlet context handler
      */
     protected void configureHttpResponsHeaderFilter(ServletContextHandler context) {
         String headerConfig = config.getString(WorkerConfig.RESPONSE_HTTP_HEADERS_CONFIG);
@@ -518,5 +513,5 @@
         headerFilterHolder.setInitParameter("headerConfig", headerConfig);
         context.addFilter(headerFilterHolder, "/*", EnumSet.of(DispatcherType.REQUEST));
     }
->>>>>>> f557cd35
+
 }