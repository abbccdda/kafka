/*
 * Licensed to the Apache Software Foundation (ASF) under one or more
 * contributor license agreements. See the NOTICE file distributed with
 * this work for additional information regarding copyright ownership.
 * The ASF licenses this file to You under the Apache License, Version 2.0
 * (the "License"); you may not use this file except in compliance with
 * the License. You may obtain a copy of the License at
 *
 *    http://www.apache.org/licenses/LICENSE-2.0
 *
 * Unless required by applicable law or agreed to in writing, software
 * distributed under the License is distributed on an "AS IS" BASIS,
 * WITHOUT WARRANTIES OR CONDITIONS OF ANY KIND, either express or implied.
 * See the License for the specific language governing permissions and
 * limitations under the License.
 */
package org.apache.kafka.connect.runtime;

import org.apache.kafka.clients.consumer.ConsumerConfig;
import org.apache.kafka.clients.consumer.KafkaConsumer;
import org.apache.kafka.clients.producer.KafkaProducer;
import org.apache.kafka.clients.producer.ProducerConfig;
import org.apache.kafka.common.MetricName;
import org.apache.kafka.common.config.ConfigValue;
import org.apache.kafka.common.config.provider.ConfigProvider;
import org.apache.kafka.common.metrics.Sensor;
import org.apache.kafka.common.metrics.stats.Frequencies;
import org.apache.kafka.common.metrics.stats.Total;
import org.apache.kafka.common.utils.Time;
import org.apache.kafka.common.utils.Utils;
import org.apache.kafka.connect.connector.Connector;
import org.apache.kafka.connect.connector.ConnectorContext;
import org.apache.kafka.connect.connector.Task;
import org.apache.kafka.connect.connector.policy.ConnectorClientConfigOverridePolicy;
import org.apache.kafka.connect.connector.policy.ConnectorClientConfigRequest;
import org.apache.kafka.connect.errors.ConnectException;
import org.apache.kafka.connect.health.ConnectorType;
import org.apache.kafka.connect.runtime.ConnectMetrics.LiteralSupplier;
import org.apache.kafka.connect.runtime.ConnectMetrics.MetricGroup;
import org.apache.kafka.connect.runtime.distributed.ClusterConfigState;
import org.apache.kafka.connect.runtime.errors.DeadLetterQueueReporter;
import org.apache.kafka.connect.runtime.errors.ErrorHandlingMetrics;
import org.apache.kafka.connect.runtime.errors.ErrorReporter;
import org.apache.kafka.connect.runtime.errors.LogReporter;
import org.apache.kafka.connect.runtime.errors.RetryWithToleranceOperator;
import org.apache.kafka.connect.runtime.isolation.Plugins;
import org.apache.kafka.connect.runtime.isolation.Plugins.ClassLoaderUsage;
import org.apache.kafka.connect.sink.SinkRecord;
import org.apache.kafka.connect.sink.SinkTask;
import org.apache.kafka.connect.source.SourceRecord;
import org.apache.kafka.connect.source.SourceTask;
import org.apache.kafka.connect.storage.Converter;
import org.apache.kafka.connect.storage.HeaderConverter;
import org.apache.kafka.connect.storage.OffsetBackingStore;
import org.apache.kafka.connect.storage.OffsetStorageReader;
import org.apache.kafka.connect.storage.OffsetStorageReaderImpl;
import org.apache.kafka.connect.storage.OffsetStorageWriter;
import org.apache.kafka.connect.util.ConnectorTaskId;
import org.apache.kafka.connect.util.LoggingContext;
import org.apache.kafka.connect.util.SinkUtils;
import org.slf4j.Logger;
import org.slf4j.LoggerFactory;

import java.util.ArrayList;
import java.util.Collection;
import java.util.Collections;
import java.util.HashMap;
import java.util.List;
import java.util.Map;
import java.util.Set;
import java.util.concurrent.ConcurrentHashMap;
import java.util.concurrent.ConcurrentMap;
import java.util.concurrent.ExecutorService;
import java.util.concurrent.Executors;
import java.util.stream.Collectors;


/**
 * <p>
 * Worker runs a (dynamic) set of tasks in a set of threads, doing the work of actually moving
 * data to/from Kafka.
 * </p>
 * <p>
 * Since each task has a dedicated thread, this is mainly just a container for them.
 * </p>
 */
public class Worker {
    private static final Logger log = LoggerFactory.getLogger(Worker.class);

    protected Herder herder;
    private final ExecutorService executor;
    private final Time time;
    private final String workerId;
    private final Plugins plugins;
    private final ConnectMetrics metrics;
    private final WorkerMetricsGroup workerMetricsGroup;
    private final WorkerConfig config;
    private final Converter internalKeyConverter;
    private final Converter internalValueConverter;
    private final OffsetBackingStore offsetBackingStore;

    private final ConcurrentMap<String, WorkerConnector> connectors = new ConcurrentHashMap<>();
    private final ConcurrentMap<ConnectorTaskId, WorkerTask> tasks = new ConcurrentHashMap<>();
    private SourceTaskOffsetCommitter sourceTaskOffsetCommitter;
    private WorkerConfigTransformer workerConfigTransformer;
    private ConnectorClientConfigOverridePolicy connectorClientConfigOverridePolicy;

    public Worker(
        String workerId,
        Time time,
        Plugins plugins,
        WorkerConfig config,
        OffsetBackingStore offsetBackingStore,
        ConnectorClientConfigOverridePolicy connectorClientConfigOverridePolicy) {
        this(workerId, time, plugins, config, offsetBackingStore, Executors.newCachedThreadPool(), connectorClientConfigOverridePolicy);
    }

    @SuppressWarnings("deprecation")
    Worker(
            String workerId,
            Time time,
            Plugins plugins,
            WorkerConfig config,
            OffsetBackingStore offsetBackingStore,
            ExecutorService executorService,
            ConnectorClientConfigOverridePolicy connectorClientConfigOverridePolicy
    ) {
        this.metrics = new ConnectMetrics(workerId, config, time);
        this.executor = executorService;
        this.workerId = workerId;
        this.time = time;
        this.plugins = plugins;
        this.config = config;
        this.connectorClientConfigOverridePolicy = connectorClientConfigOverridePolicy;
        this.workerMetricsGroup = new WorkerMetricsGroup(metrics);

        // Internal converters are required properties, thus getClass won't return null.
        this.internalKeyConverter = plugins.newConverter(
                config,
                WorkerConfig.INTERNAL_KEY_CONVERTER_CLASS_CONFIG,
                ClassLoaderUsage.PLUGINS
        );
        this.internalValueConverter = plugins.newConverter(
                config,
                WorkerConfig.INTERNAL_VALUE_CONVERTER_CLASS_CONFIG,
                ClassLoaderUsage.PLUGINS
        );

        this.offsetBackingStore = offsetBackingStore;
        this.offsetBackingStore.configure(config);

        this.workerConfigTransformer = initConfigTransformer();

    }

    private WorkerConfigTransformer initConfigTransformer() {
        final List<String> providerNames = config.getList(WorkerConfig.CONFIG_PROVIDERS_CONFIG);
        Map<String, ConfigProvider> providerMap = new HashMap<>();
        for (String providerName : providerNames) {
            ConfigProvider configProvider = plugins.newConfigProvider(
                    config,
                    WorkerConfig.CONFIG_PROVIDERS_CONFIG + "." + providerName,
                    ClassLoaderUsage.PLUGINS
            );
            providerMap.put(providerName, configProvider);
        }
        return new WorkerConfigTransformer(this, providerMap);
    }

    public WorkerConfigTransformer configTransformer() {
        return workerConfigTransformer;
    }

    protected Herder herder() {
        return herder;
    }

    /**
     * Start worker.
     */
    public void start() {
        log.info("Worker starting");

        offsetBackingStore.start();
        sourceTaskOffsetCommitter = new SourceTaskOffsetCommitter(config);

        log.info("Worker started");
    }

    /**
     * Stop worker.
     */
    public void stop() {
        log.info("Worker stopping");

        long started = time.milliseconds();
        long limit = started + config.getLong(WorkerConfig.TASK_SHUTDOWN_GRACEFUL_TIMEOUT_MS_CONFIG);

        if (!connectors.isEmpty()) {
            log.warn("Shutting down connectors {} uncleanly; herder should have shut down connectors before the Worker is stopped", connectors.keySet());
            stopConnectors();
        }

        if (!tasks.isEmpty()) {
            log.warn("Shutting down tasks {} uncleanly; herder should have shut down tasks before the Worker is stopped", tasks.keySet());
            stopAndAwaitTasks();
        }

        long timeoutMs = limit - time.milliseconds();
        sourceTaskOffsetCommitter.close(timeoutMs);

        offsetBackingStore.stop();
        metrics.stop();

        log.info("Worker stopped");

        workerMetricsGroup.close();
    }

    /**
     * Start a connector managed by this worker.
     *
     * @param connName the connector name.
     * @param connProps the properties of the connector.
     * @param ctx the connector runtime context.
     * @param statusListener a listener for the runtime status transitions of the connector.
     * @param initialState the initial state of the connector.
     * @return true if the connector started successfully.
     */
    public boolean startConnector(
            String connName,
            Map<String, String> connProps,
            ConnectorContext ctx,
            ConnectorStatus.Listener statusListener,
            TargetState initialState
    ) {
        try (LoggingContext loggingContext = LoggingContext.forConnector(connName)) {
            if (connectors.containsKey(connName))
                throw new ConnectException("Connector with name " + connName + " already exists");

            final WorkerConnector workerConnector;
            ClassLoader savedLoader = plugins.currentThreadLoader();
            try {
                final ConnectorConfig connConfig = new ConnectorConfig(plugins, connProps);
                final String connClass = connConfig.getString(ConnectorConfig.CONNECTOR_CLASS_CONFIG);
                log.info("Creating connector {} of type {}", connName, connClass);
                final Connector connector = plugins.newConnector(connClass);
                workerConnector = new WorkerConnector(connName, connector, ctx, metrics, statusListener);
                log.info("Instantiated connector {} with version {} of type {}", connName, connector.version(), connector.getClass());
                savedLoader = plugins.compareAndSwapLoaders(connector);
                workerConnector.initialize(connConfig);
                workerConnector.transitionTo(initialState);
                Plugins.compareAndSwapLoaders(savedLoader);
            } catch (Throwable t) {
                log.error("Failed to start connector {}", connName, t);
                // Can't be put in a finally block because it needs to be swapped before the call on
                // statusListener
                Plugins.compareAndSwapLoaders(savedLoader);
                workerMetricsGroup.recordConnectorStartupFailure();
                statusListener.onFailure(connName, t);
                return false;
            }

            WorkerConnector existing = connectors.putIfAbsent(connName, workerConnector);
            if (existing != null)
                throw new ConnectException("Connector with name " + connName + " already exists");

            log.info("Finished creating connector {}", connName);
            workerMetricsGroup.recordConnectorStartupSuccess();
        }
        return true;
    }

    /**
     * Return true if the connector associated with this worker is a sink connector.
     *
     * @param connName the connector name.
     * @return true if the connector belongs to the worker and is a sink connector.
     * @throws ConnectException if the worker does not manage a connector with the given name.
     */
    public boolean isSinkConnector(String connName) {
        WorkerConnector workerConnector = connectors.get(connName);
        if (workerConnector == null)
            throw new ConnectException("Connector " + connName + " not found in this worker.");

        ClassLoader savedLoader = plugins.currentThreadLoader();
        try {
            savedLoader = plugins.compareAndSwapLoaders(workerConnector.connector());
            return workerConnector.isSinkConnector();
        } finally {
            Plugins.compareAndSwapLoaders(savedLoader);
        }
    }

    /**
     * Get a list of updated task properties for the tasks of this connector.
     *
     * @param connName the connector name.
     * @return a list of updated tasks properties.
     */
    public List<Map<String, String>> connectorTaskConfigs(String connName, ConnectorConfig connConfig) {
        List<Map<String, String>> result = new ArrayList<>();
        try (LoggingContext loggingContext = LoggingContext.forConnector(connName)) {
            log.trace("Reconfiguring connector tasks for {}", connName);

            WorkerConnector workerConnector = connectors.get(connName);
            if (workerConnector == null)
                throw new ConnectException("Connector " + connName + " not found in this worker.");

            int maxTasks = connConfig.getInt(ConnectorConfig.TASKS_MAX_CONFIG);
            Map<String, String> connOriginals = connConfig.originalsStrings();

            Connector connector = workerConnector.connector();
            ClassLoader savedLoader = plugins.currentThreadLoader();
            try {
                savedLoader = plugins.compareAndSwapLoaders(connector);
                String taskClassName = connector.taskClass().getName();
                for (Map<String, String> taskProps : connector.taskConfigs(maxTasks)) {
                    // Ensure we don't modify the connector's copy of the config
                    Map<String, String> taskConfig = new HashMap<>(taskProps);
                    taskConfig.put(TaskConfig.TASK_CLASS_CONFIG, taskClassName);
                    if (connOriginals.containsKey(SinkTask.TOPICS_CONFIG)) {
                        taskConfig.put(SinkTask.TOPICS_CONFIG, connOriginals.get(SinkTask.TOPICS_CONFIG));
                    }
                    if (connOriginals.containsKey(SinkTask.TOPICS_REGEX_CONFIG)) {
                        taskConfig.put(SinkTask.TOPICS_REGEX_CONFIG, connOriginals.get(SinkTask.TOPICS_REGEX_CONFIG));
                    }
                    result.add(taskConfig);
                }
            } finally {
                Plugins.compareAndSwapLoaders(savedLoader);
            }
        }

        return result;
    }

    private void stopConnectors() {
        // Herder is responsible for stopping connectors. This is an internal method to sequentially
        // stop connectors that have not explicitly been stopped.
        for (String connector: connectors.keySet())
            stopConnector(connector);
    }

    /**
     * Stop a connector managed by this worker.
     *
     * @param connName the connector name.
     * @return true if the connector belonged to this worker and was successfully stopped.
     */
    public boolean stopConnector(String connName) {
        try (LoggingContext loggingContext = LoggingContext.forConnector(connName)) {
            log.info("Stopping connector {}", connName);

            WorkerConnector workerConnector = connectors.remove(connName);
            if (workerConnector == null) {
                log.warn("Ignoring stop request for unowned connector {}", connName);
                return false;
            }

            ClassLoader savedLoader = plugins.currentThreadLoader();
            try {
                savedLoader = plugins.compareAndSwapLoaders(workerConnector.connector());
                workerConnector.shutdown();
            } finally {
                Plugins.compareAndSwapLoaders(savedLoader);
            }

            log.info("Stopped connector {}", connName);
        }
        return true;
    }

    /**
     * Get the IDs of the connectors currently running in this worker.
     *
     * @return the set of connector IDs.
     */
    public Set<String> connectorNames() {
        return connectors.keySet();
    }

    /**
     * Return true if a connector with the given name is managed by this worker and is currently running.
     *
     * @param connName the connector name.
     * @return true if the connector is running, false if the connector is not running or is not manages by this worker.
     */
    public boolean isRunning(String connName) {
        WorkerConnector workerConnector = connectors.get(connName);
        return workerConnector != null && workerConnector.isRunning();
    }

    /**
     * Start a task managed by this worker.
     *
     * @param id the task ID.
     * @param connProps the connector properties.
     * @param taskProps the tasks properties.
     * @param statusListener a listener for the runtime status transitions of the task.
     * @param initialState the initial state of the connector.
     * @return true if the task started successfully.
     */
    public boolean startTask(
            ConnectorTaskId id,
            ClusterConfigState configState,
            Map<String, String> connProps,
            Map<String, String> taskProps,
            TaskStatus.Listener statusListener,
            TargetState initialState
    ) {
        final WorkerTask workerTask;
        try (LoggingContext loggingContext = LoggingContext.forTask(id)) {
            log.info("Creating task {}", id);

            if (tasks.containsKey(id))
                throw new ConnectException("Task already exists in this worker: " + id);

            ClassLoader savedLoader = plugins.currentThreadLoader();
            try {
                final ConnectorConfig connConfig = new ConnectorConfig(plugins, connProps);
                String connType = connConfig.getString(ConnectorConfig.CONNECTOR_CLASS_CONFIG);
                ClassLoader connectorLoader = plugins.delegatingLoader().connectorLoader(connType);
                savedLoader = Plugins.compareAndSwapLoaders(connectorLoader);
                final TaskConfig taskConfig = new TaskConfig(taskProps);
                final Class<? extends Task> taskClass = taskConfig.getClass(TaskConfig.TASK_CLASS_CONFIG).asSubclass(Task.class);
                final Task task = plugins.newTask(taskClass);
                log.info("Instantiated task {} with version {} of type {}", id, task.version(), taskClass.getName());

                // By maintaining connector's specific class loader for this thread here, we first
                // search for converters within the connector dependencies.
                // If any of these aren't found, that means the connector didn't configure specific converters,
                // so we should instantiate based upon the worker configuration
                Converter keyConverter = plugins.newConverter(connConfig, WorkerConfig.KEY_CONVERTER_CLASS_CONFIG, ClassLoaderUsage
                                                                                                                           .CURRENT_CLASSLOADER);
                Converter valueConverter = plugins.newConverter(connConfig, WorkerConfig.VALUE_CONVERTER_CLASS_CONFIG, ClassLoaderUsage.CURRENT_CLASSLOADER);
                HeaderConverter headerConverter = plugins.newHeaderConverter(connConfig, WorkerConfig.HEADER_CONVERTER_CLASS_CONFIG,
                                                                             ClassLoaderUsage.CURRENT_CLASSLOADER);
                if (keyConverter == null) {
                    keyConverter = plugins.newConverter(config, WorkerConfig.KEY_CONVERTER_CLASS_CONFIG, ClassLoaderUsage.PLUGINS);
                    log.info("Set up the key converter {} for task {} using the worker config", keyConverter.getClass(), id);
                } else {
                    log.info("Set up the key converter {} for task {} using the connector config", keyConverter.getClass(), id);
                }
                if (valueConverter == null) {
                    valueConverter = plugins.newConverter(config, WorkerConfig.VALUE_CONVERTER_CLASS_CONFIG, ClassLoaderUsage.PLUGINS);
                    log.info("Set up the value converter {} for task {} using the worker config", valueConverter.getClass(), id);
                } else {
                    log.info("Set up the value converter {} for task {} using the connector config", valueConverter.getClass(), id);
                }
                if (headerConverter == null) {
                    headerConverter = plugins.newHeaderConverter(config, WorkerConfig.HEADER_CONVERTER_CLASS_CONFIG, ClassLoaderUsage
                                                                                                                             .PLUGINS);
                    log.info("Set up the header converter {} for task {} using the worker config", headerConverter.getClass(), id);
                } else {
                    log.info("Set up the header converter {} for task {} using the connector config", headerConverter.getClass(), id);
                }

                workerTask = buildWorkerTask(configState, connConfig, id, task, statusListener, initialState, keyConverter, valueConverter,
                                             headerConverter, connectorLoader);
                workerTask.initialize(taskConfig);
                Plugins.compareAndSwapLoaders(savedLoader);
            } catch (Throwable t) {
                log.error("Failed to start task {}", id, t);
                // Can't be put in a finally block because it needs to be swapped before the call on
                // statusListener
                Plugins.compareAndSwapLoaders(savedLoader);
                workerMetricsGroup.recordTaskFailure();
                statusListener.onFailure(id, t);
                return false;
            }

            WorkerTask existing = tasks.putIfAbsent(id, workerTask);
            if (existing != null)
                throw new ConnectException("Task already exists in this worker: " + id);

            executor.submit(workerTask);
            if (workerTask instanceof WorkerSourceTask) {
                sourceTaskOffsetCommitter.schedule(id, (WorkerSourceTask) workerTask);
            }
            workerMetricsGroup.recordTaskSuccess();
            return true;
        }
    }

    private WorkerTask buildWorkerTask(ClusterConfigState configState,
                                       ConnectorConfig connConfig,
                                       ConnectorTaskId id,
                                       Task task,
                                       TaskStatus.Listener statusListener,
                                       TargetState initialState,
                                       Converter keyConverter,
                                       Converter valueConverter,
                                       HeaderConverter headerConverter,
                                       ClassLoader loader) {
        ErrorHandlingMetrics errorHandlingMetrics = errorHandlingMetrics(id);
        final Class<? extends Connector> connectorClass = plugins.connectorClass(
            connConfig.getString(ConnectorConfig.CONNECTOR_CLASS_CONFIG));
        RetryWithToleranceOperator retryWithToleranceOperator = new RetryWithToleranceOperator(connConfig.errorRetryTimeout(),
                connConfig.errorMaxDelayInMillis(), connConfig.errorToleranceType(), Time.SYSTEM);
        retryWithToleranceOperator.metrics(errorHandlingMetrics);

        // Decide which type of worker task we need based on the type of task.
        if (task instanceof SourceTask) {
            retryWithToleranceOperator.reporters(sourceTaskReporters(id, connConfig, errorHandlingMetrics));
            TransformationChain<SourceRecord> transformationChain = new TransformationChain<>(connConfig.<SourceRecord>transformations(), retryWithToleranceOperator);
            log.info("Initializing: {}", transformationChain);
            OffsetStorageReader offsetReader = new OffsetStorageReaderImpl(offsetBackingStore, id.connector(),
                    internalKeyConverter, internalValueConverter);
            OffsetStorageWriter offsetWriter = new OffsetStorageWriter(offsetBackingStore, id.connector(),
                    internalKeyConverter, internalValueConverter);
<<<<<<< HEAD
            Map<String, Object> producerProps = producerConfigs("connector-producer-" + id, config, connConfig);
=======
            Map<String, Object> producerProps = producerConfigs(id, "connector-producer-" + id, config, connConfig, connectorClass,
                                                                connectorClientConfigOverridePolicy);
>>>>>>> 9ea2814c
            KafkaProducer<byte[], byte[]> producer = new KafkaProducer<>(producerProps);

            // Note we pass the configState as it performs dynamic transformations under the covers
            return new WorkerSourceTask(id, (SourceTask) task, statusListener, initialState, keyConverter, valueConverter,
                    headerConverter, transformationChain, producer, offsetReader, offsetWriter, config, configState, metrics, loader,
                    time, retryWithToleranceOperator);
        } else if (task instanceof SinkTask) {
            TransformationChain<SinkRecord> transformationChain = new TransformationChain<>(connConfig.<SinkRecord>transformations(), retryWithToleranceOperator);
            log.info("Initializing: {}", transformationChain);
            SinkConnectorConfig sinkConfig = new SinkConnectorConfig(plugins, connConfig.originalsStrings());
            retryWithToleranceOperator.reporters(sinkTaskReporters(id, sinkConfig, errorHandlingMetrics, connectorClass));

<<<<<<< HEAD
            Map<String, Object> consumerProps = consumerConfigs(id, config, connConfig);
=======
            Map<String, Object> consumerProps = consumerConfigs(id, config, connConfig, connectorClass, connectorClientConfigOverridePolicy);
>>>>>>> 9ea2814c
            KafkaConsumer<byte[], byte[]> consumer = new KafkaConsumer<>(consumerProps);

            return new WorkerSinkTask(id, (SinkTask) task, statusListener, initialState, config, configState, metrics, keyConverter,
                                      valueConverter, headerConverter, transformationChain, consumer, loader, time,
                                      retryWithToleranceOperator);
        } else {
            log.error("Tasks must be a subclass of either SourceTask or SinkTask", task);
            throw new ConnectException("Tasks must be a subclass of either SourceTask or SinkTask");
        }
    }

<<<<<<< HEAD
    static Map<String, Object> producerConfigs(String defaultClientId, WorkerConfig config, ConnectorConfig connConfig) {
=======
    static Map<String, Object> producerConfigs(ConnectorTaskId id,
                                               String defaultClientId,
                                               WorkerConfig config,
                                               ConnectorConfig connConfig,
                                               Class<? extends Connector>  connectorClass,
                                               ConnectorClientConfigOverridePolicy connectorClientConfigOverridePolicy) {
>>>>>>> 9ea2814c
        Map<String, Object> producerProps = new HashMap<>();
        producerProps.put(ProducerConfig.BOOTSTRAP_SERVERS_CONFIG, Utils.join(config.getList(WorkerConfig.BOOTSTRAP_SERVERS_CONFIG), ","));
        producerProps.put(ProducerConfig.KEY_SERIALIZER_CLASS_CONFIG, "org.apache.kafka.common.serialization.ByteArraySerializer");
        producerProps.put(ProducerConfig.VALUE_SERIALIZER_CLASS_CONFIG, "org.apache.kafka.common.serialization.ByteArraySerializer");
        // These settings are designed to ensure there is no data loss. They *may* be overridden via configs passed to the
        // worker, but this may compromise the delivery guarantees of Kafka Connect.
        producerProps.put(ProducerConfig.REQUEST_TIMEOUT_MS_CONFIG, Integer.toString(Integer.MAX_VALUE));
        producerProps.put(ProducerConfig.MAX_BLOCK_MS_CONFIG, Long.toString(Long.MAX_VALUE));
        producerProps.put(ProducerConfig.ACKS_CONFIG, "all");
        producerProps.put(ProducerConfig.MAX_IN_FLIGHT_REQUESTS_PER_CONNECTION, "1");
        producerProps.put(ProducerConfig.DELIVERY_TIMEOUT_MS_CONFIG, Integer.toString(Integer.MAX_VALUE));
        producerProps.put(ProducerConfig.CLIENT_ID_CONFIG, defaultClientId);
        // User-specified overrides
        producerProps.putAll(config.originalsWithPrefix("producer."));
<<<<<<< HEAD
        //connector specific overrides
        producerProps.putAll(connConfig.originalsWithPrefix("producer."));
        return producerProps;
    }


    static Map<String, Object> consumerConfigs(ConnectorTaskId id, WorkerConfig config, ConnectorConfig connConfig) {
=======

        // Connector-specified overrides
        Map<String, Object> producerOverrides =
            connectorClientConfigOverrides(id, connConfig, connectorClass, ConnectorConfig.CONNECTOR_CLIENT_PRODUCER_OVERRIDES_PREFIX,
                                           ConnectorType.SOURCE, ConnectorClientConfigRequest.ClientType.PRODUCER,
                                           connectorClientConfigOverridePolicy);
        producerProps.putAll(producerOverrides);

        return producerProps;
    }

    static Map<String, Object> consumerConfigs(ConnectorTaskId id,
                                               WorkerConfig config,
                                               ConnectorConfig connConfig,
                                               Class<? extends Connector> connectorClass,
                                               ConnectorClientConfigOverridePolicy connectorClientConfigOverridePolicy) {
>>>>>>> 9ea2814c
        // Include any unknown worker configs so consumer configs can be set globally on the worker
        // and through to the task
        Map<String, Object> consumerProps = new HashMap<>();

        consumerProps.put(ConsumerConfig.GROUP_ID_CONFIG, SinkUtils.consumerGroupId(id.connector()));
        consumerProps.put(ConsumerConfig.CLIENT_ID_CONFIG, "connector-consumer-" + id);
        consumerProps.put(ConsumerConfig.BOOTSTRAP_SERVERS_CONFIG,
                  Utils.join(config.getList(WorkerConfig.BOOTSTRAP_SERVERS_CONFIG), ","));
        consumerProps.put(ConsumerConfig.ENABLE_AUTO_COMMIT_CONFIG, "false");
        consumerProps.put(ConsumerConfig.AUTO_OFFSET_RESET_CONFIG, "earliest");
        consumerProps.put(ConsumerConfig.KEY_DESERIALIZER_CLASS_CONFIG, "org.apache.kafka.common.serialization.ByteArrayDeserializer");
        consumerProps.put(ConsumerConfig.VALUE_DESERIALIZER_CLASS_CONFIG, "org.apache.kafka.common.serialization.ByteArrayDeserializer");

        consumerProps.putAll(config.originalsWithPrefix("consumer."));
<<<<<<< HEAD
        //connector specific overrides
        consumerProps.putAll(connConfig.originalsWithPrefix("consumer."));
=======
        // Connector-specified overrides
        Map<String, Object> consumerOverrides =
            connectorClientConfigOverrides(id, connConfig, connectorClass, ConnectorConfig.CONNECTOR_CLIENT_CONSUMER_OVERRIDES_PREFIX,
                                           ConnectorType.SINK, ConnectorClientConfigRequest.ClientType.CONSUMER,
                                           connectorClientConfigOverridePolicy);
        consumerProps.putAll(consumerOverrides);

>>>>>>> 9ea2814c
        return consumerProps;
    }

    static Map<String, Object> adminConfigs(ConnectorTaskId id,
                                            WorkerConfig config,
                                            ConnectorConfig connConfig,
                                            Class<? extends Connector> connectorClass,
                                            ConnectorClientConfigOverridePolicy connectorClientConfigOverridePolicy) {
        Map<String, Object> adminProps = new HashMap<>();
        adminProps.put(ProducerConfig.BOOTSTRAP_SERVERS_CONFIG, Utils.join(config.getList(WorkerConfig.BOOTSTRAP_SERVERS_CONFIG), ","));
        // User-specified overrides
        adminProps.putAll(config.originalsWithPrefix("admin."));

        // Connector-specified overrides
        Map<String, Object> adminOverrides =
            connectorClientConfigOverrides(id, connConfig, connectorClass, ConnectorConfig.CONNECTOR_CLIENT_ADMIN_OVERRIDES_PREFIX,
                                           ConnectorType.SINK, ConnectorClientConfigRequest.ClientType.ADMIN,
                                           connectorClientConfigOverridePolicy);
        adminProps.putAll(adminOverrides);

        return adminProps;
    }

    private static Map<String, Object> connectorClientConfigOverrides(ConnectorTaskId id,
                                                                      ConnectorConfig connConfig,
                                                                      Class<? extends Connector> connectorClass,
                                                                      String clientConfigPrefix,
                                                                      ConnectorType connectorType,
                                                                      ConnectorClientConfigRequest.ClientType clientType,
                                                                      ConnectorClientConfigOverridePolicy connectorClientConfigOverridePolicy) {
        Map<String, Object> clientOverrides = connConfig.originalsWithPrefix(clientConfigPrefix);
        ConnectorClientConfigRequest connectorClientConfigRequest = new ConnectorClientConfigRequest(
            id.connector(),
            connectorType,
            connectorClass,
            clientOverrides,
            clientType
        );
        List<ConfigValue> configValues = connectorClientConfigOverridePolicy.validate(connectorClientConfigRequest);
        List<ConfigValue> errorConfigs = configValues.stream().
            filter(configValue -> configValue.errorMessages().size() > 0).collect(Collectors.toList());
        // These should be caught when the herder validates the connector configuration, but just in case
        if (errorConfigs.size() > 0) {
            throw new ConnectException("Client Config Overrides not allowed " + errorConfigs);
        }
        return clientOverrides;
    }

    ErrorHandlingMetrics errorHandlingMetrics(ConnectorTaskId id) {
        return new ErrorHandlingMetrics(id, metrics);
    }

    private List<ErrorReporter> sinkTaskReporters(ConnectorTaskId id, SinkConnectorConfig connConfig,
                                                  ErrorHandlingMetrics errorHandlingMetrics,
                                                  Class<? extends Connector> connectorClass) {
        ArrayList<ErrorReporter> reporters = new ArrayList<>();
        LogReporter logReporter = new LogReporter(id, connConfig, errorHandlingMetrics);
        reporters.add(logReporter);

        // check if topic for dead letter queue exists
        String topic = connConfig.dlqTopicName();
        if (topic != null && !topic.isEmpty()) {
<<<<<<< HEAD
            Map<String, Object> producerProps = producerConfigs("connector-dlq-producer-" + id, config, connConfig);
            DeadLetterQueueReporter reporter = DeadLetterQueueReporter.createAndSetup(config, id, connConfig, producerProps, errorHandlingMetrics);
=======
            Map<String, Object> producerProps = producerConfigs(id, "connector-dlq-producer-" + id, config, connConfig, connectorClass,
                                                                connectorClientConfigOverridePolicy);
            Map<String, Object> adminProps = adminConfigs(id, config, connConfig, connectorClass, connectorClientConfigOverridePolicy);
            DeadLetterQueueReporter reporter = DeadLetterQueueReporter.createAndSetup(adminProps, id, connConfig, producerProps, errorHandlingMetrics);
>>>>>>> 9ea2814c
            reporters.add(reporter);
        }

        return reporters;
    }

    private List<ErrorReporter> sourceTaskReporters(ConnectorTaskId id, ConnectorConfig connConfig,
                                                      ErrorHandlingMetrics errorHandlingMetrics) {
        List<ErrorReporter> reporters = new ArrayList<>();
        LogReporter logReporter = new LogReporter(id, connConfig, errorHandlingMetrics);
        reporters.add(logReporter);

        return reporters;
    }

    private void stopTask(ConnectorTaskId taskId) {
        try (LoggingContext loggingContext = LoggingContext.forTask(taskId)) {
            WorkerTask task = tasks.get(taskId);
            if (task == null) {
                log.warn("Ignoring stop request for unowned task {}", taskId);
                return;
            }

            log.info("Stopping task {}", task.id());
            if (task instanceof WorkerSourceTask)
                sourceTaskOffsetCommitter.remove(task.id());

            ClassLoader savedLoader = plugins.currentThreadLoader();
            try {
                savedLoader = Plugins.compareAndSwapLoaders(task.loader());
                task.stop();
            } finally {
                Plugins.compareAndSwapLoaders(savedLoader);
            }
        }
    }

    private void stopTasks(Collection<ConnectorTaskId> ids) {
        // Herder is responsible for stopping tasks. This is an internal method to sequentially
        // stop the tasks that have not explicitly been stopped.
        for (ConnectorTaskId taskId : ids) {
            stopTask(taskId);
        }
    }

    private void awaitStopTask(ConnectorTaskId taskId, long timeout) {
        try (LoggingContext loggingContext = LoggingContext.forTask(taskId)) {
            WorkerTask task = tasks.remove(taskId);
            if (task == null) {
                log.warn("Ignoring await stop request for non-present task {}", taskId);
                return;
            }

            if (!task.awaitStop(timeout)) {
                log.error("Graceful stop of task {} failed.", task.id());
                task.cancel();
            } else {
                log.debug("Graceful stop of task {} succeeded.", task.id());
            }
        }
    }

    private void awaitStopTasks(Collection<ConnectorTaskId> ids) {
        long now = time.milliseconds();
        long deadline = now + config.getLong(WorkerConfig.TASK_SHUTDOWN_GRACEFUL_TIMEOUT_MS_CONFIG);
        for (ConnectorTaskId id : ids) {
            long remaining = Math.max(0, deadline - time.milliseconds());
            awaitStopTask(id, remaining);
        }
    }

    /**
     * Stop asynchronously all the worker's tasks and await their termination.
     */
    public void stopAndAwaitTasks() {
        stopAndAwaitTasks(new ArrayList<>(tasks.keySet()));
    }

    /**
     * Stop asynchronously a collection of tasks that belong to this worker and await their termination.
     *
     * @param ids the collection of tasks to be stopped.
     */
    public void stopAndAwaitTasks(Collection<ConnectorTaskId> ids) {
        stopTasks(ids);
        awaitStopTasks(ids);
    }

    /**
     * Stop a task that belongs to this worker and await its termination.
     *
     * @param taskId the ID of the task to be stopped.
     */
    public void stopAndAwaitTask(ConnectorTaskId taskId) {
        stopTask(taskId);
        awaitStopTasks(Collections.singletonList(taskId));
    }

    /**
     * Get the IDs of the tasks currently running in this worker.
     */
    public Set<ConnectorTaskId> taskIds() {
        return tasks.keySet();
    }

    public Converter getInternalKeyConverter() {
        return internalKeyConverter;
    }

    public Converter getInternalValueConverter() {
        return internalValueConverter;
    }

    public Plugins getPlugins() {
        return plugins;
    }

    public String workerId() {
        return workerId;
    }

    /**
     * Get the {@link ConnectMetrics} that uses Kafka Metrics and manages the JMX reporter.
     * @return the Connect-specific metrics; never null
     */
    public ConnectMetrics metrics() {
        return metrics;
    }

    public void setTargetState(String connName, TargetState state) {
        log.info("Setting connector {} state to {}", connName, state);

        WorkerConnector workerConnector = connectors.get(connName);
        if (workerConnector != null) {
            ClassLoader connectorLoader =
                    plugins.delegatingLoader().connectorLoader(workerConnector.connector());
            transitionTo(workerConnector, state, connectorLoader);
        }

        for (Map.Entry<ConnectorTaskId, WorkerTask> taskEntry : tasks.entrySet()) {
            if (taskEntry.getKey().connector().equals(connName)) {
                WorkerTask workerTask = taskEntry.getValue();
                transitionTo(workerTask, state, workerTask.loader());
            }
        }
    }

    private void transitionTo(Object connectorOrTask, TargetState state, ClassLoader loader) {
        ClassLoader savedLoader = plugins.currentThreadLoader();
        try {
            savedLoader = Plugins.compareAndSwapLoaders(loader);
            if (connectorOrTask instanceof WorkerConnector) {
                ((WorkerConnector) connectorOrTask).transitionTo(state);
            } else if (connectorOrTask instanceof WorkerTask) {
                ((WorkerTask) connectorOrTask).transitionTo(state);
            } else {
                throw new ConnectException(
                        "Request for state transition on an object that is neither a "
                                + "WorkerConnector nor a WorkerTask: "
                                + connectorOrTask.getClass());
            }
        } finally {
            Plugins.compareAndSwapLoaders(savedLoader);
        }
    }

    WorkerMetricsGroup workerMetricsGroup() {
        return workerMetricsGroup;
    }

    class WorkerMetricsGroup {
        private final MetricGroup metricGroup;
        private final Sensor connectorStartupAttempts;
        private final Sensor connectorStartupSuccesses;
        private final Sensor connectorStartupFailures;
        private final Sensor connectorStartupResults;
        private final Sensor taskStartupAttempts;
        private final Sensor taskStartupSuccesses;
        private final Sensor taskStartupFailures;
        private final Sensor taskStartupResults;

        public WorkerMetricsGroup(ConnectMetrics connectMetrics) {
            ConnectMetricsRegistry registry = connectMetrics.registry();
            metricGroup = connectMetrics.group(registry.workerGroupName());

            metricGroup.addValueMetric(registry.connectorCount, new LiteralSupplier<Double>() {
                @Override
                public Double metricValue(long now) {
                    return (double) connectors.size();
                }
            });
            metricGroup.addValueMetric(registry.taskCount, new LiteralSupplier<Double>() {
                @Override
                public Double metricValue(long now) {
                    return (double) tasks.size();
                }
            });

            MetricName connectorFailurePct = metricGroup.metricName(registry.connectorStartupFailurePercentage);
            MetricName connectorSuccessPct = metricGroup.metricName(registry.connectorStartupSuccessPercentage);
            Frequencies connectorStartupResultFrequencies = Frequencies.forBooleanValues(connectorFailurePct, connectorSuccessPct);
            connectorStartupResults = metricGroup.sensor("connector-startup-results");
            connectorStartupResults.add(connectorStartupResultFrequencies);

            connectorStartupAttempts = metricGroup.sensor("connector-startup-attempts");
            connectorStartupAttempts.add(metricGroup.metricName(registry.connectorStartupAttemptsTotal), new Total());

            connectorStartupSuccesses = metricGroup.sensor("connector-startup-successes");
            connectorStartupSuccesses.add(metricGroup.metricName(registry.connectorStartupSuccessTotal), new Total());

            connectorStartupFailures = metricGroup.sensor("connector-startup-failures");
            connectorStartupFailures.add(metricGroup.metricName(registry.connectorStartupFailureTotal), new Total());

            MetricName taskFailurePct = metricGroup.metricName(registry.taskStartupFailurePercentage);
            MetricName taskSuccessPct = metricGroup.metricName(registry.taskStartupSuccessPercentage);
            Frequencies taskStartupResultFrequencies = Frequencies.forBooleanValues(taskFailurePct, taskSuccessPct);
            taskStartupResults = metricGroup.sensor("task-startup-results");
            taskStartupResults.add(taskStartupResultFrequencies);

            taskStartupAttempts = metricGroup.sensor("task-startup-attempts");
            taskStartupAttempts.add(metricGroup.metricName(registry.taskStartupAttemptsTotal), new Total());

            taskStartupSuccesses = metricGroup.sensor("task-startup-successes");
            taskStartupSuccesses.add(metricGroup.metricName(registry.taskStartupSuccessTotal), new Total());

            taskStartupFailures = metricGroup.sensor("task-startup-failures");
            taskStartupFailures.add(metricGroup.metricName(registry.taskStartupFailureTotal), new Total());
        }

        void close() {
            metricGroup.close();
        }

        void recordConnectorStartupFailure() {
            connectorStartupAttempts.record(1.0);
            connectorStartupFailures.record(1.0);
            connectorStartupResults.record(0.0);
        }

        void recordConnectorStartupSuccess() {
            connectorStartupAttempts.record(1.0);
            connectorStartupSuccesses.record(1.0);
            connectorStartupResults.record(1.0);
        }

        void recordTaskFailure() {
            taskStartupAttempts.record(1.0);
            taskStartupFailures.record(1.0);
            taskStartupResults.record(0.0);
        }

        void recordTaskSuccess() {
            taskStartupAttempts.record(1.0);
            taskStartupSuccesses.record(1.0);
            taskStartupResults.record(1.0);
        }

        protected MetricGroup metricGroup() {
            return metricGroup;
        }
    }
}<|MERGE_RESOLUTION|>--- conflicted
+++ resolved
@@ -509,12 +509,8 @@
                     internalKeyConverter, internalValueConverter);
             OffsetStorageWriter offsetWriter = new OffsetStorageWriter(offsetBackingStore, id.connector(),
                     internalKeyConverter, internalValueConverter);
-<<<<<<< HEAD
-            Map<String, Object> producerProps = producerConfigs("connector-producer-" + id, config, connConfig);
-=======
             Map<String, Object> producerProps = producerConfigs(id, "connector-producer-" + id, config, connConfig, connectorClass,
                                                                 connectorClientConfigOverridePolicy);
->>>>>>> 9ea2814c
             KafkaProducer<byte[], byte[]> producer = new KafkaProducer<>(producerProps);
 
             // Note we pass the configState as it performs dynamic transformations under the covers
@@ -527,11 +523,7 @@
             SinkConnectorConfig sinkConfig = new SinkConnectorConfig(plugins, connConfig.originalsStrings());
             retryWithToleranceOperator.reporters(sinkTaskReporters(id, sinkConfig, errorHandlingMetrics, connectorClass));
 
-<<<<<<< HEAD
-            Map<String, Object> consumerProps = consumerConfigs(id, config, connConfig);
-=======
             Map<String, Object> consumerProps = consumerConfigs(id, config, connConfig, connectorClass, connectorClientConfigOverridePolicy);
->>>>>>> 9ea2814c
             KafkaConsumer<byte[], byte[]> consumer = new KafkaConsumer<>(consumerProps);
 
             return new WorkerSinkTask(id, (SinkTask) task, statusListener, initialState, config, configState, metrics, keyConverter,
@@ -543,16 +535,12 @@
         }
     }
 
-<<<<<<< HEAD
-    static Map<String, Object> producerConfigs(String defaultClientId, WorkerConfig config, ConnectorConfig connConfig) {
-=======
     static Map<String, Object> producerConfigs(ConnectorTaskId id,
                                                String defaultClientId,
                                                WorkerConfig config,
                                                ConnectorConfig connConfig,
                                                Class<? extends Connector>  connectorClass,
                                                ConnectorClientConfigOverridePolicy connectorClientConfigOverridePolicy) {
->>>>>>> 9ea2814c
         Map<String, Object> producerProps = new HashMap<>();
         producerProps.put(ProducerConfig.BOOTSTRAP_SERVERS_CONFIG, Utils.join(config.getList(WorkerConfig.BOOTSTRAP_SERVERS_CONFIG), ","));
         producerProps.put(ProducerConfig.KEY_SERIALIZER_CLASS_CONFIG, "org.apache.kafka.common.serialization.ByteArraySerializer");
@@ -567,15 +555,6 @@
         producerProps.put(ProducerConfig.CLIENT_ID_CONFIG, defaultClientId);
         // User-specified overrides
         producerProps.putAll(config.originalsWithPrefix("producer."));
-<<<<<<< HEAD
-        //connector specific overrides
-        producerProps.putAll(connConfig.originalsWithPrefix("producer."));
-        return producerProps;
-    }
-
-
-    static Map<String, Object> consumerConfigs(ConnectorTaskId id, WorkerConfig config, ConnectorConfig connConfig) {
-=======
 
         // Connector-specified overrides
         Map<String, Object> producerOverrides =
@@ -592,7 +571,6 @@
                                                ConnectorConfig connConfig,
                                                Class<? extends Connector> connectorClass,
                                                ConnectorClientConfigOverridePolicy connectorClientConfigOverridePolicy) {
->>>>>>> 9ea2814c
         // Include any unknown worker configs so consumer configs can be set globally on the worker
         // and through to the task
         Map<String, Object> consumerProps = new HashMap<>();
@@ -607,10 +585,7 @@
         consumerProps.put(ConsumerConfig.VALUE_DESERIALIZER_CLASS_CONFIG, "org.apache.kafka.common.serialization.ByteArrayDeserializer");
 
         consumerProps.putAll(config.originalsWithPrefix("consumer."));
-<<<<<<< HEAD
-        //connector specific overrides
-        consumerProps.putAll(connConfig.originalsWithPrefix("consumer."));
-=======
+
         // Connector-specified overrides
         Map<String, Object> consumerOverrides =
             connectorClientConfigOverrides(id, connConfig, connectorClass, ConnectorConfig.CONNECTOR_CLIENT_CONSUMER_OVERRIDES_PREFIX,
@@ -618,7 +593,6 @@
                                            connectorClientConfigOverridePolicy);
         consumerProps.putAll(consumerOverrides);
 
->>>>>>> 9ea2814c
         return consumerProps;
     }
 
@@ -681,15 +655,10 @@
         // check if topic for dead letter queue exists
         String topic = connConfig.dlqTopicName();
         if (topic != null && !topic.isEmpty()) {
-<<<<<<< HEAD
-            Map<String, Object> producerProps = producerConfigs("connector-dlq-producer-" + id, config, connConfig);
-            DeadLetterQueueReporter reporter = DeadLetterQueueReporter.createAndSetup(config, id, connConfig, producerProps, errorHandlingMetrics);
-=======
             Map<String, Object> producerProps = producerConfigs(id, "connector-dlq-producer-" + id, config, connConfig, connectorClass,
                                                                 connectorClientConfigOverridePolicy);
             Map<String, Object> adminProps = adminConfigs(id, config, connConfig, connectorClass, connectorClientConfigOverridePolicy);
             DeadLetterQueueReporter reporter = DeadLetterQueueReporter.createAndSetup(adminProps, id, connConfig, producerProps, errorHandlingMetrics);
->>>>>>> 9ea2814c
             reporters.add(reporter);
         }
 
