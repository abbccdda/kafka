--- conflicted
+++ resolved
@@ -255,7 +255,6 @@
             final WorkerConnector workerConnector;
             ClassLoader savedLoader = plugins.currentThreadLoader();
             try {
-<<<<<<< HEAD
                 final ConnectorConfig connConfig = new ConnectorConfig(plugins, connProps);
                 final String connClass = connConfig.getString(ConnectorConfig.CONNECTOR_CLASS_CONFIG);
                 log.info("Creating connector {} of type {}", connName, connClass);
@@ -281,20 +280,6 @@
                     workerConnector.metrics().addHerderMetrics(herder);
                 }
 
-=======
-                // By the time we arrive here, CONNECTOR_CLASS_CONFIG has been validated already
-                // Getting this value from the unparsed map will allow us to instantiate the
-                // right config (source or sink)
-                final String connClassProp = connProps.get(ConnectorConfig.CONNECTOR_CLASS_CONFIG);
-                log.info("Creating connector {} of type {}", connName, connClassProp);
-                final Connector connector = plugins.newConnector(connClassProp);
-                final OffsetStorageReader offsetReader = new OffsetStorageReaderImpl(
-                        offsetBackingStore, connName, internalKeyConverter, internalValueConverter);
-                workerConnector = new WorkerConnector(connName, connector, ctx, metrics, statusListener, offsetReader);
-                final ConnectorConfig connConfig = workerConnector.isSinkConnector()
-                        ? new SinkConnectorConfig(plugins, connProps)
-                        : new SourceConnectorConfig(plugins, connProps, config.topicCreationEnable());
->>>>>>> 54b17242
                 log.info("Instantiated connector {} with version {} of type {}", connName, connector.version(), connector.getClass());
                 savedLoader = plugins.compareAndSwapLoaders(connector);
                 workerConnector.initialize(connConfig);
@@ -562,11 +547,7 @@
                     internalKeyConverter, internalValueConverter);
             OffsetStorageWriter offsetWriter = new OffsetStorageWriter(offsetBackingStore, id.connector(),
                     internalKeyConverter, internalValueConverter);
-<<<<<<< HEAD
-            Map<String, Object> producerProps = producerConfigs(id, "connector-producer-" + id, config, connConfig, connectorClass,
-=======
             Map<String, Object> producerProps = producerConfigs(id, "connector-producer-" + id, config, sourceConfig, connectorClass,
->>>>>>> 54b17242
                                                                 connectorClientConfigOverridePolicy, kafkaClusterId);
             KafkaProducer<byte[], byte[]> producer = new KafkaProducer<>(producerProps);
             TopicAdmin admin;
@@ -628,10 +609,7 @@
         producerProps.putAll(config.originalsWithPrefix("producer."));
         //add client metrics.context properties
         ConnectUtils.addMetricsContextProperties(producerProps, config, clusterId);
-<<<<<<< HEAD
         ConnectUtils.addConfluentMetricsContextProperties(producerProps);
-=======
->>>>>>> 54b17242
 
         // Connector-specified overrides
         Map<String, Object> producerOverrides =
@@ -663,16 +641,11 @@
         consumerProps.put(ConsumerConfig.VALUE_DESERIALIZER_CLASS_CONFIG, "org.apache.kafka.common.serialization.ByteArrayDeserializer");
 
         consumerProps.putAll(config.originalsWithPrefix("consumer."));
-<<<<<<< HEAD
 
         //add client metrics.context properties
         ConnectUtils.addMetricsContextProperties(consumerProps, config, clusterId);
         ConnectUtils.addConfluentMetricsContextProperties(consumerProps);
 
-=======
-        //add client metrics.context properties
-        ConnectUtils.addMetricsContextProperties(consumerProps, config, clusterId);
->>>>>>> 54b17242
         // Connector-specified overrides
         Map<String, Object> consumerOverrides =
             connectorClientConfigOverrides(id, connConfig, connectorClass, ConnectorConfig.CONNECTOR_CLIENT_CONSUMER_OVERRIDES_PREFIX,
@@ -718,10 +691,7 @@
 
         //add client metrics.context properties
         ConnectUtils.addMetricsContextProperties(adminProps, config, clusterId);
-<<<<<<< HEAD
         ConnectUtils.addConfluentMetricsContextProperties(adminProps);
-=======
->>>>>>> 54b17242
 
         return adminProps;
     }
@@ -767,11 +737,7 @@
         if (topic != null && !topic.isEmpty()) {
             Map<String, Object> producerProps = producerConfigs(id, "connector-dlq-producer-" + id, config, connConfig, connectorClass,
                                                                 connectorClientConfigOverridePolicy, kafkaClusterId);
-<<<<<<< HEAD
-            Map<String, Object> adminProps = adminConfigs(id, config, connConfig, connectorClass, connectorClientConfigOverridePolicy, kafkaClusterId);
-=======
             Map<String, Object> adminProps = adminConfigs(id, "connector-dlq-adminclient-", config, connConfig, connectorClass, connectorClientConfigOverridePolicy, kafkaClusterId);
->>>>>>> 54b17242
             DeadLetterQueueReporter reporter = DeadLetterQueueReporter.createAndSetup(adminProps, id, connConfig, producerProps, errorHandlingMetrics);
 
             reporters.add(reporter);
