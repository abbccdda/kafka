/*
 * Licensed to the Apache Software Foundation (ASF) under one or more
 * contributor license agreements. See the NOTICE file distributed with
 * this work for additional information regarding copyright ownership.
 * The ASF licenses this file to You under the Apache License, Version 2.0
 * (the "License"); you may not use this file except in compliance with
 * the License. You may obtain a copy of the License at
 *
 *    http://www.apache.org/licenses/LICENSE-2.0
 *
 * Unless required by applicable law or agreed to in writing, software
 * distributed under the License is distributed on an "AS IS" BASIS,
 * WITHOUT WARRANTIES OR CONDITIONS OF ANY KIND, either express or implied.
 * See the License for the specific language governing permissions and
 * limitations under the License.
 */
package org.apache.kafka.connect.runtime;

import org.apache.kafka.clients.consumer.ConsumerConfig;
import org.apache.kafka.clients.consumer.KafkaConsumer;
import org.apache.kafka.clients.producer.KafkaProducer;
import org.apache.kafka.clients.producer.ProducerConfig;
import org.apache.kafka.common.MetricName;
import org.apache.kafka.common.config.provider.ConfigProvider;
import org.apache.kafka.common.metrics.Sensor;
import org.apache.kafka.common.metrics.stats.Frequencies;
import org.apache.kafka.common.metrics.stats.Total;
import org.apache.kafka.common.utils.Time;
import org.apache.kafka.common.utils.Utils;
import org.apache.kafka.connect.connector.Connector;
import org.apache.kafka.connect.connector.ConnectorContext;
import org.apache.kafka.connect.connector.Task;
import org.apache.kafka.connect.errors.ConnectException;
import org.apache.kafka.connect.runtime.ConnectMetrics.LiteralSupplier;
import org.apache.kafka.connect.runtime.ConnectMetrics.MetricGroup;
import org.apache.kafka.connect.runtime.distributed.ClusterConfigState;
import org.apache.kafka.connect.runtime.errors.DeadLetterQueueReporter;
import org.apache.kafka.connect.runtime.errors.ErrorHandlingMetrics;
import org.apache.kafka.connect.runtime.errors.ErrorReporter;
import org.apache.kafka.connect.runtime.errors.LogReporter;
import org.apache.kafka.connect.runtime.errors.RetryWithToleranceOperator;
import org.apache.kafka.connect.runtime.isolation.Plugins;
import org.apache.kafka.connect.runtime.isolation.Plugins.ClassLoaderUsage;
import org.apache.kafka.connect.sink.SinkRecord;
import org.apache.kafka.connect.sink.SinkTask;
import org.apache.kafka.connect.source.SourceRecord;
import org.apache.kafka.connect.source.SourceTask;
import org.apache.kafka.connect.storage.Converter;
import org.apache.kafka.connect.storage.HeaderConverter;
import org.apache.kafka.connect.storage.OffsetBackingStore;
import org.apache.kafka.connect.storage.OffsetStorageReader;
import org.apache.kafka.connect.storage.OffsetStorageReaderImpl;
import org.apache.kafka.connect.storage.OffsetStorageWriter;
import org.apache.kafka.connect.util.ConnectorTaskId;
import org.apache.kafka.connect.util.SinkUtils;
import org.slf4j.Logger;
import org.slf4j.LoggerFactory;

import java.util.ArrayList;
import java.util.Collection;
import java.util.Collections;
import java.util.HashMap;
import java.util.List;
import java.util.Map;
import java.util.Set;
import java.util.concurrent.ConcurrentHashMap;
import java.util.concurrent.ConcurrentMap;
import java.util.concurrent.ExecutorService;
import java.util.concurrent.Executors;


/**
 * <p>
 * Worker runs a (dynamic) set of tasks in a set of threads, doing the work of actually moving
 * data to/from Kafka.
 * </p>
 * <p>
 * Since each task has a dedicated thread, this is mainly just a container for them.
 * </p>
 */
public class Worker {
    private static final Logger log = LoggerFactory.getLogger(Worker.class);

    protected Herder herder;
    private final ExecutorService executor;
    private final Time time;
    private final String workerId;
    private final Plugins plugins;
    private final ConnectMetrics metrics;
    private final WorkerMetricsGroup workerMetricsGroup;
    private final WorkerConfig config;
    private final Converter internalKeyConverter;
    private final Converter internalValueConverter;
    private final OffsetBackingStore offsetBackingStore;

    private final ConcurrentMap<String, WorkerConnector> connectors = new ConcurrentHashMap<>();
    private final ConcurrentMap<ConnectorTaskId, WorkerTask> tasks = new ConcurrentHashMap<>();
    private SourceTaskOffsetCommitter sourceTaskOffsetCommitter;
    private WorkerConfigTransformer workerConfigTransformer;

    public Worker(
            String workerId,
            Time time,
            Plugins plugins,
            WorkerConfig config,
            OffsetBackingStore offsetBackingStore
    ) {
        this(workerId, time, plugins, config, offsetBackingStore, Executors.newCachedThreadPool());
    }

    @SuppressWarnings("deprecation")
    Worker(
            String workerId,
            Time time,
            Plugins plugins,
            WorkerConfig config,
            OffsetBackingStore offsetBackingStore,
            ExecutorService executorService
    ) {
        this.metrics = new ConnectMetrics(workerId, config, time);
        this.executor = executorService;
        this.workerId = workerId;
        this.time = time;
        this.plugins = plugins;
        this.config = config;
        this.workerMetricsGroup = new WorkerMetricsGroup(metrics);

        // Internal converters are required properties, thus getClass won't return null.
        this.internalKeyConverter = plugins.newConverter(
                config,
                WorkerConfig.INTERNAL_KEY_CONVERTER_CLASS_CONFIG,
                ClassLoaderUsage.PLUGINS
        );
        this.internalValueConverter = plugins.newConverter(
                config,
                WorkerConfig.INTERNAL_VALUE_CONVERTER_CLASS_CONFIG,
                ClassLoaderUsage.PLUGINS
        );

        this.offsetBackingStore = offsetBackingStore;
        this.offsetBackingStore.configure(config);

        this.workerConfigTransformer = initConfigTransformer();

    }

    private WorkerConfigTransformer initConfigTransformer() {
        final List<String> providerNames = config.getList(WorkerConfig.CONFIG_PROVIDERS_CONFIG);
        Map<String, ConfigProvider> providerMap = new HashMap<>();
        for (String providerName : providerNames) {
            ConfigProvider configProvider = plugins.newConfigProvider(
                    config,
                    WorkerConfig.CONFIG_PROVIDERS_CONFIG + "." + providerName,
                    ClassLoaderUsage.PLUGINS
            );
            providerMap.put(providerName, configProvider);
        }
        return new WorkerConfigTransformer(this, providerMap);
    }

    public WorkerConfigTransformer configTransformer() {
        return workerConfigTransformer;
    }

    protected Herder herder() {
        return herder;
    }

    /**
     * Start worker.
     */
    public void start() {
        log.info("Worker starting");

        offsetBackingStore.start();
        sourceTaskOffsetCommitter = new SourceTaskOffsetCommitter(config);

        log.info("Worker started");
    }

    /**
     * Stop worker.
     */
    public void stop() {
        log.info("Worker stopping");

        long started = time.milliseconds();
        long limit = started + config.getLong(WorkerConfig.TASK_SHUTDOWN_GRACEFUL_TIMEOUT_MS_CONFIG);

        if (!connectors.isEmpty()) {
            log.warn("Shutting down connectors {} uncleanly; herder should have shut down connectors before the Worker is stopped", connectors.keySet());
            stopConnectors();
        }

        if (!tasks.isEmpty()) {
            log.warn("Shutting down tasks {} uncleanly; herder should have shut down tasks before the Worker is stopped", tasks.keySet());
            stopAndAwaitTasks();
        }

        long timeoutMs = limit - time.milliseconds();
        sourceTaskOffsetCommitter.close(timeoutMs);

        offsetBackingStore.stop();
        metrics.stop();

        log.info("Worker stopped");

        workerMetricsGroup.close();
    }

    /**
     * Start a connector managed by this worker.
     *
     * @param connName the connector name.
     * @param connProps the properties of the connector.
     * @param ctx the connector runtime context.
     * @param statusListener a listener for the runtime status transitions of the connector.
     * @param initialState the initial state of the connector.
     * @return true if the connector started successfully.
     */
    public boolean startConnector(
            String connName,
            Map<String, String> connProps,
            ConnectorContext ctx,
            ConnectorStatus.Listener statusListener,
            TargetState initialState
    ) {
        if (connectors.containsKey(connName))
            throw new ConnectException("Connector with name " + connName + " already exists");

        final WorkerConnector workerConnector;
        ClassLoader savedLoader = plugins.currentThreadLoader();
        try {
            final ConnectorConfig connConfig = new ConnectorConfig(plugins, connProps);
            final String connClass = connConfig.getString(ConnectorConfig.CONNECTOR_CLASS_CONFIG);
            log.info("Creating connector {} of type {}", connName, connClass);
            final Connector connector = plugins.newConnector(connClass);
            workerConnector = new WorkerConnector(connName, connector, ctx, metrics,  statusListener);
            log.info("Instantiated connector {} with version {} of type {}", connName, connector.version(), connector.getClass());
            savedLoader = plugins.compareAndSwapLoaders(connector);
            workerConnector.initialize(connConfig);
            workerConnector.transitionTo(initialState);
            Plugins.compareAndSwapLoaders(savedLoader);
        } catch (Throwable t) {
            log.error("Failed to start connector {}", connName, t);
            // Can't be put in a finally block because it needs to be swapped before the call on
            // statusListener
            Plugins.compareAndSwapLoaders(savedLoader);
            workerMetricsGroup.recordConnectorStartupFailure();
            statusListener.onFailure(connName, t);
            return false;
        }

        WorkerConnector existing = connectors.putIfAbsent(connName, workerConnector);
        if (existing != null)
            throw new ConnectException("Connector with name " + connName + " already exists");

        log.info("Finished creating connector {}", connName);
        workerMetricsGroup.recordConnectorStartupSuccess();
        return true;
    }

    /**
     * Return true if the connector associated with this worker is a sink connector.
     *
     * @param connName the connector name.
     * @return true if the connector belongs to the worker and is a sink connector.
     * @throws ConnectException if the worker does not manage a connector with the given name.
     */
    public boolean isSinkConnector(String connName) {
        WorkerConnector workerConnector = connectors.get(connName);
        if (workerConnector == null)
            throw new ConnectException("Connector " + connName + " not found in this worker.");

        ClassLoader savedLoader = plugins.currentThreadLoader();
        try {
            savedLoader = plugins.compareAndSwapLoaders(workerConnector.connector());
            return workerConnector.isSinkConnector();
        } finally {
            Plugins.compareAndSwapLoaders(savedLoader);
        }
    }

    /**
     * Get a list of updated task properties for the tasks of this connector.
     *
     * @param connName the connector name.
     * @return a list of updated tasks properties.
     */
    public List<Map<String, String>> connectorTaskConfigs(String connName, ConnectorConfig connConfig) {
        log.trace("Reconfiguring connector tasks for {}", connName);

        WorkerConnector workerConnector = connectors.get(connName);
        if (workerConnector == null)
            throw new ConnectException("Connector " + connName + " not found in this worker.");

        int maxTasks = connConfig.getInt(ConnectorConfig.TASKS_MAX_CONFIG);
        Map<String, String> connOriginals = connConfig.originalsStrings();

        Connector connector = workerConnector.connector();
        List<Map<String, String>> result = new ArrayList<>();
        ClassLoader savedLoader = plugins.currentThreadLoader();
        try {
            savedLoader = plugins.compareAndSwapLoaders(connector);
            String taskClassName = connector.taskClass().getName();
            for (Map<String, String> taskProps : connector.taskConfigs(maxTasks)) {
                // Ensure we don't modify the connector's copy of the config
                Map<String, String> taskConfig = new HashMap<>(taskProps);
                taskConfig.put(TaskConfig.TASK_CLASS_CONFIG, taskClassName);
                if (connOriginals.containsKey(SinkTask.TOPICS_CONFIG)) {
                    taskConfig.put(SinkTask.TOPICS_CONFIG, connOriginals.get(SinkTask.TOPICS_CONFIG));
                }
                if (connOriginals.containsKey(SinkTask.TOPICS_REGEX_CONFIG)) {
                    taskConfig.put(SinkTask.TOPICS_REGEX_CONFIG, connOriginals.get(SinkTask.TOPICS_REGEX_CONFIG));
                }
                result.add(taskConfig);
            }
        } finally {
            Plugins.compareAndSwapLoaders(savedLoader);
        }

        return result;
    }

    private void stopConnectors() {
        // Herder is responsible for stopping connectors. This is an internal method to sequentially
        // stop connectors that have not explicitly been stopped.
        for (String connector: connectors.keySet())
            stopConnector(connector);
    }

    /**
     * Stop a connector managed by this worker.
     *
     * @param connName the connector name.
     * @return true if the connector belonged to this worker and was successfully stopped.
     */
    public boolean stopConnector(String connName) {
        log.info("Stopping connector {}", connName);

        WorkerConnector workerConnector = connectors.remove(connName);
        if (workerConnector == null) {
            log.warn("Ignoring stop request for unowned connector {}", connName);
            return false;
        }

        ClassLoader savedLoader = plugins.currentThreadLoader();
        try {
            savedLoader = plugins.compareAndSwapLoaders(workerConnector.connector());
            workerConnector.shutdown();
        } finally {
            Plugins.compareAndSwapLoaders(savedLoader);
        }

        log.info("Stopped connector {}", connName);
        return true;
    }

    /**
     * Get the IDs of the connectors currently running in this worker.
     *
     * @return the set of connector IDs.
     */
    public Set<String> connectorNames() {
        return connectors.keySet();
    }

    /**
     * Return true if a connector with the given name is managed by this worker and is currently running.
     *
     * @param connName the connector name.
     * @return true if the connector is running, false if the connector is not running or is not manages by this worker.
     */
    public boolean isRunning(String connName) {
        WorkerConnector workerConnector = connectors.get(connName);
        return workerConnector != null && workerConnector.isRunning();
    }

    /**
     * Start a task managed by this worker.
     *
     * @param id the task ID.
     * @param connProps the connector properties.
     * @param taskProps the tasks properties.
     * @param statusListener a listener for the runtime status transitions of the task.
     * @param initialState the initial state of the connector.
     * @return true if the task started successfully.
     */
    public boolean startTask(
            ConnectorTaskId id,
            ClusterConfigState configState,
            Map<String, String> connProps,
            Map<String, String> taskProps,
            TaskStatus.Listener statusListener,
            TargetState initialState
    ) {
        log.info("Creating task {}", id);

        if (tasks.containsKey(id))
            throw new ConnectException("Task already exists in this worker: " + id);

        final WorkerTask workerTask;
        ClassLoader savedLoader = plugins.currentThreadLoader();
        try {
            final ConnectorConfig connConfig = new ConnectorConfig(plugins, connProps);
            String connType = connConfig.getString(ConnectorConfig.CONNECTOR_CLASS_CONFIG);
            ClassLoader connectorLoader = plugins.delegatingLoader().connectorLoader(connType);
            savedLoader = Plugins.compareAndSwapLoaders(connectorLoader);
            final TaskConfig taskConfig = new TaskConfig(taskProps);
            final Class<? extends Task> taskClass = taskConfig.getClass(TaskConfig.TASK_CLASS_CONFIG).asSubclass(Task.class);
            final Task task = plugins.newTask(taskClass);
            log.info("Instantiated task {} with version {} of type {}", id, task.version(), taskClass.getName());

            // By maintaining connector's specific class loader for this thread here, we first
            // search for converters within the connector dependencies.
            // If any of these aren't found, that means the connector didn't configure specific converters,
            // so we should instantiate based upon the worker configuration
            Converter keyConverter = plugins.newConverter(
                    connConfig,
                    WorkerConfig.KEY_CONVERTER_CLASS_CONFIG,
                    ClassLoaderUsage.CURRENT_CLASSLOADER
            );
            Converter valueConverter = plugins.newConverter(
                    connConfig,
                    WorkerConfig.VALUE_CONVERTER_CLASS_CONFIG,
                    ClassLoaderUsage.CURRENT_CLASSLOADER
            );
            HeaderConverter headerConverter = plugins.newHeaderConverter(
                    connConfig,
                    WorkerConfig.HEADER_CONVERTER_CLASS_CONFIG,
                    ClassLoaderUsage.CURRENT_CLASSLOADER
            );
            if (keyConverter == null) {
                keyConverter = plugins.newConverter(config, WorkerConfig.KEY_CONVERTER_CLASS_CONFIG, ClassLoaderUsage.PLUGINS);
                log.info("Set up the key converter {} for task {} using the worker config", keyConverter.getClass(), id);
            } else {
                log.info("Set up the key converter {} for task {} using the connector config", keyConverter.getClass(), id);
            }
            if (valueConverter == null) {
                valueConverter = plugins.newConverter(config, WorkerConfig.VALUE_CONVERTER_CLASS_CONFIG, ClassLoaderUsage.PLUGINS);
                log.info("Set up the value converter {} for task {} using the worker config", valueConverter.getClass(), id);
            } else {
                log.info("Set up the value converter {} for task {} using the connector config", valueConverter.getClass(), id);
            }
            if (headerConverter == null) {
                headerConverter = plugins.newHeaderConverter(config, WorkerConfig.HEADER_CONVERTER_CLASS_CONFIG, ClassLoaderUsage.PLUGINS);
                log.info("Set up the header converter {} for task {} using the worker config", headerConverter.getClass(), id);
            } else {
                log.info("Set up the header converter {} for task {} using the connector config", headerConverter.getClass(), id);
            }

            workerTask = buildWorkerTask(configState, connConfig, id, task, statusListener, initialState, keyConverter, valueConverter, headerConverter, connectorLoader);
            workerTask.initialize(taskConfig);
            Plugins.compareAndSwapLoaders(savedLoader);
        } catch (Throwable t) {
            log.error("Failed to start task {}", id, t);
            // Can't be put in a finally block because it needs to be swapped before the call on
            // statusListener
            Plugins.compareAndSwapLoaders(savedLoader);
            workerMetricsGroup.recordTaskFailure();
            statusListener.onFailure(id, t);
            return false;
        }

        WorkerTask existing = tasks.putIfAbsent(id, workerTask);
        if (existing != null)
            throw new ConnectException("Task already exists in this worker: " + id);

        executor.submit(workerTask);
        if (workerTask instanceof WorkerSourceTask) {
            sourceTaskOffsetCommitter.schedule(id, (WorkerSourceTask) workerTask);
        }
        workerMetricsGroup.recordTaskSuccess();
        return true;
    }

    private WorkerTask buildWorkerTask(ClusterConfigState configState,
                                       ConnectorConfig connConfig,
                                       ConnectorTaskId id,
                                       Task task,
                                       TaskStatus.Listener statusListener,
                                       TargetState initialState,
                                       Converter keyConverter,
                                       Converter valueConverter,
                                       HeaderConverter headerConverter,
                                       ClassLoader loader) {
        ErrorHandlingMetrics errorHandlingMetrics = errorHandlingMetrics(id);

        RetryWithToleranceOperator retryWithToleranceOperator = new RetryWithToleranceOperator(connConfig.errorRetryTimeout(),
                connConfig.errorMaxDelayInMillis(), connConfig.errorToleranceType(), Time.SYSTEM);
        retryWithToleranceOperator.metrics(errorHandlingMetrics);

        // Decide which type of worker task we need based on the type of task.
        if (task instanceof SourceTask) {
            retryWithToleranceOperator.reporters(sourceTaskReporters(id, connConfig, errorHandlingMetrics));
            TransformationChain<SourceRecord> transformationChain = new TransformationChain<>(connConfig.<SourceRecord>transformations(), retryWithToleranceOperator);
            log.info("Initializing: {}", transformationChain);
            OffsetStorageReader offsetReader = new OffsetStorageReaderImpl(offsetBackingStore, id.connector(),
                    internalKeyConverter, internalValueConverter);
            OffsetStorageWriter offsetWriter = new OffsetStorageWriter(offsetBackingStore, id.connector(),
                    internalKeyConverter, internalValueConverter);
<<<<<<< HEAD
            Map<String, Object> producerProps = producerConfigs(config, connConfig);
=======
            Map<String, Object> producerProps = producerConfigs("connector-producer-" + id, config);
>>>>>>> 56826c76
            KafkaProducer<byte[], byte[]> producer = new KafkaProducer<>(producerProps);

            // Note we pass the configState as it performs dynamic transformations under the covers
            return new WorkerSourceTask(id, (SourceTask) task, statusListener, initialState, keyConverter, valueConverter,
                    headerConverter, transformationChain, producer, offsetReader, offsetWriter, config, configState, metrics, loader,
                    time, retryWithToleranceOperator);
        } else if (task instanceof SinkTask) {
            TransformationChain<SinkRecord> transformationChain = new TransformationChain<>(connConfig.<SinkRecord>transformations(), retryWithToleranceOperator);
            log.info("Initializing: {}", transformationChain);
            SinkConnectorConfig sinkConfig = new SinkConnectorConfig(plugins, connConfig.originalsStrings());
            retryWithToleranceOperator.reporters(sinkTaskReporters(id, sinkConfig, errorHandlingMetrics));

            Map<String, Object> consumerProps = consumerConfigs(id, config, connConfig);
            KafkaConsumer<byte[], byte[]> consumer = new KafkaConsumer<>(consumerProps);

            return new WorkerSinkTask(id, (SinkTask) task, statusListener, initialState, config, configState, metrics, keyConverter,
                                      valueConverter, headerConverter, transformationChain, consumer, loader, time,
                                      retryWithToleranceOperator);
        } else {
            log.error("Tasks must be a subclass of either SourceTask or SinkTask", task);
            throw new ConnectException("Tasks must be a subclass of either SourceTask or SinkTask");
        }
    }

<<<<<<< HEAD
    static Map<String, Object> producerConfigs(WorkerConfig config, ConnectorConfig connConfig) {
=======
    static Map<String, Object> producerConfigs(String defaultClientId, WorkerConfig config) {
>>>>>>> 56826c76
        Map<String, Object> producerProps = new HashMap<>();
        producerProps.put(ProducerConfig.BOOTSTRAP_SERVERS_CONFIG, Utils.join(config.getList(WorkerConfig.BOOTSTRAP_SERVERS_CONFIG), ","));
        producerProps.put(ProducerConfig.KEY_SERIALIZER_CLASS_CONFIG, "org.apache.kafka.common.serialization.ByteArraySerializer");
        producerProps.put(ProducerConfig.VALUE_SERIALIZER_CLASS_CONFIG, "org.apache.kafka.common.serialization.ByteArraySerializer");
        // These settings are designed to ensure there is no data loss. They *may* be overridden via configs passed to the
        // worker, but this may compromise the delivery guarantees of Kafka Connect.
        producerProps.put(ProducerConfig.REQUEST_TIMEOUT_MS_CONFIG, Integer.toString(Integer.MAX_VALUE));
        producerProps.put(ProducerConfig.MAX_BLOCK_MS_CONFIG, Long.toString(Long.MAX_VALUE));
        producerProps.put(ProducerConfig.ACKS_CONFIG, "all");
        producerProps.put(ProducerConfig.MAX_IN_FLIGHT_REQUESTS_PER_CONNECTION, "1");
        producerProps.put(ProducerConfig.DELIVERY_TIMEOUT_MS_CONFIG, Integer.toString(Integer.MAX_VALUE));
        producerProps.put(ProducerConfig.CLIENT_ID_CONFIG, defaultClientId);
        // User-specified overrides
        producerProps.putAll(config.originalsWithPrefix("producer."));
        //connector specific overrides
        producerProps.putAll(connConfig.originalsWithPrefix("producer."));
        return producerProps;
    }


    static Map<String, Object> consumerConfigs(ConnectorTaskId id, WorkerConfig config, ConnectorConfig connConfig) {
        // Include any unknown worker configs so consumer configs can be set globally on the worker
        // and through to the task
        Map<String, Object> consumerProps = new HashMap<>();

        consumerProps.put(ConsumerConfig.GROUP_ID_CONFIG, SinkUtils.consumerGroupId(id.connector()));
        consumerProps.put(ConsumerConfig.CLIENT_ID_CONFIG, "connector-consumer-" + id);
        consumerProps.put(ConsumerConfig.BOOTSTRAP_SERVERS_CONFIG,
                  Utils.join(config.getList(WorkerConfig.BOOTSTRAP_SERVERS_CONFIG), ","));
        consumerProps.put(ConsumerConfig.ENABLE_AUTO_COMMIT_CONFIG, "false");
        consumerProps.put(ConsumerConfig.AUTO_OFFSET_RESET_CONFIG, "earliest");
        consumerProps.put(ConsumerConfig.KEY_DESERIALIZER_CLASS_CONFIG, "org.apache.kafka.common.serialization.ByteArrayDeserializer");
        consumerProps.put(ConsumerConfig.VALUE_DESERIALIZER_CLASS_CONFIG, "org.apache.kafka.common.serialization.ByteArrayDeserializer");

        consumerProps.putAll(config.originalsWithPrefix("consumer."));
        //connector specific overrides
        consumerProps.putAll(connConfig.originalsWithPrefix("consumer."));
        return consumerProps;
    }

    ErrorHandlingMetrics errorHandlingMetrics(ConnectorTaskId id) {
        return new ErrorHandlingMetrics(id, metrics);
    }

    private List<ErrorReporter> sinkTaskReporters(ConnectorTaskId id, SinkConnectorConfig connConfig,
                                                  ErrorHandlingMetrics errorHandlingMetrics) {
        ArrayList<ErrorReporter> reporters = new ArrayList<>();
        LogReporter logReporter = new LogReporter(id, connConfig, errorHandlingMetrics);
        reporters.add(logReporter);

        // check if topic for dead letter queue exists
        String topic = connConfig.dlqTopicName();
        if (topic != null && !topic.isEmpty()) {
<<<<<<< HEAD
            Map<String, Object> producerProps = producerConfigs(config, connConfig);
=======
            Map<String, Object> producerProps = producerConfigs("connector-dlq-producer-" + id, config);
>>>>>>> 56826c76
            DeadLetterQueueReporter reporter = DeadLetterQueueReporter.createAndSetup(config, id, connConfig, producerProps, errorHandlingMetrics);
            reporters.add(reporter);
        }

        return reporters;
    }

    private List<ErrorReporter> sourceTaskReporters(ConnectorTaskId id, ConnectorConfig connConfig,
                                                      ErrorHandlingMetrics errorHandlingMetrics) {
        List<ErrorReporter> reporters = new ArrayList<>();
        LogReporter logReporter = new LogReporter(id, connConfig, errorHandlingMetrics);
        reporters.add(logReporter);

        return reporters;
    }

    private void stopTask(ConnectorTaskId taskId) {
        WorkerTask task = tasks.get(taskId);
        if (task == null) {
            log.warn("Ignoring stop request for unowned task {}", taskId);
            return;
        }

        log.info("Stopping task {}", task.id());
        if (task instanceof WorkerSourceTask)
            sourceTaskOffsetCommitter.remove(task.id());

        ClassLoader savedLoader = plugins.currentThreadLoader();
        try {
            savedLoader = Plugins.compareAndSwapLoaders(task.loader());
            task.stop();
        } finally {
            Plugins.compareAndSwapLoaders(savedLoader);
        }
    }

    private void stopTasks(Collection<ConnectorTaskId> ids) {
        // Herder is responsible for stopping tasks. This is an internal method to sequentially
        // stop the tasks that have not explicitly been stopped.
        for (ConnectorTaskId taskId : ids) {
            stopTask(taskId);
        }
    }

    private void awaitStopTask(ConnectorTaskId taskId, long timeout) {
        WorkerTask task = tasks.remove(taskId);
        if (task == null) {
            log.warn("Ignoring await stop request for non-present task {}", taskId);
            return;
        }

        if (!task.awaitStop(timeout)) {
            log.error("Graceful stop of task {} failed.", task.id());
            task.cancel();
        }
    }

    private void awaitStopTasks(Collection<ConnectorTaskId> ids) {
        long now = time.milliseconds();
        long deadline = now + config.getLong(WorkerConfig.TASK_SHUTDOWN_GRACEFUL_TIMEOUT_MS_CONFIG);
        for (ConnectorTaskId id : ids) {
            long remaining = Math.max(0, deadline - time.milliseconds());
            awaitStopTask(id, remaining);
        }
    }

    /**
     * Stop asynchronously all the worker's tasks and await their termination.
     */
    public void stopAndAwaitTasks() {
        stopAndAwaitTasks(new ArrayList<>(tasks.keySet()));
    }

    /**
     * Stop asynchronously a collection of tasks that belong to this worker and await their termination.
     *
     * @param ids the collection of tasks to be stopped.
     */
    public void stopAndAwaitTasks(Collection<ConnectorTaskId> ids) {
        stopTasks(ids);
        awaitStopTasks(ids);
    }

    /**
     * Stop a task that belongs to this worker and await its termination.
     *
     * @param taskId the ID of the task to be stopped.
     */
    public void stopAndAwaitTask(ConnectorTaskId taskId) {
        stopTask(taskId);
        awaitStopTasks(Collections.singletonList(taskId));
    }

    /**
     * Get the IDs of the tasks currently running in this worker.
     */
    public Set<ConnectorTaskId> taskIds() {
        return tasks.keySet();
    }

    public Converter getInternalKeyConverter() {
        return internalKeyConverter;
    }

    public Converter getInternalValueConverter() {
        return internalValueConverter;
    }

    public Plugins getPlugins() {
        return plugins;
    }

    public String workerId() {
        return workerId;
    }

    /**
     * Get the {@link ConnectMetrics} that uses Kafka Metrics and manages the JMX reporter.
     * @return the Connect-specific metrics; never null
     */
    public ConnectMetrics metrics() {
        return metrics;
    }

    public void setTargetState(String connName, TargetState state) {
        log.info("Setting connector {} state to {}", connName, state);

        WorkerConnector workerConnector = connectors.get(connName);
        if (workerConnector != null) {
            ClassLoader connectorLoader =
                    plugins.delegatingLoader().connectorLoader(workerConnector.connector());
            transitionTo(workerConnector, state, connectorLoader);
        }

        for (Map.Entry<ConnectorTaskId, WorkerTask> taskEntry : tasks.entrySet()) {
            if (taskEntry.getKey().connector().equals(connName)) {
                WorkerTask workerTask = taskEntry.getValue();
                transitionTo(workerTask, state, workerTask.loader());
            }
        }
    }

    private void transitionTo(Object connectorOrTask, TargetState state, ClassLoader loader) {
        ClassLoader savedLoader = plugins.currentThreadLoader();
        try {
            savedLoader = Plugins.compareAndSwapLoaders(loader);
            if (connectorOrTask instanceof WorkerConnector) {
                ((WorkerConnector) connectorOrTask).transitionTo(state);
            } else if (connectorOrTask instanceof WorkerTask) {
                ((WorkerTask) connectorOrTask).transitionTo(state);
            } else {
                throw new ConnectException(
                        "Request for state transition on an object that is neither a "
                                + "WorkerConnector nor a WorkerTask: "
                                + connectorOrTask.getClass());
            }
        } finally {
            Plugins.compareAndSwapLoaders(savedLoader);
        }
    }

    WorkerMetricsGroup workerMetricsGroup() {
        return workerMetricsGroup;
    }

    class WorkerMetricsGroup {
        private final MetricGroup metricGroup;
        private final Sensor connectorStartupAttempts;
        private final Sensor connectorStartupSuccesses;
        private final Sensor connectorStartupFailures;
        private final Sensor connectorStartupResults;
        private final Sensor taskStartupAttempts;
        private final Sensor taskStartupSuccesses;
        private final Sensor taskStartupFailures;
        private final Sensor taskStartupResults;

        public WorkerMetricsGroup(ConnectMetrics connectMetrics) {
            ConnectMetricsRegistry registry = connectMetrics.registry();
            metricGroup = connectMetrics.group(registry.workerGroupName());

            metricGroup.addValueMetric(registry.connectorCount, new LiteralSupplier<Double>() {
                @Override
                public Double metricValue(long now) {
                    return (double) connectors.size();
                }
            });
            metricGroup.addValueMetric(registry.taskCount, new LiteralSupplier<Double>() {
                @Override
                public Double metricValue(long now) {
                    return (double) tasks.size();
                }
            });

            MetricName connectorFailurePct = metricGroup.metricName(registry.connectorStartupFailurePercentage);
            MetricName connectorSuccessPct = metricGroup.metricName(registry.connectorStartupSuccessPercentage);
            Frequencies connectorStartupResultFrequencies = Frequencies.forBooleanValues(connectorFailurePct, connectorSuccessPct);
            connectorStartupResults = metricGroup.sensor("connector-startup-results");
            connectorStartupResults.add(connectorStartupResultFrequencies);

            connectorStartupAttempts = metricGroup.sensor("connector-startup-attempts");
            connectorStartupAttempts.add(metricGroup.metricName(registry.connectorStartupAttemptsTotal), new Total());

            connectorStartupSuccesses = metricGroup.sensor("connector-startup-successes");
            connectorStartupSuccesses.add(metricGroup.metricName(registry.connectorStartupSuccessTotal), new Total());

            connectorStartupFailures = metricGroup.sensor("connector-startup-failures");
            connectorStartupFailures.add(metricGroup.metricName(registry.connectorStartupFailureTotal), new Total());

            MetricName taskFailurePct = metricGroup.metricName(registry.taskStartupFailurePercentage);
            MetricName taskSuccessPct = metricGroup.metricName(registry.taskStartupSuccessPercentage);
            Frequencies taskStartupResultFrequencies = Frequencies.forBooleanValues(taskFailurePct, taskSuccessPct);
            taskStartupResults = metricGroup.sensor("task-startup-results");
            taskStartupResults.add(taskStartupResultFrequencies);

            taskStartupAttempts = metricGroup.sensor("task-startup-attempts");
            taskStartupAttempts.add(metricGroup.metricName(registry.taskStartupAttemptsTotal), new Total());

            taskStartupSuccesses = metricGroup.sensor("task-startup-successes");
            taskStartupSuccesses.add(metricGroup.metricName(registry.taskStartupSuccessTotal), new Total());

            taskStartupFailures = metricGroup.sensor("task-startup-failures");
            taskStartupFailures.add(metricGroup.metricName(registry.taskStartupFailureTotal), new Total());
        }

        void close() {
            metricGroup.close();
        }

        void recordConnectorStartupFailure() {
            connectorStartupAttempts.record(1.0);
            connectorStartupFailures.record(1.0);
            connectorStartupResults.record(0.0);
        }

        void recordConnectorStartupSuccess() {
            connectorStartupAttempts.record(1.0);
            connectorStartupSuccesses.record(1.0);
            connectorStartupResults.record(1.0);
        }

        void recordTaskFailure() {
            taskStartupAttempts.record(1.0);
            taskStartupFailures.record(1.0);
            taskStartupResults.record(0.0);
        }

        void recordTaskSuccess() {
            taskStartupAttempts.record(1.0);
            taskStartupSuccesses.record(1.0);
            taskStartupResults.record(1.0);
        }

        protected MetricGroup metricGroup() {
            return metricGroup;
        }
    }
}<|MERGE_RESOLUTION|>--- conflicted
+++ resolved
@@ -499,11 +499,7 @@
                     internalKeyConverter, internalValueConverter);
             OffsetStorageWriter offsetWriter = new OffsetStorageWriter(offsetBackingStore, id.connector(),
                     internalKeyConverter, internalValueConverter);
-<<<<<<< HEAD
-            Map<String, Object> producerProps = producerConfigs(config, connConfig);
-=======
-            Map<String, Object> producerProps = producerConfigs("connector-producer-" + id, config);
->>>>>>> 56826c76
+            Map<String, Object> producerProps = producerConfigs("connector-producer-" + id, config, connConfig);
             KafkaProducer<byte[], byte[]> producer = new KafkaProducer<>(producerProps);
 
             // Note we pass the configState as it performs dynamic transformations under the covers
@@ -528,11 +524,7 @@
         }
     }
 
-<<<<<<< HEAD
-    static Map<String, Object> producerConfigs(WorkerConfig config, ConnectorConfig connConfig) {
-=======
-    static Map<String, Object> producerConfigs(String defaultClientId, WorkerConfig config) {
->>>>>>> 56826c76
+    static Map<String, Object> producerConfigs(String defaultClientId, WorkerConfig config, ConnectorConfig connConfig) {
         Map<String, Object> producerProps = new HashMap<>();
         producerProps.put(ProducerConfig.BOOTSTRAP_SERVERS_CONFIG, Utils.join(config.getList(WorkerConfig.BOOTSTRAP_SERVERS_CONFIG), ","));
         producerProps.put(ProducerConfig.KEY_SERIALIZER_CLASS_CONFIG, "org.apache.kafka.common.serialization.ByteArraySerializer");
@@ -586,11 +578,7 @@
         // check if topic for dead letter queue exists
         String topic = connConfig.dlqTopicName();
         if (topic != null && !topic.isEmpty()) {
-<<<<<<< HEAD
-            Map<String, Object> producerProps = producerConfigs(config, connConfig);
-=======
-            Map<String, Object> producerProps = producerConfigs("connector-dlq-producer-" + id, config);
->>>>>>> 56826c76
+            Map<String, Object> producerProps = producerConfigs("connector-dlq-producer-" + id, config, connConfig);
             DeadLetterQueueReporter reporter = DeadLetterQueueReporter.createAndSetup(config, id, connConfig, producerProps, errorHandlingMetrics);
             reporters.add(reporter);
         }
