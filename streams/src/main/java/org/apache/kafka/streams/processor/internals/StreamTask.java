/*
 * Licensed to the Apache Software Foundation (ASF) under one or more
 * contributor license agreements. See the NOTICE file distributed with
 * this work for additional information regarding copyright ownership.
 * The ASF licenses this file to You under the Apache License, Version 2.0
 * (the "License"); you may not use this file except in compliance with
 * the License. You may obtain a copy of the License at
 *
 *    http://www.apache.org/licenses/LICENSE-2.0
 *
 * Unless required by applicable law or agreed to in writing, software
 * distributed under the License is distributed on an "AS IS" BASIS,
 * WITHOUT WARRANTIES OR CONDITIONS OF ANY KIND, either express or implied.
 * See the License for the specific language governing permissions and
 * limitations under the License.
 */
package org.apache.kafka.streams.processor.internals;

import org.apache.kafka.clients.consumer.CommitFailedException;
import org.apache.kafka.clients.consumer.Consumer;
import org.apache.kafka.clients.consumer.ConsumerRecord;
import org.apache.kafka.clients.consumer.OffsetAndMetadata;
import org.apache.kafka.clients.producer.Producer;
import org.apache.kafka.common.KafkaException;
import org.apache.kafka.common.MetricName;
import org.apache.kafka.common.TopicPartition;
import org.apache.kafka.common.errors.ProducerFencedException;
import org.apache.kafka.common.errors.TimeoutException;
import org.apache.kafka.common.metrics.Sensor;
import org.apache.kafka.common.metrics.stats.Avg;
import org.apache.kafka.common.metrics.stats.CumulativeCount;
import org.apache.kafka.common.metrics.stats.Max;
import org.apache.kafka.common.metrics.stats.Rate;
import org.apache.kafka.common.metrics.stats.WindowedCount;
import org.apache.kafka.common.utils.Time;
import org.apache.kafka.streams.StreamsConfig;
import org.apache.kafka.streams.errors.DeserializationExceptionHandler;
import org.apache.kafka.streams.errors.ProcessorStateException;
import org.apache.kafka.streams.errors.ProductionExceptionHandler;
import org.apache.kafka.streams.errors.StreamsException;
import org.apache.kafka.streams.errors.TaskMigratedException;
import org.apache.kafka.streams.processor.Cancellable;
import org.apache.kafka.streams.processor.PunctuationType;
import org.apache.kafka.streams.processor.Punctuator;
import org.apache.kafka.streams.processor.TaskId;
import org.apache.kafka.streams.processor.TimestampExtractor;
import org.apache.kafka.streams.processor.internals.metrics.StreamsMetricsImpl;
import org.apache.kafka.streams.processor.internals.metrics.ThreadMetrics;
import org.apache.kafka.streams.state.internals.ThreadCache;

import java.io.IOException;
import java.io.PrintWriter;
import java.io.StringWriter;
import java.util.Collection;
import java.util.HashMap;
import java.util.Map;
import java.util.concurrent.TimeUnit;

import static java.lang.String.format;
import static java.util.Collections.singleton;
import static org.apache.kafka.streams.kstream.internals.metrics.Sensors.recordLatenessSensor;

/**
 * A StreamTask is associated with a {@link PartitionGroup}, and is assigned to a StreamThread for processing.
 */
public class StreamTask extends AbstractTask implements ProcessorNodePunctuator {

    private static final ConsumerRecord<Object, Object> DUMMY_RECORD = new ConsumerRecord<>(ProcessorContextImpl.NONEXIST_TOPIC, -1, -1L, null, null);

    private final Time time;
    private final long maxTaskIdleMs;
    private final int maxBufferedSize;
    private final TaskMetrics taskMetrics;
    private final PartitionGroup partitionGroup;
    private final RecordCollector recordCollector;
    private final PartitionGroup.RecordInfo recordInfo;
    private final Map<TopicPartition, Long> consumedOffsets;
    private final PunctuationQueue streamTimePunctuationQueue;
    private final PunctuationQueue systemTimePunctuationQueue;
    private final ProducerSupplier producerSupplier;

    private Sensor closeTaskSensor;
    private long idleStartTime;
    private Producer<byte[], byte[]> producer;
    private boolean commitRequested = false;
    private boolean transactionInFlight = false;

    protected static final class TaskMetrics {
        final StreamsMetricsImpl metrics;
        final Sensor taskCommitTimeSensor;
        final Sensor taskEnforcedProcessSensor;
        private final String taskName;

        TaskMetrics(final TaskId id, final StreamsMetricsImpl metrics) {
            taskName = id.toString();
            this.metrics = metrics;
            final String group = "stream-task-metrics";

            // first add the global operation metrics if not yet, with the global tags only
            final Sensor parent = ThreadMetrics.commitOverTasksSensor(metrics);

            // add the operation metrics with additional tags
            final Map<String, String> tagMap = metrics.tagMap("task-id", taskName);
            taskCommitTimeSensor = metrics.taskLevelSensor(taskName, "commit", Sensor.RecordingLevel.DEBUG, parent);
            taskCommitTimeSensor.add(
                new MetricName("commit-latency-avg", group, "The average latency of commit operation.", tagMap),
                new Avg()
            );
            taskCommitTimeSensor.add(
                new MetricName("commit-latency-max", group, "The max latency of commit operation.", tagMap),
                new Max()
            );
            taskCommitTimeSensor.add(
                new MetricName("commit-rate", group, "The average number of occurrence of commit operation per second.", tagMap),
                new Rate(TimeUnit.SECONDS, new WindowedCount())
            );
            taskCommitTimeSensor.add(
                new MetricName("commit-total", group, "The total number of occurrence of commit operations.", tagMap),
                new CumulativeCount()
            );

            // add the metrics for enforced processing
            taskEnforcedProcessSensor = metrics.taskLevelSensor(taskName, "enforced-processing", Sensor.RecordingLevel.DEBUG, parent);
            taskEnforcedProcessSensor.add(
                    new MetricName("enforced-processing-rate", group, "The average number of occurrence of enforced-processing operation per second.", tagMap),
                    new Rate(TimeUnit.SECONDS, new WindowedCount())
            );
            taskEnforcedProcessSensor.add(
                    new MetricName("enforced-processing-total", group, "The total number of occurrence of enforced-processing operations.", tagMap),
                    new CumulativeCount()
            );

        }

        void removeAllSensors() {
            metrics.removeAllTaskLevelSensors(taskName);
        }
    }

    public interface ProducerSupplier {
        Producer<byte[], byte[]> get();
    }

    public StreamTask(final TaskId id,
                      final Collection<TopicPartition> partitions,
                      final ProcessorTopology topology,
                      final Consumer<byte[], byte[]> consumer,
                      final ChangelogReader changelogReader,
                      final StreamsConfig config,
                      final StreamsMetricsImpl metrics,
                      final StateDirectory stateDirectory,
                      final ThreadCache cache,
                      final Time time,
                      final ProducerSupplier producerSupplier) {
        this(id, partitions, topology, consumer, changelogReader, config, metrics, stateDirectory, cache, time, producerSupplier, null);
    }

    public StreamTask(final TaskId id,
                      final Collection<TopicPartition> partitions,
                      final ProcessorTopology topology,
                      final Consumer<byte[], byte[]> consumer,
                      final ChangelogReader changelogReader,
                      final StreamsConfig config,
                      final StreamsMetricsImpl streamsMetrics,
                      final StateDirectory stateDirectory,
                      final ThreadCache cache,
                      final Time time,
                      final ProducerSupplier producerSupplier,
                      final RecordCollector recordCollector) {
        super(id, partitions, topology, consumer, changelogReader, false, stateDirectory, config);

        this.time = time;
        this.producerSupplier = producerSupplier;
        this.producer = producerSupplier.get();
        this.taskMetrics = new TaskMetrics(id, streamsMetrics);

        closeTaskSensor = ThreadMetrics.closeTaskSensor(streamsMetrics);

        final ProductionExceptionHandler productionExceptionHandler = config.defaultProductionExceptionHandler();

        if (recordCollector == null) {
            this.recordCollector = new RecordCollectorImpl(
                id.toString(),
                logContext,
                productionExceptionHandler,
                ThreadMetrics.skipRecordSensor(streamsMetrics));
        } else {
            this.recordCollector = recordCollector;
        }
        this.recordCollector.init(this.producer);

        streamTimePunctuationQueue = new PunctuationQueue();
        systemTimePunctuationQueue = new PunctuationQueue();
        maxTaskIdleMs = config.getLong(StreamsConfig.MAX_TASK_IDLE_MS_CONFIG);
        maxBufferedSize = config.getInt(StreamsConfig.BUFFERED_RECORDS_PER_PARTITION_CONFIG);

        // initialize the consumed and committed offset cache
        consumedOffsets = new HashMap<>();

        // create queues for each assigned partition and associate them
        // to corresponding source nodes in the processor topology
        final Map<TopicPartition, RecordQueue> partitionQueues = new HashMap<>();

        // initialize the topology with its own context
        final ProcessorContextImpl processorContextImpl = new ProcessorContextImpl(id, this, config, this.recordCollector, stateMgr, streamsMetrics, cache);
        processorContext = processorContextImpl;

        final TimestampExtractor defaultTimestampExtractor = config.defaultTimestampExtractor();
        final DeserializationExceptionHandler defaultDeserializationExceptionHandler = config.defaultDeserializationExceptionHandler();
        for (final TopicPartition partition : partitions) {
            final SourceNode source = topology.source(partition.topic());
            final TimestampExtractor sourceTimestampExtractor = source.getTimestampExtractor() != null ? source.getTimestampExtractor() : defaultTimestampExtractor;
            final RecordQueue queue = new RecordQueue(
                partition,
                source,
                sourceTimestampExtractor,
                defaultDeserializationExceptionHandler,
                processorContext,
                logContext
            );
            partitionQueues.put(partition, queue);
        }

        recordInfo = new PartitionGroup.RecordInfo();
        partitionGroup = new PartitionGroup(partitionQueues, recordLatenessSensor(processorContextImpl));

        stateMgr.registerGlobalStateStores(topology.globalStateStores());

        // initialize transactions if eos is turned on, which will block if the previous transaction has not
        // completed yet; do not start the first transaction until the topology has been initialized later
        if (eosEnabled) {
            initializeTransactions();
        }
    }

    @Override
    public boolean initializeStateStores() {
        log.trace("Initializing state stores");
        registerStateStores();

        return changelogPartitions().isEmpty();
    }

    /**
     * <pre>
     * - (re-)initialize the topology of the task
     * </pre>
     *
     * @throws TaskMigratedException if the task producer got fenced (EOS only)
     */
    @Override
    public void initializeTopology() {
        initTopology();

        if (eosEnabled) {
            try {
                this.producer.beginTransaction();
            } catch (final ProducerFencedException fatal) {
                throw new TaskMigratedException(this, fatal);
            }
            transactionInFlight = true;
        }

        processorContext.initialize();

        taskInitialized = true;

        idleStartTime = RecordQueue.UNKNOWN;

        stateMgr.ensureStoresRegistered();
    }

    /**
     * <pre>
     * - resume the task
     * </pre>
     */
    @Override
    public void resume() {
        log.debug("Resuming");
        if (eosEnabled) {
            if (producer != null) {
                throw new IllegalStateException("Task producer should be null.");
            }
            producer = producerSupplier.get();
            initializeTransactions();
            recordCollector.init(producer);

            try {
                stateMgr.clearCheckpoints();
            } catch (final IOException e) {
                throw new ProcessorStateException(format("%sError while deleting the checkpoint file", logPrefix), e);
            }
        }
    }

    /**
     * An active task is processable if its buffer contains data for all of its input
     * source topic partitions, or if it is enforced to be processable
     */
    boolean isProcessable(final long now) {
        if (partitionGroup.allPartitionsBuffered()) {
            idleStartTime = RecordQueue.UNKNOWN;
            return true;
        } else if (partitionGroup.numBuffered() > 0) {
            if (idleStartTime == RecordQueue.UNKNOWN) {
                idleStartTime = now;
            }

            if (now - idleStartTime >= maxTaskIdleMs) {
                taskMetrics.taskEnforcedProcessSensor.record();
                return true;
            } else {
                return false;
            }
        } else {
            return false;
        }
    }

    /**
     * Process one record.
     *
     * @return true if this method processes a record, false if it does not process a record.
     * @throws TaskMigratedException if the task producer got fenced (EOS only)
     */
    @SuppressWarnings("unchecked")
    public boolean process() {
        // get the next record to process
        final StampedRecord record = partitionGroup.nextRecord(recordInfo);

        // if there is no record to process, return immediately
        if (record == null) {
            return false;
        }

        try {
            // process the record by passing to the source node of the topology
            final ProcessorNode currNode = recordInfo.node();
            final TopicPartition partition = recordInfo.partition();

            log.trace("Start processing one record [{}]", record);

            updateProcessorContext(record, currNode);
            currNode.process(record.key(), record.value());

            log.trace("Completed processing one record [{}]", record);

            // update the consumed offset map after processing is done
            consumedOffsets.put(partition, record.offset());
            commitNeeded = true;

            // after processing this record, if its partition queue's buffered size has been
            // decreased to the threshold, we can then resume the consumption on this partition
            if (recordInfo.queue().size() == maxBufferedSize) {
                consumer.resume(singleton(partition));
            }
        } catch (final ProducerFencedException fatal) {
            throw new TaskMigratedException(this, fatal);
        } catch (final KafkaException e) {
            final String stackTrace = getStacktraceString(e);
            throw new StreamsException(format("Exception caught in process. taskId=%s, " +
                    "processor=%s, topic=%s, partition=%d, offset=%d, stacktrace=%s",
                id(),
                processorContext.currentNode().name(),
                record.topic(),
                record.partition(),
                record.offset(),
                stackTrace
            ), e);
        } finally {
            processorContext.setCurrentNode(null);
        }

        return true;
    }

    private String getStacktraceString(final KafkaException e) {
        String stacktrace = null;
        try (final StringWriter stringWriter = new StringWriter();
             final PrintWriter printWriter = new PrintWriter(stringWriter)) {
            e.printStackTrace(printWriter);
            stacktrace = stringWriter.toString();
        } catch (final IOException ioe) {
            log.error("Encountered error extracting stacktrace from this exception", ioe);
        }
        return stacktrace;
    }

    /**
     * @throws IllegalStateException if the current node is not null
     * @throws TaskMigratedException if the task producer got fenced (EOS only)
     */
    @Override
    public void punctuate(final ProcessorNode node, final long timestamp, final PunctuationType type, final Punctuator punctuator) {
        if (processorContext.currentNode() != null) {
            throw new IllegalStateException(String.format("%sCurrent node is not null", logPrefix));
        }

        updateProcessorContext(new StampedRecord(DUMMY_RECORD, timestamp), node);

        if (log.isTraceEnabled()) {
            log.trace("Punctuating processor {} with timestamp {} and punctuation type {}", node.name(), timestamp, type);
        }

        try {
            node.punctuate(timestamp, punctuator);
        } catch (final ProducerFencedException fatal) {
            throw new TaskMigratedException(this, fatal);
        } catch (final KafkaException e) {
            throw new StreamsException(String.format("%sException caught while punctuating processor '%s'", logPrefix, node.name()), e);
        } finally {
            processorContext.setCurrentNode(null);
        }
    }

    private void updateProcessorContext(final StampedRecord record, final ProcessorNode currNode) {
        processorContext.setRecordContext(
            new ProcessorRecordContext(
                record.timestamp,
                record.offset(),
                record.partition(),
                record.topic(),
                record.headers()));
        processorContext.setCurrentNode(currNode);
    }

    /**
     * <pre>
     * - flush state and producer
     * - if(!eos) write checkpoint
     * - commit offsets and start new transaction
     * </pre>
     *
     * @throws TaskMigratedException if committing offsets failed (non-EOS)
     *                               or if the task producer got fenced (EOS)
     */
    @Override
    public void commit() {
        commit(true);
    }

    /**
     * @throws TaskMigratedException if committing offsets failed (non-EOS)
     *                               or if the task producer got fenced (EOS)
     */
    // visible for testing
    void commit(final boolean startNewTransaction) {
        final long startNs = time.nanoseconds();
        log.debug("Committing");

        flushState();

        if (!eosEnabled) {
            stateMgr.checkpoint(activeTaskCheckpointableOffsets());
        }

        final Map<TopicPartition, OffsetAndMetadata> consumedOffsetsAndMetadata = new HashMap<>(consumedOffsets.size());
        for (final Map.Entry<TopicPartition, Long> entry : consumedOffsets.entrySet()) {
            final TopicPartition partition = entry.getKey();
            final long offset = entry.getValue() + 1;
            consumedOffsetsAndMetadata.put(partition, new OffsetAndMetadata(offset));
            stateMgr.putOffsetLimit(partition, offset);
        }

        try {
            if (eosEnabled) {
                producer.sendOffsetsToTransaction(consumedOffsetsAndMetadata, applicationId);
                producer.commitTransaction();
                transactionInFlight = false;
                if (startNewTransaction) {
                    producer.beginTransaction();
                    transactionInFlight = true;
                }
            } else {
                consumer.commitSync(consumedOffsetsAndMetadata);
            }
        } catch (final CommitFailedException | ProducerFencedException error) {
            throw new TaskMigratedException(this, error);
        }

        commitNeeded = false;
        commitRequested = false;
        taskMetrics.taskCommitTimeSensor.record(time.nanoseconds() - startNs);
    }

<<<<<<< HEAD
    @Override
    protected Map<TopicPartition, Long> activeTaskCheckpointableOffsets() {
        final Map<TopicPartition, Long> checkpointableOffsets =
            new HashMap<>(recordCollector.offsets());
=======
    private Map<TopicPartition, Long> activeTaskCheckpointableOffsets() {
        final Map<TopicPartition, Long> checkpointableOffsets = new HashMap<>(recordCollector.offsets());
>>>>>>> a6218a5d
        for (final Map.Entry<TopicPartition, Long> entry : consumedOffsets.entrySet()) {
            checkpointableOffsets.putIfAbsent(entry.getKey(), entry.getValue());
        }
        return checkpointableOffsets;
    }

    @Override
    protected void flushState() {
        log.trace("Flushing state and producer");
        super.flushState();
        try {
            recordCollector.flush();
        } catch (final ProducerFencedException fatal) {
            throw new TaskMigratedException(this, fatal);
        }
    }

    Map<TopicPartition, Long> purgableOffsets() {
        final Map<TopicPartition, Long> purgableConsumedOffsets = new HashMap<>();
        for (final Map.Entry<TopicPartition, Long> entry : consumedOffsets.entrySet()) {
            final TopicPartition tp = entry.getKey();
            if (topology.isRepartitionTopic(tp.topic())) {
                purgableConsumedOffsets.put(tp, entry.getValue() + 1);
            }
        }

        return purgableConsumedOffsets;
    }

    private void initTopology() {
        // initialize the task by initializing all its processor nodes in the topology
        log.trace("Initializing processor nodes of the topology");
        for (final ProcessorNode node : topology.processors()) {
            processorContext.setCurrentNode(node);
            try {
                node.init(processorContext);
            } finally {
                processorContext.setCurrentNode(null);
            }
        }
    }

    /**
     * <pre>
     * - close topology
     * - {@link #commit()}
     *   - flush state and producer
     *   - if (!eos) write checkpoint
     *   - commit offsets
     * </pre>
     *
     * @throws TaskMigratedException if committing offsets failed (non-EOS)
     *                               or if the task producer got fenced (EOS)
     */
    @Override
    public void suspend() {
        log.debug("Suspending");
        suspend(true, false);
    }

    /**
     * <pre>
     * - close topology
     * - if (clean) {@link #commit()}
     *   - flush state and producer
     *   - if (!eos) write checkpoint
     *   - commit offsets
     * </pre>
     *
     * @throws TaskMigratedException if committing offsets failed (non-EOS)
     *                               or if the task producer got fenced (EOS)
     */
    // visible for testing
    void suspend(final boolean clean,
                 final boolean isZombie) {
        try {
            closeTopology(); // should we call this only on clean suspend?
        } catch (final RuntimeException fatal) {
            if (clean) {
                throw fatal;
            }
        }

        if (clean) {
            TaskMigratedException taskMigratedException = null;
            try {
                commit(false);
            } finally {
                if (eosEnabled) {

                    stateMgr.checkpoint(activeTaskCheckpointableOffsets());

                    try {
                        recordCollector.close();
                    } catch (final ProducerFencedException e) {
                        taskMigratedException = new TaskMigratedException(this, e);
                    } finally {
                        producer = null;
                    }
                }
            }
            if (taskMigratedException != null) {
                throw taskMigratedException;
            }
        } else {
            maybeAbortTransactionAndCloseRecordCollector(isZombie);
        }
    }

    private void maybeAbortTransactionAndCloseRecordCollector(final boolean isZombie) {
        if (eosEnabled && !isZombie) {
            try {
                if (transactionInFlight) {
                    producer.abortTransaction();
                }
                transactionInFlight = false;
            } catch (final ProducerFencedException ignore) {
                /* TODO
                 * this should actually never happen atm as we guard the call to #abortTransaction
                 * -> the reason for the guard is a "bug" in the Producer -- it throws IllegalStateException
                 * instead of ProducerFencedException atm. We can remove the isZombie flag after KAFKA-5604 got
                 * fixed and fall-back to this catch-and-swallow code
                 */

                // can be ignored: transaction got already aborted by brokers/transactional-coordinator if this happens
            }
        }

        if (eosEnabled) {
            try {
                recordCollector.close();
            } catch (final Throwable e) {
                log.error("Failed to close producer due to the following error:", e);
            } finally {
                producer = null;
            }
        }
    }

    private void closeTopology() {
        log.trace("Closing processor topology");

        partitionGroup.clear();

        // close the processors
        // make sure close() is called for each node even when there is a RuntimeException
        RuntimeException exception = null;
        if (taskInitialized) {
            for (final ProcessorNode node : topology.processors()) {
                processorContext.setCurrentNode(node);
                try {
                    node.close();
                } catch (final RuntimeException e) {
                    exception = e;
                } finally {
                    processorContext.setCurrentNode(null);
                }
            }
        }

        if (exception != null) {
            throw exception;
        }
    }

    // helper to avoid calling suspend() twice if a suspended task is not reassigned and closed
    @Override
    public void closeSuspended(final boolean clean,
                               final boolean isZombie,
                               RuntimeException firstException) {
        try {
            closeStateManager(clean);
        } catch (final RuntimeException e) {
            if (firstException == null) {
                firstException = e;
            }
            log.error("Could not close state manager due to the following error:", e);
        }

        partitionGroup.close();
        taskMetrics.removeAllSensors();

        closeTaskSensor.record();

        if (firstException != null) {
            throw firstException;
        }
    }

    /**
     * <pre>
     * - {@link #suspend(boolean, boolean) suspend(clean)}
     *   - close topology
     *   - if (clean) {@link #commit()}
     *     - flush state and producer
     *     - commit offsets
     * - close state
     *   - if (clean) write checkpoint
     * - if (eos) close producer
     * </pre>
     *
     * @param clean    shut down cleanly (ie, incl. flush and commit) if {@code true} --
     *                 otherwise, just close open resources
     * @param isZombie {@code true} is this task is a zombie or not (this will repress {@link TaskMigratedException}
     * @throws TaskMigratedException if committing offsets failed (non-EOS)
     *                               or if the task producer got fenced (EOS)
     */
    @Override
    public void close(boolean clean,
                      final boolean isZombie) {
        log.debug("Closing");

        RuntimeException firstException = null;
        try {
            suspend(clean, isZombie);
        } catch (final RuntimeException e) {
            clean = false;
            firstException = e;
            log.error("Could not close task due to the following error:", e);
        }

        closeSuspended(clean, isZombie, firstException);

        taskClosed = true;
    }

    /**
     * Adds records to queues. If a record has an invalid (i.e., negative) timestamp, the record is skipped
     * and not added to the queue for processing
     *
     * @param partition the partition
     * @param records   the records
     */
    public void addRecords(final TopicPartition partition, final Iterable<ConsumerRecord<byte[], byte[]>> records) {
        final int newQueueSize = partitionGroup.addRawRecords(partition, records);

        if (log.isTraceEnabled()) {
            log.trace("Added records into the buffered queue of partition {}, new queue size is {}", partition, newQueueSize);
        }

        // if after adding these records, its partition queue's buffered size has been
        // increased beyond the threshold, we can then pause the consumption for this partition
        if (newQueueSize > maxBufferedSize) {
            consumer.pause(singleton(partition));
        }
    }

    /**
     * Schedules a punctuation for the processor
     *
     * @param interval the interval in milliseconds
     * @param type     the punctuation type
     * @throws IllegalStateException if the current node is not null
     */
    public Cancellable schedule(final long interval, final PunctuationType type, final Punctuator punctuator) {
        switch (type) {
            case STREAM_TIME:
                // align punctuation to 0L, punctuate as soon as we have data
                return schedule(0L, interval, type, punctuator);
            case WALL_CLOCK_TIME:
                // align punctuation to now, punctuate after interval has elapsed
                return schedule(time.milliseconds() + interval, interval, type, punctuator);
            default:
                throw new IllegalArgumentException("Unrecognized PunctuationType: " + type);
        }
    }

    /**
     * Schedules a punctuation for the processor
     *
     * @param startTime time of the first punctuation
     * @param interval  the interval in milliseconds
     * @param type      the punctuation type
     * @throws IllegalStateException if the current node is not null
     */
    Cancellable schedule(final long startTime, final long interval, final PunctuationType type, final Punctuator punctuator) {
        if (processorContext.currentNode() == null) {
            throw new IllegalStateException(String.format("%sCurrent node is null", logPrefix));
        }

        final PunctuationSchedule schedule = new PunctuationSchedule(processorContext.currentNode(), startTime, interval, punctuator);

        switch (type) {
            case STREAM_TIME:
                // STREAM_TIME punctuation is data driven, will first punctuate as soon as stream-time is known and >= time,
                // stream-time is known when we have received at least one record from each input topic
                return streamTimePunctuationQueue.schedule(schedule);
            case WALL_CLOCK_TIME:
                // WALL_CLOCK_TIME is driven by the wall clock time, will first punctuate when now >= time
                return systemTimePunctuationQueue.schedule(schedule);
            default:
                throw new IllegalArgumentException("Unrecognized PunctuationType: " + type);
        }
    }

    /**
     * @return The number of records left in the buffer of this task's partition group
     */
    int numBuffered() {
        return partitionGroup.numBuffered();
    }

    /**
     * Possibly trigger registered stream-time punctuation functions if
     * current partition group timestamp has reached the defined stamp
     * Note, this is only called in the presence of new records
     *
     * @throws TaskMigratedException if the task producer got fenced (EOS only)
     */
    public boolean maybePunctuateStreamTime() {
        final long streamTime = partitionGroup.streamTime();

        // if the timestamp is not known yet, meaning there is not enough data accumulated
        // to reason stream partition time, then skip.
        if (streamTime == RecordQueue.UNKNOWN) {
            return false;
        } else {
            final boolean punctuated = streamTimePunctuationQueue.mayPunctuate(streamTime, PunctuationType.STREAM_TIME, this);

            if (punctuated) {
                commitNeeded = true;
            }

            return punctuated;
        }
    }

    /**
     * Possibly trigger registered system-time punctuation functions if
     * current system timestamp has reached the defined stamp
     * Note, this is called irrespective of the presence of new records
     *
     * @throws TaskMigratedException if the task producer got fenced (EOS only)
     */
    public boolean maybePunctuateSystemTime() {
        final long systemTime = time.milliseconds();

        final boolean punctuated = systemTimePunctuationQueue.mayPunctuate(systemTime, PunctuationType.WALL_CLOCK_TIME, this);

        if (punctuated) {
            commitNeeded = true;
        }

        return punctuated;
    }

    /**
     * Request committing the current task's state
     */
    void requestCommit() {
        commitRequested = true;
    }

    /**
     * Whether or not a request has been made to commit the current state
     */
    boolean commitRequested() {
        return commitRequested;
    }

    // visible for testing only
    RecordCollector recordCollector() {
        return recordCollector;
    }

    Producer<byte[], byte[]> getProducer() {
        return producer;
    }

    private void initializeTransactions() {
        try {
            producer.initTransactions();
        } catch (final TimeoutException retriable) {
            log.error(
                "Timeout exception caught when initializing transactions for task {}. " +
                    "This might happen if the broker is slow to respond, if the network connection to " +
                    "the broker was interrupted, or if similar circumstances arise. " +
                    "You can increase producer parameter `max.block.ms` to increase this timeout.",
                id,
                retriable
            );
            throw new StreamsException(
                format("%sFailed to initialize task %s due to timeout.", logPrefix, id),
                retriable
            );
        }
    }
}<|MERGE_RESOLUTION|>--- conflicted
+++ resolved
@@ -484,15 +484,8 @@
         taskMetrics.taskCommitTimeSensor.record(time.nanoseconds() - startNs);
     }
 
-<<<<<<< HEAD
-    @Override
-    protected Map<TopicPartition, Long> activeTaskCheckpointableOffsets() {
-        final Map<TopicPartition, Long> checkpointableOffsets =
-            new HashMap<>(recordCollector.offsets());
-=======
     private Map<TopicPartition, Long> activeTaskCheckpointableOffsets() {
         final Map<TopicPartition, Long> checkpointableOffsets = new HashMap<>(recordCollector.offsets());
->>>>>>> a6218a5d
         for (final Map.Entry<TopicPartition, Long> entry : consumedOffsets.entrySet()) {
             checkpointableOffsets.putIfAbsent(entry.getKey(), entry.getValue());
         }
