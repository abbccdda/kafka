--- conflicted
+++ resolved
@@ -179,11 +179,7 @@
         streamsConfiguration.put(StreamsConfig.DEFAULT_VALUE_SERDE_CLASS_CONFIG, Serdes.String().getClass());
         streamsConfiguration.put(StreamsConfig.METRICS_RECORDING_LEVEL_CONFIG, Sensor.RecordingLevel.DEBUG.name);
         streamsConfiguration.put(StreamsConfig.CACHE_MAX_BYTES_BUFFERING_CONFIG, 10 * 1024 * 1024L);
-<<<<<<< HEAD
-        streamsConfiguration.put(StreamsConfig.STATE_DIR_CONFIG, TestUtils.tempDirectory().getAbsolutePath());
-=======
         streamsConfiguration.put(StreamsConfig.STATE_DIR_CONFIG, TestUtils.tempDirectory().getPath());
->>>>>>> fc0915f2
     }
 
     @After
