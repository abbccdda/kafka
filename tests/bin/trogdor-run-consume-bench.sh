#!/usr/bin/env bash
# Licensed to the Apache Software Foundation (ASF) under one or more
# contributor license agreements.  See the NOTICE file distributed with
# this work for additional information regarding copyright ownership.
# The ASF licenses this file to You under the Apache License, Version 2.0
# (the "License"); you may not use this file except in compliance with
# the License.  You may obtain a copy of the License at
#
#    http://www.apache.org/licenses/LICENSE-2.0
#
# Unless required by applicable law or agreed to in writing, software
# distributed under the License is distributed on an "AS IS" BASIS,
# WITHOUT WARRANTIES OR CONDITIONS OF ANY KIND, either express or implied.
# See the License for the specific language governing permissions and
# limitations under the License.

COORDINATOR_ENDPOINT="localhost:8889"
TASK_ID="consume_bench_$RANDOM"
TASK_SPEC=$(
cat <<EOF
{
    "id": "$TASK_ID",
    "spec": {
        "class": "org.apache.kafka.trogdor.workload.ConsumeBenchSpec",
        "durationMs": 10000000,
        "consumerNode": "node0",
        "bootstrapServers": "localhost:9092",
<<<<<<< HEAD
        "maxMessages": 100,
=======
        "targetMessagesPerSec": 1000,
        "threadsPerWorker": 5,
        "consumerGroup": "cg",
        "maxMessages": 10000,
>>>>>>> 9fb09aa8
        "activeTopics": ["foo[1-3]"]
    }
}
EOF
)

./bin/trogdor.sh client --create-task "${TASK_SPEC}" "${COORDINATOR_ENDPOINT}"
echo "\$TASK_ID = $TASK_ID"<|MERGE_RESOLUTION|>--- conflicted
+++ resolved
@@ -25,14 +25,10 @@
         "durationMs": 10000000,
         "consumerNode": "node0",
         "bootstrapServers": "localhost:9092",
-<<<<<<< HEAD
-        "maxMessages": 100,
-=======
         "targetMessagesPerSec": 1000,
         "threadsPerWorker": 5,
         "consumerGroup": "cg",
         "maxMessages": 10000,
->>>>>>> 9fb09aa8
         "activeTopics": ["foo[1-3]"]
     }
 }
