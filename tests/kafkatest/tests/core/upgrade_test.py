--- conflicted
+++ resolved
@@ -16,10 +16,6 @@
 from ducktape.mark import parametrize, matrix
 from ducktape.mark.resource import cluster
 from ducktape.utils.util import wait_until
-<<<<<<< HEAD
-
-=======
->>>>>>> 98d60611
 from kafkatest.services.console_consumer import ConsoleConsumer
 from kafkatest.services.kafka import KafkaService
 from kafkatest.services.verifiable_producer import VerifiableProducer
@@ -49,7 +45,11 @@
         self.num_producers = 1
         self.num_consumers = 1
 
-<<<<<<< HEAD
+    def wait_until_rejoin(self):
+        for partition in range(0, self.partitions):
+            wait_until(lambda: len(self.kafka.isr_idx_list(self.topic, partition)) == self.replication_factor, timeout_sec=60,
+                       backoff_sec=1, err_msg="Replicas did not rejoin the ISR in a reasonable amount of time")
+
     def perform_upgrade(self, from_kafka_version, to_message_format_version, from_tiered_storage, to_tiered_storage):
         if to_tiered_storage:
             wait_until(lambda: self.producer.each_produced_at_least(25000),
@@ -61,14 +61,6 @@
                 wait_until(lambda: self.tiering_started(self.topic, partition),
                         timeout_sec=120, backoff_sec=2, err_msg="archive did not start within timeout")
 
-=======
-    def wait_until_rejoin(self):
-        for partition in range(0, self.partitions):
-            wait_until(lambda: len(self.kafka.isr_idx_list(self.topic, partition)) == self.replication_factor, timeout_sec=60,
-                    backoff_sec=1, err_msg="Replicas did not rejoin the ISR in a reasonable amount of time")
-
-    def perform_upgrade(self, from_kafka_version, to_message_format_version=None):
->>>>>>> 98d60611
         self.logger.info("First pass bounce - rolling upgrade")
         for node in self.kafka.nodes:
             self.kafka.stop_node(node)
@@ -161,12 +153,12 @@
 
         self.kafka = KafkaService(self.test_context, num_nodes=3, zk=self.zk,
                                   version=KafkaVersion(from_kafka_version),
-<<<<<<< HEAD
                                   project=from_kafka_project,
                                   dist_version=dist_version,
                                   jmx_attributes=["Value"],
                                   jmx_object_names=["kafka.server:type=ReplicaManager,name=UnderReplicatedPartitions"],
-                                  topics={self.topic: {"partitions": self.PARTITIONS, "replication-factor": 3,
+                                  topics={self.topic: {"partitions": self.partitions,
+                                                       "replication-factor": self.replication_factor,
                                                        'configs': {"min.insync.replicas": 2}}})
 
         if from_tiered_storage or to_tiered_storage:
@@ -174,11 +166,6 @@
             tier_set_configs(self.kafka, self.TIER_S3_BUCKET, feature = from_tiered_storage, enable = from_tiered_storage,
                     hotset_bytes = hotset_bytes, hotset_ms = -1, metadata_replication_factor=3)
 
-=======
-                                  topics={self.topic: {"partitions": self.partitions,
-				      "replication-factor": self.replication_factor,
-				      'configs': {"min.insync.replicas": 2}}})
->>>>>>> 98d60611
         self.kafka.security_protocol = security_protocol
         self.kafka.interbroker_security_protocol = security_protocol
         self.kafka.start()
@@ -214,7 +201,8 @@
         assert cluster_id is not None
         assert len(cluster_id) == 22
 
-<<<<<<< HEAD
+        assert self.kafka.check_protocol_errors(self)
+
         if to_tiered_storage:
             if not from_tiered_storage:
                 self.add_tiered_storage_metrics()
@@ -224,6 +212,3 @@
             self.restart_jmx_tool()
             wait_until(lambda: self.tiering_started(self.topic, partitions=partitions),
                     timeout_sec=120, backoff_sec=2, err_msg="no evidence of archival within timeout")
-=======
-        assert self.kafka.check_protocol_errors(self)
->>>>>>> 98d60611
