--- conflicted
+++ resolved
@@ -193,20 +193,6 @@
         jaas_conf_file = "jaas.conf"
         java_version = node.account.ssh_capture("java -version")
 
-<<<<<<< HEAD
-        jaas_conf = self.render_jaas_config(
-            jaas_conf_file,
-            {
-                'node': node,
-                'is_ibm_jdk': any('IBM' in line for line in java_version),
-                'SecurityConfig': SecurityConfig,
-                'client_sasl_mechanism': self.client_sasl_mechanism,
-                'enabled_sasl_mechanisms': self.enabled_sasl_mechanisms,
-                'plain_client_user': SecurityConfig.PLAIN_CLIENT_USER,
-                'plain_client_password': SecurityConfig.PLAIN_CLIENT_PASSWORD
-            }
-        )
-=======
         jaas_conf = None
         if 'sasl.jaas.config' not in self.properties:
             jaas_conf = self.render_jaas_config(
@@ -216,12 +202,13 @@
                     'is_ibm_jdk': any('IBM' in line for line in java_version),
                     'SecurityConfig': SecurityConfig,
                     'client_sasl_mechanism': self.client_sasl_mechanism,
-                    'enabled_sasl_mechanisms': self.enabled_sasl_mechanisms
+                    'enabled_sasl_mechanisms': self.enabled_sasl_mechanisms,
+                    'plain_client_user': SecurityConfig.PLAIN_CLIENT_USER,
+                    'plain_client_password': SecurityConfig.PLAIN_CLIENT_PASSWORD
                 }
             )
         else:
             jaas_conf = self.properties['sasl.jaas.config']
->>>>>>> 8dc8e6d6
 
         if self.static_jaas_conf:
             node.account.create_file(SecurityConfig.JAAS_CONF_PATH, jaas_conf)
