--- conflicted
+++ resolved
@@ -241,11 +241,7 @@
         return len(self.pids(node)) > 0
 
     def start(self, add_principals="", use_zk_to_create_topic=True):
-<<<<<<< HEAD
-        if self.zk_client_secure and not self.zk.client_secure_port:
-=======
         if self.zk_client_secure and not self.zk.zk_client_secure_port:
->>>>>>> 3017f9fb
             raise Exception("Unable to start Kafka: TLS to Zookeeper requested but Zookeeper secure port not enabled")
         self.open_port(self.security_protocol)
         self.interbroker_listener.open = True
@@ -277,14 +273,11 @@
 
                 topic_cfg["topic"] = topic
                 self.create_topic(topic_cfg, use_zk_to_create_topic=use_zk_to_create_topic)
-<<<<<<< HEAD
 
     def start_concurrently(self, add_principals="", use_zk_to_create_topic=True):
         self.concurrent_start = True
         self.start(add_principals = add_principals, use_zk_to_create_topic=use_zk_to_create_topic)
         self.concurrent_start = False
-=======
->>>>>>> 3017f9fb
 
     def _ensure_zk_chroot(self):
         self.logger.info("Ensuring zk_chroot %s exists", self.zk_chroot)
@@ -482,24 +475,16 @@
         use_zk_connection = topic_cfg.get('if-not-exists', False) or use_zk_to_create_topic
 
         cmd = "%(kafka_topics_cmd)s %(connection_string)s --create --topic %(topic)s " % {
-<<<<<<< HEAD
-                'kafka_topics_cmd': self._kafka_topics_cmd(node, use_zk_connection),
-                'connection_string': self._connect_setting(node, use_zk_connection),
-                'topic': topic_cfg.get("topic"),
-           }
+            'kafka_topics_cmd': self._kafka_topics_cmd(node, use_zk_connection),
+            'connection_string': self._connect_setting(node, use_zk_connection),
+            'topic': topic_cfg.get("topic"),
+        }
         if 'replica-placement' in topic_cfg:
             cmd += " --partitions %(partitions)d --replica-placement %(replica-placement-json)s" % {
                 'partitions': topic_cfg.get('partitions', 1),
                 'replica-placement-json': " ".join(topic_cfg.get('replica-placement').split())
             }
         elif 'replica-assignment' in topic_cfg:
-=======
-            'kafka_topics_cmd': self._kafka_topics_cmd(node, use_zk_connection),
-            'connection_string': self._connect_setting(node, use_zk_connection),
-            'topic': topic_cfg.get("topic"),
-        }
-        if 'replica-assignment' in topic_cfg:
->>>>>>> 3017f9fb
             cmd += " --replica-assignment %(replica-assignment)s" % {
                 'replica-assignment': topic_cfg.get('replica-assignment')
             }
