/*
 * Licensed to the Apache Software Foundation (ASF) under one or more
 * contributor license agreements. See the NOTICE file distributed with
 * this work for additional information regarding copyright ownership.
 * The ASF licenses this file to You under the Apache License, Version 2.0
 * (the "License"); you may not use this file except in compliance with
 * the License. You may obtain a copy of the License at
 *
 *    http://www.apache.org/licenses/LICENSE-2.0
 *
 * Unless required by applicable law or agreed to in writing, software
 * distributed under the License is distributed on an "AS IS" BASIS,
 * WITHOUT WARRANTIES OR CONDITIONS OF ANY KIND, either express or implied.
 * See the License for the specific language governing permissions and
 * limitations under the License.
 */

package org.apache.kafka.trogdor.workload;

import com.fasterxml.jackson.annotation.JsonCreator;
import com.fasterxml.jackson.annotation.JsonProperty;
import com.fasterxml.jackson.databind.JsonNode;
import java.util.Optional;
import org.apache.kafka.clients.consumer.ConsumerConfig;
import org.apache.kafka.clients.consumer.ConsumerRebalanceListener;
import org.apache.kafka.clients.consumer.ConsumerRecord;
import org.apache.kafka.clients.consumer.ConsumerRecords;
import org.apache.kafka.clients.consumer.InvalidOffsetException;
import org.apache.kafka.clients.consumer.KafkaConsumer;
import org.apache.kafka.common.TopicPartition;
import org.apache.kafka.common.config.ConfigException;
import org.apache.kafka.common.internals.KafkaFutureImpl;
import org.apache.kafka.common.serialization.ByteArrayDeserializer;
import org.apache.kafka.common.utils.ThreadUtils;
import org.apache.kafka.common.utils.Time;
import org.apache.kafka.common.utils.Utils;
import org.apache.kafka.trogdor.common.JsonUtil;
import org.apache.kafka.trogdor.common.Platform;
import org.apache.kafka.trogdor.common.WorkerUtils;
import org.apache.kafka.trogdor.task.WorkerStatusTracker;
import org.slf4j.Logger;
import org.slf4j.LoggerFactory;

import org.apache.kafka.trogdor.task.TaskWorker;

import java.time.Duration;
import java.util.ArrayList;
import java.util.Collection;
import java.util.List;
import java.util.Map;
import java.util.Set;
import java.util.UUID;
import java.util.Properties;
import java.util.HashMap;
import java.util.concurrent.Callable;
import java.util.concurrent.Executors;
import java.util.concurrent.Future;
import java.util.concurrent.ScheduledExecutorService;
import java.util.concurrent.TimeUnit;
import java.util.concurrent.atomic.AtomicBoolean;
import java.util.concurrent.locks.ReentrantLock;
import java.util.stream.Collectors;


public class ConsumeBenchWorker implements TaskWorker {
    private static final Logger log = LoggerFactory.getLogger(ConsumeBenchWorker.class);

    private static final int THROTTLE_PERIOD_MS = 100;

    private final String id;
    private final ConsumeBenchSpec spec;
    private final AtomicBoolean running = new AtomicBoolean(false);
    private ScheduledExecutorService executor;
    private WorkerStatusTracker workerStatus;
    private StatusUpdater statusUpdater;
    private Future<?> statusUpdaterFuture;
    private KafkaFutureImpl<String> doneFuture;
    private ThreadSafeConsumer consumer;
    ConsumeBenchWorker(String id, ConsumeBenchSpec spec) {
        this.id = id;
        this.spec = spec;
    }

    @Override
    public void start(Platform platform, WorkerStatusTracker status,
                      KafkaFutureImpl<String> doneFuture) {
        if (!running.compareAndSet(false, true)) {
            throw new IllegalStateException("ConsumeBenchWorker is already running.");
        }
        log.info("{}: Activating ConsumeBenchWorker with {}", id, spec);
        this.statusUpdater = new StatusUpdater();
        this.executor = Executors.newScheduledThreadPool(
            spec.threadsPerWorker() + 2, // 1 thread for all the ConsumeStatusUpdater and 1 for the StatusUpdater
            ThreadUtils.createThreadFactory("ConsumeBenchWorkerThread%d", false));
        this.statusUpdaterFuture = executor.scheduleAtFixedRate(this.statusUpdater, 1, 1, TimeUnit.MINUTES);
        this.workerStatus = status;
        this.doneFuture = doneFuture;
        executor.submit(new Prepare());
    }

    public class Prepare implements Runnable {
        @Override
        public void run() {
            try {
                List<Future<Void>> consumeTasks = new ArrayList<>();
                for (ConsumeMessages task : consumeTasks()) {
                    consumeTasks.add(executor.submit(task));
                }
                executor.submit(new CloseStatusUpdater(consumeTasks));
            } catch (Throwable e) {
                WorkerUtils.abort(log, "Prepare", e, doneFuture);
            }
        }

        private List<ConsumeMessages> consumeTasks() {
            List<ConsumeMessages> tasks = new ArrayList<>();
            String consumerGroup = consumerGroup();
            int consumerCount = spec.threadsPerWorker();
            Map<String, List<TopicPartition>> partitionsByTopic = spec.materializeTopics();
            boolean toUseGroupPartitionAssignment = partitionsByTopic.values().stream().allMatch(List::isEmpty);

            if (!toUseGroupPartitionAssignment && !toUseRandomConsumeGroup() && consumerCount > 1)
                throw new ConfigException("You may not specify an explicit partition assignment when using multiple consumers in the same group."
                    + "Please leave the consumer group unset, specify topics instead of partitions or use a single consumer.");

            consumer = consumer(consumerGroup, clientId(0));
            if (toUseGroupPartitionAssignment) {
                Set<String> topics = partitionsByTopic.keySet();
                tasks.add(new ConsumeMessages(consumer, spec.recordBatchVerifier(), topics));

                for (int i = 0; i < consumerCount - 1; i++) {
                    tasks.add(new ConsumeMessages(consumer(consumerGroup(), clientId(i + 1)),
                     spec.recordBatchVerifier(), topics));
                }
            } else {
                List<TopicPartition> partitions = populatePartitionsByTopic(consumer.consumer(), partitionsByTopic)
                    .values().stream().flatMap(List::stream).collect(Collectors.toList());
                tasks.add(new ConsumeMessages(consumer, spec.recordBatchVerifier(), partitions));

                for (int i = 0; i < consumerCount - 1; i++) {
                    tasks.add(new ConsumeMessages(consumer(consumerGroup(), clientId(i + 1)),
                            spec.recordBatchVerifier(), partitions));
                }
            }

            return tasks;
        }

        private String clientId(int idx) {
            return String.format("consumer.%s-%d", id, idx);
        }

        /**
         * Creates a new KafkaConsumer instance
         */
        private ThreadSafeConsumer consumer(String consumerGroup, String clientId) {
            Properties props = new Properties();
            props.put(ConsumerConfig.BOOTSTRAP_SERVERS_CONFIG, spec.bootstrapServers());
            props.put(ConsumerConfig.CLIENT_ID_CONFIG, clientId);
            props.put(ConsumerConfig.GROUP_ID_CONFIG, consumerGroup);
            // if there is a record batch verifier specified, ensure that the consumer does not
            // automatically reset it's offset when retention happens. Note that we will manually
            // seek to earliest during a rebalance for any partition
            if (spec.recordBatchVerifier().isPresent()) {
                props.put(ConsumerConfig.AUTO_OFFSET_RESET_CONFIG, "none");
            } else {
                props.put(ConsumerConfig.AUTO_OFFSET_RESET_CONFIG, "earliest");
            }
            props.put(ConsumerConfig.MAX_POLL_INTERVAL_MS_CONFIG, 100000);
            // these defaults maybe over-written by the user-specified commonClientConf or consumerConf
            WorkerUtils.addConfigsToProperties(props, spec.commonClientConf(), spec.consumerConf());
            return new ThreadSafeConsumer(new KafkaConsumer<>(props, new ByteArrayDeserializer(), new ByteArrayDeserializer()), clientId);
        }

        private String consumerGroup() {
            return toUseRandomConsumeGroup()
                ? "consume-bench-" + UUID.randomUUID().toString()
                : spec.consumerGroup();
        }

        private boolean toUseRandomConsumeGroup() {
            return spec.consumerGroup().isEmpty();
        }

        private Map<String, List<TopicPartition>> populatePartitionsByTopic(KafkaConsumer<byte[], byte[]> consumer,
                                                                         Map<String, List<TopicPartition>> materializedTopics) {
            // fetch partitions for topics who do not have any listed
            for (Map.Entry<String, List<TopicPartition>> entry : materializedTopics.entrySet()) {
                String topicName = entry.getKey();
                List<TopicPartition> partitions = entry.getValue();

                if (partitions.isEmpty()) {
                    List<TopicPartition> fetchedPartitions = consumer.partitionsFor(topicName).stream()
                        .map(partitionInfo -> new TopicPartition(partitionInfo.topic(), partitionInfo.partition()))
                        .collect(Collectors.toList());
                    partitions.addAll(fetchedPartitions);
                }

                materializedTopics.put(topicName, partitions);
            }

            return materializedTopics;
        }
    }

    public class ConsumeMessages implements Callable<Void> {
        private final Histogram latencyHistogram;
        private final Histogram messageSizeHistogram;
        private final Future<?> statusUpdaterFuture;
        private final Throttle throttle;
        private final String clientId;
        private final ThreadSafeConsumer consumer;
        private final Optional<RecordBatchVerifier> recordBatchVerifier;

<<<<<<< HEAD
        private ConsumeMessages(ThreadSafeConsumer consumer, Optional<RecordBatchVerifier> recordBatchVerifier) {
            this.latencyHistogram = new Histogram(5000);
=======
        private ConsumeMessages(ThreadSafeConsumer consumer) {
            this.latencyHistogram = new Histogram(10000);
>>>>>>> c10f391c
            this.messageSizeHistogram = new Histogram(2 * 1024 * 1024);
            this.clientId = consumer.clientId();
            this.statusUpdaterFuture = executor.scheduleAtFixedRate(
                new ConsumeStatusUpdater(latencyHistogram, messageSizeHistogram, consumer), 1, 1, TimeUnit.MINUTES);
            int perPeriod;
            if (spec.targetMessagesPerSec() <= 0)
                perPeriod = Integer.MAX_VALUE;
            else
                perPeriod = WorkerUtils.perSecToPerPeriod(spec.targetMessagesPerSec(), THROTTLE_PERIOD_MS);

            this.throttle = new Throttle(perPeriod, THROTTLE_PERIOD_MS);
            this.consumer = consumer;
            this.recordBatchVerifier = recordBatchVerifier;
        }

        ConsumeMessages(ThreadSafeConsumer consumer,
            Optional<RecordBatchVerifier> recordBatchVerifier,
            Set<String> topics) {
            this(consumer, recordBatchVerifier);
            log.info("Will consume from topics {} via dynamic group assignment.", topics);
            this.consumer.subscribe(topics, recordBatchVerifier);
        }

        ConsumeMessages(ThreadSafeConsumer consumer,
            Optional<RecordBatchVerifier> recordBatchVerifier,
            List<TopicPartition> partitions) {
            this(consumer, recordBatchVerifier);
            log.info("Will consume from topic partitions {} via manual assignment.", partitions);
            this.consumer.assign(partitions);
        }

        @Override
        public Void call() throws Exception {
            long messagesConsumed = 0;
            long bytesConsumed = 0;
            long startTimeMs = Time.SYSTEM.milliseconds();
            long startBatchMs = startTimeMs;
            long maxMessages = spec.maxMessages();
            try {
                while (messagesConsumed < maxMessages) {
                    try {
                        ConsumerRecords<byte[], byte[]> records = consumer.poll();
                        if (records.isEmpty()) {
                            continue;
                        }
                        long endBatchMs = Time.SYSTEM.milliseconds();
                        long elapsedBatchMs = endBatchMs - startBatchMs;
                        for (ConsumerRecord<byte[], byte[]> record : records) {
                            messagesConsumed++;
                            long messageBytes = 0;
                            if (record.key() != null) {
                                messageBytes += record.serializedKeySize();
                            }
                            if (record.value() != null) {
                                messageBytes += record.serializedValueSize();
                            }
                            latencyHistogram.add(elapsedBatchMs);
                            messageSizeHistogram.add(messageBytes);
                            bytesConsumed += messageBytes;
                            if (messagesConsumed >= maxMessages)
                                break;

                            throttle.increment();
                        }
                        startBatchMs = Time.SYSTEM.milliseconds();
                        recordBatchVerifier.ifPresent(batchVerifier -> batchVerifier.verifyRecords(records));
                    } catch (InvalidOffsetException ioe) {
                        // when a record batch verifier is used, auto.offset.none
                        // is used to allow us to detect when a fetch offset is reset
                        // due to offset out of range / no offset errors errors
                        if (recordBatchVerifier.isPresent()) {
                            for (TopicPartition tp: ioe.partitions())
                                recordBatchVerifier.get().resetTrackedOffset(tp);
                            consumer.seekToBeginning(ioe.partitions());
                        } else {
                            throw ioe;
                        }
                    }
                }
            } catch (Exception e) {
                consumer.close();
                WorkerUtils.abort(log, "ConsumeRecords", e, doneFuture);
            } finally {
                statusUpdaterFuture.cancel(false);
                StatusData statusData =
                    new ConsumeStatusUpdater(latencyHistogram, messageSizeHistogram, consumer).update();
                long curTimeMs = Time.SYSTEM.milliseconds();
                log.info("{} Consumed total number of messages={}, bytes={} in {} ms.  status: {}",
                         clientId, messagesConsumed, bytesConsumed, curTimeMs - startTimeMs, statusData);
            }
            consumer.close();
            doneFuture.complete("");
            return null;
        }
    }

    public class CloseStatusUpdater implements Runnable {
        private final List<Future<Void>> consumeTasks;

        CloseStatusUpdater(List<Future<Void>> consumeTasks) {
            this.consumeTasks = consumeTasks;
        }

        @Override
        public void run() {
            while (!consumeTasks.stream().allMatch(Future::isDone)) {
                try {
                    Thread.sleep(60000);
                } catch (InterruptedException e) {
                    log.debug("{} was interrupted. Closing...", this.getClass().getName());
                    break; // close the thread
                }
            }
            statusUpdaterFuture.cancel(false);
            statusUpdater.update();
        }
    }

    class StatusUpdater implements Runnable {
        final Map<String, JsonNode> statuses;

        StatusUpdater() {
            statuses = new HashMap<>();
        }

        @Override
        public void run() {
            try {
                update();
            } catch (Exception e) {
                WorkerUtils.abort(log, "ConsumeStatusUpdater", e, doneFuture);
            }
        }

        synchronized void update() {
            workerStatus.update(JsonUtil.JSON_SERDE.valueToTree(statuses));
        }

        synchronized void updateConsumeStatus(String clientId, StatusData status) {
            statuses.put(clientId, JsonUtil.JSON_SERDE.valueToTree(status));
        }
    }

    /**
     * Runnable class that updates the status of a single consumer
     */
    public class ConsumeStatusUpdater implements Runnable {
        private final Histogram latencyHistogram;
        private final Histogram messageSizeHistogram;
        private final ThreadSafeConsumer consumer;

        ConsumeStatusUpdater(Histogram latencyHistogram, Histogram messageSizeHistogram, ThreadSafeConsumer consumer) {
            this.latencyHistogram = latencyHistogram;
            this.messageSizeHistogram = messageSizeHistogram;
            this.consumer = consumer;
        }

        @Override
        public void run() {
            try {
                update();
            } catch (Exception e) {
                WorkerUtils.abort(log, "ConsumeStatusUpdater", e, doneFuture);
            }
        }

        StatusData update() {
            Histogram.Summary latSummary = latencyHistogram.summarize(StatusData.PERCENTILES);
            Histogram.Summary msgSummary = messageSizeHistogram.summarize(StatusData.PERCENTILES);
            StatusData statusData = new StatusData(
                consumer.assignedPartitions(),
                latSummary.numSamples(),
                (long) (msgSummary.numSamples() * msgSummary.average()),
                (long) msgSummary.average(),
                latSummary.average(),
                latSummary.percentiles().get(0).value(),
                latSummary.percentiles().get(1).value(),
                latSummary.percentiles().get(2).value());
            statusUpdater.updateConsumeStatus(consumer.clientId(), statusData);
            log.info("Status={}", JsonUtil.toJsonString(statusData));
            return statusData;
        }
    }

    public static class StatusData {
        private final long totalMessagesReceived;
        private final List<String> assignedPartitions;
        private final long totalBytesReceived;
        private final long averageMessageSizeBytes;
        private final float averageLatencyMs;
        private final int p50LatencyMs;
        private final int p95LatencyMs;
        private final int p99LatencyMs;

        /**
         * The percentiles to use when calculating the histogram data.
         * These should match up with the p50LatencyMs, p95LatencyMs, etc. fields.
         */
        final static float[] PERCENTILES = {0.5f, 0.95f, 0.99f};
        @JsonCreator
        StatusData(@JsonProperty("assignedPartitions") List<String> assignedPartitions,
                   @JsonProperty("totalMessagesReceived") long totalMessagesReceived,
                   @JsonProperty("totalBytesReceived") long totalBytesReceived,
                   @JsonProperty("averageMessageSizeBytes") long averageMessageSizeBytes,
                   @JsonProperty("averageLatencyMs") float averageLatencyMs,
                   @JsonProperty("p50LatencyMs") int p50latencyMs,
                   @JsonProperty("p95LatencyMs") int p95latencyMs,
                   @JsonProperty("p99LatencyMs") int p99latencyMs) {
            this.assignedPartitions = assignedPartitions;
            this.totalMessagesReceived = totalMessagesReceived;
            this.totalBytesReceived = totalBytesReceived;
            this.averageMessageSizeBytes = averageMessageSizeBytes;
            this.averageLatencyMs = averageLatencyMs;
            this.p50LatencyMs = p50latencyMs;
            this.p95LatencyMs = p95latencyMs;
            this.p99LatencyMs = p99latencyMs;
        }

        @JsonProperty
        public List<String> assignedPartitions() {
            return assignedPartitions;
        }

        @JsonProperty
        public long totalMessagesReceived() {
            return totalMessagesReceived;
        }

        @JsonProperty
        public long totalBytesReceived() {
            return totalBytesReceived;
        }

        @JsonProperty
        public long averageMessageSizeBytes() {
            return averageMessageSizeBytes;
        }

        @JsonProperty
        public float averageLatencyMs() {
            return averageLatencyMs;
        }

        @JsonProperty
        public int p50LatencyMs() {
            return p50LatencyMs;
        }

        @JsonProperty
        public int p95LatencyMs() {
            return p95LatencyMs;
        }

        @JsonProperty
        public int p99LatencyMs() {
            return p99LatencyMs;
        }
    }

    @Override
    public void stop(Platform platform) throws Exception {
        if (!running.compareAndSet(true, false)) {
            throw new IllegalStateException("ConsumeBenchWorker is not running.");
        }
        log.info("{}: Deactivating ConsumeBenchWorker.", id);
        doneFuture.complete("");
        executor.shutdownNow();
        executor.awaitTermination(1, TimeUnit.DAYS);
        consumer.close();
        this.consumer = null;
        this.executor = null;
        this.statusUpdater = null;
        this.statusUpdaterFuture = null;
        this.workerStatus = null;
        this.doneFuture = null;
    }

    /**
     * A thread-safe KafkaConsumer wrapper
     */
    private static class ThreadSafeConsumer {
        private final KafkaConsumer<byte[], byte[]> consumer;
        private final String clientId;
        private final ReentrantLock consumerLock;
        private boolean closed = false;

        ThreadSafeConsumer(KafkaConsumer<byte[], byte[]> consumer, String clientId) {
            this.consumer = consumer;
            this.clientId = clientId;
            this.consumerLock = new ReentrantLock();
        }

        ConsumerRecords<byte[], byte[]> poll() {
            this.consumerLock.lock();
            try {
                return consumer.poll(Duration.ofMillis(50));
            } finally {
                this.consumerLock.unlock();
            }
        }

        void close() {
            if (closed)
                return;
            this.consumerLock.lock();
            try {
                consumer.unsubscribe();
                Utils.closeQuietly(consumer, "consumer");
                closed = true;
            } finally {
                this.consumerLock.unlock();
            }
        }

        void subscribe(Set<String> topics, Optional<RecordBatchVerifier> listener) {
            this.consumerLock.lock();
            try {
                if (listener.isPresent()) {
                    consumer.subscribe(topics, new ConsumerRebalanceListener() {
                        @Override
                        public void onPartitionsRevoked(Collection<TopicPartition> partitions) {
                            listener.get().onPartitionsRevoked(partitions);
                        }

                        @Override
                        public void onPartitionsAssigned(Collection<TopicPartition> partitions) {
                            log.info("Consumer onPartitionsAssigned with RecordBatchVerifier. "
                                    + "Resetting validated offsets and seeking to beginning for "
                                    + "partitions {}", partitions);
                            listener.get().onPartitionsAssigned(partitions);
                            // seek to beginning manually due to auto.offset.reset = none
                            consumer.seekToBeginning(partitions);
                        }
                    });
                } else {
                    consumer.subscribe(topics);
                }
            } finally {
                this.consumerLock.unlock();
            }
        }

        void seekToBeginning(Collection<TopicPartition> topicPartitions) {
            this.consumerLock.lock();
            try {
                consumer.seekToBeginning(topicPartitions);
            } finally {
                this.consumerLock.unlock();
            }
        }

        void assign(Collection<TopicPartition> partitions) {
            this.consumerLock.lock();
            try {
                consumer.assign(partitions);
            } finally {
                this.consumerLock.unlock();
            }
        }

        List<String> assignedPartitions() {
            this.consumerLock.lock();
            try {
                return consumer.assignment().stream()
                    .map(TopicPartition::toString).collect(Collectors.toList());
            } finally {
                this.consumerLock.unlock();
            }
        }

        String clientId() {
            return clientId;
        }

        KafkaConsumer<byte[], byte[]> consumer() {
            return consumer;
        }
    }
}<|MERGE_RESOLUTION|>--- conflicted
+++ resolved
@@ -212,13 +212,8 @@
         private final ThreadSafeConsumer consumer;
         private final Optional<RecordBatchVerifier> recordBatchVerifier;
 
-<<<<<<< HEAD
         private ConsumeMessages(ThreadSafeConsumer consumer, Optional<RecordBatchVerifier> recordBatchVerifier) {
-            this.latencyHistogram = new Histogram(5000);
-=======
-        private ConsumeMessages(ThreadSafeConsumer consumer) {
             this.latencyHistogram = new Histogram(10000);
->>>>>>> c10f391c
             this.messageSizeHistogram = new Histogram(2 * 1024 * 1024);
             this.clientId = consumer.clientId();
             this.statusUpdaterFuture = executor.scheduleAtFixedRate(
