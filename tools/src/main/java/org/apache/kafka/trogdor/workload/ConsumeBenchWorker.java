/*
 * Licensed to the Apache Software Foundation (ASF) under one or more
 * contributor license agreements. See the NOTICE file distributed with
 * this work for additional information regarding copyright ownership.
 * The ASF licenses this file to You under the Apache License, Version 2.0
 * (the "License"); you may not use this file except in compliance with
 * the License. You may obtain a copy of the License at
 *
 *    http://www.apache.org/licenses/LICENSE-2.0
 *
 * Unless required by applicable law or agreed to in writing, software
 * distributed under the License is distributed on an "AS IS" BASIS,
 * WITHOUT WARRANTIES OR CONDITIONS OF ANY KIND, either express or implied.
 * See the License for the specific language governing permissions and
 * limitations under the License.
 */

package org.apache.kafka.trogdor.workload;

import com.fasterxml.jackson.annotation.JsonCreator;
import com.fasterxml.jackson.annotation.JsonProperty;
import com.fasterxml.jackson.databind.JsonNode;
import org.apache.kafka.clients.consumer.ConsumerConfig;
import org.apache.kafka.clients.consumer.ConsumerRecord;
import org.apache.kafka.clients.consumer.ConsumerRecords;
import org.apache.kafka.clients.consumer.KafkaConsumer;
import org.apache.kafka.common.TopicPartition;
import org.apache.kafka.common.config.ConfigException;
import org.apache.kafka.common.internals.KafkaFutureImpl;
import org.apache.kafka.common.serialization.ByteArrayDeserializer;
import org.apache.kafka.common.utils.Time;
import org.apache.kafka.common.utils.Utils;
import org.apache.kafka.trogdor.common.JsonUtil;
import org.apache.kafka.trogdor.common.Platform;
import org.apache.kafka.trogdor.common.ThreadUtils;
import org.apache.kafka.trogdor.common.WorkerUtils;
import org.apache.kafka.trogdor.task.WorkerStatusTracker;
import org.slf4j.Logger;
import org.slf4j.LoggerFactory;

import org.apache.kafka.trogdor.task.TaskWorker;

import java.time.Duration;
<<<<<<< HEAD
=======
import java.util.ArrayList;
import java.util.Collection;
>>>>>>> 9fb09aa8
import java.util.List;
import java.util.Map;
import java.util.Set;
import java.util.UUID;
import java.util.Properties;
import java.util.HashMap;
import java.util.concurrent.Callable;
import java.util.concurrent.Executors;
import java.util.concurrent.Future;
import java.util.concurrent.ScheduledExecutorService;
import java.util.concurrent.TimeUnit;
import java.util.concurrent.atomic.AtomicBoolean;
<<<<<<< HEAD
import java.util.stream.Collectors;
=======
import java.util.concurrent.locks.ReentrantLock;
import java.util.stream.Collectors;

>>>>>>> 9fb09aa8

public class ConsumeBenchWorker implements TaskWorker {
    private static final Logger log = LoggerFactory.getLogger(ConsumeBenchWorker.class);

    private static final int THROTTLE_PERIOD_MS = 100;

    private final String id;
    private final ConsumeBenchSpec spec;
    private final AtomicBoolean running = new AtomicBoolean(false);
    private ScheduledExecutorService executor;
    private WorkerStatusTracker workerStatus;
    private StatusUpdater statusUpdater;
    private Future<?> statusUpdaterFuture;
    private KafkaFutureImpl<String> doneFuture;
    private ThreadSafeConsumer consumer;
    public ConsumeBenchWorker(String id, ConsumeBenchSpec spec) {
        this.id = id;
        this.spec = spec;
    }

    @Override
    public void start(Platform platform, WorkerStatusTracker status,
                      KafkaFutureImpl<String> doneFuture) throws Exception {
        if (!running.compareAndSet(false, true)) {
            throw new IllegalStateException("ConsumeBenchWorker is already running.");
        }
        log.info("{}: Activating ConsumeBenchWorker with {}", id, spec);
        this.statusUpdater = new StatusUpdater();
        this.executor = Executors.newScheduledThreadPool(
            spec.threadsPerWorker() + 2, // 1 thread for all the ConsumeStatusUpdater and 1 for the StatusUpdater
            ThreadUtils.createThreadFactory("ConsumeBenchWorkerThread%d", false));
        this.statusUpdaterFuture = executor.scheduleAtFixedRate(this.statusUpdater, 1, 1, TimeUnit.MINUTES);
        this.workerStatus = status;
        this.doneFuture = doneFuture;
        executor.submit(new Prepare());
    }

    public class Prepare implements Runnable {
        @Override
        public void run() {
            try {
<<<<<<< HEAD
                executor.submit(consumeTask());
=======
                List<Future<Void>> consumeTasks = new ArrayList<>();
                for (ConsumeMessages task : consumeTasks()) {
                    consumeTasks.add(executor.submit(task));
                }
                executor.submit(new CloseStatusUpdater(consumeTasks));
>>>>>>> 9fb09aa8
            } catch (Throwable e) {
                WorkerUtils.abort(log, "Prepare", e, doneFuture);
            }
        }

<<<<<<< HEAD
        private ConsumeMessages consumeTask() {
            String consumerGroup = spec.consumerGroup();
            Map<String, List<TopicPartition>> partitionsByTopic = spec.materializeTopics();
            boolean toUseGroupPartitionAssignment = partitionsByTopic.values().isEmpty();

            if (consumerGroup.equals(ConsumeBenchSpec.EMPTY_CONSUMER_GROUP)) // consumer group is undefined, the consumer should use a random group
                consumerGroup = generateConsumerGroup();

            consumer = consumer(consumerGroup);
            if (!toUseGroupPartitionAssignment)
                partitionsByTopic = populatePartitionsByTopic(consumer, partitionsByTopic);

            return new ConsumeMessages(consumer, partitionsByTopic, toUseGroupPartitionAssignment);
        }

        private KafkaConsumer<byte[], byte[]> consumer(String consumerGroup) {
            Properties props = new Properties();
            props.put(ConsumerConfig.BOOTSTRAP_SERVERS_CONFIG, spec.bootstrapServers());
            props.put(ConsumerConfig.CLIENT_ID_CONFIG, "consumer." + id);
=======
        private List<ConsumeMessages> consumeTasks() {
            List<ConsumeMessages> tasks = new ArrayList<>();
            String consumerGroup = consumerGroup();
            int consumerCount = spec.threadsPerWorker();
            Map<String, List<TopicPartition>> partitionsByTopic = spec.materializeTopics();
            boolean toUseGroupPartitionAssignment = partitionsByTopic.values().stream().allMatch(List::isEmpty);

            if (!toUseGroupPartitionAssignment && !toUseRandomConsumeGroup() && consumerCount > 1)
                throw new ConfigException("You may not specify an explicit partition assignment when using multiple consumers in the same group."
                    + "Please leave the consumer group unset, specify topics instead of partitions or use a single consumer.");

            consumer = consumer(consumerGroup, clientId(0));
            if (toUseGroupPartitionAssignment) {
                Set<String> topics = partitionsByTopic.keySet();
                tasks.add(new ConsumeMessages(consumer, topics));

                for (int i = 0; i < consumerCount - 1; i++) {
                    tasks.add(new ConsumeMessages(consumer(consumerGroup(), clientId(i + 1)), topics));
                }
            } else {
                List<TopicPartition> partitions = populatePartitionsByTopic(consumer.consumer(), partitionsByTopic)
                    .values().stream().flatMap(List::stream).collect(Collectors.toList());
                tasks.add(new ConsumeMessages(consumer, partitions));

                for (int i = 0; i < consumerCount - 1; i++) {
                    tasks.add(new ConsumeMessages(consumer(consumerGroup(), clientId(i + 1)), partitions));
                }
            }

            return tasks;
        }

        private String clientId(int idx) {
            return String.format("consumer.%s-%d", id, idx);
        }

        /**
         * Creates a new KafkaConsumer instance
         */
        private ThreadSafeConsumer consumer(String consumerGroup, String clientId) {
            Properties props = new Properties();
            props.put(ConsumerConfig.BOOTSTRAP_SERVERS_CONFIG, spec.bootstrapServers());
            props.put(ConsumerConfig.CLIENT_ID_CONFIG, clientId);
>>>>>>> 9fb09aa8
            props.put(ConsumerConfig.GROUP_ID_CONFIG, consumerGroup);
            props.put(ConsumerConfig.AUTO_OFFSET_RESET_CONFIG, "earliest");
            props.put(ConsumerConfig.MAX_POLL_INTERVAL_MS_CONFIG, 100000);
            // these defaults maybe over-written by the user-specified commonClientConf or consumerConf
            WorkerUtils.addConfigsToProperties(props, spec.commonClientConf(), spec.consumerConf());
<<<<<<< HEAD
            return new KafkaConsumer<>(props, new ByteArrayDeserializer(), new ByteArrayDeserializer());
        }

        private String generateConsumerGroup() {
            return "consume-bench-" + UUID.randomUUID().toString();
=======
            return new ThreadSafeConsumer(new KafkaConsumer<>(props, new ByteArrayDeserializer(), new ByteArrayDeserializer()), clientId);
        }

        private String consumerGroup() {
            return toUseRandomConsumeGroup()
                ? "consume-bench-" + UUID.randomUUID().toString()
                : spec.consumerGroup();
        }

        private boolean toUseRandomConsumeGroup() {
            return spec.consumerGroup().isEmpty();
>>>>>>> 9fb09aa8
        }

        private Map<String, List<TopicPartition>> populatePartitionsByTopic(KafkaConsumer<byte[], byte[]> consumer,
                                                                         Map<String, List<TopicPartition>> materializedTopics) {
            // fetch partitions for topics who do not have any listed
            for (Map.Entry<String, List<TopicPartition>> entry : materializedTopics.entrySet()) {
                String topicName = entry.getKey();
                List<TopicPartition> partitions = entry.getValue();

                if (partitions.isEmpty()) {
                    List<TopicPartition> fetchedPartitions = consumer.partitionsFor(topicName).stream()
                        .map(partitionInfo -> new TopicPartition(partitionInfo.topic(), partitionInfo.partition()))
                        .collect(Collectors.toList());
                    partitions.addAll(fetchedPartitions);
                }

                materializedTopics.put(topicName, partitions);
            }

            return materializedTopics;
        }
    }

    public class ConsumeMessages implements Callable<Void> {
        private final Histogram latencyHistogram;
        private final Histogram messageSizeHistogram;
        private final Future<?> statusUpdaterFuture;
        private final Throttle throttle;
<<<<<<< HEAD
        private final KafkaConsumer<byte[], byte[]> consumer;

        ConsumeMessages(KafkaConsumer<byte[], byte[]> consumer, Map<String, List<TopicPartition>> topicPartitionsByTopic,
                        boolean toUseGroupAssignment) {
=======
        private final String clientId;
        private final ThreadSafeConsumer consumer;

        private ConsumeMessages(ThreadSafeConsumer consumer) {
>>>>>>> 9fb09aa8
            this.latencyHistogram = new Histogram(5000);
            this.messageSizeHistogram = new Histogram(2 * 1024 * 1024);
            this.clientId = consumer.clientId();
            this.statusUpdaterFuture = executor.scheduleAtFixedRate(
<<<<<<< HEAD
                new StatusUpdater(latencyHistogram, messageSizeHistogram), 1, 1, TimeUnit.MINUTES);
            this.consumer = consumer;
            if (toUseGroupAssignment) {
                Set<String> topics = topicPartitionsByTopic.keySet();
                log.info("Will consume from topics {} via dynamic group assignment.", topics);
                this.consumer.subscribe(topics);
            } else {
                List<TopicPartition> partitions = topicPartitionsByTopic.values().stream()
                    .flatMap(List::stream).collect(Collectors.toList());
                log.info("Will consume from topic partitions {} via manual assignment.", partitions);
                this.consumer.assign(partitions);
            }

            int perPeriod = WorkerUtils.perSecToPerPeriod(
                spec.targetMessagesPerSec(), THROTTLE_PERIOD_MS);
=======
                new ConsumeStatusUpdater(latencyHistogram, messageSizeHistogram, consumer), 1, 1, TimeUnit.MINUTES);
            int perPeriod;
            if (spec.targetMessagesPerSec() <= 0)
                perPeriod = Integer.MAX_VALUE;
            else
                perPeriod = WorkerUtils.perSecToPerPeriod(spec.targetMessagesPerSec(), THROTTLE_PERIOD_MS);

>>>>>>> 9fb09aa8
            this.throttle = new Throttle(perPeriod, THROTTLE_PERIOD_MS);
            this.consumer = consumer;
        }

        ConsumeMessages(ThreadSafeConsumer consumer, Set<String> topics) {
            this(consumer);
            log.info("Will consume from topics {} via dynamic group assignment.", topics);
            this.consumer.subscribe(topics);
        }

        ConsumeMessages(ThreadSafeConsumer consumer, List<TopicPartition> partitions) {
            this(consumer);
            log.info("Will consume from topic partitions {} via manual assignment.", partitions);
            this.consumer.assign(partitions);
        }

        @Override
        public Void call() throws Exception {
            long messagesConsumed = 0;
            long bytesConsumed = 0;
            long startTimeMs = Time.SYSTEM.milliseconds();
            long startBatchMs = startTimeMs;
            int maxMessages = spec.maxMessages();
            try {
                while (messagesConsumed < maxMessages) {
                    ConsumerRecords<byte[], byte[]> records = consumer.poll();
                    if (records.isEmpty()) {
                        continue;
                    }
                    long endBatchMs = Time.SYSTEM.milliseconds();
                    long elapsedBatchMs = endBatchMs - startBatchMs;
                    for (ConsumerRecord<byte[], byte[]> record : records) {
                        messagesConsumed++;
                        long messageBytes = 0;
                        if (record.key() != null) {
                            messageBytes += record.serializedKeySize();
                        }
                        if (record.value() != null) {
                            messageBytes += record.serializedValueSize();
                        }
                        latencyHistogram.add(elapsedBatchMs);
                        messageSizeHistogram.add(messageBytes);
                        bytesConsumed += messageBytes;
                        if (messagesConsumed >= maxMessages)
                            break;

                        throttle.increment();
                    }
                    startBatchMs = Time.SYSTEM.milliseconds();
                }
            } catch (Exception e) {
                WorkerUtils.abort(log, "ConsumeRecords", e, doneFuture);
            } finally {
                statusUpdaterFuture.cancel(false);
                StatusData statusData =
                    new ConsumeStatusUpdater(latencyHistogram, messageSizeHistogram, consumer).update();
                long curTimeMs = Time.SYSTEM.milliseconds();
                log.info("{} Consumed total number of messages={}, bytes={} in {} ms.  status: {}",
                         clientId, messagesConsumed, bytesConsumed, curTimeMs - startTimeMs, statusData);
            }
            doneFuture.complete("");
            consumer.close();
            return null;
        }
    }

    public class CloseStatusUpdater implements Runnable {
        private final List<Future<Void>> consumeTasks;

        CloseStatusUpdater(List<Future<Void>> consumeTasks) {
            this.consumeTasks = consumeTasks;
        }

        @Override
        public void run() {
            while (!consumeTasks.stream().allMatch(Future::isDone)) {
                try {
                    Thread.sleep(60000);
                } catch (InterruptedException e) {
                    log.debug("{} was interrupted. Closing...", this.getClass().getName());
                    break; // close the thread
                }
            }
            statusUpdaterFuture.cancel(false);
            statusUpdater.update();
        }
    }

    class StatusUpdater implements Runnable {
        final Map<String, JsonNode> statuses;

        StatusUpdater() {
            statuses = new HashMap<>();
        }

        @Override
        public void run() {
            try {
                update();
            } catch (Exception e) {
                WorkerUtils.abort(log, "ConsumeStatusUpdater", e, doneFuture);
            }
        }

        synchronized void update() {
            workerStatus.update(JsonUtil.JSON_SERDE.valueToTree(statuses));
        }

        synchronized void updateConsumeStatus(String clientId, StatusData status) {
            statuses.put(clientId, JsonUtil.JSON_SERDE.valueToTree(status));
        }
    }

    /**
     * Runnable class that updates the status of a single consumer
     */
    public class ConsumeStatusUpdater implements Runnable {
        private final Histogram latencyHistogram;
        private final Histogram messageSizeHistogram;
        private final ThreadSafeConsumer consumer;

        ConsumeStatusUpdater(Histogram latencyHistogram, Histogram messageSizeHistogram, ThreadSafeConsumer consumer) {
            this.latencyHistogram = latencyHistogram;
            this.messageSizeHistogram = messageSizeHistogram;
            this.consumer = consumer;
        }

        @Override
        public void run() {
            try {
                update();
            } catch (Exception e) {
                WorkerUtils.abort(log, "ConsumeStatusUpdater", e, doneFuture);
            }
        }

        StatusData update() {
            Histogram.Summary latSummary = latencyHistogram.summarize(StatusData.PERCENTILES);
            Histogram.Summary msgSummary = messageSizeHistogram.summarize(StatusData.PERCENTILES);
            StatusData statusData = new StatusData(
                consumer.assignedPartitions(),
                latSummary.numSamples(),
                (long) (msgSummary.numSamples() * msgSummary.average()),
                (long) msgSummary.average(),
                latSummary.average(),
                latSummary.percentiles().get(0).value(),
                latSummary.percentiles().get(1).value(),
                latSummary.percentiles().get(2).value());
            statusUpdater.updateConsumeStatus(consumer.clientId(), statusData);
            log.info("Status={}", JsonUtil.toJsonString(statusData));
            return statusData;
        }
    }

    public static class StatusData {
        private final long totalMessagesReceived;
        private final List<String> assignedPartitions;
        private final long totalBytesReceived;
        private final long averageMessageSizeBytes;
        private final float averageLatencyMs;
        private final int p50LatencyMs;
        private final int p95LatencyMs;
        private final int p99LatencyMs;

        /**
         * The percentiles to use when calculating the histogram data.
         * These should match up with the p50LatencyMs, p95LatencyMs, etc. fields.
         */
        final static float[] PERCENTILES = {0.5f, 0.95f, 0.99f};
        @JsonCreator
        StatusData(@JsonProperty("assignedPartitions") List<String> assignedPartitions,
                   @JsonProperty("totalMessagesReceived") long totalMessagesReceived,
                   @JsonProperty("totalBytesReceived") long totalBytesReceived,
                   @JsonProperty("averageMessageSizeBytes") long averageMessageSizeBytes,
                   @JsonProperty("averageLatencyMs") float averageLatencyMs,
                   @JsonProperty("p50LatencyMs") int p50latencyMs,
                   @JsonProperty("p95LatencyMs") int p95latencyMs,
                   @JsonProperty("p99LatencyMs") int p99latencyMs) {
            this.assignedPartitions = assignedPartitions;
            this.totalMessagesReceived = totalMessagesReceived;
            this.totalBytesReceived = totalBytesReceived;
            this.averageMessageSizeBytes = averageMessageSizeBytes;
            this.averageLatencyMs = averageLatencyMs;
            this.p50LatencyMs = p50latencyMs;
            this.p95LatencyMs = p95latencyMs;
            this.p99LatencyMs = p99latencyMs;
        }

        @JsonProperty
        public List<String> assignedPartitions() {
            return assignedPartitions;
        }

        @JsonProperty
        public long totalMessagesReceived() {
            return totalMessagesReceived;
        }

        @JsonProperty
        public long totalBytesReceived() {
            return totalBytesReceived;
        }

        @JsonProperty
        public long averageMessageSizeBytes() {
            return averageMessageSizeBytes;
        }

        @JsonProperty
        public float averageLatencyMs() {
            return averageLatencyMs;
        }

        @JsonProperty
        public int p50LatencyMs() {
            return p50LatencyMs;
        }

        @JsonProperty
        public int p95LatencyMs() {
            return p95LatencyMs;
        }

        @JsonProperty
        public int p99LatencyMs() {
            return p99LatencyMs;
        }
    }

    @Override
    public void stop(Platform platform) throws Exception {
        if (!running.compareAndSet(true, false)) {
            throw new IllegalStateException("ConsumeBenchWorker is not running.");
        }
        log.info("{}: Deactivating ConsumeBenchWorker.", id);
        doneFuture.complete("");
        executor.shutdownNow();
        executor.awaitTermination(1, TimeUnit.DAYS);
        consumer.close();
        this.consumer = null;
        this.executor = null;
        this.statusUpdater = null;
        this.statusUpdaterFuture = null;
        this.workerStatus = null;
        this.doneFuture = null;
    }

    /**
     * A thread-safe KafkaConsumer wrapper
     */
    private static class ThreadSafeConsumer {
        private final KafkaConsumer<byte[], byte[]> consumer;
        private final String clientId;
        private final ReentrantLock consumerLock;
        private boolean closed = false;

        ThreadSafeConsumer(KafkaConsumer<byte[], byte[]> consumer, String clientId) {
            this.consumer = consumer;
            this.clientId = clientId;
            this.consumerLock = new ReentrantLock();
        }

        ConsumerRecords<byte[], byte[]> poll() {
            this.consumerLock.lock();
            try {
                return consumer.poll(Duration.ofMillis(50));
            } finally {
                this.consumerLock.unlock();
            }
        }

        void close() {
            if (closed)
                return;
            this.consumerLock.lock();
            try {
                consumer.unsubscribe();
                Utils.closeQuietly(consumer, "consumer");
                closed = true;
            } finally {
                this.consumerLock.unlock();
            }
        }

        void subscribe(Set<String> topics) {
            this.consumerLock.lock();
            try {
                consumer.subscribe(topics);
            } finally {
                this.consumerLock.unlock();
            }
        }

        void assign(Collection<TopicPartition> partitions) {
            this.consumerLock.lock();
            try {
                consumer.assign(partitions);
            } finally {
                this.consumerLock.unlock();
            }
        }

        List<String> assignedPartitions() {
            this.consumerLock.lock();
            try {
                return consumer.assignment().stream()
                    .map(TopicPartition::toString).collect(Collectors.toList());
            } finally {
                this.consumerLock.unlock();
            }
        }

        String clientId() {
            return clientId;
        }

        KafkaConsumer<byte[], byte[]> consumer() {
            return consumer;
        }
    }
}<|MERGE_RESOLUTION|>--- conflicted
+++ resolved
@@ -41,11 +41,8 @@
 import org.apache.kafka.trogdor.task.TaskWorker;
 
 import java.time.Duration;
-<<<<<<< HEAD
-=======
 import java.util.ArrayList;
 import java.util.Collection;
->>>>>>> 9fb09aa8
 import java.util.List;
 import java.util.Map;
 import java.util.Set;
@@ -58,13 +55,9 @@
 import java.util.concurrent.ScheduledExecutorService;
 import java.util.concurrent.TimeUnit;
 import java.util.concurrent.atomic.AtomicBoolean;
-<<<<<<< HEAD
-import java.util.stream.Collectors;
-=======
 import java.util.concurrent.locks.ReentrantLock;
 import java.util.stream.Collectors;
 
->>>>>>> 9fb09aa8
 
 public class ConsumeBenchWorker implements TaskWorker {
     private static final Logger log = LoggerFactory.getLogger(ConsumeBenchWorker.class);
@@ -106,41 +99,16 @@
         @Override
         public void run() {
             try {
-<<<<<<< HEAD
-                executor.submit(consumeTask());
-=======
                 List<Future<Void>> consumeTasks = new ArrayList<>();
                 for (ConsumeMessages task : consumeTasks()) {
                     consumeTasks.add(executor.submit(task));
                 }
                 executor.submit(new CloseStatusUpdater(consumeTasks));
->>>>>>> 9fb09aa8
             } catch (Throwable e) {
                 WorkerUtils.abort(log, "Prepare", e, doneFuture);
             }
         }
 
-<<<<<<< HEAD
-        private ConsumeMessages consumeTask() {
-            String consumerGroup = spec.consumerGroup();
-            Map<String, List<TopicPartition>> partitionsByTopic = spec.materializeTopics();
-            boolean toUseGroupPartitionAssignment = partitionsByTopic.values().isEmpty();
-
-            if (consumerGroup.equals(ConsumeBenchSpec.EMPTY_CONSUMER_GROUP)) // consumer group is undefined, the consumer should use a random group
-                consumerGroup = generateConsumerGroup();
-
-            consumer = consumer(consumerGroup);
-            if (!toUseGroupPartitionAssignment)
-                partitionsByTopic = populatePartitionsByTopic(consumer, partitionsByTopic);
-
-            return new ConsumeMessages(consumer, partitionsByTopic, toUseGroupPartitionAssignment);
-        }
-
-        private KafkaConsumer<byte[], byte[]> consumer(String consumerGroup) {
-            Properties props = new Properties();
-            props.put(ConsumerConfig.BOOTSTRAP_SERVERS_CONFIG, spec.bootstrapServers());
-            props.put(ConsumerConfig.CLIENT_ID_CONFIG, "consumer." + id);
-=======
         private List<ConsumeMessages> consumeTasks() {
             List<ConsumeMessages> tasks = new ArrayList<>();
             String consumerGroup = consumerGroup();
@@ -184,19 +152,11 @@
             Properties props = new Properties();
             props.put(ConsumerConfig.BOOTSTRAP_SERVERS_CONFIG, spec.bootstrapServers());
             props.put(ConsumerConfig.CLIENT_ID_CONFIG, clientId);
->>>>>>> 9fb09aa8
             props.put(ConsumerConfig.GROUP_ID_CONFIG, consumerGroup);
             props.put(ConsumerConfig.AUTO_OFFSET_RESET_CONFIG, "earliest");
             props.put(ConsumerConfig.MAX_POLL_INTERVAL_MS_CONFIG, 100000);
             // these defaults maybe over-written by the user-specified commonClientConf or consumerConf
             WorkerUtils.addConfigsToProperties(props, spec.commonClientConf(), spec.consumerConf());
-<<<<<<< HEAD
-            return new KafkaConsumer<>(props, new ByteArrayDeserializer(), new ByteArrayDeserializer());
-        }
-
-        private String generateConsumerGroup() {
-            return "consume-bench-" + UUID.randomUUID().toString();
-=======
             return new ThreadSafeConsumer(new KafkaConsumer<>(props, new ByteArrayDeserializer(), new ByteArrayDeserializer()), clientId);
         }
 
@@ -208,7 +168,6 @@
 
         private boolean toUseRandomConsumeGroup() {
             return spec.consumerGroup().isEmpty();
->>>>>>> 9fb09aa8
         }
 
         private Map<String, List<TopicPartition>> populatePartitionsByTopic(KafkaConsumer<byte[], byte[]> consumer,
@@ -237,38 +196,14 @@
         private final Histogram messageSizeHistogram;
         private final Future<?> statusUpdaterFuture;
         private final Throttle throttle;
-<<<<<<< HEAD
-        private final KafkaConsumer<byte[], byte[]> consumer;
-
-        ConsumeMessages(KafkaConsumer<byte[], byte[]> consumer, Map<String, List<TopicPartition>> topicPartitionsByTopic,
-                        boolean toUseGroupAssignment) {
-=======
         private final String clientId;
         private final ThreadSafeConsumer consumer;
 
         private ConsumeMessages(ThreadSafeConsumer consumer) {
->>>>>>> 9fb09aa8
             this.latencyHistogram = new Histogram(5000);
             this.messageSizeHistogram = new Histogram(2 * 1024 * 1024);
             this.clientId = consumer.clientId();
             this.statusUpdaterFuture = executor.scheduleAtFixedRate(
-<<<<<<< HEAD
-                new StatusUpdater(latencyHistogram, messageSizeHistogram), 1, 1, TimeUnit.MINUTES);
-            this.consumer = consumer;
-            if (toUseGroupAssignment) {
-                Set<String> topics = topicPartitionsByTopic.keySet();
-                log.info("Will consume from topics {} via dynamic group assignment.", topics);
-                this.consumer.subscribe(topics);
-            } else {
-                List<TopicPartition> partitions = topicPartitionsByTopic.values().stream()
-                    .flatMap(List::stream).collect(Collectors.toList());
-                log.info("Will consume from topic partitions {} via manual assignment.", partitions);
-                this.consumer.assign(partitions);
-            }
-
-            int perPeriod = WorkerUtils.perSecToPerPeriod(
-                spec.targetMessagesPerSec(), THROTTLE_PERIOD_MS);
-=======
                 new ConsumeStatusUpdater(latencyHistogram, messageSizeHistogram, consumer), 1, 1, TimeUnit.MINUTES);
             int perPeriod;
             if (spec.targetMessagesPerSec() <= 0)
@@ -276,7 +211,6 @@
             else
                 perPeriod = WorkerUtils.perSecToPerPeriod(spec.targetMessagesPerSec(), THROTTLE_PERIOD_MS);
 
->>>>>>> 9fb09aa8
             this.throttle = new Throttle(perPeriod, THROTTLE_PERIOD_MS);
             this.consumer = consumer;
         }
