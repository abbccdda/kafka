--- conflicted
+++ resolved
@@ -19,15 +19,12 @@
 import java.util.concurrent.TimeUnit
 import java.util.{Collections, Optional}
 
-<<<<<<< HEAD
 import kafka.cluster.{Partition, Replica}
 import kafka.log.LogOffsetSnapshot
 import kafka.tier.fetcher.{PendingFetch, ReclaimableMemoryRecords, TierFetchResult}
 import kafka.utils.{MockTime, TestUtils}
-=======
 import scala.collection.Seq
 import kafka.cluster.Partition
->>>>>>> 54b17242
 import org.apache.kafka.common.TopicPartition
 import org.apache.kafka.common.errors.{FencedLeaderEpochException, ReplicaNotAvailableException, UnknownServerException}
 import org.apache.kafka.common.protocol.Errors
@@ -245,92 +242,6 @@
     assertTrue(delayedFetch.tryComplete())
     assertTrue(delayedFetch.isCompleted)
     assertTrue(fetchResultOpt.isDefined)
-  }
-
-<<<<<<< HEAD
-  def checkCompleteWhenFollowerLaggingHW(followerHW: Option[Long], checkResult: DelayedFetch => Unit): Unit = {
-    val topicPartition = new TopicPartition("topic", 0)
-    val fetchOffset = 500L
-    val logStartOffset = 0L
-    val currentLeaderEpoch = Optional.of[Integer](10)
-    val replicaId = 1
-
-    val fetchStatus = FetchPartitionStatus(
-      startOffsetMetadata = LogOffsetMetadata(fetchOffset),
-      fetchInfo = new FetchRequest.PartitionData(fetchOffset, logStartOffset, maxBytes, currentLeaderEpoch))
-    val fetchMetadata = buildFetchMetadata(replicaId, topicPartition, fetchStatus)
-
-    var fetchResultOpt: Option[FetchPartitionData] = None
-    def callback(responses: Seq[(TopicPartition, FetchPartitionData)]): Unit = {
-      fetchResultOpt = Some(responses.head._2)
-    }
-
-    val delayedFetch = new DelayedFetch(
-      delayMs = 500,
-      fetchMetadata = fetchMetadata,
-      replicaManager = replicaManager,
-      quota = replicaQuota,
-      tierFetchOpt = None,
-      clientMetadata = None,
-      brokerTopicStats = brokerTopicStats,
-      responseCallback = callback
-    )
-
-    val partition: Partition = mock(classOf[Partition])
-
-    EasyMock.expect(replicaManager.isAddingReplica(EasyMock.anyObject(), EasyMock.anyInt())).andReturn(false)
-    EasyMock.expect(replicaManager.getPartitionOrException(topicPartition, expectLeader = true))
-      .andReturn(partition)
-    EasyMock.expect(partition.fetchOffsetSnapshot(currentLeaderEpoch, fetchOnlyFromLeader = true))
-      .andReturn(
-        LogOffsetSnapshot(
-          logStartOffset = 0,
-          logEndOffset = new LogOffsetMetadata(500L),
-          highWatermark = new LogOffsetMetadata(480L),
-          lastStableOffset = new LogOffsetMetadata(400L)))
-
-    expectReadFromReplica(replicaId, topicPartition, fetchStatus.fetchInfo)
-
-    val follower = new Replica(replicaId, topicPartition)
-    followerHW.foreach(hw => {
-      follower.updateFetchState(LogOffsetMetadata.UnknownOffsetMetadata, 0L, 0L, 0L, hw)
-    })
-    EasyMock.expect(partition.getReplica(replicaId))
-        .andReturn(Some(follower))
-
-    replayAll()
-    checkResult.apply(delayedFetch)
-  }
-
-  @Test
-  def testCompleteWhenFollowerLaggingHW(): Unit = {
-    // No HW from the follower, should complete
-    resetAll
-    checkCompleteWhenFollowerLaggingHW(None, delayedFetch => {
-      assertTrue(delayedFetch.tryComplete())
-      assertTrue(delayedFetch.isCompleted)
-    })
-
-    // A higher HW from the follower (shouldn't actually be possible)
-    resetAll
-    checkCompleteWhenFollowerLaggingHW(Some(500), delayedFetch => {
-      assertFalse(delayedFetch.tryComplete())
-      assertFalse(delayedFetch.isCompleted)
-    })
-
-    // An equal HW from follower
-    resetAll
-    checkCompleteWhenFollowerLaggingHW(Some(480), delayedFetch => {
-      assertFalse(delayedFetch.tryComplete())
-      assertFalse(delayedFetch.isCompleted)
-    })
-
-    // A lower HW from follower, should complete the fetch
-    resetAll
-    checkCompleteWhenFollowerLaggingHW(Some(470), delayedFetch => {
-      assertTrue(delayedFetch.tryComplete())
-      assertTrue(delayedFetch.isCompleted)
-    })
   }
 
   /**
@@ -486,11 +397,6 @@
   private def buildMultiPartitionFetchMetadata(replicaId: Int,
                                                fetchPartitionStatus: Seq[(TopicPartition, FetchPartitionStatus)],
                                                isFromFollower: Boolean = true): FetchMetadata = {
-=======
-  private def buildFetchMetadata(replicaId: Int,
-                                 topicPartition: TopicPartition,
-                                 fetchStatus: FetchPartitionStatus): FetchMetadata = {
->>>>>>> 54b17242
     FetchMetadata(fetchMinBytes = 1,
       fetchMaxBytes = maxBytes,
       hardMaxBytesLimit = false,
@@ -523,37 +429,6 @@
       .andReturn(Seq((topicPartition, buildReadResultWithError(error))))
   }
 
-<<<<<<< HEAD
-  private def expectReadFromReplica(replicaId: Int,
-                                    topicPartition: TopicPartition,
-                                    fetchPartitionData: FetchRequest.PartitionData): Unit = {
-    val result = LogReadResult(
-      exception = None,
-      info = FetchDataInfo(LogOffsetMetadata.UnknownOffsetMetadata, MemoryRecords.EMPTY),
-      highWatermark = -1L,
-      leaderLogStartOffset = -1L,
-      leaderLogEndOffset = -1L,
-      followerLogStartOffset = -1L,
-      fetchTimeMs = -1L,
-      isReadAllowed = false,
-      readSize = -1,
-      lastStableOffset = None)
-
-
-    EasyMock.expect(replicaManager.readFromLocalLog(
-      replicaId = replicaId,
-      fetchOnlyFromLeader = true,
-      fetchIsolation = FetchLogEnd,
-      fetchMaxBytes = maxBytes,
-      hardMaxBytesLimit = false,
-      readPartitionInfo = Seq((topicPartition, fetchPartitionData)),
-      clientMetadata = None,
-      quota = replicaQuota))
-      .andReturn(Seq((topicPartition, result))).anyTimes()
-  }
-
-=======
->>>>>>> 54b17242
   private def buildReadResultWithError(error: Errors): LogReadResult = {
     LogReadResult(
       exception = Some(error.exception),
@@ -563,11 +438,6 @@
       leaderLogEndOffset = -1L,
       followerLogStartOffset = -1L,
       fetchTimeMs = -1L,
-<<<<<<< HEAD
-      isReadAllowed = false,
-      readSize = -1,
-=======
->>>>>>> 54b17242
       lastStableOffset = None)
   }
 
