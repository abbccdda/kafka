/*
 * Licensed to the Apache Software Foundation (ASF) under one or more
 * contributor license agreements. See the NOTICE file distributed with
 * this work for additional information regarding copyright ownership.
 * The ASF licenses this file to You under the Apache License, Version 2.0
 * (the "License"); you may not use this file except in compliance with
 * the License. You may obtain a copy of the License at
 *
 *    http://www.apache.org/licenses/LICENSE-2.0
 *
 * Unless required by applicable law or agreed to in writing, software
 * distributed under the License is distributed on an "AS IS" BASIS,
 * WITHOUT WARRANTIES OR CONDITIONS OF ANY KIND, either express or implied.
 * See the License for the specific language governing permissions and
 * limitations under the License.
 */
package kafka.server

<<<<<<< HEAD
import java.util.concurrent.TimeUnit
import java.util.{Collections, Optional}

=======
import java.util.Optional

import scala.collection.Seq
>>>>>>> 1682ea9b
import kafka.cluster.{Partition, Replica}
import kafka.log.LogOffsetSnapshot
import kafka.tier.fetcher.{PendingFetch, TierFetchResult}
import kafka.utils.{MockTime, TestUtils}
import org.apache.kafka.common.TopicPartition
<<<<<<< HEAD
import org.apache.kafka.common.errors.{FencedLeaderEpochException, UnknownServerException}
=======
import org.apache.kafka.common.errors.{FencedLeaderEpochException, ReplicaNotAvailableException}
>>>>>>> 1682ea9b
import org.apache.kafka.common.protocol.Errors
import org.apache.kafka.common.record.MemoryRecords
import org.apache.kafka.common.requests.FetchRequest
import org.easymock.{EasyMock, EasyMockSupport}
import org.junit.Assert._
import org.junit.{After, Test}

import scala.collection.JavaConverters._
import scala.collection.Seq
import scala.concurrent.duration.Duration
import scala.concurrent.{Await, Promise}

class DelayedFetchTest extends EasyMockSupport {
  private val maxBytes = 1024
  private val mockTime = new MockTime()
  private val replicaManager: ReplicaManager = mock(classOf[ReplicaManager])
  private val replicaQuota: ReplicaQuota = mock(classOf[ReplicaQuota])
  private val brokerTopicStats = new BrokerTopicStats

  @After
  def tearDown(): Unit = {
    brokerTopicStats.close()
  }

  /**
    * Test that DelayedFetch.onComplete() merges TierFetcher results with
    * metadata returned from the log layer.
    */
  @Test
  def testMixedTierFetch(): Unit = {
    val topicPartition0 = new TopicPartition("topic", 0) // local
    val topicPartition1 = new TopicPartition("topic", 1) // tier

    val replicaId = 1
    val fetchOffset = 500L
    val highWatermark = 50
    val fetchMetadata = buildMultiPartitionFetchMetadata(
      replicaId,
      Seq(
        (topicPartition0, buildFetchPartitionStatus(fetchOffset, LogOffsetMetadata(0, 0))),
        (topicPartition1, buildFetchPartitionStatus(fetchOffset, LogOffsetMetadata.UnknownOffsetMetadata))
      ))

    val pendingFetch : PendingFetch = mock(classOf[PendingFetch])
    EasyMock.expect(pendingFetch.isComplete).andReturn(true)

    val callbackPromise: Promise[Seq[(TopicPartition, FetchPartitionData)]] = Promise[Seq[(TopicPartition, FetchPartitionData)]]()
    val delayedFetch = new DelayedFetch(
      delayMs = 500, fetchMetadata = fetchMetadata, replicaManager = replicaManager, replicaQuota, Some(pendingFetch),
      clientMetadata = None, brokerTopicStats, callbackPromise.success
    )
    expectGetTierFetchResults(pendingFetch, Seq((topicPartition1, None)))
    expectReadFromLocalLog(replicaManager, Seq(
      (topicPartition0, FetchDataInfo(LogOffsetMetadata(0, 0), MemoryRecords.EMPTY), None),
      (topicPartition1, TierFetchDataInfo(null, None), None)
    ), highWatermark = highWatermark)

    replayAll()
    delayedFetch.forceComplete()
    assertTrue("Expected forceComplete to complete the request", callbackPromise.isCompleted)
    val results = Await.result(callbackPromise.future, Duration(1, TimeUnit.SECONDS))
    assertTrue("Expected both a tiered and non-tiered fetch result", results.size == 2)
    assertTrue("Expected HWM to be set for both tiered and non-tiered results", results.forall { case (tp, result) => result.highWatermark == highWatermark})
  }

  /**
    * Test that exceptions returned from the TierFetcher are propagated to the DelayedFetch callback.
    * It's excepted that both log layer and tier fetcher exceptions will be included in FetchPartitionData,
    * but log layer exceptions take precedence.
    */
  @Test
  def testTierFetcherException(): Unit = {
    val topicPartition0 = new TopicPartition("topic", 0) // throws FencedLeaderEpoch exception
    val topicPartition1 = new TopicPartition("topic", 1) // throws UnknownServerException exception
    val topicPartition2 = new TopicPartition("topic", 2) // throws FencedLeaderEpoch exception and UnknownServerException

    val replicaId = 1
    val fetchOffset = 500L
    val highWatermark = 50
    val fetchMetadata = buildMultiPartitionFetchMetadata(
      replicaId,
      Seq(
        (topicPartition0, buildFetchPartitionStatus(fetchOffset, LogOffsetMetadata.UnknownOffsetMetadata)),
        (topicPartition1, buildFetchPartitionStatus(fetchOffset, LogOffsetMetadata.UnknownOffsetMetadata)),
        (topicPartition2, buildFetchPartitionStatus(fetchOffset, LogOffsetMetadata.UnknownOffsetMetadata)))
    )

    val pendingFetch : PendingFetch = mock(classOf[PendingFetch])
    EasyMock.expect(pendingFetch.isComplete).andReturn(true)

    val callbackPromise: Promise[Seq[(TopicPartition, FetchPartitionData)]] = Promise[Seq[(TopicPartition, FetchPartitionData)]]()
    val delayedFetch = new DelayedFetch(
      delayMs = 500, fetchMetadata = fetchMetadata, replicaManager = replicaManager, replicaQuota, Some(pendingFetch),
      clientMetadata = None, brokerTopicStats, callbackPromise.success
    )

    expectGetTierFetchResults(
      pendingFetch,
      Seq(
        (topicPartition0, None),
        (topicPartition1, Some(new UnknownServerException)),
        (topicPartition2, Some(new UnknownServerException))
      ))

    expectReadFromLocalLog(
      replicaManager,
      Seq(
        (topicPartition0, TierFetchDataInfo(null, None), Some(new FencedLeaderEpochException(""))),
        (topicPartition1, TierFetchDataInfo(null, None), None),
        (topicPartition2, TierFetchDataInfo(null, None), Some(new FencedLeaderEpochException("")))
      ),
      highWatermark = highWatermark
    )

    replayAll()
    delayedFetch.forceComplete()
    assertTrue("Expected forceComplete to complete the request", callbackPromise.isCompleted)
    val results = Await.result(callbackPromise.future, Duration(1, TimeUnit.SECONDS)).toMap

    assertTrue("Expected 3 fetch results", results.size == 3)
    assertEquals("Expected topicPartition0 to return a FencedLeaderException", results(topicPartition0).error, Errors.FENCED_LEADER_EPOCH)
    assertEquals("Expected topicPartition1 to return a UnknownServerErrorException", results(topicPartition1).error, Errors.UNKNOWN_SERVER_ERROR)
    assertEquals("Expected topicPartition2 to return a FencedLeaderException as it takes precedence over TierFetcher exceptions", results(topicPartition2).error, Errors.FENCED_LEADER_EPOCH)
  }

  @Test
  def testFetchWithFencedEpoch(): Unit = {
    val topicPartition = new TopicPartition("topic", 0)
    val fetchOffset = 500L
    val logStartOffset = 0L
    val currentLeaderEpoch = Optional.of[Integer](10)
    val replicaId = 1

    val fetchStatus = FetchPartitionStatus(
      startOffsetMetadata = LogOffsetMetadata(fetchOffset),
      fetchInfo = new FetchRequest.PartitionData(fetchOffset, logStartOffset, maxBytes, currentLeaderEpoch))
    val fetchMetadata = buildFetchMetadata(replicaId, topicPartition, fetchStatus)

    var fetchResultOpt: Option[FetchPartitionData] = None
    def callback(responses: Seq[(TopicPartition, FetchPartitionData)]): Unit = {
      fetchResultOpt = Some(responses.head._2)
    }

    val delayedFetch = new DelayedFetch(
      delayMs = 500,
      fetchMetadata = fetchMetadata,
      replicaManager = replicaManager,
      quota = replicaQuota,
      None,
      clientMetadata = None,
      brokerTopicStats = brokerTopicStats,
      responseCallback = callback)

    val partition: Partition = mock(classOf[Partition])

    EasyMock.expect(replicaManager.getPartitionOrException(topicPartition, expectLeader = true))
        .andReturn(partition)
    EasyMock.expect(partition.fetchOffsetSnapshot(currentLeaderEpoch, fetchOnlyFromLeader = true))
        .andThrow(new FencedLeaderEpochException("Requested epoch has been fenced"))
    EasyMock.expect(replicaManager.isAddingReplica(EasyMock.anyObject(), EasyMock.anyInt())).andReturn(false)

    expectReadFromReplicaWithError(replicaId, topicPartition, fetchStatus.fetchInfo, Errors.FENCED_LEADER_EPOCH)

    replayAll()

    assertTrue(delayedFetch.tryComplete())
    assertTrue(delayedFetch.isCompleted)
    assertTrue(fetchResultOpt.isDefined)

    val fetchResult = fetchResultOpt.get
    assertEquals(Errors.FENCED_LEADER_EPOCH, fetchResult.error)
  }

  @Test
  def testReplicaNotAvailable(): Unit = {
    val topicPartition = new TopicPartition("topic", 0)
    val fetchOffset = 500L
    val logStartOffset = 0L
    val currentLeaderEpoch = Optional.of[Integer](10)
    val replicaId = 1

    val fetchStatus = FetchPartitionStatus(
      startOffsetMetadata = LogOffsetMetadata(fetchOffset),
      fetchInfo = new FetchRequest.PartitionData(fetchOffset, logStartOffset, maxBytes, currentLeaderEpoch))
    val fetchMetadata = buildFetchMetadata(replicaId, topicPartition, fetchStatus)

    var fetchResultOpt: Option[FetchPartitionData] = None
    def callback(responses: Seq[(TopicPartition, FetchPartitionData)]): Unit = {
      fetchResultOpt = Some(responses.head._2)
    }

    val delayedFetch = new DelayedFetch(
      delayMs = 500,
      fetchMetadata = fetchMetadata,
      replicaManager = replicaManager,
      quota = replicaQuota,
      clientMetadata = None,
      responseCallback = callback)

    val partition: Partition = mock(classOf[Partition])

    EasyMock.expect(replicaManager.getPartitionOrException(topicPartition, expectLeader = true))
      .andThrow(new ReplicaNotAvailableException(s"Replica for $topicPartition not available"))
    expectReadFromReplicaWithError(replicaId, topicPartition, fetchStatus.fetchInfo, Errors.REPLICA_NOT_AVAILABLE)
    EasyMock.expect(replicaManager.isAddingReplica(EasyMock.anyObject(), EasyMock.anyInt())).andReturn(false)

    replayAll()

    assertTrue(delayedFetch.tryComplete())
    assertTrue(delayedFetch.isCompleted)
    assertTrue(fetchResultOpt.isDefined)
  }

  def checkCompleteWhenFollowerLaggingHW(followerHW: Option[Long], checkResult: DelayedFetch => Unit): Unit = {
    val topicPartition = new TopicPartition("topic", 0)
    val fetchOffset = 500L
    val logStartOffset = 0L
    val currentLeaderEpoch = Optional.of[Integer](10)
    val replicaId = 1

    val fetchStatus = FetchPartitionStatus(
      startOffsetMetadata = LogOffsetMetadata(fetchOffset),
      fetchInfo = new FetchRequest.PartitionData(fetchOffset, logStartOffset, maxBytes, currentLeaderEpoch))
    val fetchMetadata = buildFetchMetadata(replicaId, topicPartition, fetchStatus)

    var fetchResultOpt: Option[FetchPartitionData] = None
    def callback(responses: Seq[(TopicPartition, FetchPartitionData)]): Unit = {
      fetchResultOpt = Some(responses.head._2)
    }

    val delayedFetch = new DelayedFetch(
      delayMs = 500,
      fetchMetadata = fetchMetadata,
      replicaManager = replicaManager,
      quota = replicaQuota,
      tierFetchOpt = None,
      clientMetadata = None,
      brokerTopicStats = brokerTopicStats,
      responseCallback = callback
    )

    val partition: Partition = mock(classOf[Partition])

    EasyMock.expect(replicaManager.isAddingReplica(EasyMock.anyObject(), EasyMock.anyInt())).andReturn(false)
    EasyMock.expect(replicaManager.getPartitionOrException(topicPartition, expectLeader = true))
      .andReturn(partition)
    EasyMock.expect(partition.fetchOffsetSnapshot(currentLeaderEpoch, fetchOnlyFromLeader = true))
      .andReturn(
        LogOffsetSnapshot(
          logStartOffset = 0,
          logEndOffset = new LogOffsetMetadata(500L),
          highWatermark = new LogOffsetMetadata(480L),
          lastStableOffset = new LogOffsetMetadata(400L)))

    expectReadFromReplica(replicaId, topicPartition, fetchStatus.fetchInfo)

    val follower = new Replica(replicaId, topicPartition)
    followerHW.foreach(hw => {
      follower.updateFetchState(LogOffsetMetadata.UnknownOffsetMetadata, 0L, 0L, 0L)
      follower.updateLastSentHighWatermark(hw)
    })
    EasyMock.expect(partition.getReplica(replicaId))
        .andReturn(Some(follower))

    replayAll()
    checkResult.apply(delayedFetch)
  }

  @Test
  def testCompleteWhenFollowerLaggingHW(): Unit = {
    // No HW from the follower, should complete
    resetAll
    checkCompleteWhenFollowerLaggingHW(None, delayedFetch => {
      assertTrue(delayedFetch.tryComplete())
      assertTrue(delayedFetch.isCompleted)
    })

    // A higher HW from the follower (shouldn't actually be possible)
    resetAll
    checkCompleteWhenFollowerLaggingHW(Some(500), delayedFetch => {
      assertFalse(delayedFetch.tryComplete())
      assertFalse(delayedFetch.isCompleted)
    })

    // An equal HW from follower
    resetAll
    checkCompleteWhenFollowerLaggingHW(Some(480), delayedFetch => {
      assertFalse(delayedFetch.tryComplete())
      assertFalse(delayedFetch.isCompleted)
    })

    // A lower HW from follower, should complete the fetch
    resetAll
    checkCompleteWhenFollowerLaggingHW(Some(470), delayedFetch => {
      assertTrue(delayedFetch.tryComplete())
      assertTrue(delayedFetch.isCompleted)
    })
  }

  /**
   * Test that DelayedFetch.onComplete() follower fetch request does NOT record fetch time lag as consumer
   * fetch time lag
   */
  @Test
  def testFollowerFetchTimeLagNotRecordedAsConsumerFetch(): Unit = {
    // Follower fetch
    val isFromFollower = true

    val topicPartition0 = new TopicPartition("topic", 0) // local
    val replicaId = 1
    val fetchOffset = 500L
    val highWatermark = 50

    val fetchMetadata = buildMultiPartitionFetchMetadata(
      replicaId,
      Seq(
        (topicPartition0, buildFetchPartitionStatus(fetchOffset, LogOffsetMetadata(0, 0)))
      ), isFromFollower)

    val callbackPromise: Promise[Seq[(TopicPartition, FetchPartitionData)]] = Promise[Seq[(TopicPartition, FetchPartitionData)]]()
    val delayedFetch = new DelayedFetch(
      delayMs = 500, fetchMetadata = fetchMetadata, replicaManager = replicaManager, replicaQuota, None,
      clientMetadata = None, brokerTopicStats, callbackPromise.success
    )
    val records = TestUtils.singletonRecords(s"message".getBytes, timestamp = mockTime.milliseconds())

    expectReadFromLocalLog(replicaManager, Seq(
      (topicPartition0, FetchDataInfo(LogOffsetMetadata(0,0), records), None)
    ), highWatermark = highWatermark)

    // complete delayed fetch
    replayAll()
    delayedFetch.forceComplete()

    // Follower fetch is not recorded as consumer fetch
    assertTrue("Expected forceComplete to complete the request", callbackPromise.isCompleted)
    val results = Await.result(callbackPromise.future, Duration(1, TimeUnit.SECONDS))
    assertEquals("Expected tiered fetch result", 1, results.size)
    assertEquals("Follower fetch is not recorded, snapshot size is 0",
      0, brokerTopicStats.allTopicsStats.consumerFetchLagTimeMs.getSnapshot.size())
  }

  /**
   * Test that DelayedFetch.onComplete() consumer fetch, records consumer fetch time lag
   */
  @Test
  def testConsumerTierFetchTimeLag(): Unit = {
    // Consumer fetch
    val isFromFollower = false
    val fetchDelta = 3

    val topicPartition0 = new TopicPartition("topic", 0) // tier
    val topicPartition1 = new TopicPartition("topic", 1) // tier
    val replicaId = 1
    val fetchOffset = 500L
    val highWatermark = 50
    val fetchMetadata = buildMultiPartitionFetchMetadata(
      replicaId,
      Seq(
        (topicPartition0, buildFetchPartitionStatus(fetchOffset, LogOffsetMetadata(0, 0))),
        (topicPartition1, buildFetchPartitionStatus(fetchOffset, LogOffsetMetadata.UnknownOffsetMetadata))
      ), isFromFollower)

    val pendingFetch: PendingFetch = mock(classOf[PendingFetch])
    EasyMock.expect(pendingFetch.isComplete).andReturn(true)

    val callbackPromise: Promise[Seq[(TopicPartition, FetchPartitionData)]] = Promise[Seq[(TopicPartition, FetchPartitionData)]]()
    val delayedFetch = new DelayedFetch(
      delayMs = 500, fetchMetadata = fetchMetadata, replicaManager = replicaManager, replicaQuota, Some(pendingFetch),
      clientMetadata = None, brokerTopicStats, callbackPromise.success
    )
    val records = TestUtils.singletonRecords(s"message".getBytes, timestamp = mockTime.milliseconds())

    // mock consumer fetch delay
    mockTime.sleep(fetchDelta)

    expectGetTierFetchResults(pendingFetch, Seq((topicPartition1, None)), records)
    expectReadFromLocalLog(replicaManager, Seq(
      (topicPartition0, FetchDataInfo(LogOffsetMetadata(0, 0), records), None),
      (topicPartition1, TierFetchDataInfo(null, None), None)
    ), highWatermark = highWatermark)

    // complete delayed fetch
    replayAll()
    delayedFetch.forceComplete()

    assertTrue("Expected forceComplete to complete the request", callbackPromise.isCompleted)
    val results = Await.result(callbackPromise.future, Duration(1, TimeUnit.SECONDS))
    assertEquals("Expected tiered and local fetch result", 2, results.size)

    // validate consumer fetch lag recorded for delayed fetch
    assertEquals("Expected size of recorded consumer fetch lag snapshot",
      2, brokerTopicStats.allTopicsStats.consumerFetchLagTimeMs.getSnapshot.size())
    val expectedTimeLagMs = fetchDelta
    val firstLagTimeMs: Double = brokerTopicStats.allTopicsStats.consumerFetchLagTimeMs.getSnapshot().getValues()
      .headOption.getOrElse(-1: Double)
    assertEquals("Fetch Time lag last histogram value", expectedTimeLagMs, firstLagTimeMs, 0)
    val lastLagTimeMs: Double = brokerTopicStats.allTopicsStats.consumerFetchLagTimeMs.getSnapshot().getValues()
      .lastOption.getOrElse(-1: Double)
    assertEquals("Fetch Time lag last histogram value", expectedTimeLagMs, lastLagTimeMs, 0)
  }


  private def buildMultiPartitionFetchMetadata(replicaId: Int,
                                               fetchPartitionStatus: Seq[(TopicPartition, FetchPartitionStatus)],
                                               isFromFollower: Boolean = true): FetchMetadata = {
    FetchMetadata(fetchMinBytes = 1,
      fetchMaxBytes = maxBytes,
      hardMaxBytesLimit = false,
      fetchOnlyLeader = true,
      fetchIsolation = FetchLogEnd,
      isFromFollower = isFromFollower,
      replicaId = replicaId,
      fetchPartitionStatus = fetchPartitionStatus)
  }

  private def buildFetchMetadata(replicaId: Int,
                                 topicPartition: TopicPartition,
                                 fetchPartitionStatus: FetchPartitionStatus): FetchMetadata = {
    buildMultiPartitionFetchMetadata(replicaId, Seq((topicPartition, fetchPartitionStatus)))
  }

  private def expectReadFromReplicaWithError(replicaId: Int,
                                             topicPartition: TopicPartition,
                                             fetchPartitionData: FetchRequest.PartitionData,
                                             error: Errors): Unit = {
    EasyMock.expect(replicaManager.readFromLocalLog(
      replicaId = replicaId,
      fetchOnlyFromLeader = true,
      fetchIsolation = FetchLogEnd,
      fetchMaxBytes = maxBytes,
      hardMaxBytesLimit = false,
      readPartitionInfo = Seq((topicPartition, fetchPartitionData)),
      clientMetadata = None,
      quota = replicaQuota))
      .andReturn(Seq((topicPartition, buildReadResultWithError(error))))
  }

  private def expectReadFromReplica(replicaId: Int,
                                    topicPartition: TopicPartition,
                                    fetchPartitionData: FetchRequest.PartitionData): Unit = {
    val result = LogReadResult(
      exception = None,
      info = FetchDataInfo(LogOffsetMetadata.UnknownOffsetMetadata, MemoryRecords.EMPTY),
      highWatermark = -1L,
      leaderLogStartOffset = -1L,
      leaderLogEndOffset = -1L,
      followerLogStartOffset = -1L,
      fetchTimeMs = -1L,
      isReadAllowed = false,
      readSize = -1,
      lastStableOffset = None)


    EasyMock.expect(replicaManager.readFromLocalLog(
      replicaId = replicaId,
      fetchOnlyFromLeader = true,
      fetchIsolation = FetchLogEnd,
      fetchMaxBytes = maxBytes,
      hardMaxBytesLimit = false,
      readPartitionInfo = Seq((topicPartition, fetchPartitionData)),
      clientMetadata = None,
      quota = replicaQuota))
      .andReturn(Seq((topicPartition, result))).anyTimes()
  }

  private def buildReadResultWithError(error: Errors): LogReadResult = {
    LogReadResult(
      exception = Some(error.exception),
      info = FetchDataInfo(LogOffsetMetadata.UnknownOffsetMetadata, MemoryRecords.EMPTY),
      highWatermark = -1L,
      leaderLogStartOffset = -1L,
      leaderLogEndOffset = -1L,
      followerLogStartOffset = -1L,
      fetchTimeMs = -1L,
      isReadAllowed = false,
      readSize = -1,
      lastStableOffset = None)
  }

  private def expectGetTierFetchResults(pendingFetch: PendingFetch,
                                        topicPartitionException: Seq[(TopicPartition, Option[Throwable])],
                                        records: MemoryRecords = MemoryRecords.EMPTY): Unit = {
    val results = topicPartitionException
      .map { case (topicPartition: TopicPartition, exceptionOpt: Option[Throwable]) =>
        (topicPartition, new TierFetchResult(records, Collections.emptyList(), exceptionOpt.orNull))
      }.toMap.asJava
    EasyMock
      .expect(pendingFetch.finish())
      .andReturn(results)
  }

  private def expectReadFromLocalLog(replicaManager: ReplicaManager,
                                     fetchDataInfos: Seq[(TopicPartition, AbstractFetchDataInfo, Option[Throwable])],
                                     highWatermark: Long = 0): Unit = {
    val readResults = fetchDataInfos.map {
      case (tp, tierFetchDataInfo: TierFetchDataInfo, exceptionOpt: Option[Throwable]) =>
        (tp, TierLogReadResult(info = tierFetchDataInfo, highWatermark, 0, 0, 0, mockTime.milliseconds(), 0, None, None, exceptionOpt))
      case (tp, fetchDataInfo: FetchDataInfo, exceptionOpt: Option[Throwable]) =>
        (tp, LogReadResult(info = fetchDataInfo, highWatermark, 0, 0, 0, mockTime.milliseconds(), 0, None, true, None, false, exceptionOpt))
    }

    EasyMock.expect(replicaManager.isAddingReplica(EasyMock.anyObject(), EasyMock.anyInt())).andReturn(false).anyTimes()

    EasyMock.expect(replicaManager.readFromLocalLog(EasyMock.anyObject(), EasyMock.anyObject(), EasyMock.anyObject(),
      EasyMock.anyObject(), EasyMock.anyObject(), EasyMock.anyObject(), EasyMock.anyObject(), EasyMock.anyObject()))
      .andReturn(readResults)
  }

  private def buildFetchPartitionStatus(fetchOffset: Long, logOffsetMetadata: LogOffsetMetadata): FetchPartitionStatus = {
    FetchPartitionStatus(startOffsetMetadata = logOffsetMetadata, new FetchRequest.PartitionData(fetchOffset, 0, Int.MaxValue, Optional.empty()))
  }
}<|MERGE_RESOLUTION|>--- conflicted
+++ resolved
@@ -16,25 +16,15 @@
  */
 package kafka.server
 
-<<<<<<< HEAD
 import java.util.concurrent.TimeUnit
 import java.util.{Collections, Optional}
 
-=======
-import java.util.Optional
-
-import scala.collection.Seq
->>>>>>> 1682ea9b
 import kafka.cluster.{Partition, Replica}
 import kafka.log.LogOffsetSnapshot
 import kafka.tier.fetcher.{PendingFetch, TierFetchResult}
 import kafka.utils.{MockTime, TestUtils}
 import org.apache.kafka.common.TopicPartition
-<<<<<<< HEAD
-import org.apache.kafka.common.errors.{FencedLeaderEpochException, UnknownServerException}
-=======
-import org.apache.kafka.common.errors.{FencedLeaderEpochException, ReplicaNotAvailableException}
->>>>>>> 1682ea9b
+import org.apache.kafka.common.errors.{FencedLeaderEpochException, ReplicaNotAvailableException, UnknownServerException}
 import org.apache.kafka.common.protocol.Errors
 import org.apache.kafka.common.record.MemoryRecords
 import org.apache.kafka.common.requests.FetchRequest
@@ -231,8 +221,11 @@
       fetchMetadata = fetchMetadata,
       replicaManager = replicaManager,
       quota = replicaQuota,
+      tierFetchOpt = None,
       clientMetadata = None,
-      responseCallback = callback)
+      brokerTopicStats = brokerTopicStats,
+      responseCallback = callback
+    )
 
     val partition: Partition = mock(classOf[Partition])
 
