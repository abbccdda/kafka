/**
  * Licensed to the Apache Software Foundation (ASF) under one or more contributor license agreements. See the NOTICE
  * file distributed with this work for additional information regarding copyright ownership. The ASF licenses this file
  * to You under the Apache License, Version 2.0 (the "License"); you may not use this file except in compliance with the
  * License. You may obtain a copy of the License at
  *
  * http://www.apache.org/licenses/LICENSE-2.0
  *
  * Unless required by applicable law or agreed to in writing, software distributed under the License is distributed on
  * an "AS IS" BASIS, WITHOUT WARRANTIES OR CONDITIONS OF ANY KIND, either express or implied. See the License for the
  * specific language governing permissions and limitations under the License.
  */
package kafka.api

import java.io.File
import java.util
import java.util.Collections
import java.util.concurrent._
import java.util.function.BiConsumer

import com.yammer.metrics.Metrics
import com.yammer.metrics.core.Gauge
import kafka.security.authorizer.AclAuthorizer
import kafka.security.authorizer.AuthorizerUtils.{WildcardHost, WildcardPrincipal}
import kafka.security.auth.{Operation, PermissionType}
import kafka.server.KafkaConfig
import kafka.utils.{CoreUtils, TestUtils}
import org.apache.kafka.clients.admin.{AdminClient, AdminClientConfig, CreateAclsResult}
import org.apache.kafka.common.acl._
import org.apache.kafka.common.acl.AclOperation._
import org.apache.kafka.common.acl.AclPermissionType._
import org.apache.kafka.common.protocol.ApiKeys
import org.apache.kafka.common.resource.ResourcePattern
import org.apache.kafka.common.resource.PatternType._
import org.apache.kafka.common.resource.ResourceType._
import org.apache.kafka.common.security.auth.{KafkaPrincipal, SecurityProtocol}
import org.apache.kafka.server.authorizer._
import org.junit.Assert.{assertEquals, assertFalse, assertNotNull, assertTrue}
import org.junit.{Assert, Test}

import scala.collection.JavaConverters._
import scala.collection.mutable

object SslAdminClientIntegrationTest {
  @volatile var semaphore: Option[Semaphore] = None
  @volatile var executor: Option[ExecutorService] = None
  @volatile var lastUpdateRequestContext: Option[AuthorizableRequestContext] = None
  class TestableAclAuthorizer extends AclAuthorizer {
    override def createAcls(requestContext: AuthorizableRequestContext,
                            aclBindings: util.List[AclBinding]): util.List[_ <: CompletionStage[AclCreateResult]] = {
      lastUpdateRequestContext = Some(requestContext)
      execute[AclCreateResult](aclBindings.size, () => super.createAcls(requestContext, aclBindings))
    }

    override def deleteAcls(requestContext: AuthorizableRequestContext,
                            aclBindingFilters: util.List[AclBindingFilter]): util.List[_ <: CompletionStage[AclDeleteResult]] = {
      lastUpdateRequestContext = Some(requestContext)
      execute[AclDeleteResult](aclBindingFilters.size, () => super.deleteAcls(requestContext, aclBindingFilters))
    }

    private def execute[T](batchSize: Int, action: () => util.List[_ <: CompletionStage[T]]): util.List[CompletableFuture[T]] = {
      val futures = (0 until batchSize).map(_ => new CompletableFuture[T]).toList
      val runnable = new Runnable {
        override def run(): Unit = {
          semaphore.foreach(_.acquire())
          try {
            action.apply().asScala.zip(futures).foreach { case (baseFuture, resultFuture) =>
              baseFuture.whenComplete(new BiConsumer[T, Throwable]() {
                override def accept(result: T, exception: Throwable): Unit = {
                  if (exception != null)
                    resultFuture.completeExceptionally(exception)
                  else
                    resultFuture.complete(result)
                }
              })
            }
          } finally {
            semaphore.foreach(_.release())
          }
        }
      }
      executor match {
        case Some(executorService) => executorService.submit(runnable)
        case None => runnable.run()
      }
      futures.asJava
    }
  }
}

class SslAdminClientIntegrationTest extends SaslSslAdminClientIntegrationTest {
  this.serverConfig.setProperty(KafkaConfig.ZkEnableSecureAclsProp, "true")
  this.serverConfig.setProperty(KafkaConfig.AuthorizerClassNameProp, classOf[SslAdminClientIntegrationTest.TestableAclAuthorizer].getName)

  override protected def securityProtocol = SecurityProtocol.SSL
  override protected lazy val trustStoreFile = Some(File.createTempFile("truststore", ".jks"))
  private val adminClients = mutable.Buffer.empty[AdminClient]

  override def configureSecurityBeforeServersStart(): Unit = {
    val authorizer = CoreUtils.createObject[Authorizer](classOf[AclAuthorizer].getName)
    try {
      authorizer.configure(this.configs.head.originals())
      val ace = new AccessControlEntry(WildcardPrincipal, WildcardHost, ALL, ALLOW)
      authorizer.createAcls(null, List(new AclBinding(new ResourcePattern(TOPIC, "*", LITERAL), ace)).asJava)
      authorizer.createAcls(null, List(new AclBinding(new ResourcePattern(GROUP, "*", LITERAL), ace)).asJava)

      authorizer.createAcls(null, List(clusterAcl(ALLOW, CREATE),
                             clusterAcl(ALLOW, DELETE),
                             clusterAcl(ALLOW, CLUSTER_ACTION),
                             clusterAcl(ALLOW, ALTER_CONFIGS),
                             clusterAcl(ALLOW, ALTER))
        .map(ace => new AclBinding(clusterResourcePattern, ace)).asJava)
    } finally {
      authorizer.close()
    }
  }

  override def setUpSasl(): Unit = {
    SslAdminClientIntegrationTest.semaphore = None
    SslAdminClientIntegrationTest.executor = None
    SslAdminClientIntegrationTest.lastUpdateRequestContext = None

    startSasl(jaasSections(List.empty, None, ZkSasl))
  }

  override def tearDown(): Unit = {
    // Ensure semaphore doesn't block shutdown even if test has failed
    val semaphore = SslAdminClientIntegrationTest.semaphore
    SslAdminClientIntegrationTest.semaphore = None
    semaphore.foreach(s => s.release(s.getQueueLength))

    adminClients.foreach(_.close())
    super.tearDown()
  }

  override def addClusterAcl(permissionType: PermissionType, operation: Operation): Unit = {
    val ace = clusterAcl(permissionType.toJava, operation.toJava)
    val aclBinding = new AclBinding(clusterResourcePattern, ace)
    val authorizer = servers.head.dataPlaneRequestProcessor.authorizer.get
    val prevAcls = authorizer.acls(new AclBindingFilter(clusterResourcePattern.toFilter, AccessControlEntryFilter.ANY))
      .asScala.map(_.entry).toSet
    authorizer.createAcls(null, Collections.singletonList(aclBinding))
    TestUtils.waitAndVerifyAcls(prevAcls ++ Set(ace), authorizer, clusterResourcePattern)
  }

  override def removeClusterAcl(permissionType: PermissionType, operation: Operation): Unit = {
    val ace = clusterAcl(permissionType.toJava, operation.toJava)
    val authorizer = servers.head.dataPlaneRequestProcessor.authorizer.get
    val clusterFilter = new AclBindingFilter(clusterResourcePattern.toFilter, AccessControlEntryFilter.ANY)
    val prevAcls = authorizer.acls(clusterFilter).asScala.map(_.entry).toSet
    val deleteFilter = new AclBindingFilter(clusterResourcePattern.toFilter, ace.toFilter)
    Assert.assertFalse(authorizer.deleteAcls(null, Collections.singletonList(deleteFilter))
      .get(0).toCompletableFuture.get.aclBindingDeleteResults().asScala.head.exception.isPresent)
    TestUtils.waitAndVerifyAcls(prevAcls -- Set(ace), authorizer, clusterResourcePattern)
  }

  private def clusterAcl(permissionType: AclPermissionType, operation: AclOperation): AccessControlEntry = {
    new AccessControlEntry(new KafkaPrincipal(KafkaPrincipal.USER_TYPE, "*").toString,
      WildcardHost, operation, permissionType)
  }

  @Test
  def testAclUpdatesUsingSynchronousAuthorizer(): Unit = {
    verifyAclUpdates()
  }

  @Test
  def testAclUpdatesUsingAsynchronousAuthorizer(): Unit = {
    SslAdminClientIntegrationTest.executor = Some(Executors.newSingleThreadExecutor)
    verifyAclUpdates()
  }

  /**
   * Verify that ACL updates using synchronous authorizer are performed synchronously
   * on request threads without any performance overhead introduced by a purgatory.
   */
  @Test
  def testSynchronousAuthorizerAclUpdatesBlockRequestThreads(): Unit = {
    val testSemaphore = new Semaphore(0)
    SslAdminClientIntegrationTest.semaphore = Some(testSemaphore)
    waitForNoBlockedRequestThreads()

    // Queue requests until all threads are blocked. ACL create requests are sent to least loaded
    // node, so we may need more than `numRequestThreads` requests to block all threads.
    val aclFutures = mutable.Buffer[CreateAclsResult]()
    while (blockedRequestThreads.size < numRequestThreads) {
      aclFutures += createAdminClient.createAcls(List(acl2).asJava)
      assertTrue(s"Request threads not blocked numRequestThreads=$numRequestThreads blocked=$blockedRequestThreads",
        aclFutures.size < numRequestThreads * 10)
    }
    assertEquals(0, purgatoryMetric("NumDelayedOperations"))
    assertEquals(0, purgatoryMetric("PurgatorySize"))

    // Verify that operations on other clients are blocked
    val describeFuture = createAdminClient.describeCluster().clusterId()
    assertFalse(describeFuture.isDone)

    // Release the semaphore and verify that all requests complete
    testSemaphore.release(aclFutures.size)
    assertNotNull(describeFuture.get(10, TimeUnit.SECONDS))
    aclFutures.foreach(_.all().get())
  }

  /**
   * Verify that ACL updates using an asynchronous authorizer are completed asynchronously
   * using a purgatory, enabling other requests to be processed even when ACL updates are blocked.
   */
  @Test
  def testAsynchronousAuthorizerAclUpdatesDontBlockRequestThreads(): Unit = {
    SslAdminClientIntegrationTest.executor = Some(Executors.newSingleThreadExecutor)
    val testSemaphore = new Semaphore(0)
    SslAdminClientIntegrationTest.semaphore = Some(testSemaphore)

    waitForNoBlockedRequestThreads()

    val aclFutures = (0 until numRequestThreads).map(_ => createAdminClient.createAcls(List(acl2).asJava))
    waitForNoBlockedRequestThreads()
    assertTrue(aclFutures.forall(future => !future.all.isDone))
    // Other requests should succeed even though ACL updates are blocked
    assertNotNull(createAdminClient.describeCluster().clusterId().get(10, TimeUnit.SECONDS))
    TestUtils.waitUntilTrue(() => purgatoryMetric("PurgatorySize") > 0, "PurgatorySize metrics not updated")
    TestUtils.waitUntilTrue(() => purgatoryMetric("NumDelayedOperations") > 0, "NumDelayedOperations metrics not updated")

    // Release the semaphore and verify that ACL update requests complete
    testSemaphore.release(aclFutures.size)
    aclFutures.foreach(_.all.get())
    assertEquals(0, purgatoryMetric("NumDelayedOperations"))
  }

  private def verifyAclUpdates(): Unit = {
    def validateRequestContext(context: AuthorizableRequestContext, apiKey: ApiKeys): Unit = {
      assertEquals(SecurityProtocol.SSL, context.securityProtocol)
      assertEquals("SSL", context.listenerName)
      assertEquals(KafkaPrincipal.ANONYMOUS, context.principal)
      assertEquals(apiKey.id.toInt, context.requestType)
      assertEquals(apiKey.latestVersion.toInt, context.requestVersion)
      assertTrue(s"Invalid correlation id: ${context.correlationId}", context.correlationId > 0)
      assertTrue(s"Invalid client id: ${context.clientId}", context.clientId.startsWith("adminclient"))
      assertTrue(s"Invalid host address: ${context.clientAddress}", context.clientAddress.isLoopbackAddress)
    }

    val testSemaphore = new Semaphore(0)
    SslAdminClientIntegrationTest.semaphore = Some(testSemaphore)

    client = AdminClient.create(createConfig())
    val results = client.createAcls(List(acl2, acl3).asJava).values
    assertEquals(Set(acl2, acl3), results.keySet().asScala)
    assertFalse(results.values().asScala.exists(_.isDone))
    TestUtils.waitUntilTrue(() => testSemaphore.hasQueuedThreads, "Authorizer not blocked in createAcls")
    testSemaphore.release()
    results.values().asScala.foreach(_.get)
    validateRequestContext(SslAdminClientIntegrationTest.lastUpdateRequestContext.get, ApiKeys.CREATE_ACLS)

    testSemaphore.acquire()
    val results2 = client.deleteAcls(List(ACL1.toFilter, acl2.toFilter, acl3.toFilter).asJava).values
    assertEquals(Set(ACL1.toFilter, acl2.toFilter, acl3.toFilter), results2.keySet.asScala)
    assertFalse(results2.values().asScala.exists(_.isDone))
    TestUtils.waitUntilTrue(() => testSemaphore.hasQueuedThreads, "Authorizer not blocked in deleteAcls")
    testSemaphore.release()
    results.values().asScala.foreach(_.get)
    assertEquals(0, results2.get(ACL1.toFilter).get.values.size())
    assertEquals(Set(acl2), results2.get(acl2.toFilter).get.values.asScala.map(_.binding).toSet)
    assertEquals(Set(acl3), results2.get(acl3.toFilter).get.values.asScala.map(_.binding).toSet)
    validateRequestContext(SslAdminClientIntegrationTest.lastUpdateRequestContext.get, ApiKeys.DELETE_ACLS)
  }

<<<<<<< HEAD
=======
  private def createAdminClient: AdminClient = {
    val config = createConfig()
    config.put(AdminClientConfig.REQUEST_TIMEOUT_MS_CONFIG, "40000")
    val client = AdminClient.create(config)
    adminClients += client
    client
  }

  private def blockedRequestThreads: List[Thread] = {
    val requestThreads = Thread.getAllStackTraces.keySet.asScala
      .filter(_.getName.contains("data-plane-kafka-request-handler"))
    assertEquals(numRequestThreads, requestThreads.size)
    requestThreads.filter(_.getState == Thread.State.WAITING).toList
  }

  private def numRequestThreads = servers.head.config.numIoThreads * servers.size

  private def waitForNoBlockedRequestThreads(): Unit = {
    val (blockedThreads, _) = TestUtils.computeUntilTrue(blockedRequestThreads)(_.isEmpty)
    assertEquals(List.empty, blockedThreads)
  }

  private def purgatoryMetric(name: String): Int = {
    val allMetrics = Metrics.defaultRegistry.allMetrics.asScala
    val metrics = allMetrics.filter { case (metricName, _) =>
      metricName.getMBeanName.contains("delayedOperation=AlterAcls") && metricName.getMBeanName.contains(s"name=$name")
    }.values.toList
    assertTrue(s"Unable to find metric $name: allMetrics: ${allMetrics.keySet.map(_.getMBeanName)}", metrics.nonEmpty)
    metrics.map(_.asInstanceOf[Gauge[Int]].value).sum
  }
>>>>>>> 57e01123
}<|MERGE_RESOLUTION|>--- conflicted
+++ resolved
@@ -264,8 +264,6 @@
     validateRequestContext(SslAdminClientIntegrationTest.lastUpdateRequestContext.get, ApiKeys.DELETE_ACLS)
   }
 
-<<<<<<< HEAD
-=======
   private def createAdminClient: AdminClient = {
     val config = createConfig()
     config.put(AdminClientConfig.REQUEST_TIMEOUT_MS_CONFIG, "40000")
@@ -296,5 +294,5 @@
     assertTrue(s"Unable to find metric $name: allMetrics: ${allMetrics.keySet.map(_.getMBeanName)}", metrics.nonEmpty)
     metrics.map(_.asInstanceOf[Gauge[Int]].value).sum
   }
->>>>>>> 57e01123
+
 }