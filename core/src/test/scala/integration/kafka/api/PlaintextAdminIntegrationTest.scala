/**
 * Licensed to the Apache Software Foundation (ASF) under one or more
 * contributor license agreements.  See the NOTICE file distributed with
 * this work for additional information regarding copyright ownership.
 * The ASF licenses this file to You under the Apache License, Version 2.0
 * (the "License"); you may not use this file except in compliance with
 * the License.  You may obtain a copy of the License at
 *
 *    http://www.apache.org/licenses/LICENSE-2.0
 *
 * Unless required by applicable law or agreed to in writing, software
 * distributed under the License is distributed on an "AS IS" BASIS,
 * WITHOUT WARRANTIES OR CONDITIONS OF ANY KIND, either express or implied.
 * See the License for the specific language governing permissions and
 * limitations under the License.
 */
package kafka.api

import java.io.File
import java.lang.{Long => JLong}
import java.time.{Duration => JDuration}
import java.util.Arrays.asList
import java.util.concurrent.atomic.{AtomicBoolean, AtomicInteger}
import java.util.concurrent.{CountDownLatch, ExecutionException, TimeUnit}
import java.util.{Collections, Optional, Properties}
import java.{time, util}

import kafka.log.LogConfig
import kafka.security.authorizer.AclEntry
import kafka.server.{Defaults, KafkaConfig, KafkaServer}
import kafka.utils.TestUtils._
import kafka.utils.{Log4jController, TestUtils}
import kafka.zk.KafkaZkClient
import org.apache.kafka.clients.admin._
import org.apache.kafka.clients.consumer.{ConsumerConfig, KafkaConsumer}
import org.apache.kafka.clients.producer.{KafkaProducer, ProducerRecord}
import org.apache.kafka.common.acl.{AccessControlEntry, AclBinding, AclBindingFilter, AclOperation, AclPermissionType}
import org.apache.kafka.common.config.{ConfigResource, LogLevelConfig}
import org.apache.kafka.common.config.internals.ConfluentConfigs
import org.apache.kafka.common.errors._
import org.apache.kafka.common.requests.{DeleteRecordsRequest, MetadataResponse}
import org.apache.kafka.common.resource.{PatternType, ResourcePattern, ResourceType}
import org.apache.kafka.common.utils.{Time, Utils}
import org.apache.kafka.common.{ConsumerGroupState, ElectionType, TopicPartition, TopicPartitionInfo, TopicPartitionReplica}
import org.junit.Assert._
import org.junit.{After, Before, Ignore, Test}
import org.scalatest.Assertions.intercept

import scala.collection.JavaConverters._
import scala.collection.Seq
import scala.concurrent.duration.Duration
import scala.concurrent.{Await, Future}
import scala.util.Random

/**
 * An integration test of the KafkaAdminClient.
 *
 * Also see [[org.apache.kafka.clients.admin.KafkaAdminClientTest]] for unit tests of the admin client.
 */
class PlaintextAdminIntegrationTest extends BaseAdminIntegrationTest {
  import PlaintextAdminIntegrationTest._

  def tierFeature = false
  override def logDirCount = 2

  val topic = "topic"
  val partition = 0
  val topicPartition = new TopicPartition(topic, partition)

  private var brokerLoggerConfigResource: ConfigResource = _
  private val changedBrokerLoggers = scala.collection.mutable.Set[String]()

  @Before
  override def setUp(): Unit = {
    super.setUp()
    brokerLoggerConfigResource = new ConfigResource(
      ConfigResource.Type.BROKER_LOGGER, servers.head.config.brokerId.toString)
  }

  @After
  override def tearDown(): Unit = {
    teardownBrokerLoggers()
    super.tearDown()
  }

  @Test
  def testClose(): Unit = {
    val client = Admin.create(createConfig())
    client.close()
    client.close() // double close has no effect
  }

  @Test
  def testListNodes(): Unit = {
    client = Admin.create(createConfig())
    val brokerStrs = brokerList.split(",").toList.sorted
    var nodeStrs: List[String] = null
    do {
      val nodes = client.describeCluster().nodes().get().asScala
      nodeStrs = nodes.map ( node => s"${node.host}:${node.port}" ).toList.sorted
    } while (nodeStrs.size < brokerStrs.size)
    assertEquals(brokerStrs.mkString(","), nodeStrs.mkString(","))
  }

  @Test
  def testCreateExistingTopicsThrowTopicExistsException(): Unit = {
    client = Admin.create(createConfig())
    val topic = "mytopic"
    val topics = Seq(topic)
    val newTopics = Seq(new NewTopic(topic, 1, 1.toShort))

    client.createTopics(newTopics.asJava).all.get()
    waitForTopics(client, topics, List())

    val newTopicsWithInvalidRF = Seq(new NewTopic(topic, 1, (servers.size + 1).toShort))
    val e = intercept[ExecutionException] {
      client.createTopics(newTopicsWithInvalidRF.asJava, new CreateTopicsOptions().validateOnly(true)).all.get()
    }
    assertTrue(e.getCause.isInstanceOf[TopicExistsException])
  }

  @Test
  def testMetadataRefresh(): Unit = {
    client = Admin.create(createConfig())
    val topics = Seq("mytopic")
    val newTopics = Seq(new NewTopic("mytopic", 3, 3.toShort))
    client.createTopics(newTopics.asJava).all.get()
    waitForTopics(client, expectedPresent = topics, expectedMissing = List())

    val controller = servers.find(_.config.brokerId == TestUtils.waitUntilControllerElected(zkClient)).get
    controller.shutdown()
    controller.awaitShutdown()
    val topicDesc = client.describeTopics(topics.asJava).all.get()
    assertEquals(topics.toSet, topicDesc.keySet.asScala)
  }

  /**
    * describe should not auto create topics
    */
  @Test
  def testDescribeNonExistingTopic(): Unit = {
    client = Admin.create(createConfig())

    val existingTopic = "existing-topic"
    client.createTopics(Seq(existingTopic).map(new NewTopic(_, 1, 1.toShort)).asJava).all.get()
    waitForTopics(client, Seq(existingTopic), List())

    val nonExistingTopic = "non-existing"
    val results = client.describeTopics(Seq(nonExistingTopic, existingTopic).asJava).values
    assertEquals(existingTopic, results.get(existingTopic).get.name)
    intercept[ExecutionException](results.get(nonExistingTopic).get).getCause.isInstanceOf[UnknownTopicOrPartitionException]
    assertEquals(None, zkClient.getTopicPartitionCount(nonExistingTopic))
  }

  @Test
  def testDescribeCluster(): Unit = {
    client = Admin.create(createConfig())
    val result = client.describeCluster
    val nodes = result.nodes.get()
    val clusterId = result.clusterId().get()
    assertEquals(servers.head.dataPlaneRequestProcessor.clusterId, clusterId)
    val controller = result.controller().get()
    assertEquals(servers.head.dataPlaneRequestProcessor.metadataCache.getControllerId.
      getOrElse(MetadataResponse.NO_CONTROLLER_ID), controller.id())
    val brokers = brokerList.split(",")
    assertEquals(brokers.size, nodes.size)
    for (node <- nodes.asScala) {
      val hostStr = s"${node.host}:${node.port}"
      assertTrue(s"Unknown host:port pair $hostStr in brokerVersionInfos", brokers.contains(hostStr))
    }
  }

  @Test
  def testDescribeLogDirs(): Unit = {
    client = Admin.create(createConfig())
    val topic = "topic"
    val leaderByPartition = createTopic(topic, numPartitions = 10, replicationFactor = 1)
    val partitionsByBroker = leaderByPartition.groupBy { case (_, leaderId) => leaderId }.mapValues(_.keys.toSeq)
    val brokers = (0 until brokerCount).map(Integer.valueOf)
    val logDirInfosByBroker = client.describeLogDirs(brokers.asJava).all.get

    (0 until brokerCount).foreach { brokerId =>
      val server = servers.find(_.config.brokerId == brokerId).get
      val expectedPartitions = partitionsByBroker(brokerId)
      val logDirInfos = logDirInfosByBroker.get(brokerId)
      val replicaInfos = logDirInfos.asScala.flatMap { case (_, logDirInfo) => logDirInfo.replicaInfos.asScala }.filterKeys(_.topic == topic)

      assertEquals(expectedPartitions.toSet, replicaInfos.keys.map(_.partition).toSet)
      logDirInfos.asScala.foreach { case (logDir, logDirInfo) =>
        logDirInfo.replicaInfos.asScala.keys.foreach(tp =>
          assertEquals(server.logManager.getLog(tp).get.dir.getParent, logDir)
        )
      }
    }
  }

  @Test
  def testDescribeReplicaLogDirs(): Unit = {
    client = Admin.create(createConfig())
    val topic = "topic"
    val leaderByPartition = createTopic(topic, numPartitions = 10, replicationFactor = 1)
    val replicas = leaderByPartition.map { case (partition, brokerId) =>
      new TopicPartitionReplica(topic, partition, brokerId)
    }.toSeq

    val replicaDirInfos = client.describeReplicaLogDirs(replicas.asJavaCollection).all.get
    replicaDirInfos.asScala.foreach { case (topicPartitionReplica, replicaDirInfo) =>
      val server = servers.find(_.config.brokerId == topicPartitionReplica.brokerId()).get
      val tp = new TopicPartition(topicPartitionReplica.topic(), topicPartitionReplica.partition())
      assertEquals(server.logManager.getLog(tp).get.dir.getParent, replicaDirInfo.getCurrentReplicaLogDir)
    }
  }

  @Test
  def testAlterReplicaLogDirs(): Unit = {
    client = Admin.create(createConfig())
    val topic = "topic"
    val tp = new TopicPartition(topic, 0)
    val randomNums = servers.map(server => server -> Random.nextInt(2)).toMap

    // Generate two mutually exclusive replicaAssignment
    val firstReplicaAssignment = servers.map { server =>
      val logDir = new File(server.config.logDirs(randomNums(server))).getAbsolutePath
      new TopicPartitionReplica(topic, 0, server.config.brokerId) -> logDir
    }.toMap
    val secondReplicaAssignment = servers.map { server =>
      val logDir = new File(server.config.logDirs(1 - randomNums(server))).getAbsolutePath
      new TopicPartitionReplica(topic, 0, server.config.brokerId) -> logDir
    }.toMap

    // Verify that replica can be created in the specified log directory
    val futures = client.alterReplicaLogDirs(firstReplicaAssignment.asJava,
      new AlterReplicaLogDirsOptions).values.asScala.values
    futures.foreach { future =>
      val exception = intercept[ExecutionException](future.get)
      assertTrue(exception.getCause.isInstanceOf[UnknownTopicOrPartitionException])
    }

    createTopic(topic, numPartitions = 1, replicationFactor = brokerCount)
    servers.foreach { server =>
      val logDir = server.logManager.getLog(tp).get.dir.getParent
      assertEquals(firstReplicaAssignment(new TopicPartitionReplica(topic, 0, server.config.brokerId)), logDir)
    }

    // Verify that replica can be moved to the specified log directory after the topic has been created
    client.alterReplicaLogDirs(secondReplicaAssignment.asJava, new AlterReplicaLogDirsOptions).all.get
    servers.foreach { server =>
      TestUtils.waitUntilTrue(() => {
        val logDir = server.logManager.getLog(tp).get.dir.getParent
        secondReplicaAssignment(new TopicPartitionReplica(topic, 0, server.config.brokerId)) == logDir
      }, "timed out waiting for replica movement")
    }

    // Verify that replica can be moved to the specified log directory while the producer is sending messages
    val running = new AtomicBoolean(true)
    val numMessages = new AtomicInteger
    import scala.concurrent.ExecutionContext.Implicits._
    val producerFuture = Future {
      val producer = TestUtils.createProducer(
        TestUtils.getBrokerListStrFromServers(servers, protocol = securityProtocol),
        securityProtocol = securityProtocol,
        trustStoreFile = trustStoreFile,
        retries = 0, // Producer should not have to retry when broker is moving replica between log directories.
        requestTimeoutMs = 10000,
        acks = -1
      )
      try {
        while (running.get) {
          val future = producer.send(new ProducerRecord(topic, s"xxxxxxxxxxxxxxxxxxxx-$numMessages".getBytes))
          numMessages.incrementAndGet()
          future.get(10, TimeUnit.SECONDS)
        }
        numMessages.get
      } finally producer.close()
    }

    try {
      TestUtils.waitUntilTrue(() => numMessages.get > 10, s"only $numMessages messages are produced before timeout. Producer future ${producerFuture.value}")
      client.alterReplicaLogDirs(firstReplicaAssignment.asJava, new AlterReplicaLogDirsOptions).all.get
      servers.foreach { server =>
        TestUtils.waitUntilTrue(() => {
          val logDir = server.logManager.getLog(tp).get.dir.getParent
          firstReplicaAssignment(new TopicPartitionReplica(topic, 0, server.config.brokerId)) == logDir
        }, s"timed out waiting for replica movement. Producer future ${producerFuture.value}")
      }

      val currentMessagesNum = numMessages.get
      TestUtils.waitUntilTrue(() => numMessages.get - currentMessagesNum > 10,
        s"only ${numMessages.get - currentMessagesNum} messages are produced within timeout after replica movement. Producer future ${producerFuture.value}")
    } finally running.set(false)

    val finalNumMessages = Await.result(producerFuture, Duration(20, TimeUnit.SECONDS))

    // Verify that all messages that are produced can be consumed
    val consumerRecords = TestUtils.consumeTopicRecords(servers, topic, finalNumMessages,
      securityProtocol = securityProtocol, trustStoreFile = trustStoreFile)
    consumerRecords.zipWithIndex.foreach { case (consumerRecord, index) =>
      assertEquals(s"xxxxxxxxxxxxxxxxxxxx-$index", new String(consumerRecord.value))
    }
  }

  @Test
  def testDescribeAndAlterConfigs(): Unit = {
    client = Admin.create(createConfig)

    // Create topics
    val topic1 = "describe-alter-configs-topic-1"
    val topicResource1 = new ConfigResource(ConfigResource.Type.TOPIC, topic1)
    val topicConfig1 = new Properties
    topicConfig1.setProperty(LogConfig.MaxMessageBytesProp, "500000")
    topicConfig1.setProperty(LogConfig.RetentionMsProp, "60000000")
    createTopic(topic1, numPartitions = 1, replicationFactor = 1, topicConfig1)

    val topic2 = "describe-alter-configs-topic-2"
    val topicResource2 = new ConfigResource(ConfigResource.Type.TOPIC, topic2)
    createTopic(topic2, numPartitions = 1, replicationFactor = 1)

    // Describe topics and broker
    val brokerResource1 = new ConfigResource(ConfigResource.Type.BROKER, servers(1).config.brokerId.toString)
    val brokerResource2 = new ConfigResource(ConfigResource.Type.BROKER, servers(2).config.brokerId.toString)
    val configResources = Seq(topicResource1, topicResource2, brokerResource1, brokerResource2)
    val describeResult = client.describeConfigs(configResources.asJava)
    val configs = describeResult.all.get

    assertEquals(4, configs.size)

    val maxMessageBytes1 = configs.get(topicResource1).get(LogConfig.MaxMessageBytesProp)
    assertEquals(LogConfig.MaxMessageBytesProp, maxMessageBytes1.name)
    assertEquals(topicConfig1.get(LogConfig.MaxMessageBytesProp), maxMessageBytes1.value)
    assertFalse(maxMessageBytes1.isDefault)
    assertFalse(maxMessageBytes1.isSensitive)
    assertFalse(maxMessageBytes1.isReadOnly)

    assertEquals(topicConfig1.get(LogConfig.RetentionMsProp),
      configs.get(topicResource1).get(LogConfig.RetentionMsProp).value)

    val maxMessageBytes2 = configs.get(topicResource2).get(LogConfig.MaxMessageBytesProp)
    assertEquals(Defaults.MessageMaxBytes.toString, maxMessageBytes2.value)
    assertEquals(LogConfig.MaxMessageBytesProp, maxMessageBytes2.name)
    assertTrue(maxMessageBytes2.isDefault)
    assertFalse(maxMessageBytes2.isSensitive)
    assertFalse(maxMessageBytes2.isReadOnly)

    // calculate the config count for a server, filtering out
    // tier related broker configs for comparison with topic describe
    def tierFeatureFilteredConfigCount(server: KafkaServer): Long = {
      server.config.values.keySet().asScala.filterNot(config =>
        !tierFeature && config.startsWith(KafkaConfig.ConfluentTierPrefix) ||
        config.equals(ConfluentConfigs.SCHEMA_REGISTRY_URL_CONFIG) ||
        config.equals(LogConfig.AppendRecordInterceptorClassesProp)).size
    }
    // Remove Confluent configs that are not defined in KafkaConfig from described configs
    def customFilteredDescribedConfigCount(brokerResource: ConfigResource): Long = {
      configs.get(brokerResource).entries.asScala
        .filterNot(_.name.startsWith("confluent.license"))
        .size
    }

    assertEquals(tierFeatureFilteredConfigCount(servers(1)), customFilteredDescribedConfigCount(brokerResource1))
    assertEquals(servers(1).config.brokerId.toString, configs.get(brokerResource1).get(KafkaConfig.BrokerIdProp).value)
    val listenerSecurityProtocolMap = configs.get(brokerResource1).get(KafkaConfig.ListenerSecurityProtocolMapProp)
    assertEquals(servers(1).config.getString(KafkaConfig.ListenerSecurityProtocolMapProp), listenerSecurityProtocolMap.value)
    assertEquals(KafkaConfig.ListenerSecurityProtocolMapProp, listenerSecurityProtocolMap.name)
    assertFalse(listenerSecurityProtocolMap.isDefault)
    assertFalse(listenerSecurityProtocolMap.isSensitive)
    assertFalse(listenerSecurityProtocolMap.isReadOnly)
    val truststorePassword = configs.get(brokerResource1).get(KafkaConfig.SslTruststorePasswordProp)
    assertEquals(KafkaConfig.SslTruststorePasswordProp, truststorePassword.name)
    assertNull(truststorePassword.value)
    assertFalse(truststorePassword.isDefault)
    assertTrue(truststorePassword.isSensitive)
    assertFalse(truststorePassword.isReadOnly)
    val compressionType = configs.get(brokerResource1).get(KafkaConfig.CompressionTypeProp)
    assertEquals(servers(1).config.compressionType, compressionType.value)
    assertEquals(KafkaConfig.CompressionTypeProp, compressionType.name)
    assertTrue(compressionType.isDefault)
    assertFalse(compressionType.isSensitive)
    assertFalse(compressionType.isReadOnly)

    assertEquals(tierFeatureFilteredConfigCount(servers(2)), customFilteredDescribedConfigCount(brokerResource2))
    assertEquals(servers(2).config.brokerId.toString, configs.get(brokerResource2).get(KafkaConfig.BrokerIdProp).value)
    assertEquals(servers(2).config.logCleanerThreads.toString,
      configs.get(brokerResource2).get(KafkaConfig.LogCleanerThreadsProp).value)

    checkValidAlterConfigs(client, topicResource1, topicResource2)
  }

  @Test
  def testCreatePartitions(): Unit = {
    client = Admin.create(createConfig)

    // Create topics
    val topic1 = "create-partitions-topic-1"
    createTopic(topic1, numPartitions = 1, replicationFactor = 1)

    val topic2 = "create-partitions-topic-2"
    createTopic(topic2, numPartitions = 1, replicationFactor = 2)

    // assert that both the topics have 1 partition
    val topic1_metadata = getTopicMetadata(client, topic1)
    val topic2_metadata = getTopicMetadata(client, topic2)
    assertEquals(1, topic1_metadata.partitions.size)
    assertEquals(1, topic2_metadata.partitions.size)

    val validateOnly = new CreatePartitionsOptions().validateOnly(true)
    val actuallyDoIt = new CreatePartitionsOptions().validateOnly(false)

    def partitions(topic: String, expectedNumPartitionsOpt: Option[Int]): util.List[TopicPartitionInfo] = {
      getTopicMetadata(client, topic, expectedNumPartitionsOpt = expectedNumPartitionsOpt).partitions
    }

    def numPartitions(topic: String, expectedNumPartitionsOpt: Option[Int] = None): Int = partitions(topic, expectedNumPartitionsOpt).size

    // validateOnly: try creating a new partition (no assignments), to bring the total to 3 partitions
    var alterResult = client.createPartitions(Map(topic1 ->
      NewPartitions.increaseTo(3)).asJava, validateOnly)
    var altered = alterResult.values.get(topic1).get
    assertEquals(1, numPartitions(topic1))

    // try creating a new partition (no assignments), to bring the total to 3 partitions
    alterResult = client.createPartitions(Map(topic1 ->
      NewPartitions.increaseTo(3)).asJava, actuallyDoIt)
    altered = alterResult.values.get(topic1).get
    TestUtils.waitUntilTrue(() => numPartitions(topic1) == 3, "Timed out waiting for new partitions to appear")

    // validateOnly: now try creating a new partition (with assignments), to bring the total to 3 partitions
    val newPartition2Assignments = asList[util.List[Integer]](asList(0, 1), asList(1, 2))
    alterResult = client.createPartitions(Map(topic2 ->
      NewPartitions.increaseTo(3, newPartition2Assignments)).asJava, validateOnly)
    altered = alterResult.values.get(topic2).get
    assertEquals(1, numPartitions(topic2))

    // now try creating a new partition (with assignments), to bring the total to 3 partitions
    alterResult = client.createPartitions(Map(topic2 ->
      NewPartitions.increaseTo(3, newPartition2Assignments)).asJava, actuallyDoIt)
    altered = alterResult.values.get(topic2).get
    val actualPartitions2 = partitions(topic2, expectedNumPartitionsOpt = Some(3))
    assertEquals(3, actualPartitions2.size)
    assertEquals(Seq(0, 1), actualPartitions2.get(1).replicas.asScala.map(_.id).toList)
    assertEquals(Seq(1, 2), actualPartitions2.get(2).replicas.asScala.map(_.id).toList)

    // loop over error cases calling with+without validate-only
    for (option <- Seq(validateOnly, actuallyDoIt)) {
      val desc = if (option.validateOnly()) "validateOnly" else "validateOnly=false"

      // try a newCount which would be a decrease
      alterResult = client.createPartitions(Map(topic1 ->
        NewPartitions.increaseTo(1)).asJava, option)
      try {
        alterResult.values.get(topic1).get
        fail(s"$desc: Expect InvalidPartitionsException when newCount is a decrease")
      } catch {
        case e: ExecutionException =>
          assertTrue(desc, e.getCause.isInstanceOf[InvalidPartitionsException])
          assertEquals(desc, "Topic currently has 3 partitions, which is higher than the requested 1.", e.getCause.getMessage)
          assertEquals(desc, 3, numPartitions(topic1))
      }

      // try a newCount which would be a noop (without assignment)
      alterResult = client.createPartitions(Map(topic2 ->
        NewPartitions.increaseTo(3)).asJava, option)
      try {
        alterResult.values.get(topic2).get
        fail(s"$desc: Expect InvalidPartitionsException when requesting a noop")
      } catch {
        case e: ExecutionException =>
          assertTrue(desc, e.getCause.isInstanceOf[InvalidPartitionsException])
          assertEquals(desc, "Topic already has 3 partitions.", e.getCause.getMessage)
          assertEquals(desc, 3, numPartitions(topic2, Some(3)))
      }

      // try a newCount which would be a noop (where the assignment matches current state)
      alterResult = client.createPartitions(Map(topic2 ->
        NewPartitions.increaseTo(3, newPartition2Assignments)).asJava, option)
      try {
        alterResult.values.get(topic2).get
      } catch {
        case e: ExecutionException =>
          assertTrue(desc, e.getCause.isInstanceOf[InvalidPartitionsException])
          assertEquals(desc, "Topic already has 3 partitions.", e.getCause.getMessage)
          assertEquals(desc, 3, numPartitions(topic2, Some(3)))
      }

      // try a newCount which would be a noop (where the assignment doesn't match current state)
      alterResult = client.createPartitions(Map(topic2 ->
        NewPartitions.increaseTo(3, newPartition2Assignments.asScala.reverse.toList.asJava)).asJava, option)
      try {
        alterResult.values.get(topic2).get
      } catch {
        case e: ExecutionException =>
          assertTrue(desc, e.getCause.isInstanceOf[InvalidPartitionsException])
          assertEquals(desc, "Topic already has 3 partitions.", e.getCause.getMessage)
          assertEquals(desc, 3, numPartitions(topic2, Some(3)))
      }

      // try a bad topic name
      val unknownTopic = "an-unknown-topic"
      alterResult = client.createPartitions(Map(unknownTopic ->
        NewPartitions.increaseTo(2)).asJava, option)
      try {
        alterResult.values.get(unknownTopic).get
        fail(s"$desc: Expect InvalidTopicException when using an unknown topic")
      } catch {
        case e: ExecutionException =>
          assertTrue(desc, e.getCause.isInstanceOf[UnknownTopicOrPartitionException])
          assertEquals(desc, "The topic 'an-unknown-topic' does not exist.", e.getCause.getMessage)
      }

      // try an invalid newCount
      alterResult = client.createPartitions(Map(topic1 ->
        NewPartitions.increaseTo(-22)).asJava, option)
      try {
        altered = alterResult.values.get(topic1).get
        fail(s"$desc: Expect InvalidPartitionsException when newCount is invalid")
      } catch {
        case e: ExecutionException =>
          assertTrue(desc, e.getCause.isInstanceOf[InvalidPartitionsException])
          assertEquals(desc, "Topic currently has 3 partitions, which is higher than the requested -22.",
            e.getCause.getMessage)
          assertEquals(desc, 3, numPartitions(topic1))
      }

      // try assignments where the number of brokers != replication factor
      alterResult = client.createPartitions(Map(topic1 ->
        NewPartitions.increaseTo(4, asList(asList(1, 2)))).asJava, option)
      try {
        altered = alterResult.values.get(topic1).get
        fail(s"$desc: Expect InvalidPartitionsException when #brokers != replication factor")
      } catch {
        case e: ExecutionException =>
          assertTrue(desc, e.getCause.isInstanceOf[InvalidReplicaAssignmentException])
          assertEquals(desc, "Inconsistent replication factor between partitions, partition 0 has 1 " +
            "while partitions [3] have replication factors [2], respectively.",
            e.getCause.getMessage)
          assertEquals(desc, 3, numPartitions(topic1))
      }

      // try #assignments < with the increase
      alterResult = client.createPartitions(Map(topic1 ->
        NewPartitions.increaseTo(6, asList(asList(1)))).asJava, option)
      try {
        altered = alterResult.values.get(topic1).get
        fail(s"$desc: Expect InvalidReplicaAssignmentException when #assignments != newCount - oldCount")
      } catch {
        case e: ExecutionException =>
          assertTrue(desc, e.getCause.isInstanceOf[InvalidReplicaAssignmentException])
          assertEquals(desc, "Increasing the number of partitions by 3 but 1 assignments provided.", e.getCause.getMessage)
          assertEquals(desc, 3, numPartitions(topic1))
      }

      // try #assignments > with the increase
      alterResult = client.createPartitions(Map(topic1 ->
        NewPartitions.increaseTo(4, asList(asList(1), asList(2)))).asJava, option)
      try {
        altered = alterResult.values.get(topic1).get
        fail(s"$desc: Expect InvalidReplicaAssignmentException when #assignments != newCount - oldCount")
      } catch {
        case e: ExecutionException =>
          assertTrue(desc, e.getCause.isInstanceOf[InvalidReplicaAssignmentException])
          assertEquals(desc, "Increasing the number of partitions by 1 but 2 assignments provided.", e.getCause.getMessage)
          assertEquals(desc, 3, numPartitions(topic1))
      }

      // try with duplicate brokers in assignments
      alterResult = client.createPartitions(Map(topic1 ->
        NewPartitions.increaseTo(4, asList(asList(1, 1)))).asJava, option)
      try {
        altered = alterResult.values.get(topic1).get
        fail(s"$desc: Expect InvalidReplicaAssignmentException when assignments has duplicate brokers")
      } catch {
        case e: ExecutionException =>
          assertTrue(desc, e.getCause.isInstanceOf[InvalidReplicaAssignmentException])
          assertEquals(desc, "Duplicate brokers not allowed in replica assignment: 1, 1 for partition id 3.",
            e.getCause.getMessage)
          assertEquals(desc, 3, numPartitions(topic1))
      }

      // try assignments with differently sized inner lists
      alterResult = client.createPartitions(Map(topic1 ->
        NewPartitions.increaseTo(5, asList(asList(1), asList(1, 0)))).asJava, option)
      try {
        altered = alterResult.values.get(topic1).get
        fail(s"$desc: Expect InvalidReplicaAssignmentException when assignments have differently sized inner lists")
      } catch {
        case e: ExecutionException =>
          assertTrue(desc, e.getCause.isInstanceOf[InvalidReplicaAssignmentException])
          assertEquals(desc, "Inconsistent replication factor between partitions, partition 0 has 1 " +
            "while partitions [4] have replication factors [2], respectively.", e.getCause.getMessage)
          assertEquals(desc, 3, numPartitions(topic1))
      }

      // try assignments with unknown brokers
      alterResult = client.createPartitions(Map(topic1 ->
        NewPartitions.increaseTo(4, asList(asList(12)))).asJava, option)
      try {
        altered = alterResult.values.get(topic1).get
        fail(s"$desc: Expect InvalidReplicaAssignmentException when assignments contains an unknown broker")
      } catch {
        case e: ExecutionException =>
          assertTrue(desc, e.getCause.isInstanceOf[InvalidReplicaAssignmentException])
          assertEquals(desc, "Unknown broker(s) in replica assignment: 12.", e.getCause.getMessage)
          assertEquals(desc, 3, numPartitions(topic1))
      }

      // try with empty assignments
      alterResult = client.createPartitions(Map(topic1 ->
        NewPartitions.increaseTo(4, Collections.emptyList())).asJava, option)
      try {
        altered = alterResult.values.get(topic1).get
        fail(s"$desc: Expect InvalidReplicaAssignmentException when assignments is empty")
      } catch {
        case e: ExecutionException =>
          assertTrue(desc, e.getCause.isInstanceOf[InvalidReplicaAssignmentException])
          assertEquals(desc, "Increasing the number of partitions by 1 but 0 assignments provided.", e.getCause.getMessage)
          assertEquals(desc, 3, numPartitions(topic1))
      }
    }

    // a mixed success, failure response
    alterResult = client.createPartitions(Map(
      topic1 -> NewPartitions.increaseTo(4),
      topic2 -> NewPartitions.increaseTo(2)).asJava, actuallyDoIt)
    // assert that the topic1 now has 4 partitions
    altered = alterResult.values.get(topic1).get
    TestUtils.waitUntilTrue(() => numPartitions(topic1) == 4, "Timed out waiting for new partitions to appear")
    try {
      altered = alterResult.values.get(topic2).get
    } catch {
      case e: ExecutionException =>
        assertTrue(e.getCause.isInstanceOf[InvalidPartitionsException])
        assertEquals("Topic currently has 3 partitions, which is higher than the requested 2.", e.getCause.getMessage)
        // assert that the topic2 still has 3 partitions
        assertEquals(3, numPartitions(topic2))
    }

    // finally, try to add partitions to a topic queued for deletion
    val deleteResult = client.deleteTopics(asList(topic1))
    deleteResult.values.get(topic1).get
    alterResult = client.createPartitions(Map(topic1 ->
      NewPartitions.increaseTo(4)).asJava, validateOnly)
    try {
      altered = alterResult.values.get(topic1).get
      fail("Expect InvalidTopicException when the topic is queued for deletion")
    } catch {
      case e: ExecutionException =>
        assertTrue(e.getCause.isInstanceOf[InvalidTopicException])
        assertEquals("The topic is queued for deletion.", e.getCause.getMessage)
    }
  }

  @Test
  def testSeekAfterDeleteRecords(): Unit = {
    createTopic(topic, numPartitions = 2, replicationFactor = brokerCount)

    client = Admin.create(createConfig)

    val consumer = createConsumer()
    subscribeAndWaitForAssignment(topic, consumer)

    val producer = createProducer()
    sendRecords(producer, 10, topicPartition)
    consumer.seekToBeginning(Collections.singleton(topicPartition))
    assertEquals(0L, consumer.position(topicPartition))

    val result = client.deleteRecords(Map(topicPartition -> RecordsToDelete.beforeOffset(5L)).asJava)
    val lowWatermark = result.lowWatermarks().get(topicPartition).get.lowWatermark
    assertEquals(5L, lowWatermark)

    consumer.seekToBeginning(Collections.singletonList(topicPartition))
    assertEquals(5L, consumer.position(topicPartition))

    consumer.seek(topicPartition, 7L)
    assertEquals(7L, consumer.position(topicPartition))

    client.deleteRecords(Map(topicPartition -> RecordsToDelete.beforeOffset(DeleteRecordsRequest.HIGH_WATERMARK)).asJava).all.get
    consumer.seekToBeginning(Collections.singletonList(topicPartition))
    assertEquals(10L, consumer.position(topicPartition))
  }

  @Test
  def testLogStartOffsetCheckpoint(): Unit = {
    createTopic(topic, numPartitions = 2, replicationFactor = brokerCount)

    client = Admin.create(createConfig)

    val consumer = createConsumer()
    subscribeAndWaitForAssignment(topic, consumer)

    val producer = createProducer()
    sendRecords(producer, 10, topicPartition)
    var result = client.deleteRecords(Map(topicPartition -> RecordsToDelete.beforeOffset(5L)).asJava)
    var lowWatermark: Option[Long] = Some(result.lowWatermarks.get(topicPartition).get.lowWatermark)
    assertEquals(Some(5), lowWatermark)

    for (i <- 0 until brokerCount) {
      killBroker(i)
    }
    restartDeadBrokers()

    client.close()
    brokerList = TestUtils.bootstrapServers(servers, listenerName)
    client = Admin.create(createConfig)

    TestUtils.waitUntilTrue(() => {
      // Need to retry if leader is not available for the partition
      result = client.deleteRecords(Map(topicPartition -> RecordsToDelete.beforeOffset(0L)).asJava)

      lowWatermark = None
      val future = result.lowWatermarks().get(topicPartition)
      try {
        lowWatermark = Some(future.get.lowWatermark)
        lowWatermark.contains(5L)
      } catch {
        case e: ExecutionException if e.getCause.isInstanceOf[LeaderNotAvailableException] ||
          e.getCause.isInstanceOf[NotLeaderForPartitionException] => false
        }
    }, s"Expected low watermark of the partition to be 5 but got ${lowWatermark.getOrElse("no response within the timeout")}")
  }

  @Test
  def testLogStartOffsetAfterDeleteRecords(): Unit = {
    createTopic(topic, numPartitions = 2, replicationFactor = brokerCount)

    client = Admin.create(createConfig)

    val consumer = createConsumer()
    subscribeAndWaitForAssignment(topic, consumer)

    val producer = createProducer()
    sendRecords(producer, 10, topicPartition)

    val result = client.deleteRecords(Map(topicPartition -> RecordsToDelete.beforeOffset(3L)).asJava)
    val lowWatermark = result.lowWatermarks.get(topicPartition).get.lowWatermark
    assertEquals(3L, lowWatermark)

    for (i <- 0 until brokerCount)
      assertEquals(3, servers(i).replicaManager.localLog(topicPartition).get.logStartOffset)
  }

  @Test
  def testReplicaCanFetchFromLogStartOffsetAfterDeleteRecords(): Unit = {
    val leaders = createTopic(topic, numPartitions = 1, replicationFactor = brokerCount)
    val followerIndex = if (leaders(0) != servers(0).config.brokerId) 0 else 1

    def waitForFollowerLog(expectedStartOffset: Long, expectedEndOffset: Long): Unit = {
      TestUtils.waitUntilTrue(() => servers(followerIndex).replicaManager.localLog(topicPartition) != None,
                              "Expected follower to create replica for partition")

      // wait until the follower discovers that log start offset moved beyond its HW
      TestUtils.waitUntilTrue(() => {
        servers(followerIndex).replicaManager.localLog(topicPartition).get.logStartOffset == expectedStartOffset
      }, s"Expected follower to discover new log start offset $expectedStartOffset")

      TestUtils.waitUntilTrue(() => {
        servers(followerIndex).replicaManager.localLog(topicPartition).get.logEndOffset == expectedEndOffset
      }, s"Expected follower to catch up to log end offset $expectedEndOffset")
    }

    // we will produce to topic and delete records while one follower is down
    killBroker(followerIndex)

    client = Admin.create(createConfig)
    val producer = createProducer()
    sendRecords(producer, 100, topicPartition)

    val result = client.deleteRecords(Map(topicPartition -> RecordsToDelete.beforeOffset(3L)).asJava)
    result.all().get()

    // start the stopped broker to verify that it will be able to fetch from new log start offset
    restartDeadBrokers()

    waitForFollowerLog(expectedStartOffset=3L, expectedEndOffset=100L)

    // after the new replica caught up, all replicas should have same log start offset
    for (i <- 0 until brokerCount)
      assertEquals(3, servers(i).replicaManager.localLog(topicPartition).get.logStartOffset)

    // kill the same follower again, produce more records, and delete records beyond follower's LOE
    killBroker(followerIndex)
    sendRecords(producer, 100, topicPartition)
    val result1 = client.deleteRecords(Map(topicPartition -> RecordsToDelete.beforeOffset(117L)).asJava)
    result1.all().get()
    restartDeadBrokers()
    waitForFollowerLog(expectedStartOffset=117L, expectedEndOffset=200L)
  }

  @Test
  def testAlterLogDirsAfterDeleteRecords(): Unit = {
    client = Admin.create(createConfig)
    createTopic(topic, numPartitions = 1, replicationFactor = brokerCount)
    val expectedLEO = 100
    val producer = createProducer()
    sendRecords(producer, expectedLEO, topicPartition)

    // delete records to move log start offset
    val result = client.deleteRecords(Map(topicPartition -> RecordsToDelete.beforeOffset(3L)).asJava)
    result.all().get()
    // make sure we are in the expected state after delete records
    for (i <- 0 until brokerCount) {
      assertEquals(3, servers(i).replicaManager.localLog(topicPartition).get.logStartOffset)
      assertEquals(expectedLEO, servers(i).replicaManager.localLog(topicPartition).get.logEndOffset)
    }

    // we will create another dir just for one server
    val futureLogDir = servers(0).config.logDirs(1)
    val futureReplica = new TopicPartitionReplica(topic, 0, servers(0).config.brokerId)

    // Verify that replica can be moved to the specified log directory
    client.alterReplicaLogDirs(Map(futureReplica -> futureLogDir).asJava).all.get
    TestUtils.waitUntilTrue(() => {
      futureLogDir == servers(0).logManager.getLog(topicPartition).get.dir.getParent
    }, "timed out waiting for replica movement")

    // once replica moved, its LSO and LEO should match other replicas
    assertEquals(3, servers.head.replicaManager.localLog(topicPartition).get.logStartOffset)
    assertEquals(expectedLEO, servers.head.replicaManager.localLog(topicPartition).get.logEndOffset)
  }

  @Test
  def testOffsetsForTimesAfterDeleteRecords(): Unit = {
    createTopic(topic, numPartitions = 2, replicationFactor = brokerCount)

    client = Admin.create(createConfig)

    val consumer = createConsumer()
    subscribeAndWaitForAssignment(topic, consumer)

    val producer = createProducer()
    sendRecords(producer, 10, topicPartition)
    assertEquals(0L, consumer.offsetsForTimes(Map(topicPartition -> JLong.valueOf(0L)).asJava).get(topicPartition).offset())

    var result = client.deleteRecords(Map(topicPartition -> RecordsToDelete.beforeOffset(5L)).asJava)
    result.all.get
    assertEquals(5L, consumer.offsetsForTimes(Map(topicPartition -> JLong.valueOf(0L)).asJava).get(topicPartition).offset())

    result = client.deleteRecords(Map(topicPartition -> RecordsToDelete.beforeOffset(DeleteRecordsRequest.HIGH_WATERMARK)).asJava)
    result.all.get
    assertNull(consumer.offsetsForTimes(Map(topicPartition -> JLong.valueOf(0L)).asJava).get(topicPartition))
  }

  @Test
  def testConsumeAfterDeleteRecords(): Unit = {
    val consumer = createConsumer()
    subscribeAndWaitForAssignment(topic, consumer)

    client = Admin.create(createConfig)

    val producer = createProducer()
    sendRecords(producer, 10, topicPartition)
    var messageCount = 0
    TestUtils.consumeRecords(consumer, 10)

    client.deleteRecords(Map(topicPartition -> RecordsToDelete.beforeOffset(3L)).asJava).all.get
    consumer.seek(topicPartition, 1)
    messageCount = 0
    TestUtils.consumeRecords(consumer, 7)

    client.deleteRecords(Map(topicPartition -> RecordsToDelete.beforeOffset(8L)).asJava).all.get
    consumer.seek(topicPartition, 1)
    messageCount = 0
    TestUtils.consumeRecords(consumer, 2)
  }

  @Test
  def testDeleteRecordsWithException(): Unit = {
    val consumer = createConsumer()
    subscribeAndWaitForAssignment(topic, consumer)

    client = Admin.create(createConfig)

    val producer = createProducer()
    sendRecords(producer, 10, topicPartition)

    assertEquals(5L, client.deleteRecords(Map(topicPartition -> RecordsToDelete.beforeOffset(5L)).asJava)
      .lowWatermarks.get(topicPartition).get.lowWatermark)

    // OffsetOutOfRangeException if offset > high_watermark
    var cause = intercept[ExecutionException] {
      client.deleteRecords(Map(topicPartition -> RecordsToDelete.beforeOffset(20L)).asJava).lowWatermarks.get(topicPartition).get
    }.getCause
    assertEquals(classOf[OffsetOutOfRangeException], cause.getClass)

    val nonExistPartition = new TopicPartition(topic, 3)
    // LeaderNotAvailableException if non existent partition
    cause = intercept[ExecutionException] {
      client.deleteRecords(Map(nonExistPartition -> RecordsToDelete.beforeOffset(20L)).asJava).lowWatermarks.get(nonExistPartition).get
    }.getCause
    assertEquals(classOf[LeaderNotAvailableException], cause.getClass)
  }

  @Test
  def testDescribeConfigsTierFiltering(): Unit = {
    createTopic(topic, numPartitions = 2, replicationFactor = brokerCount)
    client = AdminClient.create(createConfig())

    val existingTopic = new ConfigResource(ConfigResource.Type.TOPIC, topic)
    val configs = client.describeConfigs(Collections.singletonList(existingTopic)).values.get(existingTopic).get()
    val foundTierConfigs = configs.entries().asScala.map(_.name).toSet.contains("confluent.tier.enable")
    assertTrue(tierFeature && foundTierConfigs || !tierFeature && !foundTierConfigs)
  }

  @Test
  def testDescribeConfigsForTopic(): Unit = {
    createTopic(topic, numPartitions = 2, replicationFactor = brokerCount)
    client = Admin.create(createConfig)

    val existingTopic = new ConfigResource(ConfigResource.Type.TOPIC, topic)
    client.describeConfigs(Collections.singletonList(existingTopic)).values.get(existingTopic).get()

    val nonExistentTopic = new ConfigResource(ConfigResource.Type.TOPIC, "unknown")
    val describeResult1 = client.describeConfigs(Collections.singletonList(nonExistentTopic))

    assertTrue(intercept[ExecutionException](describeResult1.values.get(nonExistentTopic).get).getCause.isInstanceOf[UnknownTopicOrPartitionException])

    val invalidTopic = new ConfigResource(ConfigResource.Type.TOPIC, "(invalid topic)")
    val describeResult2 = client.describeConfigs(Collections.singletonList(invalidTopic))

    assertTrue(intercept[ExecutionException](describeResult2.values.get(invalidTopic).get).getCause.isInstanceOf[InvalidTopicException])
  }

  private def subscribeAndWaitForAssignment(topic: String, consumer: KafkaConsumer[Array[Byte], Array[Byte]]): Unit = {
    consumer.subscribe(Collections.singletonList(topic))
    TestUtils.pollUntilTrue(consumer, () => !consumer.assignment.isEmpty, "Expected non-empty assignment")
  }

  private def sendRecords(producer: KafkaProducer[Array[Byte], Array[Byte]],
                          numRecords: Int,
                          topicPartition: TopicPartition): Unit = {
    val futures = (0 until numRecords).map( i => {
      val record = new ProducerRecord(topicPartition.topic, topicPartition.partition, s"$i".getBytes, s"$i".getBytes)
      debug(s"Sending this record: $record")
      producer.send(record)
    })

    futures.foreach(_.get)
  }

  @Test
  def testInvalidAlterConfigs(): Unit = {
    client = Admin.create(createConfig)
    checkInvalidAlterConfigs(zkClient, servers, client)
  }

  /**
   * Test that ACL operations are not possible when the authorizer is disabled.
   * Also see [[kafka.api.SaslSslAdminIntegrationTest.testAclOperations()]] for tests of ACL operations
   * when the authorizer is enabled.
   */
  @Test
  def testAclOperations(): Unit = {
    val acl = new AclBinding(new ResourcePattern(ResourceType.TOPIC, "mytopic3", PatternType.LITERAL),
      new AccessControlEntry("User:ANONYMOUS", "*", AclOperation.DESCRIBE, AclPermissionType.ALLOW))
    client = Admin.create(createConfig())
    assertFutureExceptionTypeEquals(client.describeAcls(AclBindingFilter.ANY).values(), classOf[SecurityDisabledException])
    assertFutureExceptionTypeEquals(client.createAcls(Collections.singleton(acl)).all(),
      classOf[SecurityDisabledException])
    assertFutureExceptionTypeEquals(client.deleteAcls(Collections.singleton(acl.toFilter())).all(),
      classOf[SecurityDisabledException])
  }

  /**
    * Test closing the AdminClient with a generous timeout.  Calls in progress should be completed,
    * since they can be done within the timeout.  New calls should receive timeouts.
    */
  @Test
  def testDelayedClose(): Unit = {
    client = Admin.create(createConfig())
    val topics = Seq("mytopic", "mytopic2")
    val newTopics = topics.map(new NewTopic(_, 1, 1.toShort))
    val future = client.createTopics(newTopics.asJava, new CreateTopicsOptions().validateOnly(true)).all()
    client.close(time.Duration.ofHours(2))
    val future2 = client.createTopics(newTopics.asJava, new CreateTopicsOptions().validateOnly(true)).all()
    assertFutureExceptionTypeEquals(future2, classOf[TimeoutException])
    future.get
    client.close(time.Duration.ofMinutes(30)) // multiple close-with-timeout should have no effect
  }

  /**
    * Test closing the AdminClient with a timeout of 0, when there are calls with extremely long
    * timeouts in progress.  The calls should be aborted after the hard shutdown timeout elapses.
    */
  @Test
  def testForceClose(): Unit = {
    val config = createConfig()
    config.put(AdminClientConfig.BOOTSTRAP_SERVERS_CONFIG, s"localhost:${TestUtils.IncorrectBrokerPort}")
    client = Admin.create(config)
    // Because the bootstrap servers are set up incorrectly, this call will not complete, but must be
    // cancelled by the close operation.
    val future = client.createTopics(Seq("mytopic", "mytopic2").map(new NewTopic(_, 1, 1.toShort)).asJava,
      new CreateTopicsOptions().timeoutMs(900000)).all()
    client.close(time.Duration.ZERO)
    assertFutureExceptionTypeEquals(future, classOf[TimeoutException])
  }

  /**
    * Check that a call with a timeout does not complete before the minimum timeout has elapsed,
    * even when the default request timeout is shorter.
    */
  @Test
  def testMinimumRequestTimeouts(): Unit = {
    val config = createConfig()
    config.put(AdminClientConfig.BOOTSTRAP_SERVERS_CONFIG, s"localhost:${TestUtils.IncorrectBrokerPort}")
    config.put(AdminClientConfig.REQUEST_TIMEOUT_MS_CONFIG, "0")
    client = Admin.create(config)
    val startTimeMs = Time.SYSTEM.milliseconds()
    val future = client.createTopics(Seq("mytopic", "mytopic2").map(new NewTopic(_, 1, 1.toShort)).asJava,
      new CreateTopicsOptions().timeoutMs(2)).all()
    assertFutureExceptionTypeEquals(future, classOf[TimeoutException])
    val endTimeMs = Time.SYSTEM.milliseconds()
    assertTrue("Expected the timeout to take at least one millisecond.", endTimeMs > startTimeMs)
  }

  /**
    * Test injecting timeouts for calls that are in flight.
    */
  @Test
  def testCallInFlightTimeouts(): Unit = {
    val config = createConfig()
    config.put(AdminClientConfig.DEFAULT_API_TIMEOUT_MS_CONFIG, "100000000")
    val factory = new KafkaAdminClientTest.FailureInjectingTimeoutProcessorFactory()
    client = KafkaAdminClientTest.createInternal(new AdminClientConfig(config), factory)
    val future = client.createTopics(Seq("mytopic", "mytopic2").map(new NewTopic(_, 1, 1.toShort)).asJava,
        new CreateTopicsOptions().validateOnly(true)).all()
    assertFutureExceptionTypeEquals(future, classOf[TimeoutException])
    val future2 = client.createTopics(Seq("mytopic3", "mytopic4").map(new NewTopic(_, 1, 1.toShort)).asJava,
      new CreateTopicsOptions().validateOnly(true)).all()
    future2.get
    assertEquals(1, factory.failuresInjected)
  }

  /**
   * Test the consumer group APIs.
   */
  @Test
  def testConsumerGroups(): Unit = {
    val config = createConfig()
    client = Admin.create(config)
    try {
      // Verify that initially there are no consumer groups to list.
      val list1 = client.listConsumerGroups()
      assertTrue(0 == list1.all().get().size())
      assertTrue(0 == list1.errors().get().size())
      assertTrue(0 == list1.valid().get().size())
      val testTopicName = "test_topic"
      val testNumPartitions = 2
      client.createTopics(Collections.singleton(
        new NewTopic(testTopicName, testNumPartitions, 1.toShort))).all().get()
      waitForTopics(client, List(testTopicName), List())

      val producer = createProducer()
      try {
        producer.send(new ProducerRecord(testTopicName, 0, null, null)).get()
      } finally {
        Utils.closeQuietly(producer, "producer")
      }
      val testGroupId = "test_group_id"
      val testClientId = "test_client_id"
      val testInstanceId = "test_instance_id"
      val fakeGroupId = "fake_group_id"
      val newConsumerConfig = new Properties(consumerConfig)
      newConsumerConfig.setProperty(ConsumerConfig.GROUP_ID_CONFIG, testGroupId)
      newConsumerConfig.setProperty(ConsumerConfig.CLIENT_ID_CONFIG, testClientId)
      newConsumerConfig.setProperty(ConsumerConfig.GROUP_INSTANCE_ID_CONFIG, testInstanceId)
      val consumer = createConsumer(configOverrides = newConsumerConfig)
      val latch = new CountDownLatch(1)
      try {
        // Start a consumer in a thread that will subscribe to a new group.
        val consumerThread = new Thread {
          override def run : Unit = {
            consumer.subscribe(Collections.singleton(testTopicName))

            try {
              while (true) {
                consumer.poll(JDuration.ofSeconds(5))
                if (!consumer.assignment.isEmpty && latch.getCount > 0L)
                  latch.countDown()
                consumer.commitSync()
              }
            } catch {
              case _: InterruptException => // Suppress the output to stderr
            }
          }
        }
        try {
          consumerThread.start
          assertTrue(latch.await(30000, TimeUnit.MILLISECONDS))
          // Test that we can list the new group.
          TestUtils.waitUntilTrue(() => {
            val matching = client.listConsumerGroups.all.get().asScala.filter(_.groupId == testGroupId)
            matching.nonEmpty
          }, s"Expected to be able to list $testGroupId")

          val describeWithFakeGroupResult = client.describeConsumerGroups(Seq(testGroupId, fakeGroupId).asJava,
            new DescribeConsumerGroupsOptions().includeAuthorizedOperations(true))
          assertEquals(2, describeWithFakeGroupResult.describedGroups().size())

          // Test that we can get information about the test consumer group.
          assertTrue(describeWithFakeGroupResult.describedGroups().containsKey(testGroupId))
          var testGroupDescription = describeWithFakeGroupResult.describedGroups().get(testGroupId).get()

          assertEquals(testGroupId, testGroupDescription.groupId())
          assertFalse(testGroupDescription.isSimpleConsumerGroup)
          assertEquals(1, testGroupDescription.members().size())
          val member = testGroupDescription.members().iterator().next()
          assertEquals(testClientId, member.clientId())
          val topicPartitions = member.assignment().topicPartitions()
          assertEquals(testNumPartitions, topicPartitions.size())
          assertEquals(testNumPartitions, topicPartitions.asScala.
            count(tp => tp.topic().equals(testTopicName)))
          val expectedOperations = AclEntry.supportedOperations(ResourceType.GROUP).asJava
          assertEquals(expectedOperations, testGroupDescription.authorizedOperations())

          // Test that the fake group is listed as dead.
          assertTrue(describeWithFakeGroupResult.describedGroups().containsKey(fakeGroupId))
          val fakeGroupDescription = describeWithFakeGroupResult.describedGroups().get(fakeGroupId).get()

          assertEquals(fakeGroupId, fakeGroupDescription.groupId())
          assertEquals(0, fakeGroupDescription.members().size())
          assertEquals("", fakeGroupDescription.partitionAssignor())
          assertEquals(ConsumerGroupState.DEAD, fakeGroupDescription.state())
          assertEquals(expectedOperations, fakeGroupDescription.authorizedOperations())

          // Test that all() returns 2 results
          assertEquals(2, describeWithFakeGroupResult.all().get().size())

          // Test listConsumerGroupOffsets
          TestUtils.waitUntilTrue(() => {
            val parts = client.listConsumerGroupOffsets(testGroupId).partitionsToOffsetAndMetadata().get()
            val part = new TopicPartition(testTopicName, 0)
            parts.containsKey(part) && (parts.get(part).offset() == 1)
          }, s"Expected the offset for partition 0 to eventually become 1.")

          // Test delete non-exist consumer instance
          val invalidInstanceId = "invalid-instance-id"
          var removeMembersResult = client.removeMembersFromConsumerGroup(testGroupId, new RemoveMembersFromConsumerGroupOptions(
            Collections.singleton(new MemberToRemove(invalidInstanceId))
          ))

          TestUtils.assertFutureExceptionTypeEquals(removeMembersResult.all, classOf[UnknownMemberIdException])
          val firstMemberFuture = removeMembersResult.memberResult(new MemberToRemove(invalidInstanceId))
          TestUtils.assertFutureExceptionTypeEquals(firstMemberFuture, classOf[UnknownMemberIdException])

          // Test consumer group deletion
          var deleteResult = client.deleteConsumerGroups(Seq(testGroupId, fakeGroupId).asJava)
          assertEquals(2, deleteResult.deletedGroups().size())

          // Deleting the fake group ID should get GroupIdNotFoundException.
          assertTrue(deleteResult.deletedGroups().containsKey(fakeGroupId))
          assertFutureExceptionTypeEquals(deleteResult.deletedGroups().get(fakeGroupId),
            classOf[GroupIdNotFoundException])

          // Deleting the real group ID should get GroupNotEmptyException
          assertTrue(deleteResult.deletedGroups().containsKey(testGroupId))
          assertFutureExceptionTypeEquals(deleteResult.deletedGroups().get(testGroupId),
            classOf[GroupNotEmptyException])

          // Test delete correct member
          removeMembersResult = client.removeMembersFromConsumerGroup(testGroupId, new RemoveMembersFromConsumerGroupOptions(
            Collections.singleton(new MemberToRemove(testInstanceId))
          ))

          assertNull(removeMembersResult.all().get())
          val validMemberFuture = removeMembersResult.memberResult(new MemberToRemove(testInstanceId))
          assertNull(validMemberFuture.get())

          // The group should contain no member now.
          val describeTestGroupResult = client.describeConsumerGroups(Seq(testGroupId).asJava,
            new DescribeConsumerGroupsOptions().includeAuthorizedOperations(true))
          assertEquals(1, describeTestGroupResult.describedGroups().size())

          testGroupDescription = describeTestGroupResult.describedGroups().get(testGroupId).get()

          assertEquals(testGroupId, testGroupDescription.groupId)
          assertFalse(testGroupDescription.isSimpleConsumerGroup)
          assertTrue(testGroupDescription.members().isEmpty)

          // Consumer group deletion on empty group should succeed
          deleteResult = client.deleteConsumerGroups(Seq(testGroupId).asJava)
          assertEquals(1, deleteResult.deletedGroups().size())

          assertTrue(deleteResult.deletedGroups().containsKey(testGroupId))
          assertNull(deleteResult.deletedGroups().get(testGroupId).get())
        } finally {
          consumerThread.interrupt()
          consumerThread.join()
        }
      } finally {
        Utils.closeQuietly(consumer, "consumer")
      }
    } finally {
      Utils.closeQuietly(client, "adminClient")
    }
  }

  @Test
  def testDeleteConsumerGroupOffsets(): Unit = {
    val config = createConfig()
    client = Admin.create(config)
    try {
      val testTopicName = "test_topic"
      val testGroupId = "test_group_id"
      val testClientId = "test_client_id"
      val fakeGroupId = "fake_group_id"

      val tp1 = new TopicPartition(testTopicName, 0)
      val tp2 = new TopicPartition("foo", 0)

      client.createTopics(Collections.singleton(
        new NewTopic(testTopicName, 1, 1.toShort))).all().get()
      waitForTopics(client, List(testTopicName), List())

      val producer = createProducer()
      try {
        producer.send(new ProducerRecord(testTopicName, 0, null, null)).get()
      } finally {
        Utils.closeQuietly(producer, "producer")
      }

      val newConsumerConfig = new Properties(consumerConfig)
      newConsumerConfig.setProperty(ConsumerConfig.GROUP_ID_CONFIG, testGroupId)
      newConsumerConfig.setProperty(ConsumerConfig.CLIENT_ID_CONFIG, testClientId)
      // Increase timeouts to avoid having a rebalance during the test
      newConsumerConfig.setProperty(ConsumerConfig.MAX_POLL_INTERVAL_MS_CONFIG, Integer.MAX_VALUE.toString)
      newConsumerConfig.setProperty(ConsumerConfig.SESSION_TIMEOUT_MS_CONFIG, Defaults.GroupMaxSessionTimeoutMs.toString)
      val consumer = createConsumer(configOverrides = newConsumerConfig)

      try {
        TestUtils.subscribeAndWaitForRecords(testTopicName, consumer)
        consumer.commitSync()

        // Test offset deletion while consuming
        val offsetDeleteResult = client.deleteConsumerGroupOffsets(testGroupId, Set(tp1, tp2).asJava)

        // Top level error will equal to the first partition level error
        assertFutureExceptionTypeEquals(offsetDeleteResult.all(), classOf[GroupSubscribedToTopicException])
        assertFutureExceptionTypeEquals(offsetDeleteResult.partitionResult(tp1),
          classOf[GroupSubscribedToTopicException])
        assertFutureExceptionTypeEquals(offsetDeleteResult.partitionResult(tp2),
          classOf[UnknownTopicOrPartitionException])

        // Test the fake group ID
        val fakeDeleteResult = client.deleteConsumerGroupOffsets(fakeGroupId, Set(tp1, tp2).asJava)

        assertFutureExceptionTypeEquals(fakeDeleteResult.all(), classOf[GroupIdNotFoundException])
        assertFutureExceptionTypeEquals(fakeDeleteResult.partitionResult(tp1),
          classOf[GroupIdNotFoundException])
        assertFutureExceptionTypeEquals(fakeDeleteResult.partitionResult(tp2),
          classOf[GroupIdNotFoundException])

      } finally {
        Utils.closeQuietly(consumer, "consumer")
      }

      // Test offset deletion when group is empty
      val offsetDeleteResult = client.deleteConsumerGroupOffsets(testGroupId, Set(tp1, tp2).asJava)

      assertFutureExceptionTypeEquals(offsetDeleteResult.all(),
        classOf[UnknownTopicOrPartitionException])
      assertNull(offsetDeleteResult.partitionResult(tp1).get())
      assertFutureExceptionTypeEquals(offsetDeleteResult.partitionResult(tp2),
        classOf[UnknownTopicOrPartitionException])
    } finally {
      Utils.closeQuietly(client, "adminClient")
    }
  }

  @Test
  def testElectPreferredLeaders(): Unit = {
    client = Admin.create(createConfig)

    val prefer0 = Seq(0, 1, 2)
    val prefer1 = Seq(1, 2, 0)
    val prefer2 = Seq(2, 0, 1)

    val partition1 = new TopicPartition("elect-preferred-leaders-topic-1", 0)
    TestUtils.createTopic(zkClient, partition1.topic, Map[Int, Seq[Int]](partition1.partition -> prefer0), servers)

    val partition2 = new TopicPartition("elect-preferred-leaders-topic-2", 0)
    TestUtils.createTopic(zkClient, partition2.topic, Map[Int, Seq[Int]](partition2.partition -> prefer0), servers)

    def preferredLeader(topicPartition: TopicPartition): Int = {
      val partitionMetadata = getTopicMetadata(client, topicPartition.topic).partitions.get(topicPartition.partition)
      val preferredLeaderMetadata = partitionMetadata.replicas.get(0)
      preferredLeaderMetadata.id
    }

    /** Changes the <i>preferred</i> leader without changing the <i>current</i> leader. */
    def changePreferredLeader(newAssignment: Seq[Int]) = {
      val preferred = newAssignment.head
      val prior1 = zkClient.getLeaderForPartition(partition1).get
      val prior2 = zkClient.getLeaderForPartition(partition2).get

      var m = Map.empty[TopicPartition, Seq[Int]]

      if (prior1 != preferred)
        m += partition1 -> newAssignment
      if (prior2 != preferred)
        m += partition2 -> newAssignment

      zkClient.createPartitionReassignment(m)
      TestUtils.waitUntilTrue(
        () => preferredLeader(partition1) == preferred && preferredLeader(partition2) == preferred,
        s"Expected preferred leader to become $preferred, but is ${preferredLeader(partition1)} and ${preferredLeader(partition2)}",
        10000)
      // Check the leader hasn't moved
      TestUtils.assertLeader(client, partition1, prior1)
      TestUtils.assertLeader(client, partition2, prior2)
    }

    // Check current leaders are 0
    TestUtils.assertLeader(client, partition1, 0)
    TestUtils.assertLeader(client, partition2, 0)

    // Noop election
    var electResult = client.electLeaders(ElectionType.PREFERRED, Set(partition1).asJava)
    var exception = electResult.partitions.get.get(partition1).get
    assertEquals(classOf[ElectionNotNeededException], exception.getClass)
<<<<<<< HEAD
    assertEquals("Leader election not needed for topic partition.", exception.getMessage)
=======
>>>>>>> eb9c7bd6
    TestUtils.assertLeader(client, partition1, 0)

    // Noop election with null partitions
    electResult = client.electLeaders(ElectionType.PREFERRED, null)
    assertTrue(electResult.partitions.get.isEmpty)
    TestUtils.assertLeader(client, partition1, 0)
    TestUtils.assertLeader(client, partition2, 0)

    // Now change the preferred leader to 1
    changePreferredLeader(prefer1)

    // meaningful election
    electResult = client.electLeaders(ElectionType.PREFERRED, Set(partition1).asJava)
    assertEquals(Set(partition1).asJava, electResult.partitions.get.keySet)
    assertFalse(electResult.partitions.get.get(partition1).isPresent)
    TestUtils.assertLeader(client, partition1, 1)

    // topic 2 unchanged
    assertFalse(electResult.partitions.get.containsKey(partition2))
    TestUtils.assertLeader(client, partition2, 0)

    // meaningful election with null partitions
    electResult = client.electLeaders(ElectionType.PREFERRED, null)
    assertEquals(Set(partition2), electResult.partitions.get.keySet.asScala)
    assertFalse(electResult.partitions.get.get(partition2).isPresent)
    TestUtils.assertLeader(client, partition2, 1)

    // unknown topic
    val unknownPartition = new TopicPartition("topic-does-not-exist", 0)
    electResult = client.electLeaders(ElectionType.PREFERRED, Set(unknownPartition).asJava)
    assertEquals(Set(unknownPartition).asJava, electResult.partitions.get.keySet)
    exception = electResult.partitions.get.get(unknownPartition).get
    assertEquals(classOf[UnknownTopicOrPartitionException], exception.getClass)
    assertEquals("The partition does not exist.", exception.getMessage)
    TestUtils.assertLeader(client, partition1, 1)
    TestUtils.assertLeader(client, partition2, 1)

    // Now change the preferred leader to 2
    changePreferredLeader(prefer2)

    // mixed results
    electResult = client.electLeaders(ElectionType.PREFERRED, Set(unknownPartition, partition1).asJava)
    assertEquals(Set(unknownPartition, partition1).asJava, electResult.partitions.get.keySet)
    TestUtils.assertLeader(client, partition1, 2)
    TestUtils.assertLeader(client, partition2, 1)
    exception = electResult.partitions.get.get(unknownPartition).get
    assertEquals(classOf[UnknownTopicOrPartitionException], exception.getClass)
    assertEquals("The partition does not exist.", exception.getMessage)

    // elect preferred leader for partition 2
    electResult = client.electLeaders(ElectionType.PREFERRED, Set(partition2).asJava)
    assertEquals(Set(partition2).asJava, electResult.partitions.get.keySet)
    assertFalse(electResult.partitions.get.get(partition2).isPresent)
    TestUtils.assertLeader(client, partition2, 2)

    // Now change the preferred leader to 1
    changePreferredLeader(prefer1)
    // but shut it down...
    servers(1).shutdown()
    TestUtils.waitForBrokersOutOfIsr(client, Set(partition1, partition2), Set(1))

    // ... now what happens if we try to elect the preferred leader and it's down?
    val shortTimeout = new ElectLeadersOptions().timeoutMs(10000)
    electResult = client.electLeaders(ElectionType.PREFERRED, Set(partition1).asJava, shortTimeout)
    assertEquals(Set(partition1).asJava, electResult.partitions.get.keySet)
    exception = electResult.partitions.get.get(partition1).get
    assertEquals(classOf[PreferredLeaderNotAvailableException], exception.getClass)
    assertTrue(s"Wrong message ${exception.getMessage}", exception.getMessage.contains(
      "Failed to elect leader for partition elect-preferred-leaders-topic-1-0 under strategy PreferredReplicaPartitionLeaderElectionStrategy"))
    TestUtils.assertLeader(client, partition1, 2)

    // preferred leader unavailable with null argument
    electResult = client.electLeaders(ElectionType.PREFERRED, null, shortTimeout)

    exception = electResult.partitions.get.get(partition1).get
    assertEquals(classOf[PreferredLeaderNotAvailableException], exception.getClass)
    assertTrue(s"Wrong message ${exception.getMessage}", exception.getMessage.contains(
      "Failed to elect leader for partition elect-preferred-leaders-topic-1-0 under strategy PreferredReplicaPartitionLeaderElectionStrategy"))

    exception = electResult.partitions.get.get(partition2).get
    assertEquals(classOf[PreferredLeaderNotAvailableException], exception.getClass)
    assertTrue(s"Wrong message ${exception.getMessage}", exception.getMessage.contains(
      "Failed to elect leader for partition elect-preferred-leaders-topic-2-0 under strategy PreferredReplicaPartitionLeaderElectionStrategy"))

    TestUtils.assertLeader(client, partition1, 2)
    TestUtils.assertLeader(client, partition2, 2)
  }

  @Test
  def testElectUncleanLeadersForOnePartition(): Unit = {
    // Case: unclean leader election with one topic partition
    client = Admin.create(createConfig)

    val broker1 = 1
    val broker2 = 2
    val assignment1 = Seq(broker1, broker2)

    val partition1 = new TopicPartition("unclean-test-topic-1", 0)
    TestUtils.createTopic(zkClient, partition1.topic, Map[Int, Seq[Int]](partition1.partition -> assignment1), servers)

    TestUtils.assertLeader(client, partition1, broker1)

    servers(broker2).shutdown()
    TestUtils.waitForBrokersOutOfIsr(client, Set(partition1), Set(broker2))
    servers(broker1).shutdown()
    TestUtils.assertNoLeader(client, partition1)
    servers(broker2).startup()

    val electResult = client.electLeaders(ElectionType.UNCLEAN, Set(partition1).asJava)
    assertFalse(electResult.partitions.get.get(partition1).isPresent)
    TestUtils.assertLeader(client, partition1, broker2)
  }

  @Test
  def testElectUncleanLeadersForManyPartitions(): Unit = {
    // Case: unclean leader election with many topic partitions
    client = Admin.create(createConfig)

    val broker1 = 1
    val broker2 = 2
    val assignment1 = Seq(broker1, broker2)
    val assignment2 = Seq(broker1, broker2)

    val topic = "unclean-test-topic-1"
    val partition1 = new TopicPartition(topic, 0)
    val partition2 = new TopicPartition(topic, 1)

    TestUtils.createTopic(
      zkClient,
      topic,
      Map(partition1.partition -> assignment1, partition2.partition -> assignment2),
      servers
    )

    TestUtils.assertLeader(client, partition1, broker1)
    TestUtils.assertLeader(client, partition2, broker1)

    servers(broker2).shutdown()
    TestUtils.waitForBrokersOutOfIsr(client, Set(partition1, partition2), Set(broker2))
    servers(broker1).shutdown()
    TestUtils.assertNoLeader(client, partition1)
    TestUtils.assertNoLeader(client, partition2)
    servers(broker2).startup()

    val electResult = client.electLeaders(ElectionType.UNCLEAN, Set(partition1, partition2).asJava)
    assertFalse(electResult.partitions.get.get(partition1).isPresent)
    assertFalse(electResult.partitions.get.get(partition2).isPresent)
    TestUtils.assertLeader(client, partition1, broker2)
    TestUtils.assertLeader(client, partition2, broker2)
  }

  @Test
  def testElectUncleanLeadersForAllPartitions(): Unit = {
    // Case: noop unclean leader election and valid unclean leader election for all partitions
    client = Admin.create(createConfig)

    val broker1 = 1
    val broker2 = 2
    val broker3 = 0
    val assignment1 = Seq(broker1, broker2)
    val assignment2 = Seq(broker1, broker3)

    val topic = "unclean-test-topic-1"
    val partition1 = new TopicPartition(topic, 0)
    val partition2 = new TopicPartition(topic, 1)

    TestUtils.createTopic(
      zkClient,
      topic,
      Map(partition1.partition -> assignment1, partition2.partition -> assignment2),
      servers
    )

    TestUtils.assertLeader(client, partition1, broker1)
    TestUtils.assertLeader(client, partition2, broker1)

    servers(broker2).shutdown()
    TestUtils.waitForBrokersOutOfIsr(client, Set(partition1), Set(broker2))
    servers(broker1).shutdown()
    TestUtils.assertNoLeader(client, partition1)
    TestUtils.assertLeader(client, partition2, broker3)
    servers(broker2).startup()

    val electResult = client.electLeaders(ElectionType.UNCLEAN, null)
    assertFalse(electResult.partitions.get.get(partition1).isPresent)
    assertFalse(electResult.partitions.get.containsKey(partition2))
    TestUtils.assertLeader(client, partition1, broker2)
    TestUtils.assertLeader(client, partition2, broker3)
  }

  @Test
  def testElectUncleanLeadersForUnknownPartitions(): Unit = {
    // Case: unclean leader election for unknown topic
    client = Admin.create(createConfig)

    val broker1 = 1
    val broker2 = 2
    val assignment1 = Seq(broker1, broker2)

    val topic = "unclean-test-topic-1"
    val unknownPartition = new TopicPartition(topic, 1)
    val unknownTopic = new TopicPartition("unknown-topic", 0)

    TestUtils.createTopic(
      zkClient,
      topic,
      Map(0 -> assignment1),
      servers
    )

    TestUtils.assertLeader(client, new TopicPartition(topic, 0), broker1)

    val electResult = client.electLeaders(ElectionType.UNCLEAN, Set(unknownPartition, unknownTopic).asJava)
    assertTrue(electResult.partitions.get.get(unknownPartition).get.isInstanceOf[UnknownTopicOrPartitionException])
    assertTrue(electResult.partitions.get.get(unknownTopic).get.isInstanceOf[UnknownTopicOrPartitionException])
  }

  @Test
  def testElectUncleanLeadersWhenNoLiveBrokers(): Unit = {
    // Case: unclean leader election with no live brokers
    client = Admin.create(createConfig)

    val broker1 = 1
    val broker2 = 2
    val assignment1 = Seq(broker1, broker2)

    val topic = "unclean-test-topic-1"
    val partition1 = new TopicPartition(topic, 0)

    TestUtils.createTopic(
      zkClient,
      topic,
      Map(partition1.partition -> assignment1),
      servers
    )

    TestUtils.assertLeader(client, partition1, broker1)

    servers(broker2).shutdown()
    TestUtils.waitForBrokersOutOfIsr(client, Set(partition1), Set(broker2))
    servers(broker1).shutdown()
    TestUtils.assertNoLeader(client, partition1)

    val electResult = client.electLeaders(ElectionType.UNCLEAN, Set(partition1).asJava)
    assertTrue(electResult.partitions.get.get(partition1).get.isInstanceOf[EligibleLeadersNotAvailableException])
  }

  @Test
  def testElectUncleanLeadersNoop(): Unit = {
    // Case: noop unclean leader election with explicit topic partitions
    client = Admin.create(createConfig)

    val broker1 = 1
    val broker2 = 2
    val assignment1 = Seq(broker1, broker2)

    val topic = "unclean-test-topic-1"
    val partition1 = new TopicPartition(topic, 0)

    TestUtils.createTopic(
      zkClient,
      topic,
      Map(partition1.partition -> assignment1),
      servers
    )

    TestUtils.assertLeader(client, partition1, broker1)

    servers(broker1).shutdown()
    TestUtils.assertLeader(client, partition1, broker2)
    servers(broker1).startup()

    val electResult = client.electLeaders(ElectionType.UNCLEAN, Set(partition1).asJava)
    assertTrue(electResult.partitions.get.get(partition1).get.isInstanceOf[ElectionNotNeededException])
  }

  @Test
  def testElectUncleanLeadersAndNoop(): Unit = {
    // Case: one noop unclean leader election and one valid unclean leader election
    client = Admin.create(createConfig)

    val broker1 = 1
    val broker2 = 2
    val broker3 = 0
    val assignment1 = Seq(broker1, broker2)
    val assignment2 = Seq(broker1, broker3)

    val topic = "unclean-test-topic-1"
    val partition1 = new TopicPartition(topic, 0)
    val partition2 = new TopicPartition(topic, 1)

    TestUtils.createTopic(
      zkClient,
      topic,
      Map(partition1.partition -> assignment1, partition2.partition -> assignment2),
      servers
    )

    TestUtils.assertLeader(client, partition1, broker1)
    TestUtils.assertLeader(client, partition2, broker1)

    servers(broker2).shutdown()
    TestUtils.waitForBrokersOutOfIsr(client, Set(partition1), Set(broker2))
    servers(broker1).shutdown()
    TestUtils.assertNoLeader(client, partition1)
    TestUtils.assertLeader(client, partition2, broker3)
    servers(broker2).startup()

    val electResult = client.electLeaders(ElectionType.UNCLEAN, Set(partition1, partition2).asJava)
    assertFalse(electResult.partitions.get.get(partition1).isPresent)
    assertTrue(electResult.partitions.get.get(partition2).get.isInstanceOf[ElectionNotNeededException])
    TestUtils.assertLeader(client, partition1, broker2)
    TestUtils.assertLeader(client, partition2, broker3)
  }

  @Test
  def testListReassignmentsDoesNotShowNonReassigningPartitions(): Unit = {
    client = Admin.create(createConfig())

    // Create topics
    val topic = "list-reassignments-no-reassignments"
    createTopic(topic, numPartitions = 1, replicationFactor = 3)
    val tp = new TopicPartition(topic, 0)

    val reassignmentsMap = client.listPartitionReassignments(Set(tp).asJava).reassignments().get()
    assertEquals(0, reassignmentsMap.size())

    val allReassignmentsMap = client.listPartitionReassignments().reassignments().get()
    assertEquals(0, allReassignmentsMap.size())
  }

  @Test
  def testListReassignmentsDoesNotShowDeletedPartitions(): Unit = {
    client = Admin.create(createConfig())

    val topic = "list-reassignments-no-reassignments"
    val tp = new TopicPartition(topic, 0)

    val reassignmentsMap = client.listPartitionReassignments(Set(tp).asJava).reassignments().get()
    assertEquals(0, reassignmentsMap.size())

    val allReassignmentsMap = client.listPartitionReassignments().reassignments().get()
    assertEquals(0, allReassignmentsMap.size())
  }

  @Test
  def testValidIncrementalAlterConfigs(): Unit = {
    client = Admin.create(createConfig)

    // Create topics
    val topic1 = "incremental-alter-configs-topic-1"
    val topic1Resource = new ConfigResource(ConfigResource.Type.TOPIC, topic1)
    val topic1CreateConfigs = new Properties
    topic1CreateConfigs.setProperty(LogConfig.RetentionMsProp, "60000000")
    topic1CreateConfigs.setProperty(LogConfig.CleanupPolicyProp, LogConfig.Compact)
    createTopic(topic1, numPartitions = 1, replicationFactor = 1, topic1CreateConfigs)

    val topic2 = "incremental-alter-configs-topic-2"
    val topic2Resource = new ConfigResource(ConfigResource.Type.TOPIC, topic2)
    createTopic(topic2)

    // Alter topic configs
    var topic1AlterConfigs = Seq(
      new AlterConfigOp(new ConfigEntry(LogConfig.FlushMsProp, "1000"), AlterConfigOp.OpType.SET),
      new AlterConfigOp(new ConfigEntry(LogConfig.CleanupPolicyProp, LogConfig.Delete), AlterConfigOp.OpType.APPEND),
      new AlterConfigOp(new ConfigEntry(LogConfig.RetentionMsProp, ""), AlterConfigOp.OpType.DELETE)
    ).asJavaCollection

    val topic2AlterConfigs = Seq(
      new AlterConfigOp(new ConfigEntry(LogConfig.MinCleanableDirtyRatioProp, "0.9"), AlterConfigOp.OpType.SET),
      new AlterConfigOp(new ConfigEntry(LogConfig.CompressionTypeProp, "lz4"), AlterConfigOp.OpType.SET)
    ).asJavaCollection

    var alterResult = client.incrementalAlterConfigs(Map(
      topic1Resource -> topic1AlterConfigs,
      topic2Resource -> topic2AlterConfigs
    ).asJava)

    assertEquals(Set(topic1Resource, topic2Resource).asJava, alterResult.values.keySet)
    alterResult.all.get

    // Verify that topics were updated correctly
    var describeResult = client.describeConfigs(Seq(topic1Resource, topic2Resource).asJava)
    var configs = describeResult.all.get

    assertEquals(2, configs.size)

    assertEquals("1000", configs.get(topic1Resource).get(LogConfig.FlushMsProp).value)
    assertEquals("compact,delete", configs.get(topic1Resource).get(LogConfig.CleanupPolicyProp).value)
    assertEquals((Defaults.LogRetentionHours * 60 * 60 * 1000).toString, configs.get(topic1Resource).get(LogConfig.RetentionMsProp).value)

    assertEquals("0.9", configs.get(topic2Resource).get(LogConfig.MinCleanableDirtyRatioProp).value)
    assertEquals("lz4", configs.get(topic2Resource).get(LogConfig.CompressionTypeProp).value)

    //verify subtract operation
    topic1AlterConfigs = Seq(
      new AlterConfigOp(new ConfigEntry(LogConfig.CleanupPolicyProp, LogConfig.Compact), AlterConfigOp.OpType.SUBTRACT)
    ).asJava

   alterResult = client.incrementalAlterConfigs(Map(
      topic1Resource -> topic1AlterConfigs
    ).asJava)
    alterResult.all.get

    // Verify that topics were updated correctly
    describeResult = client.describeConfigs(Seq(topic1Resource).asJava)
    configs = describeResult.all.get

    assertEquals("delete", configs.get(topic1Resource).get(LogConfig.CleanupPolicyProp).value)
    assertEquals("1000", configs.get(topic1Resource).get(LogConfig.FlushMsProp).value) // verify previous change is still intact

    // Alter topics with validateOnly=true
    topic1AlterConfigs = Seq(
      new AlterConfigOp(new ConfigEntry(LogConfig.CleanupPolicyProp, LogConfig.Compact), AlterConfigOp.OpType.APPEND)
    ).asJava

    alterResult = client.incrementalAlterConfigs(Map(
      topic1Resource -> topic1AlterConfigs
    ).asJava, new AlterConfigsOptions().validateOnly(true))
    alterResult.all.get

    // Verify that topics were not updated due to validateOnly = true
    describeResult = client.describeConfigs(Seq(topic1Resource).asJava)
    configs = describeResult.all.get

    assertEquals("delete", configs.get(topic1Resource).get(LogConfig.CleanupPolicyProp).value)

    //Alter topics with validateOnly=true with invalid configs
    topic1AlterConfigs = Seq(
      new AlterConfigOp(new ConfigEntry(LogConfig.CompressionTypeProp, "zip"), AlterConfigOp.OpType.SET)
    ).asJava

    alterResult = client.incrementalAlterConfigs(Map(
      topic1Resource -> topic1AlterConfigs
    ).asJava, new AlterConfigsOptions().validateOnly(true))

    assertFutureExceptionTypeEquals(alterResult.values().get(topic1Resource), classOf[InvalidRequestException],
      Some("Invalid config value for resource"))
  }

  @Test
  def testInvalidIncrementalAlterConfigs(): Unit = {
    client = Admin.create(createConfig)

    // Create topics
    val topic1 = "incremental-alter-configs-topic-1"
    val topic1Resource = new ConfigResource(ConfigResource.Type.TOPIC, topic1)
    createTopic(topic1)

    val topic2 = "incremental-alter-configs-topic-2"
    val topic2Resource = new ConfigResource(ConfigResource.Type.TOPIC, topic2)
    createTopic(topic2)

    //Add duplicate Keys for topic1
    var topic1AlterConfigs = Seq(
      new AlterConfigOp(new ConfigEntry(LogConfig.MinCleanableDirtyRatioProp, "0.75"), AlterConfigOp.OpType.SET),
      new AlterConfigOp(new ConfigEntry(LogConfig.MinCleanableDirtyRatioProp, "0.65"), AlterConfigOp.OpType.SET),
      new AlterConfigOp(new ConfigEntry(LogConfig.CompressionTypeProp, "gzip"), AlterConfigOp.OpType.SET) // valid entry
    ).asJavaCollection

    //Add valid config for topic2
    var topic2AlterConfigs = Seq(
      new AlterConfigOp(new ConfigEntry(LogConfig.MinCleanableDirtyRatioProp, "0.9"), AlterConfigOp.OpType.SET)
    ).asJavaCollection

    var alterResult = client.incrementalAlterConfigs(Map(
      topic1Resource -> topic1AlterConfigs,
      topic2Resource -> topic2AlterConfigs
    ).asJava)
    assertEquals(Set(topic1Resource, topic2Resource).asJava, alterResult.values.keySet)

    //InvalidRequestException error for topic1
    assertFutureExceptionTypeEquals(alterResult.values().get(topic1Resource), classOf[InvalidRequestException],
      Some("Error due to duplicate config keys"))

    //operation should succeed for topic2
    alterResult.values().get(topic2Resource).get()

    // Verify that topic1 is not config not updated, and topic2 config is updated
    val describeResult = client.describeConfigs(Seq(topic1Resource, topic2Resource).asJava)
    val configs = describeResult.all.get
    assertEquals(2, configs.size)

    assertEquals(Defaults.LogCleanerMinCleanRatio.toString, configs.get(topic1Resource).get(LogConfig.MinCleanableDirtyRatioProp).value)
    assertEquals(Defaults.CompressionType.toString, configs.get(topic1Resource).get(LogConfig.CompressionTypeProp).value)
    assertEquals("0.9", configs.get(topic2Resource).get(LogConfig.MinCleanableDirtyRatioProp).value)

    //check invalid use of append/subtract operation types
    topic1AlterConfigs = Seq(
      new AlterConfigOp(new ConfigEntry(LogConfig.CompressionTypeProp, "gzip"), AlterConfigOp.OpType.APPEND)
    ).asJavaCollection

    topic2AlterConfigs = Seq(
      new AlterConfigOp(new ConfigEntry(LogConfig.CompressionTypeProp, "snappy"), AlterConfigOp.OpType.SUBTRACT)
    ).asJavaCollection

    alterResult = client.incrementalAlterConfigs(Map(
      topic1Resource -> topic1AlterConfigs,
      topic2Resource -> topic2AlterConfigs
    ).asJava)
    assertEquals(Set(topic1Resource, topic2Resource).asJava, alterResult.values.keySet)

    assertFutureExceptionTypeEquals(alterResult.values().get(topic1Resource), classOf[InvalidRequestException],
      Some("Config value append is not allowed for config"))

    assertFutureExceptionTypeEquals(alterResult.values().get(topic2Resource), classOf[InvalidRequestException],
      Some("Config value subtract is not allowed for config"))


    //try to add invalid config
    topic1AlterConfigs = Seq(
      new AlterConfigOp(new ConfigEntry(LogConfig.MinCleanableDirtyRatioProp, "1.1"), AlterConfigOp.OpType.SET)
    ).asJavaCollection

    alterResult = client.incrementalAlterConfigs(Map(
      topic1Resource -> topic1AlterConfigs
    ).asJava)
    assertEquals(Set(topic1Resource).asJava, alterResult.values.keySet)

    assertFutureExceptionTypeEquals(alterResult.values().get(topic1Resource), classOf[InvalidRequestException],
      Some("Invalid config value for resource"))
  }

  @Test
  def testInvalidAlterPartitionReassignments(): Unit = {
    client = Admin.create(createConfig)
    val topic = "alter-reassignments-topic-1"
    val tp1 = new TopicPartition(topic, 0)
    val tp2 = new TopicPartition(topic, 1)
    val tp3 = new TopicPartition(topic, 2)
    createTopic(topic, numPartitions = 4)


    val validAssignment = Optional.of(new NewPartitionReassignment(
      (0 until brokerCount).map(_.asInstanceOf[Integer]).asJava
    ))

    val nonExistentTp1 = new TopicPartition("topicA", 0)
    val nonExistentTp2 = new TopicPartition(topic, 4)
    val nonExistentPartitionsResult = client.alterPartitionReassignments(Map(
      tp1 -> validAssignment,
      tp2 -> validAssignment,
      tp3 -> validAssignment,
      nonExistentTp1 -> validAssignment,
      nonExistentTp2 -> validAssignment
    ).asJava).values()
    assertFutureExceptionTypeEquals(nonExistentPartitionsResult.get(nonExistentTp1), classOf[UnknownTopicOrPartitionException])
    assertFutureExceptionTypeEquals(nonExistentPartitionsResult.get(nonExistentTp2), classOf[UnknownTopicOrPartitionException])

    val extraNonExistentReplica = Optional.of(new NewPartitionReassignment((0 until brokerCount + 1).map(_.asInstanceOf[Integer]).asJava))
    val negativeIdReplica = Optional.of(new NewPartitionReassignment(Seq(-3, -2, -1).map(_.asInstanceOf[Integer]).asJava))
    val duplicateReplica = Optional.of(new NewPartitionReassignment(Seq(0, 1, 1).map(_.asInstanceOf[Integer]).asJava))
    val invalidReplicaResult = client.alterPartitionReassignments(Map(
      tp1 -> extraNonExistentReplica,
      tp2 -> negativeIdReplica,
      tp3 -> duplicateReplica
    ).asJava).values()
    assertFutureExceptionTypeEquals(invalidReplicaResult.get(tp1), classOf[InvalidReplicaAssignmentException])
    assertFutureExceptionTypeEquals(invalidReplicaResult.get(tp2), classOf[InvalidReplicaAssignmentException])
    assertFutureExceptionTypeEquals(invalidReplicaResult.get(tp3), classOf[InvalidReplicaAssignmentException])
  }

  @Test
  def testLongTopicNames(): Unit = {
    val client = Admin.create(createConfig)
    val longTopicName = String.join("", Collections.nCopies(249, "x"));
    val invalidTopicName = String.join("", Collections.nCopies(250, "x"));
    val newTopics2 = Seq(new NewTopic(invalidTopicName, 3, 3.toShort),
                         new NewTopic(longTopicName, 3, 3.toShort))
    val results = client.createTopics(newTopics2.asJava).values()
    assertTrue(results.containsKey(longTopicName))
    results.get(longTopicName).get()
    assertTrue(results.containsKey(invalidTopicName))
    assertFutureExceptionTypeEquals(results.get(invalidTopicName), classOf[InvalidTopicException])
    assertFutureExceptionTypeEquals(client.alterReplicaLogDirs(
      Map(new TopicPartitionReplica(longTopicName, 0, 0) -> servers(0).config.logDirs(0)).asJava).all(),
      classOf[InvalidTopicException])
    client.close()
  }

  @Test
  def testDescribeConfigsForLog4jLogLevels(): Unit = {
    client = Admin.create(createConfig())

    val loggerConfig = describeBrokerLoggers()
    val rootLogLevel = loggerConfig.get(Log4jController.ROOT_LOGGER).value()
    val logCleanerLogLevelConfig = loggerConfig.get("kafka.cluster.Replica")
    assertEquals(rootLogLevel, logCleanerLogLevelConfig.value()) // we expect an undefined log level to be the same as the root logger
    assertEquals("kafka.cluster.Replica", logCleanerLogLevelConfig.name())
    assertEquals(ConfigEntry.ConfigSource.DYNAMIC_BROKER_LOGGER_CONFIG, logCleanerLogLevelConfig.source())
    assertEquals(false, logCleanerLogLevelConfig.isReadOnly)
    assertEquals(false, logCleanerLogLevelConfig.isSensitive)
    assertTrue(logCleanerLogLevelConfig.synonyms().isEmpty)
  }

  @Test
  @Ignore // To be re-enabled once KAFKA-8779 is resolved
  def testIncrementalAlterConfigsForLog4jLogLevels(): Unit = {
    client = Admin.create(createConfig())

    val initialLoggerConfig = describeBrokerLoggers()
    val initialRootLogLevel = initialLoggerConfig.get(Log4jController.ROOT_LOGGER).value()
    assertEquals(initialRootLogLevel, initialLoggerConfig.get("kafka.controller.KafkaController").value())
    assertEquals(initialRootLogLevel, initialLoggerConfig.get("kafka.log.LogCleaner").value())
    assertEquals(initialRootLogLevel, initialLoggerConfig.get("kafka.server.ReplicaManager").value())

    val newRootLogLevel = LogLevelConfig.DEBUG_LOG_LEVEL
    val alterRootLoggerEntry = Seq(
      new AlterConfigOp(new ConfigEntry(Log4jController.ROOT_LOGGER, newRootLogLevel), AlterConfigOp.OpType.SET)
    ).asJavaCollection
    // Test validateOnly does not change anything
    alterBrokerLoggers(alterRootLoggerEntry, validateOnly = true)
    val validatedLoggerConfig = describeBrokerLoggers()
    assertEquals(initialRootLogLevel, validatedLoggerConfig.get(Log4jController.ROOT_LOGGER).value())
    assertEquals(initialRootLogLevel, validatedLoggerConfig.get("kafka.controller.KafkaController").value())
    assertEquals(initialRootLogLevel, validatedLoggerConfig.get("kafka.log.LogCleaner").value())
    assertEquals(initialRootLogLevel, validatedLoggerConfig.get("kafka.server.ReplicaManager").value())
    assertEquals(initialRootLogLevel, validatedLoggerConfig.get("kafka.zookeeper.ZooKeeperClient").value())

    // test that we can change them and unset loggers still use the root's log level
    alterBrokerLoggers(alterRootLoggerEntry)
    val changedRootLoggerConfig = describeBrokerLoggers()
    assertEquals(newRootLogLevel, changedRootLoggerConfig.get(Log4jController.ROOT_LOGGER).value())
    assertEquals(newRootLogLevel, changedRootLoggerConfig.get("kafka.controller.KafkaController").value())
    assertEquals(newRootLogLevel, changedRootLoggerConfig.get("kafka.log.LogCleaner").value())
    assertEquals(newRootLogLevel, changedRootLoggerConfig.get("kafka.server.ReplicaManager").value())
    assertEquals(newRootLogLevel, changedRootLoggerConfig.get("kafka.zookeeper.ZooKeeperClient").value())

    // alter the ZK client's logger so we can later test resetting it
    val alterZKLoggerEntry = Seq(
      new AlterConfigOp(new ConfigEntry("kafka.zookeeper.ZooKeeperClient", LogLevelConfig.ERROR_LOG_LEVEL), AlterConfigOp.OpType.SET)
    ).asJavaCollection
    alterBrokerLoggers(alterZKLoggerEntry)
    val changedZKLoggerConfig = describeBrokerLoggers()
    assertEquals(LogLevelConfig.ERROR_LOG_LEVEL, changedZKLoggerConfig.get("kafka.zookeeper.ZooKeeperClient").value())

    // properly test various set operations and one delete
    val alterLogLevelsEntries = Seq(
      new AlterConfigOp(new ConfigEntry("kafka.controller.KafkaController", LogLevelConfig.INFO_LOG_LEVEL), AlterConfigOp.OpType.SET),
      new AlterConfigOp(new ConfigEntry("kafka.log.LogCleaner", LogLevelConfig.ERROR_LOG_LEVEL), AlterConfigOp.OpType.SET),
      new AlterConfigOp(new ConfigEntry("kafka.server.ReplicaManager", LogLevelConfig.TRACE_LOG_LEVEL), AlterConfigOp.OpType.SET),
      new AlterConfigOp(new ConfigEntry("kafka.zookeeper.ZooKeeperClient", ""), AlterConfigOp.OpType.DELETE) // should reset to the root logger level
    ).asJavaCollection
    alterBrokerLoggers(alterLogLevelsEntries)
    val alteredLoggerConfig = describeBrokerLoggers()
    assertEquals(newRootLogLevel, alteredLoggerConfig.get(Log4jController.ROOT_LOGGER).value())
    assertEquals(LogLevelConfig.INFO_LOG_LEVEL, alteredLoggerConfig.get("kafka.controller.KafkaController").value())
    assertEquals(LogLevelConfig.ERROR_LOG_LEVEL, alteredLoggerConfig.get("kafka.log.LogCleaner").value())
    assertEquals(LogLevelConfig.TRACE_LOG_LEVEL, alteredLoggerConfig.get("kafka.server.ReplicaManager").value())
    assertEquals(newRootLogLevel, alteredLoggerConfig.get("kafka.zookeeper.ZooKeeperClient").value())
  }

  /**
    * 1. Assume ROOT logger == TRACE
    * 2. Change kafka.controller.KafkaController logger to INFO
    * 3. Unset kafka.controller.KafkaController via AlterConfigOp.OpType.DELETE (resets it to the root logger - TRACE)
    * 4. Change ROOT logger to ERROR
    * 5. Ensure the kafka.controller.KafkaController logger's level is ERROR (the curent root logger level)
    */
  @Test
  @Ignore // To be re-enabled once KAFKA-8779 is resolved
  def testIncrementalAlterConfigsForLog4jLogLevelsCanResetLoggerToCurrentRoot(): Unit = {
    client = Admin.create(createConfig())
    // step 1 - configure root logger
    val initialRootLogLevel = LogLevelConfig.TRACE_LOG_LEVEL
    val alterRootLoggerEntry = Seq(
      new AlterConfigOp(new ConfigEntry(Log4jController.ROOT_LOGGER, initialRootLogLevel), AlterConfigOp.OpType.SET)
    ).asJavaCollection
    alterBrokerLoggers(alterRootLoggerEntry)
    val initialLoggerConfig = describeBrokerLoggers()
    assertEquals(initialRootLogLevel, initialLoggerConfig.get(Log4jController.ROOT_LOGGER).value())
    assertEquals(initialRootLogLevel, initialLoggerConfig.get("kafka.controller.KafkaController").value())

    // step 2 - change KafkaController logger to INFO
    val alterControllerLoggerEntry = Seq(
      new AlterConfigOp(new ConfigEntry("kafka.controller.KafkaController", LogLevelConfig.INFO_LOG_LEVEL), AlterConfigOp.OpType.SET)
    ).asJavaCollection
    alterBrokerLoggers(alterControllerLoggerEntry)
    val changedControllerLoggerConfig = describeBrokerLoggers()
    assertEquals(initialRootLogLevel, changedControllerLoggerConfig.get(Log4jController.ROOT_LOGGER).value())
    assertEquals(LogLevelConfig.INFO_LOG_LEVEL, changedControllerLoggerConfig.get("kafka.controller.KafkaController").value())

    // step 3 - unset KafkaController logger
    val deleteControllerLoggerEntry = Seq(
      new AlterConfigOp(new ConfigEntry("kafka.controller.KafkaController", ""), AlterConfigOp.OpType.DELETE)
    ).asJavaCollection
    alterBrokerLoggers(deleteControllerLoggerEntry)
    val deletedControllerLoggerConfig = describeBrokerLoggers()
    assertEquals(initialRootLogLevel, deletedControllerLoggerConfig.get(Log4jController.ROOT_LOGGER).value())
    assertEquals(initialRootLogLevel, deletedControllerLoggerConfig.get("kafka.controller.KafkaController").value())

    val newRootLogLevel = LogLevelConfig.ERROR_LOG_LEVEL
    val newAlterRootLoggerEntry = Seq(
      new AlterConfigOp(new ConfigEntry(Log4jController.ROOT_LOGGER, newRootLogLevel), AlterConfigOp.OpType.SET)
    ).asJavaCollection
    alterBrokerLoggers(newAlterRootLoggerEntry)
    val newRootLoggerConfig = describeBrokerLoggers()
    assertEquals(newRootLogLevel, newRootLoggerConfig.get(Log4jController.ROOT_LOGGER).value())
    assertEquals(newRootLogLevel, newRootLoggerConfig.get("kafka.controller.KafkaController").value())
  }

  @Test
  @Ignore // To be re-enabled once KAFKA-8779 is resolved
  def testIncrementalAlterConfigsForLog4jLogLevelsCannotResetRootLogger(): Unit = {
    client = Admin.create(createConfig())
    val deleteRootLoggerEntry = Seq(
      new AlterConfigOp(new ConfigEntry(Log4jController.ROOT_LOGGER, ""), AlterConfigOp.OpType.DELETE)
    ).asJavaCollection

    assertTrue(intercept[ExecutionException](alterBrokerLoggers(deleteRootLoggerEntry)).getCause.isInstanceOf[InvalidRequestException])
  }

  @Test
  @Ignore // To be re-enabled once KAFKA-8779 is resolved
  def testIncrementalAlterConfigsForLog4jLogLevelsDoesNotWorkWithInvalidConfigs(): Unit = {
    client = Admin.create(createConfig())
    val validLoggerName = "kafka.server.KafkaRequestHandler"
    val expectedValidLoggerLogLevel = describeBrokerLoggers().get(validLoggerName)
    def assertLogLevelDidNotChange(): Unit = {
      assertEquals(
        expectedValidLoggerLogLevel,
        describeBrokerLoggers().get(validLoggerName)
      )
    }

    val appendLogLevelEntries = Seq(
      new AlterConfigOp(new ConfigEntry("kafka.server.KafkaRequestHandler", LogLevelConfig.INFO_LOG_LEVEL), AlterConfigOp.OpType.SET), // valid
      new AlterConfigOp(new ConfigEntry("kafka.network.SocketServer", LogLevelConfig.ERROR_LOG_LEVEL), AlterConfigOp.OpType.APPEND) // append is not supported
    ).asJavaCollection
    assertTrue(intercept[ExecutionException](alterBrokerLoggers(appendLogLevelEntries)).getCause.isInstanceOf[InvalidRequestException])
    assertLogLevelDidNotChange()

    val subtractLogLevelEntries = Seq(
      new AlterConfigOp(new ConfigEntry("kafka.server.KafkaRequestHandler", LogLevelConfig.INFO_LOG_LEVEL), AlterConfigOp.OpType.SET), // valid
      new AlterConfigOp(new ConfigEntry("kafka.network.SocketServer", LogLevelConfig.ERROR_LOG_LEVEL), AlterConfigOp.OpType.SUBTRACT) // subtract is not supported
    ).asJavaCollection
    assertTrue(intercept[ExecutionException](alterBrokerLoggers(subtractLogLevelEntries)).getCause.isInstanceOf[InvalidRequestException])
    assertLogLevelDidNotChange()

    val invalidLogLevelLogLevelEntries = Seq(
      new AlterConfigOp(new ConfigEntry("kafka.server.KafkaRequestHandler", LogLevelConfig.INFO_LOG_LEVEL), AlterConfigOp.OpType.SET), // valid
      new AlterConfigOp(new ConfigEntry("kafka.network.SocketServer", "OFF"), AlterConfigOp.OpType.SET) // OFF is not a valid log level
    ).asJavaCollection
    assertTrue(intercept[ExecutionException](alterBrokerLoggers(invalidLogLevelLogLevelEntries)).getCause.isInstanceOf[InvalidRequestException])
    assertLogLevelDidNotChange()

    val invalidLoggerNameLogLevelEntries = Seq(
      new AlterConfigOp(new ConfigEntry("kafka.server.KafkaRequestHandler", LogLevelConfig.INFO_LOG_LEVEL), AlterConfigOp.OpType.SET), // valid
      new AlterConfigOp(new ConfigEntry("Some Other LogCleaner", LogLevelConfig.ERROR_LOG_LEVEL), AlterConfigOp.OpType.SET) // invalid logger name is not supported
    ).asJavaCollection
    assertTrue(intercept[ExecutionException](alterBrokerLoggers(invalidLoggerNameLogLevelEntries)).getCause.isInstanceOf[InvalidRequestException])
    assertLogLevelDidNotChange()
  }

  /**
    * The AlterConfigs API is deprecated and should not support altering log levels
    */
  @Test
  @Ignore // To be re-enabled once KAFKA-8779 is resolved
  def testAlterConfigsForLog4jLogLevelsDoesNotWork(): Unit = {
    client = Admin.create(createConfig())

    val alterLogLevelsEntries = Seq(
      new ConfigEntry("kafka.controller.KafkaController", LogLevelConfig.INFO_LOG_LEVEL)
    ).asJavaCollection
    val alterResult = client.alterConfigs(Map(brokerLoggerConfigResource -> new Config(alterLogLevelsEntries)).asJava)
    assertTrue(intercept[ExecutionException](alterResult.values.get(brokerLoggerConfigResource).get).getCause.isInstanceOf[InvalidRequestException])
  }

  def alterBrokerLoggers(entries: util.Collection[AlterConfigOp], validateOnly: Boolean = false): Unit = {
    if (!validateOnly) {
      for (entry <- entries.asScala)
        changedBrokerLoggers.add(entry.configEntry().name())
    }

    client.incrementalAlterConfigs(Map(brokerLoggerConfigResource -> entries).asJava, new AlterConfigsOptions().validateOnly(validateOnly))
      .values.get(brokerLoggerConfigResource).get()
  }

  def describeBrokerLoggers(): Config =
    client.describeConfigs(Collections.singletonList(brokerLoggerConfigResource)).values.get(brokerLoggerConfigResource).get()

  /**
   * Due to the fact that log4j is not re-initialized across tests, changing a logger's log level persists across test classes.
   * We need to clean up the changes done while testing.
   */
  private def teardownBrokerLoggers(): Unit = {
    if (changedBrokerLoggers.nonEmpty) {
      val validLoggers = describeBrokerLoggers().entries().asScala.filterNot(_.name.equals(Log4jController.ROOT_LOGGER)).map(_.name).toSet
      val unsetBrokerLoggersEntries = changedBrokerLoggers
        .intersect(validLoggers)
        .map { logger => new AlterConfigOp(new ConfigEntry(logger, ""), AlterConfigOp.OpType.DELETE) }
        .asJavaCollection

      // ensure that we first reset the root logger to an arbitrary log level. Note that we cannot reset it to its original value
      alterBrokerLoggers(List(
        new AlterConfigOp(new ConfigEntry(Log4jController.ROOT_LOGGER, LogLevelConfig.FATAL_LOG_LEVEL), AlterConfigOp.OpType.SET)
      ).asJavaCollection)
      alterBrokerLoggers(unsetBrokerLoggersEntries)

      changedBrokerLoggers.clear()
    }
  }

}

object PlaintextAdminIntegrationTest {

  def checkValidAlterConfigs(client: Admin, topicResource1: ConfigResource, topicResource2: ConfigResource): Unit = {
    // Alter topics
    var topicConfigEntries1 = Seq(
      new ConfigEntry(LogConfig.FlushMsProp, "1000")
    ).asJava

    var topicConfigEntries2 = Seq(
      new ConfigEntry(LogConfig.MinCleanableDirtyRatioProp, "0.9"),
      new ConfigEntry(LogConfig.CompressionTypeProp, "lz4")
    ).asJava

    var alterResult = client.alterConfigs(Map(
      topicResource1 -> new Config(topicConfigEntries1),
      topicResource2 -> new Config(topicConfigEntries2)
    ).asJava)

    assertEquals(Set(topicResource1, topicResource2).asJava, alterResult.values.keySet)
    alterResult.all.get

    // Verify that topics were updated correctly
    var describeResult = client.describeConfigs(Seq(topicResource1, topicResource2).asJava)
    var configs = describeResult.all.get

    assertEquals(2, configs.size)

    assertEquals("1000", configs.get(topicResource1).get(LogConfig.FlushMsProp).value)
    assertEquals(Defaults.MessageMaxBytes.toString,
      configs.get(topicResource1).get(LogConfig.MaxMessageBytesProp).value)
    assertEquals((Defaults.LogRetentionHours * 60 * 60 * 1000).toString,
      configs.get(topicResource1).get(LogConfig.RetentionMsProp).value)

    assertEquals("0.9", configs.get(topicResource2).get(LogConfig.MinCleanableDirtyRatioProp).value)
    assertEquals("lz4", configs.get(topicResource2).get(LogConfig.CompressionTypeProp).value)

    // Alter topics with validateOnly=true
    topicConfigEntries1 = Seq(
      new ConfigEntry(LogConfig.MaxMessageBytesProp, "10")
    ).asJava

    topicConfigEntries2 = Seq(
      new ConfigEntry(LogConfig.MinCleanableDirtyRatioProp, "0.3")
    ).asJava

    alterResult = client.alterConfigs(Map(
      topicResource1 -> new Config(topicConfigEntries1),
      topicResource2 -> new Config(topicConfigEntries2)
    ).asJava, new AlterConfigsOptions().validateOnly(true))

    assertEquals(Set(topicResource1, topicResource2).asJava, alterResult.values.keySet)
    alterResult.all.get

    // Verify that topics were not updated due to validateOnly = true
    describeResult = client.describeConfigs(Seq(topicResource1, topicResource2).asJava)
    configs = describeResult.all.get

    assertEquals(2, configs.size)

    assertEquals(Defaults.MessageMaxBytes.toString,
      configs.get(topicResource1).get(LogConfig.MaxMessageBytesProp).value)
    assertEquals("0.9", configs.get(topicResource2).get(LogConfig.MinCleanableDirtyRatioProp).value)
  }

  def checkInvalidAlterConfigs(zkClient: KafkaZkClient, servers: Seq[KafkaServer], client: Admin): Unit = {
    // Create topics
    val topic1 = "invalid-alter-configs-topic-1"
    val topicResource1 = new ConfigResource(ConfigResource.Type.TOPIC, topic1)
    TestUtils.createTopic(zkClient, topic1, 1, 1, servers)

    val topic2 = "invalid-alter-configs-topic-2"
    val topicResource2 = new ConfigResource(ConfigResource.Type.TOPIC, topic2)
    TestUtils.createTopic(zkClient, topic2, 1, 1, servers)

    val topicConfigEntries1 = Seq(
      new ConfigEntry(LogConfig.MinCleanableDirtyRatioProp, "1.1"), // this value is invalid as it's above 1.0
      new ConfigEntry(LogConfig.CompressionTypeProp, "lz4")
    ).asJava

    var topicConfigEntries2 = Seq(new ConfigEntry(LogConfig.CompressionTypeProp, "snappy")).asJava

    val brokerResource = new ConfigResource(ConfigResource.Type.BROKER, servers.head.config.brokerId.toString)
    val brokerConfigEntries = Seq(new ConfigEntry(KafkaConfig.ZkConnectProp, "localhost:2181")).asJava

    // Alter configs: first and third are invalid, second is valid
    var alterResult = client.alterConfigs(Map(
      topicResource1 -> new Config(topicConfigEntries1),
      topicResource2 -> new Config(topicConfigEntries2),
      brokerResource -> new Config(brokerConfigEntries)
    ).asJava)

    assertEquals(Set(topicResource1, topicResource2, brokerResource).asJava, alterResult.values.keySet)
    assertTrue(intercept[ExecutionException](alterResult.values.get(topicResource1).get).getCause.isInstanceOf[InvalidRequestException])
    alterResult.values.get(topicResource2).get
    assertTrue(intercept[ExecutionException](alterResult.values.get(brokerResource).get).getCause.isInstanceOf[InvalidRequestException])

    // Verify that first and third resources were not updated and second was updated
    var describeResult = client.describeConfigs(Seq(topicResource1, topicResource2, brokerResource).asJava)
    var configs = describeResult.all.get
    assertEquals(3, configs.size)

    assertEquals(Defaults.LogCleanerMinCleanRatio.toString,
      configs.get(topicResource1).get(LogConfig.MinCleanableDirtyRatioProp).value)
    assertEquals(Defaults.CompressionType.toString,
      configs.get(topicResource1).get(LogConfig.CompressionTypeProp).value)

    assertEquals("snappy", configs.get(topicResource2).get(LogConfig.CompressionTypeProp).value)

    assertEquals(Defaults.CompressionType.toString, configs.get(brokerResource).get(KafkaConfig.CompressionTypeProp).value)

    // Alter configs with validateOnly = true: first and third are invalid, second is valid
    topicConfigEntries2 = Seq(new ConfigEntry(LogConfig.CompressionTypeProp, "gzip")).asJava

    alterResult = client.alterConfigs(Map(
      topicResource1 -> new Config(topicConfigEntries1),
      topicResource2 -> new Config(topicConfigEntries2),
      brokerResource -> new Config(brokerConfigEntries)
    ).asJava, new AlterConfigsOptions().validateOnly(true))

    assertEquals(Set(topicResource1, topicResource2, brokerResource).asJava, alterResult.values.keySet)
    assertTrue(intercept[ExecutionException](alterResult.values.get(topicResource1).get).getCause.isInstanceOf[InvalidRequestException])
    alterResult.values.get(topicResource2).get
    assertTrue(intercept[ExecutionException](alterResult.values.get(brokerResource).get).getCause.isInstanceOf[InvalidRequestException])

    // Verify that no resources are updated since validate_only = true
    describeResult = client.describeConfigs(Seq(topicResource1, topicResource2, brokerResource).asJava)
    configs = describeResult.all.get
    assertEquals(3, configs.size)

    assertEquals(Defaults.LogCleanerMinCleanRatio.toString,
      configs.get(topicResource1).get(LogConfig.MinCleanableDirtyRatioProp).value)
    assertEquals(Defaults.CompressionType.toString,
      configs.get(topicResource1).get(LogConfig.CompressionTypeProp).value)

    assertEquals("snappy", configs.get(topicResource2).get(LogConfig.CompressionTypeProp).value)

    assertEquals(Defaults.CompressionType.toString, configs.get(brokerResource).get(KafkaConfig.CompressionTypeProp).value)
  }

}<|MERGE_RESOLUTION|>--- conflicted
+++ resolved
@@ -1315,10 +1315,6 @@
     var electResult = client.electLeaders(ElectionType.PREFERRED, Set(partition1).asJava)
     var exception = electResult.partitions.get.get(partition1).get
     assertEquals(classOf[ElectionNotNeededException], exception.getClass)
-<<<<<<< HEAD
-    assertEquals("Leader election not needed for topic partition.", exception.getMessage)
-=======
->>>>>>> eb9c7bd6
     TestUtils.assertLeader(client, partition1, 0)
 
     // Noop election with null partitions
