--- conflicted
+++ resolved
@@ -50,14 +50,9 @@
   override protected lazy val trustStoreFile = Some(File.createTempFile("truststore", ".jks"))
 
   override def configureSecurityBeforeServersStart(): Unit = {
-<<<<<<< HEAD
-    val authorizer = CoreUtils.createObject[Authorizer](classOf[SimpleAclAuthorizer].getName)
-    val topicResource = Resource(Topic, Resource.WildCardResource, PatternType.LITERAL)
-=======
     val authorizer = CoreUtils.createObject[Authorizer](classOf[AclAuthorizer].getName)
     val clusterResource = new ResourcePattern(ResourceType.CLUSTER, Resource.ClusterResource.name, PatternType.LITERAL)
     val topicResource = new ResourcePattern(ResourceType.TOPIC, Resource.WildCardResource, PatternType.LITERAL)
->>>>>>> a6218a5d
 
     try {
       authorizer.configure(this.configs.head.originals())
