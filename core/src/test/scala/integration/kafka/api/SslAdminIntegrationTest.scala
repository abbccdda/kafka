--- conflicted
+++ resolved
@@ -267,8 +267,6 @@
     metrics.map(_.asInstanceOf[Gauge[Int]].value).sum
   }
 
-<<<<<<< HEAD
-=======
   class AclAuthorizationAdmin extends AuthorizationAdmin {
 
     override def authorizerClassName: String = classOf[SslAdminIntegrationTest.TestableAclAuthorizer].getName
@@ -318,5 +316,5 @@
         WildcardHost, operation, permissionType)
     }
   }
->>>>>>> 5f73895e
+
 }