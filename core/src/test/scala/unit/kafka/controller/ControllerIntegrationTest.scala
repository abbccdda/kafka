/**
 * Licensed to the Apache Software Foundation (ASF) under one or more
 * contributor license agreements.  See the NOTICE file distributed with
 * this work for additional information regarding copyright ownership.
 * The ASF licenses this file to You under the Apache License, Version 2.0
 * (the "License"); you may not use this file except in compliance with
 * the License.  You may obtain a copy of the License at
 *
 *    http://www.apache.org/licenses/LICENSE-2.0
 *
 * Unless required by applicable law or agreed to in writing, software
 * distributed under the License is distributed on an "AS IS" BASIS,
 * WITHOUT WARRANTIES OR CONDITIONS OF ANY KIND, either express or implied.
 * See the License for the specific language governing permissions and
 * limitations under the License.
 */

package kafka.controller

import java.util.Properties
import java.util.concurrent.{CountDownLatch, LinkedBlockingQueue}

import com.yammer.metrics.Metrics
import com.yammer.metrics.core.Timer
import kafka.api.LeaderAndIsr
import kafka.server.{KafkaConfig, KafkaServer}
import kafka.utils.TestUtils
import kafka.zk._
import org.junit.{After, Before, Test}
import org.junit.Assert.{assertEquals, assertTrue}
import org.apache.kafka.common.TopicPartition
import org.apache.kafka.common.errors.{ControllerMovedException, StaleBrokerEpochException}
import org.apache.log4j.Level
import kafka.utils.LogCaptureAppender
import org.apache.kafka.common.metrics.KafkaMetric
import org.scalatest.Assertions.fail

import scala.collection.JavaConverters._
import scala.collection.mutable
import scala.collection.Seq
import scala.util.{Failure, Success, Try}

class ControllerIntegrationTest extends ZooKeeperTestHarness {
  var servers = Seq.empty[KafkaServer]
  val firstControllerEpoch = KafkaController.InitialControllerEpoch + 1
  val firstControllerEpochZkVersion = KafkaController.InitialControllerEpochZkVersion + 1

  @Before
  override def setUp(): Unit = {
    super.setUp
    servers = Seq.empty[KafkaServer]
  }

  @After
  override def tearDown(): Unit = {
    TestUtils.shutdownServers(servers)
    super.tearDown
  }

  @Test
  def testEmptyCluster(): Unit = {
    servers = makeServers(1)
    TestUtils.waitUntilTrue(() => zkClient.getControllerId.isDefined, "failed to elect a controller")
    waitUntilControllerEpoch(firstControllerEpoch, "broker failed to set controller epoch")
  }

  @Test
  def testControllerEpochPersistsWhenAllBrokersDown(): Unit = {
    servers = makeServers(1)
    TestUtils.waitUntilTrue(() => zkClient.getControllerId.isDefined, "failed to elect a controller")
    waitUntilControllerEpoch(firstControllerEpoch, "broker failed to set controller epoch")
    servers.head.shutdown()
    servers.head.awaitShutdown()
    TestUtils.waitUntilTrue(() => !zkClient.getControllerId.isDefined, "failed to kill controller")
    waitUntilControllerEpoch(firstControllerEpoch, "controller epoch was not persisted after broker failure")
  }

  @Test
  def testControllerMoveIncrementsControllerEpoch(): Unit = {
    servers = makeServers(1)
    TestUtils.waitUntilTrue(() => zkClient.getControllerId.isDefined, "failed to elect a controller")
    waitUntilControllerEpoch(firstControllerEpoch, "broker failed to set controller epoch")
    servers.head.shutdown()
    servers.head.awaitShutdown()
    servers.head.startup()
    TestUtils.waitUntilTrue(() => zkClient.getControllerId.isDefined, "failed to elect a controller")
    waitUntilControllerEpoch(firstControllerEpoch + 1, "controller epoch was not incremented after controller move")
  }

  @Test
  def testMetadataPropagationOnControlPlane(): Unit = {
    servers = makeServers(1,
      listeners = Some("PLAINTEXT://localhost:0,CONTROLLER://localhost:0"),
      listenerSecurityProtocolMap = Some("PLAINTEXT:PLAINTEXT,CONTROLLER:PLAINTEXT"),
      controlPlaneListenerName = Some("CONTROLLER"))
    TestUtils.waitUntilBrokerMetadataIsPropagated(servers)
    val controlPlaneMetricMap = mutable.Map[String, KafkaMetric]()
    val dataPlaneMetricMap = mutable.Map[String, KafkaMetric]()
    servers.head.metrics.metrics().values().asScala.foreach { kafkaMetric =>
      if (kafkaMetric.metricName().tags().values().contains("CONTROLLER")) {
        controlPlaneMetricMap.put(kafkaMetric.metricName().name(), kafkaMetric)
      }
      if (kafkaMetric.metricName().tags().values().contains("PLAINTEXT")) {
        dataPlaneMetricMap.put(kafkaMetric.metricName().name(), kafkaMetric)
      }
    }
    assertEquals(1e-0, controlPlaneMetricMap("response-total").metricValue().asInstanceOf[Double], 0)
    assertEquals(0e-0, dataPlaneMetricMap("response-total").metricValue().asInstanceOf[Double], 0)
    assertEquals(1e-0, controlPlaneMetricMap("request-total").metricValue().asInstanceOf[Double], 0)
    assertEquals(0e-0, dataPlaneMetricMap("request-total").metricValue().asInstanceOf[Double], 0)
    assertTrue(controlPlaneMetricMap("incoming-byte-total").metricValue().asInstanceOf[Double] > 1.0)
    assertTrue(dataPlaneMetricMap("incoming-byte-total").metricValue().asInstanceOf[Double] == 0.0)
    assertTrue(controlPlaneMetricMap("network-io-total").metricValue().asInstanceOf[Double] == 2.0)
    assertTrue(dataPlaneMetricMap("network-io-total").metricValue().asInstanceOf[Double] == 0.0)
  }

  // This test case is used to ensure that there will be no correctness issue after we avoid sending out full
  // UpdateMetadataRequest to all brokers in the cluster
  @Test
  def testMetadataPropagationOnBrokerChange(): Unit = {
    servers = makeServers(3)
    TestUtils.waitUntilBrokerMetadataIsPropagated(servers)
    val controllerId = TestUtils.waitUntilControllerElected(zkClient)
    // Need to make sure the broker we shutdown and startup are not the controller. Otherwise we will send out
    // full UpdateMetadataReuqest to all brokers during controller failover.
    val testBroker = servers.filter(e => e.config.brokerId != controllerId).head
    val remainingBrokers = servers.filter(_.config.brokerId != testBroker.config.brokerId)
    val topic = "topic1"
    // Make sure shutdown the test broker will not require any leadership change to test avoid sending out full
    // UpdateMetadataRequest on broker failure
    val assignment = Map(
      0 -> Seq(remainingBrokers(0).config.brokerId, testBroker.config.brokerId),
      1 -> remainingBrokers.map(_.config.brokerId))

    // Create topic
    TestUtils.createTopic(zkClient, topic, assignment, servers)

    // Shutdown the broker
    testBroker.shutdown()
    testBroker.awaitShutdown()
    TestUtils.waitUntilBrokerMetadataIsPropagated(remainingBrokers)
    remainingBrokers.foreach { server =>
      val offlineReplicaPartitionInfo = server.metadataCache.getPartitionInfo(topic, 0).get
      assertEquals(1, offlineReplicaPartitionInfo.offlineReplicas.size())
      assertEquals(testBroker.config.brokerId, offlineReplicaPartitionInfo.offlineReplicas.get(0))
      assertEquals(assignment(0).asJava, offlineReplicaPartitionInfo.replicas)
      assertEquals(Seq(remainingBrokers.head.config.brokerId).asJava, offlineReplicaPartitionInfo.isr)
      val onlinePartitionInfo = server.metadataCache.getPartitionInfo(topic, 1).get
      assertEquals(assignment(1).asJava, onlinePartitionInfo.replicas)
      assertTrue(onlinePartitionInfo.offlineReplicas.isEmpty)
    }

    // Startup the broker
    testBroker.startup()
    TestUtils.waitUntilTrue( () => {
      !servers.exists { server =>
        assignment.exists { case (partitionId, replicas) =>
          val partitionInfoOpt = server.metadataCache.getPartitionInfo(topic, partitionId)
          if (partitionInfoOpt.isDefined) {
            val partitionInfo = partitionInfoOpt.get
            !partitionInfo.offlineReplicas.isEmpty || !partitionInfo.replicas.asScala.equals(replicas)
          } else {
            true
          }
        }
      }
    }, "Inconsistent metadata after broker startup")
  }

  @Test
  def testMetadataPropagationForOfflineReplicas(): Unit = {
    servers = makeServers(3)
    TestUtils.waitUntilBrokerMetadataIsPropagated(servers)
    val controllerId = TestUtils.waitUntilControllerElected(zkClient)

    //get brokerId for topic creation with single partition and RF =1
    val replicaBroker = servers.filter(e => e.config.brokerId != controllerId).head

    val controllerBroker = servers.filter(e => e.config.brokerId == controllerId).head
    val otherBroker = servers.filter(e => e.config.brokerId != controllerId &&
      e.config.brokerId != replicaBroker.config.brokerId).head

    val topic = "topic1"
    val assignment = Map(0 -> Seq(replicaBroker.config.brokerId))

    // Create topic
    TestUtils.createTopic(zkClient, topic, assignment, servers)

    // Shutdown the other broker
    otherBroker.shutdown()
    otherBroker.awaitShutdown()

    // Shutdown the broker with replica
    replicaBroker.shutdown()
    replicaBroker.awaitShutdown()

    //Shutdown controller broker
    controllerBroker.shutdown()
    controllerBroker.awaitShutdown()

    def verifyMetadata(broker: KafkaServer): Unit = {
      broker.startup()
      TestUtils.waitUntilTrue(() => {
        val partitionInfoOpt = broker.metadataCache.getPartitionInfo(topic, 0)
        if (partitionInfoOpt.isDefined) {
          val partitionInfo = partitionInfoOpt.get
          (!partitionInfo.offlineReplicas.isEmpty && partitionInfo.leader == -1
            && !partitionInfo.replicas.isEmpty && !partitionInfo.isr.isEmpty)
        } else {
          false
        }
      }, "Inconsistent metadata after broker startup")
    }

    //Start controller broker and check metadata
    verifyMetadata(controllerBroker)

    //Start other broker and check metadata
    verifyMetadata(otherBroker)
  }

  @Test
  def testTopicCreation(): Unit = {
    servers = makeServers(1)
    val tp = new TopicPartition("t", 0)
    val assignment = Map(tp.partition -> Seq(0))
    TestUtils.createTopic(zkClient, tp.topic, partitionReplicaAssignment = assignment, servers = servers)
    waitForPartitionState(tp, firstControllerEpoch, 0, LeaderAndIsr.initialLeaderEpoch,
      "failed to get expected partition state upon topic creation")

    assertTrue(servers.head.kafkaController.controllerContext.topicIds.get(tp.topic).isEmpty)
  }

  @Test
  def testTopicIdMigrationAndHandling(): Unit = {
    val tp = new TopicPartition("t", 0)
    val assignment = Map(tp.partition -> PartitionReplicaAssignment.fromCreate(Seq(0), Seq.empty))
    val adminZkClient = new AdminZkClient(zkClient)

    // start server with tier feature = true
    servers = makeServers(1, tierFeature = true)
    // use create topic with ZK client directly, without topic ID
    adminZkClient.createTopic(tp.topic, 1, 1, createTopicId = false)
    waitForPartitionState(tp, firstControllerEpoch, 0, LeaderAndIsr.initialLeaderEpoch,
      "failed to get expected partition state upon topic creation")
    val topicIdAfterCreate = zkClient.getTopicIdsForTopics(Set(tp.topic())).get(tp.topic())
    assertTrue(topicIdAfterCreate.isDefined)
    assertEquals("correct topic ID cannot be found in the controller context",
      topicIdAfterCreate, servers.head.kafkaController.controllerContext.topicIds.get(tp.topic))

    adminZkClient.addPartitions(tp.topic, assignment, adminZkClient.getBrokerMetadatas(), 2)
    val topicIdAfterAddition = zkClient.getTopicIdsForTopics(Set(tp.topic())).get(tp.topic())
    assertEquals(topicIdAfterCreate, topicIdAfterAddition)
    assertEquals("topic ID changed after partition additions",
      topicIdAfterCreate, servers.head.kafkaController.controllerContext.topicIds.get(tp.topic))

    adminZkClient.deleteTopic(tp.topic)
    TestUtils.waitUntilTrue(() => servers.head.kafkaController.controllerContext.topicIds.get(tp.topic).isEmpty,
      "topic ID for topic should have been removed from controller context after deletion")
  }

  @Test
  def testTopicCreationWithOfflineReplica(): Unit = {
    servers = makeServers(2)
    val controllerId = TestUtils.waitUntilControllerElected(zkClient)
    val otherBrokerId = servers.map(_.config.brokerId).filter(_ != controllerId).head
    servers(otherBrokerId).shutdown()
    servers(otherBrokerId).awaitShutdown()
    val tp = new TopicPartition("t", 0)
    val assignment = Map(tp.partition -> Seq(otherBrokerId, controllerId))
    TestUtils.createTopic(zkClient, tp.topic, partitionReplicaAssignment = assignment, servers = servers.take(1))
    waitForPartitionState(tp, firstControllerEpoch, controllerId, LeaderAndIsr.initialLeaderEpoch,
      "failed to get expected partition state upon topic creation")
  }

  @Test
  def testTopicPartitionExpansion(): Unit = {
    servers = makeServers(1)
    val tp0 = new TopicPartition("t", 0)
    val tp1 = new TopicPartition("t", 1)
    val assignment = Map(tp0.partition -> Seq(0))
    val expandedAssignment = Map(
<<<<<<< HEAD
      tp0 -> PartitionReplicaAssignment.fromCreate(Seq(0), Seq.empty),
      tp1 -> PartitionReplicaAssignment.fromCreate(Seq(0), Seq.empty)
    )
=======
      tp0 -> ReplicaAssignment(Seq(0), Seq(), Seq()),
      tp1 -> ReplicaAssignment(Seq(0), Seq(), Seq()))
>>>>>>> fec42f2d
    TestUtils.createTopic(zkClient, tp0.topic, partitionReplicaAssignment = assignment, servers = servers)
    zkClient.setTopicAssignment(tp0.topic, None, expandedAssignment, firstControllerEpochZkVersion)
    waitForPartitionState(tp1, firstControllerEpoch, 0, LeaderAndIsr.initialLeaderEpoch,
      "failed to get expected partition state upon topic partition expansion")
    TestUtils.waitUntilMetadataIsPropagated(servers, tp1.topic, tp1.partition)
  }

  @Test
  def testTopicPartitionExpansionWithOfflineReplica(): Unit = {
    servers = makeServers(2)
    val controllerId = TestUtils.waitUntilControllerElected(zkClient)
    val otherBrokerId = servers.map(_.config.brokerId).filter(_ != controllerId).head
    val tp0 = new TopicPartition("t", 0)
    val tp1 = new TopicPartition("t", 1)
    val assignment = Map(tp0.partition -> Seq(otherBrokerId, controllerId))
    val expandedAssignment = Map(
<<<<<<< HEAD
      tp0 -> PartitionReplicaAssignment.fromCreate(Seq(otherBrokerId, controllerId), Seq.empty),
      tp1 -> PartitionReplicaAssignment.fromCreate(Seq(otherBrokerId, controllerId), Seq.empty)
    )
=======
      tp0 -> ReplicaAssignment(Seq(otherBrokerId, controllerId), Seq(), Seq()),
      tp1 -> ReplicaAssignment(Seq(otherBrokerId, controllerId), Seq(), Seq()))
>>>>>>> fec42f2d
    TestUtils.createTopic(zkClient, tp0.topic, partitionReplicaAssignment = assignment, servers = servers)
    servers(otherBrokerId).shutdown()
    servers(otherBrokerId).awaitShutdown()
    zkClient.setTopicAssignment(tp0.topic, None, expandedAssignment, firstControllerEpochZkVersion)
    waitForPartitionState(tp1, firstControllerEpoch, controllerId, LeaderAndIsr.initialLeaderEpoch,
      "failed to get expected partition state upon topic partition expansion")
    TestUtils.waitUntilMetadataIsPropagated(Seq(servers(controllerId)), tp1.topic, tp1.partition)
  }

  @Test
  def testPartitionReassignment(): Unit = {
    servers = makeServers(2)
    val controllerId = TestUtils.waitUntilControllerElected(zkClient)

    val metricName = s"kafka.controller:type=ControllerStats,name=${ControllerState.AlterPartitionReassignment.rateAndTimeMetricName.get}"
    val timerCount = timer(metricName).count

    val otherBrokerId = servers.map(_.config.brokerId).filter(_ != controllerId).head
    val tp = new TopicPartition("t", 0)
    val assignment = Map(tp.partition -> Seq(controllerId))
<<<<<<< HEAD
    val reassignment = Map(tp -> PartitionReplicaAssignment.fromCreate(Seq(otherBrokerId), Seq.empty))
=======
    val reassignment = Map(tp -> ReplicaAssignment(Seq(otherBrokerId), List(), List()))
>>>>>>> fec42f2d
    TestUtils.createTopic(zkClient, tp.topic, partitionReplicaAssignment = assignment, servers = servers)
    zkClient.createPartitionReassignment(reassignment.mapValues(_.replicas).toMap)
    waitForPartitionState(tp, firstControllerEpoch, otherBrokerId, LeaderAndIsr.initialLeaderEpoch + 3,
      "failed to get expected partition state after partition reassignment")
    TestUtils.waitUntilTrue(() =>  zkClient.getFullReplicaAssignmentForTopics(Set(tp.topic)) == reassignment,
      "failed to get updated partition assignment on topic znode after partition reassignment")
    TestUtils.waitUntilTrue(() => !zkClient.reassignPartitionsInProgress(),
      "failed to remove reassign partitions path after completion")

    val updatedTimerCount = timer(metricName).count
    assertTrue(s"Timer count $updatedTimerCount should be greater than $timerCount", updatedTimerCount > timerCount)
  }

  @Test
  def testPartitionReassignmentWithOfflineReplicaHaltingProgress(): Unit = {
    servers = makeServers(2)
    val controllerId = TestUtils.waitUntilControllerElected(zkClient)
    val otherBrokerId = servers.map(_.config.brokerId).filter(_ != controllerId).head
    val tp = new TopicPartition("t", 0)
    val assignment = Map(tp.partition -> Seq(controllerId))
    val reassignment = Map(tp -> Seq(otherBrokerId))
    TestUtils.createTopic(zkClient, tp.topic, partitionReplicaAssignment = assignment, servers = servers)
    servers(otherBrokerId).shutdown()
    servers(otherBrokerId).awaitShutdown()
    val controller = getController()
    zkClient.setOrCreatePartitionReassignment(reassignment, controller.kafkaController.controllerContext.epochZkVersion)
    waitForPartitionState(tp, firstControllerEpoch, controllerId, LeaderAndIsr.initialLeaderEpoch + 1,
      "failed to get expected partition state during partition reassignment with offline replica")
    TestUtils.waitUntilTrue(() => zkClient.reassignPartitionsInProgress(),
      "partition reassignment path should remain while reassignment in progress")
  }

  @Test
  def testPartitionReassignmentResumesAfterReplicaComesOnline(): Unit = {
    servers = makeServers(2)
    val controllerId = TestUtils.waitUntilControllerElected(zkClient)
    val otherBrokerId = servers.map(_.config.brokerId).filter(_ != controllerId).head
    val tp = new TopicPartition("t", 0)
    val assignment = Map(tp.partition -> Seq(controllerId))
<<<<<<< HEAD
    val reassignment = Map(tp -> PartitionReplicaAssignment.fromCreate(Seq(otherBrokerId), Seq.empty))
=======
    val reassignment = Map(tp -> ReplicaAssignment(Seq(otherBrokerId), List(), List()))
>>>>>>> fec42f2d
    TestUtils.createTopic(zkClient, tp.topic, partitionReplicaAssignment = assignment, servers = servers)
    servers(otherBrokerId).shutdown()
    servers(otherBrokerId).awaitShutdown()
    zkClient.createPartitionReassignment(reassignment.mapValues(_.replicas).toMap)
    waitForPartitionState(tp, firstControllerEpoch, controllerId, LeaderAndIsr.initialLeaderEpoch + 1,
      "failed to get expected partition state during partition reassignment with offline replica")
    servers(otherBrokerId).startup()
    waitForPartitionState(tp, firstControllerEpoch, otherBrokerId, LeaderAndIsr.initialLeaderEpoch + 4,
      "failed to get expected partition state after partition reassignment")
    TestUtils.waitUntilTrue(() => zkClient.getFullReplicaAssignmentForTopics(Set(tp.topic)) == reassignment,
      "failed to get updated partition assignment on topic znode after partition reassignment")
    TestUtils.waitUntilTrue(() => !zkClient.reassignPartitionsInProgress(),
      "failed to remove reassign partitions path after completion")
  }

  @Test
  def testPreferredReplicaLeaderElection(): Unit = {
    servers = makeServers(2)
    val controllerId = TestUtils.waitUntilControllerElected(zkClient)
    val otherBroker = servers.find(_.config.brokerId != controllerId).get
    val tp = new TopicPartition("t", 0)
    val assignment = Map(tp.partition -> Seq(otherBroker.config.brokerId, controllerId))
    TestUtils.createTopic(zkClient, tp.topic, partitionReplicaAssignment = assignment, servers = servers)
    preferredReplicaLeaderElection(controllerId, otherBroker, tp, assignment(tp.partition).toSet, LeaderAndIsr.initialLeaderEpoch)
  }

  @Test
  def testBackToBackPreferredReplicaLeaderElections(): Unit = {
    servers = makeServers(2)
    val controllerId = TestUtils.waitUntilControllerElected(zkClient)
    val otherBroker = servers.find(_.config.brokerId != controllerId).get
    val tp = new TopicPartition("t", 0)
    val assignment = Map(tp.partition -> Seq(otherBroker.config.brokerId, controllerId))
    TestUtils.createTopic(zkClient, tp.topic, partitionReplicaAssignment = assignment, servers = servers)
    preferredReplicaLeaderElection(controllerId, otherBroker, tp, assignment(tp.partition).toSet, LeaderAndIsr.initialLeaderEpoch)
    preferredReplicaLeaderElection(controllerId, otherBroker, tp, assignment(tp.partition).toSet, LeaderAndIsr.initialLeaderEpoch + 2)
  }

  @Test
  def testPreferredReplicaLeaderElectionWithOfflinePreferredReplica(): Unit = {
    servers = makeServers(2)
    val controllerId = TestUtils.waitUntilControllerElected(zkClient)
    val otherBrokerId = servers.map(_.config.brokerId).filter(_ != controllerId).head
    val tp = new TopicPartition("t", 0)
    val assignment = Map(tp.partition -> Seq(otherBrokerId, controllerId))
    TestUtils.createTopic(zkClient, tp.topic, partitionReplicaAssignment = assignment, servers = servers)
    servers(otherBrokerId).shutdown()
    servers(otherBrokerId).awaitShutdown()
    zkClient.createPreferredReplicaElection(Set(tp))
    TestUtils.waitUntilTrue(() => !zkClient.pathExists(PreferredReplicaElectionZNode.path),
      "failed to remove preferred replica leader election path after giving up")
    waitForPartitionState(tp, firstControllerEpoch, controllerId, LeaderAndIsr.initialLeaderEpoch + 1,
      "failed to get expected partition state upon broker shutdown")
  }

  @Test
  def testAutoPreferredReplicaLeaderElection(): Unit = {
    servers = makeServers(2, autoLeaderRebalanceEnable = true)
    val controllerId = TestUtils.waitUntilControllerElected(zkClient)
    val otherBrokerId = servers.map(_.config.brokerId).filter(_ != controllerId).head
    val tp = new TopicPartition("t", 0)
    val assignment = Map(tp.partition -> Seq(1, 0))
    TestUtils.createTopic(zkClient, tp.topic, partitionReplicaAssignment = assignment, servers = servers)
    servers(otherBrokerId).shutdown()
    servers(otherBrokerId).awaitShutdown()
    waitForPartitionState(tp, firstControllerEpoch, controllerId, LeaderAndIsr.initialLeaderEpoch + 1,
      "failed to get expected partition state upon broker shutdown")
    servers(otherBrokerId).startup()
    waitForPartitionState(tp, firstControllerEpoch, otherBrokerId, LeaderAndIsr.initialLeaderEpoch + 2,
      "failed to get expected partition state upon broker startup")
  }

  @Test
  def testLeaderAndIsrWhenEntireIsrOfflineAndUncleanLeaderElectionDisabled(): Unit = {
    servers = makeServers(2)
    val controllerId = TestUtils.waitUntilControllerElected(zkClient)
    val otherBrokerId = servers.map(_.config.brokerId).filter(_ != controllerId).head
    val tp = new TopicPartition("t", 0)
    val assignment = Map(tp.partition -> Seq(otherBrokerId))
    TestUtils.createTopic(zkClient, tp.topic, partitionReplicaAssignment = assignment, servers = servers)
    waitForPartitionState(tp, firstControllerEpoch, otherBrokerId, LeaderAndIsr.initialLeaderEpoch,
      "failed to get expected partition state upon topic creation")
    servers(otherBrokerId).shutdown()
    servers(otherBrokerId).awaitShutdown()
    TestUtils.waitUntilTrue(() => {
      val leaderIsrAndControllerEpochMap = zkClient.getTopicPartitionStates(Seq(tp))
      leaderIsrAndControllerEpochMap.contains(tp) &&
        isExpectedPartitionState(leaderIsrAndControllerEpochMap(tp), firstControllerEpoch, LeaderAndIsr.NoLeader, LeaderAndIsr.initialLeaderEpoch + 1) &&
        leaderIsrAndControllerEpochMap(tp).leaderAndIsr.isr == List(otherBrokerId)
    }, "failed to get expected partition state after entire isr went offline")
  }

  @Test
  def testLeaderAndIsrWhenEntireIsrOfflineAndUncleanLeaderElectionEnabled(): Unit = {
    servers = makeServers(2, uncleanLeaderElectionEnable = true)
    val controllerId = TestUtils.waitUntilControllerElected(zkClient)
    val otherBrokerId = servers.map(_.config.brokerId).filter(_ != controllerId).head
    val tp = new TopicPartition("t", 0)
    val assignment = Map(tp.partition -> Seq(otherBrokerId))
    TestUtils.createTopic(zkClient, tp.topic, partitionReplicaAssignment = assignment, servers = servers)
    waitForPartitionState(tp, firstControllerEpoch, otherBrokerId, LeaderAndIsr.initialLeaderEpoch,
      "failed to get expected partition state upon topic creation")
    servers(1).shutdown()
    servers(1).awaitShutdown()
    TestUtils.waitUntilTrue(() => {
      val leaderIsrAndControllerEpochMap = zkClient.getTopicPartitionStates(Seq(tp))
      leaderIsrAndControllerEpochMap.contains(tp) &&
        isExpectedPartitionState(leaderIsrAndControllerEpochMap(tp), firstControllerEpoch, LeaderAndIsr.NoLeader, LeaderAndIsr.initialLeaderEpoch + 1) &&
        leaderIsrAndControllerEpochMap(tp).leaderAndIsr.isr == List(otherBrokerId)
    }, "failed to get expected partition state after entire isr went offline")
  }

  @Test
  def testControlledShutdown(): Unit = {
    val expectedReplicaAssignment = Map(0  -> List(0, 1, 2))
    val topic = "test"
    val partition = 0
    // create brokers
    val serverConfigs = TestUtils.createBrokerConfigs(3, zkConnect, false).map(KafkaConfig.fromProps)
    servers = serverConfigs.reverseMap(s => TestUtils.createServer(s))
    // create the topic
    TestUtils.createTopic(zkClient, topic, partitionReplicaAssignment = expectedReplicaAssignment, servers = servers)

    val controllerId = zkClient.getControllerId.get
    val controller = servers.find(p => p.config.brokerId == controllerId).get.kafkaController
    val resultQueue = new LinkedBlockingQueue[Try[collection.Set[TopicPartition]]]()
    val controlledShutdownCallback = (controlledShutdownResult: Try[collection.Set[TopicPartition]]) => resultQueue.put(controlledShutdownResult)
    controller.controlledShutdown(2, servers.find(_.config.brokerId == 2).get.kafkaController.brokerEpoch, controlledShutdownCallback)
    var partitionsRemaining = resultQueue.take().get
    var activeServers = servers.filter(s => s.config.brokerId != 2)
    // wait for the update metadata request to trickle to the brokers
    TestUtils.waitUntilTrue(() =>
      activeServers.forall(_.dataPlaneRequestProcessor.metadataCache.getPartitionInfo(topic,partition).get.isr.size != 3),
      "Topic test not created after timeout")
    assertEquals(0, partitionsRemaining.size)
    var partitionStateInfo = activeServers.head.dataPlaneRequestProcessor.metadataCache.getPartitionInfo(topic,partition).get
    var leaderAfterShutdown = partitionStateInfo.leader
    assertEquals(0, leaderAfterShutdown)
    assertEquals(2, partitionStateInfo.isr.size)
    assertEquals(List(0,1), partitionStateInfo.isr.asScala)
    controller.controlledShutdown(1, servers.find(_.config.brokerId == 1).get.kafkaController.brokerEpoch, controlledShutdownCallback)
    partitionsRemaining = resultQueue.take() match {
      case Success(partitions) => partitions
      case Failure(exception) => fail("Controlled shutdown failed due to error", exception)
    }
    assertEquals(0, partitionsRemaining.size)
    activeServers = servers.filter(s => s.config.brokerId == 0)
    partitionStateInfo = activeServers.head.dataPlaneRequestProcessor.metadataCache.getPartitionInfo(topic,partition).get
    leaderAfterShutdown = partitionStateInfo.leader
    assertEquals(0, leaderAfterShutdown)

    assertTrue(servers.forall(_.dataPlaneRequestProcessor.metadataCache.getPartitionInfo(topic,partition).get.leader == 0))
    controller.controlledShutdown(0, servers.find(_.config.brokerId == 0).get.kafkaController.brokerEpoch, controlledShutdownCallback)
    partitionsRemaining = resultQueue.take().get
    assertEquals(1, partitionsRemaining.size)
    // leader doesn't change since all the replicas are shut down
    assertTrue(servers.forall(_.dataPlaneRequestProcessor.metadataCache.getPartitionInfo(topic,partition).get.leader == 0))
  }

  @Test
  def testControllerRejectControlledShutdownRequestWithStaleBrokerEpoch(): Unit = {
    // create brokers
    val serverConfigs = TestUtils.createBrokerConfigs(2, zkConnect, false).map(KafkaConfig.fromProps)
    servers = serverConfigs.reverseMap(s => TestUtils.createServer(s))

    val controller = getController().kafkaController
    val otherBroker = servers.find(e => e.config.brokerId != controller.config.brokerId).get
    @volatile var staleBrokerEpochDetected = false
    controller.controlledShutdown(otherBroker.config.brokerId, otherBroker.kafkaController.brokerEpoch - 1, {
      case scala.util.Failure(exception) if exception.isInstanceOf[StaleBrokerEpochException] => staleBrokerEpochDetected = true
      case _ =>
    })

    TestUtils.waitUntilTrue(() => staleBrokerEpochDetected, "Fail to detect stale broker epoch")
  }

  @Test
  def testControllerMoveOnTopicCreation(): Unit = {
    servers = makeServers(1)
    TestUtils.waitUntilControllerElected(zkClient)
    val tp = new TopicPartition("t", 0)
    val assignment = Map(tp.partition -> PartitionReplicaAssignment.fromCreate(Seq(0), Seq.empty))

    testControllerMove(() => {
      val adminZkClient = new AdminZkClient(zkClient)
      adminZkClient.createTopicWithAssignment(tp.topic, config = new Properties(), assignment)
    })
  }

  @Test
  def testControllerMoveOnTopicDeletion(): Unit = {
    servers = makeServers(1)
    TestUtils.waitUntilControllerElected(zkClient)
    val tp = new TopicPartition("t", 0)
    val assignment = Map(tp.partition -> Seq(0))
    TestUtils.createTopic(zkClient, tp.topic(), assignment, servers)

    testControllerMove(() => {
      val adminZkClient = new AdminZkClient(zkClient)
      adminZkClient.deleteTopic(tp.topic())
    })
  }

  @Test
  def testControllerMoveOnPreferredReplicaElection(): Unit = {
    servers = makeServers(1)
    val tp = new TopicPartition("t", 0)
    val assignment = Map(tp.partition -> Seq(0))
    TestUtils.createTopic(zkClient, tp.topic(), assignment, servers)

    testControllerMove(() => zkClient.createPreferredReplicaElection(Set(tp)))
  }

  @Test
  def testControllerMoveOnPartitionReassignment(): Unit = {
    servers = makeServers(1)
    TestUtils.waitUntilControllerElected(zkClient)
    val tp = new TopicPartition("t", 0)
    val assignment = Map(tp.partition -> Seq(0))
    TestUtils.createTopic(zkClient, tp.topic(), assignment, servers)

    val reassignment = Map(tp -> Seq(0))
    testControllerMove(() => zkClient.createPartitionReassignment(reassignment))
  }

  @Test
  def testControllerDetectsBouncedBrokers(): Unit = {
    servers = makeServers(2, enableControlledShutdown = false)
    val controller = getController().kafkaController
    val otherBroker = servers.find(e => e.config.brokerId != controller.config.brokerId).get

    // Create a topic
    val tp = new TopicPartition("t", 0)
    val assignment = Map(tp.partition -> Seq(0, 1))

    TestUtils.createTopic(zkClient, tp.topic, partitionReplicaAssignment = assignment, servers = servers)
    waitForPartitionState(tp, firstControllerEpoch, 0, LeaderAndIsr.initialLeaderEpoch,
      "failed to get expected partition state upon topic creation")

    // Wait until the event thread is idle
    TestUtils.waitUntilTrue(() => {
      controller.eventManager.state == ControllerState.Idle
    }, "Controller event thread is still busy")

    val latch = new CountDownLatch(1)

    // Let the controller event thread await on a latch until broker bounce finishes.
    // This is used to simulate fast broker bounce

    controller.eventManager.put(new MockEvent(ControllerState.TopicChange) {
      override def process(): Unit = latch.await()
    })

    otherBroker.shutdown()
    otherBroker.startup()

    assertEquals(0, otherBroker.replicaManager.partitionCount.value())

    // Release the latch so that controller can process broker change event
    latch.countDown()
    TestUtils.waitUntilTrue(() => {
      otherBroker.replicaManager.partitionCount.value() == 1 &&
      otherBroker.replicaManager.metadataCache.getAllTopics().size == 1 &&
      otherBroker.replicaManager.metadataCache.getAliveBrokers.size == 2
    }, "Broker fail to initialize after restart")
  }

  private def testControllerMove(fun: () => Unit): Unit = {
    val controller = getController().kafkaController
    val appender = LogCaptureAppender.createAndRegister()
    val previousLevel = LogCaptureAppender.setClassLoggerLevel(controller.getClass, Level.INFO)

    try {
      TestUtils.waitUntilTrue(() => {
        controller.eventManager.state == ControllerState.Idle
      }, "Controller event thread is still busy")

      val latch = new CountDownLatch(1)

      // Let the controller event thread await on a latch before the pre-defined logic is triggered.
      // This is used to make sure that when the event thread resumes and starts processing events, the controller has already moved.
      controller.eventManager.put(new MockEvent(ControllerState.TopicChange) {
        override def process(): Unit = latch.await()
      })

      // Execute pre-defined logic. This can be topic creation/deletion, preferred leader election, etc.
      fun()

      // Delete the controller path, re-create /controller znode to emulate controller movement
      zkClient.deleteController(controller.controllerContext.epochZkVersion)
      zkClient.registerControllerAndIncrementControllerEpoch(servers.size)

      // Resume the controller event thread. At this point, the controller should see mismatch controller epoch zkVersion and resign
      latch.countDown()
      TestUtils.waitUntilTrue(() => !controller.isActive, "Controller fails to resign")

      // Expect to capture the ControllerMovedException in the log of ControllerEventThread
      val event = appender.getMessages.find(e => e.getLevel == Level.INFO
        && e.getThrowableInformation != null
        && e.getThrowableInformation.getThrowable.getClass.getName.equals(classOf[ControllerMovedException].getName))
      assertTrue(event.isDefined)

    } finally {
      LogCaptureAppender.unregister(appender)
      LogCaptureAppender.setClassLoggerLevel(controller.eventManager.thread.getClass, previousLevel)
    }
  }

  private def preferredReplicaLeaderElection(controllerId: Int, otherBroker: KafkaServer, tp: TopicPartition,
                                             replicas: Set[Int], leaderEpoch: Int): Unit = {
    otherBroker.shutdown()
    otherBroker.awaitShutdown()
    waitForPartitionState(tp, firstControllerEpoch, controllerId, leaderEpoch + 1,
      "failed to get expected partition state upon broker shutdown")
    otherBroker.startup()
    TestUtils.waitUntilTrue(() => zkClient.getInSyncReplicasForPartition(new TopicPartition(tp.topic, tp.partition)).get.toSet == replicas, "restarted broker failed to join in-sync replicas")
    zkClient.createPreferredReplicaElection(Set(tp))
    TestUtils.waitUntilTrue(() => !zkClient.pathExists(PreferredReplicaElectionZNode.path),
      "failed to remove preferred replica leader election path after completion")
    waitForPartitionState(tp, firstControllerEpoch, otherBroker.config.brokerId, leaderEpoch + 2,
      "failed to get expected partition state upon broker startup")
  }

  private def waitUntilControllerEpoch(epoch: Int, message: String): Unit = {
    TestUtils.waitUntilTrue(() => zkClient.getControllerEpoch.map(_._1).contains(epoch) , message)
  }

  private def waitForPartitionState(tp: TopicPartition,
                                    controllerEpoch: Int,
                                    leader: Int,
                                    leaderEpoch: Int,
                                    message: String): Unit = {
    TestUtils.waitUntilTrue(() => {
      val leaderIsrAndControllerEpochMap = zkClient.getTopicPartitionStates(Seq(tp))
      leaderIsrAndControllerEpochMap.contains(tp) &&
        isExpectedPartitionState(leaderIsrAndControllerEpochMap(tp), controllerEpoch, leader, leaderEpoch)
    }, message)
  }

  private def isExpectedPartitionState(leaderIsrAndControllerEpoch: LeaderIsrAndControllerEpoch,
                                       controllerEpoch: Int,
                                       leader: Int,
                                       leaderEpoch: Int) =
    leaderIsrAndControllerEpoch.controllerEpoch == controllerEpoch &&
      leaderIsrAndControllerEpoch.leaderAndIsr.leader == leader &&
      leaderIsrAndControllerEpoch.leaderAndIsr.leaderEpoch == leaderEpoch

  private def makeServers(numConfigs: Int,
                          autoLeaderRebalanceEnable: Boolean = false,
                          uncleanLeaderElectionEnable: Boolean = false,
                          enableControlledShutdown: Boolean = true,
                          tierFeature: Boolean = false,
                          listeners : Option[String] = None,
                          listenerSecurityProtocolMap : Option[String] = None,
                          controlPlaneListenerName : Option[String] = None) = {
    val configs = TestUtils.createBrokerConfigs(numConfigs, zkConnect, enableControlledShutdown = enableControlledShutdown)
    configs.foreach { config =>
      if (tierFeature) {
        config.setProperty(KafkaConfig.TierFeatureProp, tierFeature.toString)
        config.setProperty(KafkaConfig.TierBackendProp, "mock")
        config.setProperty(KafkaConfig.TierMetadataReplicationFactorProp, "1")
      }
      config.setProperty(KafkaConfig.AutoLeaderRebalanceEnableProp, autoLeaderRebalanceEnable.toString)
      config.setProperty(KafkaConfig.UncleanLeaderElectionEnableProp, uncleanLeaderElectionEnable.toString)
      config.setProperty(KafkaConfig.LeaderImbalanceCheckIntervalSecondsProp, "1")
      listeners.foreach(listener => config.setProperty(KafkaConfig.ListenersProp, listener))
      listenerSecurityProtocolMap.foreach(listenerMap => config.setProperty(KafkaConfig.ListenerSecurityProtocolMapProp, listenerMap))
      controlPlaneListenerName.foreach(controlPlaneListener => config.setProperty(KafkaConfig.ControlPlaneListenerNameProp, controlPlaneListener))
    }
    configs.map(config => TestUtils.createServer(KafkaConfig.fromProps(config)))
  }

  private def timer(metricName: String): Timer = {
    Metrics.defaultRegistry.allMetrics.asScala.filterKeys(_.getMBeanName == metricName).values.headOption
      .getOrElse(fail(s"Unable to find metric $metricName")).asInstanceOf[Timer]
  }

  private def getController(): KafkaServer = {
    val controllerId = TestUtils.waitUntilControllerElected(zkClient)
    servers.filter(s => s.config.brokerId == controllerId).head
  }

}<|MERGE_RESOLUTION|>--- conflicted
+++ resolved
@@ -234,7 +234,7 @@
   @Test
   def testTopicIdMigrationAndHandling(): Unit = {
     val tp = new TopicPartition("t", 0)
-    val assignment = Map(tp.partition -> PartitionReplicaAssignment.fromCreate(Seq(0), Seq.empty))
+    val assignment = Map(tp.partition -> ReplicaAssignment(Seq(0), Seq.empty))
     val adminZkClient = new AdminZkClient(zkClient)
 
     // start server with tier feature = true
@@ -280,14 +280,9 @@
     val tp1 = new TopicPartition("t", 1)
     val assignment = Map(tp0.partition -> Seq(0))
     val expandedAssignment = Map(
-<<<<<<< HEAD
-      tp0 -> PartitionReplicaAssignment.fromCreate(Seq(0), Seq.empty),
-      tp1 -> PartitionReplicaAssignment.fromCreate(Seq(0), Seq.empty)
+      tp0 -> ReplicaAssignment(Seq(0), Seq.empty),
+      tp1 -> ReplicaAssignment(Seq(0), Seq.empty)
     )
-=======
-      tp0 -> ReplicaAssignment(Seq(0), Seq(), Seq()),
-      tp1 -> ReplicaAssignment(Seq(0), Seq(), Seq()))
->>>>>>> fec42f2d
     TestUtils.createTopic(zkClient, tp0.topic, partitionReplicaAssignment = assignment, servers = servers)
     zkClient.setTopicAssignment(tp0.topic, None, expandedAssignment, firstControllerEpochZkVersion)
     waitForPartitionState(tp1, firstControllerEpoch, 0, LeaderAndIsr.initialLeaderEpoch,
@@ -304,14 +299,9 @@
     val tp1 = new TopicPartition("t", 1)
     val assignment = Map(tp0.partition -> Seq(otherBrokerId, controllerId))
     val expandedAssignment = Map(
-<<<<<<< HEAD
-      tp0 -> PartitionReplicaAssignment.fromCreate(Seq(otherBrokerId, controllerId), Seq.empty),
-      tp1 -> PartitionReplicaAssignment.fromCreate(Seq(otherBrokerId, controllerId), Seq.empty)
+      tp0 -> ReplicaAssignment(Seq(otherBrokerId, controllerId), Seq.empty),
+      tp1 -> ReplicaAssignment(Seq(otherBrokerId, controllerId), Seq.empty)
     )
-=======
-      tp0 -> ReplicaAssignment(Seq(otherBrokerId, controllerId), Seq(), Seq()),
-      tp1 -> ReplicaAssignment(Seq(otherBrokerId, controllerId), Seq(), Seq()))
->>>>>>> fec42f2d
     TestUtils.createTopic(zkClient, tp0.topic, partitionReplicaAssignment = assignment, servers = servers)
     servers(otherBrokerId).shutdown()
     servers(otherBrokerId).awaitShutdown()
@@ -332,11 +322,7 @@
     val otherBrokerId = servers.map(_.config.brokerId).filter(_ != controllerId).head
     val tp = new TopicPartition("t", 0)
     val assignment = Map(tp.partition -> Seq(controllerId))
-<<<<<<< HEAD
-    val reassignment = Map(tp -> PartitionReplicaAssignment.fromCreate(Seq(otherBrokerId), Seq.empty))
-=======
-    val reassignment = Map(tp -> ReplicaAssignment(Seq(otherBrokerId), List(), List()))
->>>>>>> fec42f2d
+    val reassignment = Map(tp -> ReplicaAssignment(Seq(otherBrokerId), Seq.empty))
     TestUtils.createTopic(zkClient, tp.topic, partitionReplicaAssignment = assignment, servers = servers)
     zkClient.createPartitionReassignment(reassignment.mapValues(_.replicas).toMap)
     waitForPartitionState(tp, firstControllerEpoch, otherBrokerId, LeaderAndIsr.initialLeaderEpoch + 3,
@@ -376,11 +362,7 @@
     val otherBrokerId = servers.map(_.config.brokerId).filter(_ != controllerId).head
     val tp = new TopicPartition("t", 0)
     val assignment = Map(tp.partition -> Seq(controllerId))
-<<<<<<< HEAD
-    val reassignment = Map(tp -> PartitionReplicaAssignment.fromCreate(Seq(otherBrokerId), Seq.empty))
-=======
-    val reassignment = Map(tp -> ReplicaAssignment(Seq(otherBrokerId), List(), List()))
->>>>>>> fec42f2d
+    val reassignment = Map(tp -> ReplicaAssignment(Seq(otherBrokerId), Seq.empty))
     TestUtils.createTopic(zkClient, tp.topic, partitionReplicaAssignment = assignment, servers = servers)
     servers(otherBrokerId).shutdown()
     servers(otherBrokerId).awaitShutdown()
@@ -562,7 +544,7 @@
     servers = makeServers(1)
     TestUtils.waitUntilControllerElected(zkClient)
     val tp = new TopicPartition("t", 0)
-    val assignment = Map(tp.partition -> PartitionReplicaAssignment.fromCreate(Seq(0), Seq.empty))
+    val assignment = Map(tp.partition -> ReplicaAssignment(Seq(0), Seq.empty))
 
     testControllerMove(() => {
       val adminZkClient = new AdminZkClient(zkClient)
