--- conflicted
+++ resolved
@@ -119,7 +119,7 @@
         Seq(2),
         partition,
         leaderIsrAndControllerEpoch,
-        PartitionReplicaAssignment.fromCreate(Seq(1, 2, 3), Seq.empty),
+        ReplicaAssignment(Seq(1, 2, 3), Seq.empty),
         isNew = false
       )
     }
@@ -749,13 +749,7 @@
     KafkaConfig.fromProps(props)
   }
 
-<<<<<<< HEAD
-  private def replicaAssignment(replicas: Seq[Int]): PartitionReplicaAssignment = {
-    PartitionReplicaAssignment.fromCreate(replicas, Seq.empty)
-  }
-=======
-  private def replicaAssignment(replicas: Seq[Int]): ReplicaAssignment = ReplicaAssignment(replicas, Seq(), Seq())
->>>>>>> fec42f2d
+  private def replicaAssignment(replicas: Seq[Int]): ReplicaAssignment = ReplicaAssignment(replicas, Seq.empty)
 
   private def initContext(brokers: Seq[Int],
                           topicIds: mutable.Map[String, UUID],
@@ -781,7 +775,7 @@
       }
       context.updatePartitionFullReplicaAssignment(
         partition,
-        PartitionReplicaAssignment.fromCreate(replicas, Seq.empty)
+        ReplicaAssignment(replicas, Seq.empty)
       )
       leaderIndex += 1
     }
