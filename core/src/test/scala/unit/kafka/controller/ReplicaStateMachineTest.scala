--- conflicted
+++ resolved
@@ -68,7 +68,7 @@
     controllerContext.setLiveBrokerAndEpochs(liveBrokerEpochs)
     controllerContext.updatePartitionFullReplicaAssignment(
       partition,
-      PartitionReplicaAssignment.fromCreate(Seq(brokerId), Seq.empty)
+      ReplicaAssignment(Seq(brokerId), Seq.empty)
     )
     assertEquals(None, controllerContext.replicaStates.get(replica))
     replicaStateMachine.startup()
@@ -79,7 +79,7 @@
   def testStartupOfflinePartition(): Unit = {
     controllerContext.updatePartitionFullReplicaAssignment(
       partition,
-      PartitionReplicaAssignment.fromCreate(Seq(brokerId), Seq.empty)
+      ReplicaAssignment(Seq(brokerId), Seq.empty)
     )
     assertEquals(None, controllerContext.replicaStates.get(replica))
     replicaStateMachine.startup()
@@ -96,7 +96,7 @@
     controllerContext.setLiveBrokerAndEpochs(liveBrokerEpochs)
     controllerContext.updatePartitionFullReplicaAssignment(
       partition,
-      PartitionReplicaAssignment.fromCreate(Seq(shutdownBrokerId), Seq.empty)
+      ReplicaAssignment(Seq(shutdownBrokerId), Seq.empty)
     )
     assertEquals(None, controllerContext.replicaStates.get(offlineReplica))
     replicaStateMachine.startup()
@@ -149,7 +149,7 @@
     controllerContext.putReplicaState(replica, NewReplica)
     controllerContext.updatePartitionFullReplicaAssignment(
       partition,
-      PartitionReplicaAssignment.fromCreate(Seq(brokerId), Seq.empty)
+      ReplicaAssignment(Seq(brokerId), Seq.empty)
     )
     replicaStateMachine.handleStateChanges(replicas, OnlineReplica)
     assertEquals(OnlineReplica, replicaState(replica))
@@ -203,7 +203,7 @@
     controllerContext.putReplicaState(replica, OnlineReplica)
     controllerContext.updatePartitionFullReplicaAssignment(
       partition,
-      PartitionReplicaAssignment.fromCreate(Seq(brokerId), Seq.empty)
+      ReplicaAssignment(Seq(brokerId), Seq.empty)
     )
     val leaderIsrAndControllerEpoch = LeaderIsrAndControllerEpoch(LeaderAndIsr(brokerId, List(brokerId)), controllerEpoch)
     controllerContext.partitionLeadershipInfo.put(partition, leaderIsrAndControllerEpoch)
@@ -224,7 +224,7 @@
     controllerContext.putReplicaState(replica, OnlineReplica)
     controllerContext.updatePartitionFullReplicaAssignment(
       partition,
-      PartitionReplicaAssignment.fromCreate(replicaIds, Seq.empty)
+      ReplicaAssignment(replicaIds, Seq.empty)
     )
     val leaderAndIsr = LeaderAndIsr(brokerId, replicaIds)
     val leaderIsrAndControllerEpoch = LeaderIsrAndControllerEpoch(leaderAndIsr, controllerEpoch)
@@ -282,7 +282,7 @@
     controllerContext.putReplicaState(replica, OfflineReplica)
     controllerContext.updatePartitionFullReplicaAssignment(
       partition,
-      PartitionReplicaAssignment.fromCreate(Seq(brokerId), Seq.empty)
+      ReplicaAssignment(Seq(brokerId), Seq.empty)
     )
     val leaderIsrAndControllerEpoch = LeaderIsrAndControllerEpoch(LeaderAndIsr(brokerId, List(brokerId)), controllerEpoch)
     controllerContext.partitionLeadershipInfo.put(partition, leaderIsrAndControllerEpoch)
@@ -359,7 +359,7 @@
     controllerContext.putReplicaState(replica, ReplicaDeletionSuccessful)
     controllerContext.updatePartitionFullReplicaAssignment(
       partition,
-      PartitionReplicaAssignment.fromCreate(Seq(brokerId), Seq.empty)
+      ReplicaAssignment(Seq(brokerId), Seq.empty)
     )
     replicaStateMachine.handleStateChanges(replicas, NonExistentReplica)
     assertEquals(Seq.empty, controllerContext.partitionReplicaAssignment(partition))
@@ -406,7 +406,7 @@
     controllerContext.putReplicaState(replica, ReplicaDeletionIneligible)
     controllerContext.updatePartitionFullReplicaAssignment(
       partition,
-      PartitionReplicaAssignment.fromCreate(Seq(brokerId), Seq.empty)
+      ReplicaAssignment(Seq(brokerId), Seq.empty)
     )
     val leaderIsrAndControllerEpoch = LeaderIsrAndControllerEpoch(LeaderAndIsr(brokerId, List(brokerId)), controllerEpoch)
     controllerContext.partitionLeadershipInfo.put(partition, leaderIsrAndControllerEpoch)
@@ -436,12 +436,6 @@
     assertEquals(fromState, replicaState(replica))
   }
 
-<<<<<<< HEAD
-  private def replicaAssignment(replicas: Seq[Int]): PartitionReplicaAssignment = {
-    PartitionReplicaAssignment.fromCreate(replicas, Seq.empty)
-  }
-=======
-  private def replicaAssignment(replicas: Seq[Int]): ReplicaAssignment = ReplicaAssignment(replicas, Seq(), Seq())
->>>>>>> fec42f2d
+  private def replicaAssignment(replicas: Seq[Int]): ReplicaAssignment = ReplicaAssignment(replicas, Seq.empty)
 
 }