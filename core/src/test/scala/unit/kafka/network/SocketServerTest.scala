/**
 * Licensed to the Apache Software Foundation (ASF) under one or more
 * contributor license agreements.  See the NOTICE file distributed with
 * this work for additional information regarding copyright ownership.
 * The ASF licenses this file to You under the Apache License, Version 2.0
 * (the "License"); you may not use this file except in compliance with
 * the License.  You may obtain a copy of the License at
 *
 *    http://www.apache.org/licenses/LICENSE-2.0
 *
 * Unless required by applicable law or agreed to in writing, software
 * distributed under the License is distributed on an "AS IS" BASIS,
 * WITHOUT WARRANTIES OR CONDITIONS OF ANY KIND, either express or implied.
 * See the License for the specific language governing permissions and
 * limitations under the License.
 */

package kafka.network

import java.io._
import java.net._
import java.nio.ByteBuffer
import java.nio.channels.{SelectionKey, SocketChannel}
import java.util
import java.util.concurrent.{CompletableFuture, ConcurrentLinkedQueue, Executors, TimeUnit}
import java.util.{HashMap, Properties, Random}

import com.yammer.metrics.core.{Gauge, Meter}
import com.yammer.metrics.{Metrics => YammerMetrics}
import javax.net.ssl._
<<<<<<< HEAD
import kafka.cluster.EndPoint
=======

>>>>>>> b83a6959
import kafka.security.CredentialProvider
import kafka.server.{KafkaConfig, ThrottledChannel}
import kafka.utils.Implicits._
import kafka.utils.{CoreUtils, TestUtils}
import org.apache.kafka.common.TopicPartition
import org.apache.kafka.common.memory.MemoryPool
import org.apache.kafka.common.message.SaslAuthenticateRequestData
import org.apache.kafka.common.message.SaslHandshakeRequestData
import org.apache.kafka.common.metrics.Metrics
import org.apache.kafka.common.network.ClientInformation
import org.apache.kafka.common.network.KafkaChannel.ChannelMuteState
import org.apache.kafka.common.network._
import org.apache.kafka.common.protocol.{ApiKeys, Errors}
import org.apache.kafka.common.record.MemoryRecords
import org.apache.kafka.common.requests.{AbstractRequest, ApiVersionsRequest, ProduceRequest, RequestHeader, SaslAuthenticateRequest, SaslHandshakeRequest}
import org.apache.kafka.common.security.auth.{KafkaPrincipal, SecurityProtocol}
import org.apache.kafka.common.security.scram.internals.ScramMechanism
import org.apache.kafka.common.utils.AppInfoParser
import org.apache.kafka.common.utils.{LogContext, MockTime, Time}
import org.apache.kafka.test.{TestSslUtils, TestUtils => JTestUtils}
import org.apache.log4j.Level
import org.junit.Assert._
import org.junit._
import org.scalatest.Assertions.fail

import scala.collection.JavaConverters._
import scala.collection.mutable
import scala.collection.mutable.ArrayBuffer
import scala.util.control.ControlThrowable

class SocketServerTest {
  val props = TestUtils.createBrokerConfig(0, TestUtils.MockZkConnect, port = 0)
  props.put("listeners", "PLAINTEXT://localhost:0")
  props.put("num.network.threads", "1")
  props.put("socket.send.buffer.bytes", "300000")
  props.put("socket.receive.buffer.bytes", "300000")
  props.put("queued.max.requests", "50")
  props.put("socket.request.max.bytes", "100")
  props.put("max.connections.per.ip", "5")
  props.put("connections.max.idle.ms", "60000")
  val config = KafkaConfig.fromProps(props)
  val metrics = new Metrics
  val credentialProvider = new CredentialProvider(ScramMechanism.mechanismNames, null)
  val localAddress = InetAddress.getLoopbackAddress

  // Clean-up any metrics left around by previous tests
  TestUtils.clearYammerMetrics()

  val server = new SocketServer(config, metrics, Time.SYSTEM, credentialProvider)
  server.startup()
  val sockets = new ArrayBuffer[Socket]

  private val kafkaLogger = org.apache.log4j.LogManager.getLogger("kafka")
  private var logLevelToRestore: Level = _

  @Before
  def setUp(): Unit = {
    // Run the tests with TRACE logging to exercise request logging path
    logLevelToRestore = kafkaLogger.getLevel
    kafkaLogger.setLevel(Level.TRACE)
  }

  @After
  def tearDown(): Unit = {
    shutdownServerAndMetrics(server)
    sockets.foreach(_.close())
    sockets.clear()
    kafkaLogger.setLevel(logLevelToRestore)
  }

  def sendRequest(socket: Socket, request: Array[Byte], id: Option[Short] = None, flush: Boolean = true): Unit = {
    val outgoing = new DataOutputStream(socket.getOutputStream)
    id match {
      case Some(id) =>
        outgoing.writeInt(request.length + 2)
        outgoing.writeShort(id)
      case None =>
        outgoing.writeInt(request.length)
    }
    outgoing.write(request)
    if (flush)
      outgoing.flush()
  }

  def sendApiRequest(socket: Socket, request: AbstractRequest, header: RequestHeader) = {
    val byteBuffer = request.serialize(header)
    byteBuffer.rewind()
    val serializedBytes = new Array[Byte](byteBuffer.remaining)
    byteBuffer.get(serializedBytes)
    sendRequest(socket, serializedBytes)
  }

  def receiveResponse(socket: Socket): Array[Byte] = {
    val incoming = new DataInputStream(socket.getInputStream)
    val len = incoming.readInt()
    val response = new Array[Byte](len)
    incoming.readFully(response)
    response
  }

  private def receiveRequest(channel: RequestChannel, timeout: Long = 2000L): RequestChannel.Request = {
    channel.receiveRequest(timeout) match {
      case request: RequestChannel.Request => request
      case RequestChannel.ShutdownRequest => fail("Unexpected shutdown received")
      case null => fail("receiveRequest timed out")
    }
  }

  /* A simple request handler that just echos back the response */
  def processRequest(channel: RequestChannel): Unit = {
    processRequest(channel, receiveRequest(channel))
  }

  def processRequest(channel: RequestChannel, request: RequestChannel.Request): Unit = {
    val byteBuffer = request.body[AbstractRequest].serialize(request.header)
    byteBuffer.rewind()

    val send = new NetworkSend(request.context.connectionId, byteBuffer)
    channel.sendResponse(new RequestChannel.SendResponse(request, send, Some(request.header.toString), None))
  }

  def processRequestNoOpResponse(channel: RequestChannel, request: RequestChannel.Request): Unit = {
    channel.sendResponse(new RequestChannel.NoOpResponse(request))
  }

  def connect(s: SocketServer = server,
              listenerName: ListenerName = ListenerName.forSecurityProtocol(SecurityProtocol.PLAINTEXT),
              localAddr: InetAddress = null,
              port: Int = 0): Socket = {
    val socket = new Socket("localhost", s.boundPort(listenerName), localAddr, port)
    sockets += socket
    socket
  }

  def sslConnect(s: SocketServer = server): Socket = {
    val socket = sslClientSocket(s.boundPort(ListenerName.forSecurityProtocol(SecurityProtocol.SSL)))
    sockets += socket
    socket
  }

  private def sslClientSocket(port: Int): Socket = {
    val sslContext = SSLContext.getInstance("TLSv1.2")
    sslContext.init(null, Array(TestUtils.trustAllCerts), new java.security.SecureRandom())
    val socketFactory = sslContext.getSocketFactory
    val socket = socketFactory.createSocket("localhost", port)
    socket.asInstanceOf[SSLSocket].setNeedClientAuth(false)
    socket
  }

  // Create a client connection, process one request and return (client socket, connectionId)
  def connectAndProcessRequest(s: SocketServer): (Socket, String) = {
    val securityProtocol = s.dataPlaneAcceptors.asScala.head._1.securityProtocol
    val socket = securityProtocol match {
      case SecurityProtocol.PLAINTEXT | SecurityProtocol.SASL_PLAINTEXT =>
        connect(s)
      case SecurityProtocol.SSL | SecurityProtocol.SASL_SSL =>
        sslConnect(s)
      case _ =>
        throw new IllegalStateException(s"Unexpected security protocol $securityProtocol")
    }
    val request = sendAndReceiveRequest(socket, s)
    processRequest(s.dataPlaneRequestChannel, request)
    (socket, request.context.connectionId)
  }

  def sendAndReceiveRequest(socket: Socket, server: SocketServer): RequestChannel.Request = {
    sendRequest(socket, producerRequestBytes())
    receiveRequest(server.dataPlaneRequestChannel)
  }

  def shutdownServerAndMetrics(server: SocketServer): Unit = {
    server.shutdown()
    server.metrics.close()
  }

  private def producerRequestBytes(ack: Short = 0): Array[Byte] = {
    val correlationId = -1
    val clientId = ""
    val ackTimeoutMs = 10000

    val emptyRequest = ProduceRequest.Builder.forCurrentMagic(ack, ackTimeoutMs,
      new HashMap[TopicPartition, MemoryRecords]()).build()
    val emptyHeader = new RequestHeader(ApiKeys.PRODUCE, emptyRequest.version, clientId, correlationId)
    val byteBuffer = emptyRequest.serialize(emptyHeader)
    byteBuffer.rewind()

    val serializedBytes = new Array[Byte](byteBuffer.remaining)
    byteBuffer.get(serializedBytes)
    serializedBytes
  }

  private def apiVersionRequestBytes(clientId: String, version: Short): Array[Byte] = {
    val request = new ApiVersionsRequest.Builder().build(version)
    val header = new RequestHeader(ApiKeys.API_VERSIONS, request.version(), clientId, -1)
    val buffer = request.serialize(header)
    buffer.rewind()
    val bytes = new Array[Byte](buffer.remaining())
    buffer.get(bytes)
    bytes
  }

  @Test
  def simpleRequest(): Unit = {
    val plainSocket = connect()
    val serializedBytes = producerRequestBytes()

    // Test PLAINTEXT socket
    sendRequest(plainSocket, serializedBytes)
    processRequest(server.dataPlaneRequestChannel)
    assertEquals(serializedBytes.toSeq, receiveResponse(plainSocket).toSeq)
    verifyAcceptorBlockedPercent("PLAINTEXT", expectBlocked = false)
  }


  private def testClientInformation(version: Short, expectedClientSoftwareName: String,
                                    expectedClientSoftwareVersion: String): Unit = {
    val plainSocket = connect()
    val address = plainSocket.getLocalAddress
    val clientId = "clientId"

    // Send ApiVersionsRequest - unknown expected
    sendRequest(plainSocket, apiVersionRequestBytes(clientId, version))
    var receivedReq = receiveRequest(server.dataPlaneRequestChannel)

    assertEquals(ClientInformation.UNKNOWN_NAME_OR_VERSION, receivedReq.context.clientInformation.softwareName)
    assertEquals(ClientInformation.UNKNOWN_NAME_OR_VERSION, receivedReq.context.clientInformation.softwareVersion)

    server.dataPlaneRequestChannel.sendResponse(new RequestChannel.NoOpResponse(receivedReq))

    // Send ProduceRequest - client info expected
    sendRequest(plainSocket, producerRequestBytes())
    receivedReq = receiveRequest(server.dataPlaneRequestChannel)

    assertEquals(expectedClientSoftwareName, receivedReq.context.clientInformation.softwareName)
    assertEquals(expectedClientSoftwareVersion, receivedReq.context.clientInformation.softwareVersion)

    server.dataPlaneRequestChannel.sendResponse(new RequestChannel.NoOpResponse(receivedReq))

    // Close the socket
    plainSocket.setSoLinger(true, 0)
    plainSocket.close()

    TestUtils.waitUntilTrue(() => server.connectionCount(address) == 0, msg = "Connection not closed")
  }

  @Test
  def testClientInformationWithLatestApiVersionsRequest(): Unit = {
    testClientInformation(
      ApiKeys.API_VERSIONS.latestVersion,
      "apache-kafka-java",
      AppInfoParser.getVersion
    )
  }

  @Test
  def testClientInformationWithOldestApiVersionsRequest(): Unit = {
    testClientInformation(
      ApiKeys.API_VERSIONS.oldestVersion,
      ClientInformation.UNKNOWN_NAME_OR_VERSION,
      ClientInformation.UNKNOWN_NAME_OR_VERSION
    )
  }

  @Test
  def testStagedListenerStartup(): Unit = {
    val testProps = new Properties
    testProps ++= props
    testProps.put("listeners", "EXTERNAL://localhost:0,INTERNAL://localhost:0,CONTROLLER://localhost:0")
    testProps.put("listener.security.protocol.map", "EXTERNAL:PLAINTEXT,INTERNAL:PLAINTEXT,CONTROLLER:PLAINTEXT")
    testProps.put("control.plane.listener.name", "CONTROLLER")
    testProps.put("inter.broker.listener.name", "INTERNAL")
    val config = KafkaConfig.fromProps(testProps)
    val testableServer = new TestableSocketServer(config)
    testableServer.startup(startupProcessors = false)
    val updatedEndPoints = config.advertisedListeners.map { endpoint =>
      endpoint.copy(port = testableServer.boundPort(endpoint.listenerName))
    }.map(_.toJava)

    val externalReadyFuture = new CompletableFuture[Void]()
    val executor = Executors.newSingleThreadExecutor()

    def listenerStarted(listenerName: ListenerName) = {
      try {
        val socket = connect(testableServer, listenerName, localAddr = InetAddress.getLocalHost)
        sendAndReceiveRequest(socket, testableServer)
        true
      } catch {
        case _: Throwable => false
      }
    }

    try {
      testableServer.startControlPlaneProcessor()
      val socket1 = connect(testableServer, config.controlPlaneListenerName.get, localAddr = InetAddress.getLocalHost)
      sendAndReceiveControllerRequest(socket1, testableServer)

      val externalListener = new ListenerName("EXTERNAL")
      val externalEndpoint = updatedEndPoints.find(e => e.listenerName.get == externalListener.value).get
      val futures =  Map(externalEndpoint -> externalReadyFuture)
      val startFuture = executor.submit(CoreUtils.runnable(testableServer.startDataPlaneProcessors(futures)))
      TestUtils.waitUntilTrue(() => listenerStarted(config.interBrokerListenerName), "Inter-broker listener not started")
      assertFalse("Socket server startup did not wait for future to complete", startFuture.isDone)

      assertFalse(listenerStarted(externalListener))

      externalReadyFuture.complete(null)
      TestUtils.waitUntilTrue(() => listenerStarted(externalListener), "External listener not started")
    } finally {
      executor.shutdownNow()
      shutdownServerAndMetrics(testableServer)
    }
  }

  @Test
  def testControlPlaneRequest(): Unit = {
    val testProps = new Properties
    testProps ++= props
    testProps.put("listeners", "PLAINTEXT://localhost:0,CONTROLLER://localhost:0")
    testProps.put("listener.security.protocol.map", "PLAINTEXT:PLAINTEXT,CONTROLLER:PLAINTEXT")
    testProps.put("control.plane.listener.name", "CONTROLLER")
    val config = KafkaConfig.fromProps(testProps)
    withTestableServer(config, { testableServer =>
      val socket = connect(testableServer, config.controlPlaneListenerName.get,
        localAddr = InetAddress.getLocalHost)
      sendAndReceiveControllerRequest(socket, testableServer)
    })
  }

  @Test
  def tooBigRequestIsRejected(): Unit = {
    val tooManyBytes = new Array[Byte](server.config.socketRequestMaxBytes + 1)
    new Random().nextBytes(tooManyBytes)
    val socket = connect()
    val outgoing = new DataOutputStream(socket.getOutputStream)
    outgoing.writeInt(tooManyBytes.length)
    try {
      // Server closes client connection when it processes the request length because
      // it is too big. The write of request body may fail if the connection has been closed.
      outgoing.write(tooManyBytes)
      outgoing.flush()
      receiveResponse(socket)
    } catch {
      case _: IOException => // thats fine
    }
  }

  @Test
  def testGracefulClose(): Unit = {
    val plainSocket = connect()
    val serializedBytes = producerRequestBytes()

    for (_ <- 0 until 10)
      sendRequest(plainSocket, serializedBytes)
    plainSocket.close()
    for (_ <- 0 until 10) {
      val request = receiveRequest(server.dataPlaneRequestChannel)
      assertNotNull("receiveRequest timed out", request)
      processRequestNoOpResponse(server.dataPlaneRequestChannel, request)
    }
  }

  @Test
  def testNoOpAction(): Unit = {
    val plainSocket = connect()
    val serializedBytes = producerRequestBytes()

    for (_ <- 0 until 3)
      sendRequest(plainSocket, serializedBytes)
    for (_ <- 0 until 3) {
      val request = receiveRequest(server.dataPlaneRequestChannel)
      assertNotNull("receiveRequest timed out", request)
      processRequestNoOpResponse(server.dataPlaneRequestChannel, request)
    }
  }

  @Test
  def testConnectionId(): Unit = {
    val sockets = (1 to 5).map(_ => connect())
    val serializedBytes = producerRequestBytes()

    val requests = sockets.map{socket =>
      sendRequest(socket, serializedBytes)
      receiveRequest(server.dataPlaneRequestChannel)
    }
    requests.zipWithIndex.foreach { case (request, i) =>
      val index = request.context.connectionId.split("-").last
      assertEquals(i.toString, index)
    }

    sockets.foreach(_.close)
  }

  @Test
  def testIdleConnection(): Unit = {
    val idleTimeMs = 60000
    val time = new MockTime()
    props.put(KafkaConfig.ConnectionsMaxIdleMsProp, idleTimeMs.toString)
    val serverMetrics = new Metrics
    val overrideServer = new SocketServer(KafkaConfig.fromProps(props), serverMetrics, time, credentialProvider)

    try {
      overrideServer.startup()
      val serializedBytes = producerRequestBytes()

      // Connection with no outstanding requests
      val socket0 = connect(overrideServer)
      sendRequest(socket0, serializedBytes)
      val request0 = receiveRequest(overrideServer.dataPlaneRequestChannel)
      processRequest(overrideServer.dataPlaneRequestChannel, request0)
      assertTrue("Channel not open", openChannel(request0, overrideServer).nonEmpty)
      assertEquals(openChannel(request0, overrideServer), openOrClosingChannel(request0, overrideServer))
      TestUtils.waitUntilTrue(() => !openChannel(request0, overrideServer).get.isMuted, "Failed to unmute channel")
      time.sleep(idleTimeMs + 1)
      TestUtils.waitUntilTrue(() => openOrClosingChannel(request0, overrideServer).isEmpty, "Failed to close idle channel")
      assertTrue("Channel not removed", openChannel(request0, overrideServer).isEmpty)

      // Connection with one request being processed (channel is muted), no other in-flight requests
      val socket1 = connect(overrideServer)
      sendRequest(socket1, serializedBytes)
      val request1 = receiveRequest(overrideServer.dataPlaneRequestChannel)
      assertTrue("Channel not open", openChannel(request1, overrideServer).nonEmpty)
      assertEquals(openChannel(request1, overrideServer), openOrClosingChannel(request1, overrideServer))
      time.sleep(idleTimeMs + 1)
      TestUtils.waitUntilTrue(() => openOrClosingChannel(request1, overrideServer).isEmpty, "Failed to close idle channel")
      assertTrue("Channel not removed", openChannel(request1, overrideServer).isEmpty)
      processRequest(overrideServer.dataPlaneRequestChannel, request1)

      // Connection with one request being processed (channel is muted), more in-flight requests
      val socket2 = connect(overrideServer)
      val request2 = sendRequestsReceiveOne(overrideServer, socket2, serializedBytes, 3)
      time.sleep(idleTimeMs + 1)
      TestUtils.waitUntilTrue(() => openOrClosingChannel(request2, overrideServer).isEmpty, "Failed to close idle channel")
      assertTrue("Channel not removed", openChannel(request1, overrideServer).isEmpty)
      processRequest(overrideServer.dataPlaneRequestChannel, request2) // this triggers a failed send since channel has been closed
      assertNull("Received request on expired channel", overrideServer.dataPlaneRequestChannel.receiveRequest(200))

    } finally {
      shutdownServerAndMetrics(overrideServer)
    }
  }

  @Test
  def testConnectionIdReuse(): Unit = {
    val idleTimeMs = 60000
    val time = new MockTime()
    props.put(KafkaConfig.ConnectionsMaxIdleMsProp, idleTimeMs.toString)
    props ++= sslServerProps
    val serverMetrics = new Metrics
    @volatile var selector: TestableSelector = null
    val overrideConnectionId = "127.0.0.1:1-127.0.0.1:2-0"
    val overrideServer = new SocketServer(KafkaConfig.fromProps(props), serverMetrics, time, credentialProvider) {
      override def newProcessor(id: Int, requestChannel: RequestChannel, connectionQuotas: ConnectionQuotas, listenerName: ListenerName,
                                protocol: SecurityProtocol, memoryPool: MemoryPool): Processor = {
        new Processor(id, time, config.socketRequestMaxBytes, dataPlaneRequestChannel, connectionQuotas,
          config.connectionsMaxIdleMs, config.failedAuthenticationDelayMs, listenerName, protocol, config, metrics,
          credentialProvider, memoryPool, new LogContext()) {
            override protected[network] def connectionId(socket: Socket): String = overrideConnectionId
            override protected[network] def createSelector(channelBuilder: ChannelBuilder): Selector = {
             val testableSelector = new TestableSelector(config, channelBuilder, time, metrics)
             selector = testableSelector
             testableSelector
          }
        }
      }
    }

    def openChannel: Option[KafkaChannel] = overrideServer.dataPlaneProcessor(0).channel(overrideConnectionId)
    def openOrClosingChannel: Option[KafkaChannel] = overrideServer.dataPlaneProcessor(0).openOrClosingChannel(overrideConnectionId)
    def connectionCount = overrideServer.connectionCount(InetAddress.getByName("127.0.0.1"))

    // Create a client connection and wait for server to register the connection with the selector. For
    // test scenarios below where `Selector.register` fails, the wait ensures that checks are performed
    // only after `register` is processed by the server.
    def connectAndWaitForConnectionRegister(): Socket = {
      val connections = selector.operationCounts(SelectorOperation.Register)
      val socket = sslConnect(overrideServer)
      TestUtils.waitUntilTrue(() =>
        selector.operationCounts(SelectorOperation.Register) == connections + 1, "Connection not registered")
      socket
    }

    try {
      overrideServer.startup()
      val socket1 = connectAndWaitForConnectionRegister()
      TestUtils.waitUntilTrue(() => connectionCount == 1 && openChannel.isDefined, "Failed to create channel")
      val channel1 = openChannel.getOrElse(throw new RuntimeException("Channel not found"))

      // Create new connection with same id when `channel1` is still open and in Selector.channels
      // Check that new connection is closed and openChannel still contains `channel1`
      connectAndWaitForConnectionRegister()
      TestUtils.waitUntilTrue(() => connectionCount == 1, "Failed to close channel")
      assertSame(channel1, openChannel.getOrElse(throw new RuntimeException("Channel not found")))
      socket1.close()
      TestUtils.waitUntilTrue(() => openChannel.isEmpty, "Channel not closed")

      // Create a channel with buffered receive and close remote connection
      val request = makeChannelWithBufferedRequestsAndCloseRemote(overrideServer, selector)
      val channel2 = openChannel.getOrElse(throw new RuntimeException("Channel not found"))

      // Create new connection with same id when `channel2` is closing, but still in Selector.channels
      // Check that new connection is closed and openOrClosingChannel still contains `channel2`
      connectAndWaitForConnectionRegister()
      TestUtils.waitUntilTrue(() => connectionCount == 1, "Failed to close channel")
      assertSame(channel2, openOrClosingChannel.getOrElse(throw new RuntimeException("Channel not found")))

      // Complete request with failed send so that `channel2` is removed from Selector.channels
      processRequest(overrideServer.dataPlaneRequestChannel, request)
      TestUtils.waitUntilTrue(() => connectionCount == 0 && openOrClosingChannel.isEmpty, "Failed to remove channel with failed send")

      // Check that new connections can be created with the same id since `channel1` is no longer in Selector
      connectAndWaitForConnectionRegister()
      TestUtils.waitUntilTrue(() => connectionCount == 1 && openChannel.isDefined, "Failed to open new channel")
      val newChannel = openChannel.getOrElse(throw new RuntimeException("Channel not found"))
      assertNotSame(channel1, newChannel)
      newChannel.disconnect()

    } finally {
      shutdownServerAndMetrics(overrideServer)
    }
  }

  private def makeSocketWithBufferedRequests(server: SocketServer,
                                             serverSelector: Selector,
                                             proxyServer: ProxyServer,
                                             numBufferedRequests: Int = 2): (Socket, RequestChannel.Request) = {

    val requestBytes = producerRequestBytes()
    val socket = sslClientSocket(proxyServer.localPort)
    sendRequest(socket, requestBytes)
    val request1 = receiveRequest(server.dataPlaneRequestChannel)

    val connectionId = request1.context.connectionId
    val channel = server.dataPlaneProcessor(0).channel(connectionId).getOrElse(throw new IllegalStateException("Channel not found"))
    val transportLayer: SslTransportLayer = JTestUtils.fieldValue(channel, classOf[KafkaChannel], "transportLayer")
    val netReadBuffer: ByteBuffer = JTestUtils.fieldValue(transportLayer, classOf[SslTransportLayer], "netReadBuffer")

    proxyServer.enableBuffering(netReadBuffer)
    (1 to numBufferedRequests).foreach { _ => sendRequest(socket, requestBytes) }

    val keysWithBufferedRead: util.Set[SelectionKey] = JTestUtils.fieldValue(serverSelector, classOf[Selector], "keysWithBufferedRead")
    keysWithBufferedRead.add(channel.selectionKey)
    JTestUtils.setFieldValue(transportLayer, "hasBytesBuffered", true)

    (socket, request1)
  }

  /**
   * Create a channel with data in SSL buffers and close the remote connection.
   * The channel should remain open in SocketServer even if it detects that the peer has closed
   * the connection since there is pending data to be processed.
   */
  private def makeChannelWithBufferedRequestsAndCloseRemote(server: SocketServer,
                                                            serverSelector: Selector,
                                                            makeClosing: Boolean = false): RequestChannel.Request = {

    val proxyServer = new ProxyServer(server)
    try {
      val (socket, request1) = makeSocketWithBufferedRequests(server, serverSelector, proxyServer)

      socket.close()
      proxyServer.serverConnSocket.close()
      TestUtils.waitUntilTrue(() => proxyServer.clientConnSocket.isClosed, "Client socket not closed", waitTimeMs = 10000)

      processRequestNoOpResponse(server.dataPlaneRequestChannel, request1)
      val channel = openOrClosingChannel(request1, server).getOrElse(throw new IllegalStateException("Channel closed too early"))
      if (makeClosing)
        serverSelector.asInstanceOf[TestableSelector].pendingClosingChannels.add(channel)

      receiveRequest(server.dataPlaneRequestChannel, timeout = 10000)
    } finally {
      proxyServer.close()
    }
  }

  def sendRequestsReceiveOne(server: SocketServer, socket: Socket, requestBytes: Array[Byte], numRequests: Int): RequestChannel.Request = {
    (1 to numRequests).foreach(i => sendRequest(socket, requestBytes, flush = i == numRequests))
    receiveRequest(server.dataPlaneRequestChannel)
  }

  private def closeSocketWithPendingRequest(server: SocketServer,
                                            createSocket: () => Socket): RequestChannel.Request = {

    def maybeReceiveRequest(): Option[RequestChannel.Request] = {
      try {
        Some(receiveRequest(server.dataPlaneRequestChannel, timeout = 1000))
      } catch {
        case e: Exception => None
      }
    }

    def closedChannelWithPendingRequest(): Option[RequestChannel.Request] = {
      val socket = createSocket.apply()
      val req1 = sendRequestsReceiveOne(server, socket, producerRequestBytes(ack = 0), numRequests = 100)
      processRequestNoOpResponse(server.dataPlaneRequestChannel, req1)
      // Set SoLinger to 0 to force a hard disconnect via TCP RST
      socket.setSoLinger(true, 0)
      socket.close()

      maybeReceiveRequest().flatMap { req =>
        processRequestNoOpResponse(server.dataPlaneRequestChannel, req)
        maybeReceiveRequest()
      }
    }

    val (request, _) = TestUtils.computeUntilTrue(closedChannelWithPendingRequest()) { req => req.nonEmpty }
    request.getOrElse(throw new IllegalStateException("Could not create close channel with pending request"))
  }

  // Prepares test setup for throttled channel tests. throttlingDone controls whether or not throttling has completed
  // in quota manager.
  def throttledChannelTestSetUp(socket: Socket, serializedBytes: Array[Byte], noOpResponse: Boolean,
                                throttlingInProgress: Boolean): RequestChannel.Request = {
    sendRequest(socket, serializedBytes)

    // Mimic a primitive request handler that fetches the request from RequestChannel and place a response with a
    // throttled channel.
    val request = receiveRequest(server.dataPlaneRequestChannel)
    val byteBuffer = request.body[AbstractRequest].serialize(request.header)
    val send = new NetworkSend(request.context.connectionId, byteBuffer)
    def channelThrottlingCallback(response: RequestChannel.Response): Unit = {
      server.dataPlaneRequestChannel.sendResponse(response)
    }
    val throttledChannel = new ThrottledChannel(request, new MockTime(), 100, channelThrottlingCallback)
    val response =
      if (!noOpResponse)
        new RequestChannel.SendResponse(request, send, Some(request.header.toString), None)
      else
        new RequestChannel.NoOpResponse(request)
    server.dataPlaneRequestChannel.sendResponse(response)

    // Quota manager would call notifyThrottlingDone() on throttling completion. Simulate it if throttleingInProgress is
    // false.
    if (!throttlingInProgress)
      throttledChannel.notifyThrottlingDone()

    request
  }

  def openChannel(request: RequestChannel.Request, server: SocketServer = this.server): Option[KafkaChannel] =
    server.dataPlaneProcessor(0).channel(request.context.connectionId)

  def openOrClosingChannel(request: RequestChannel.Request, server: SocketServer = this.server): Option[KafkaChannel] =
    server.dataPlaneProcessor(0).openOrClosingChannel(request.context.connectionId)

  @Test
  def testSendActionResponseWithThrottledChannelWhereThrottlingInProgress(): Unit = {
    val socket = connect()
    val serializedBytes = producerRequestBytes()
    // SendAction with throttling in progress
    val request = throttledChannelTestSetUp(socket, serializedBytes, false, true)

    // receive response
    assertEquals(serializedBytes.toSeq, receiveResponse(socket).toSeq)
    TestUtils.waitUntilTrue(() => openOrClosingChannel(request).exists(c => c.muteState() == ChannelMuteState.MUTED_AND_THROTTLED), "fail")
    // Channel should still be muted.
    assertTrue(openOrClosingChannel(request).exists(c => c.isMuted()))
  }

  @Test
  def testSendActionResponseWithThrottledChannelWhereThrottlingAlreadyDone(): Unit = {
    val socket = connect()
    val serializedBytes = producerRequestBytes()
    // SendAction with throttling in progress
    val request = throttledChannelTestSetUp(socket, serializedBytes, false, false)

    // receive response
    assertEquals(serializedBytes.toSeq, receiveResponse(socket).toSeq)
    // Since throttling is already done, the channel can be unmuted after sending out the response.
    TestUtils.waitUntilTrue(() => openOrClosingChannel(request).exists(c => c.muteState() == ChannelMuteState.NOT_MUTED), "fail")
    // Channel is now unmuted.
    assertFalse(openOrClosingChannel(request).exists(c => c.isMuted()))
  }

  @Test
  def testNoOpActionResponseWithThrottledChannelWhereThrottlingInProgress(): Unit = {
    val socket = connect()
    val serializedBytes = producerRequestBytes()
    // SendAction with throttling in progress
    val request = throttledChannelTestSetUp(socket, serializedBytes, true, true)

    TestUtils.waitUntilTrue(() => openOrClosingChannel(request).exists(c => c.muteState() == ChannelMuteState.MUTED_AND_THROTTLED), "fail")
    // Channel should still be muted.
    assertTrue(openOrClosingChannel(request).exists(c => c.isMuted()))
  }

  @Test
  def testNoOpActionResponseWithThrottledChannelWhereThrottlingAlreadyDone(): Unit = {
    val socket = connect()
    val serializedBytes = producerRequestBytes()
    // SendAction with throttling in progress
    val request = throttledChannelTestSetUp(socket, serializedBytes, true, false)

    // Since throttling is already done, the channel can be unmuted.
    TestUtils.waitUntilTrue(() => openOrClosingChannel(request).exists(c => c.muteState() == ChannelMuteState.NOT_MUTED), "fail")
    // Channel is now unmuted.
    assertFalse(openOrClosingChannel(request).exists(c => c.isMuted()))
  }

  @Test
  def testSocketsCloseOnShutdown(): Unit = {
    // open a connection
    val plainSocket = connect()
    plainSocket.setTcpNoDelay(true)
    val bytes = new Array[Byte](40)
    // send a request first to make sure the connection has been picked up by the socket server
    sendRequest(plainSocket, bytes, Some(0))
    processRequest(server.dataPlaneRequestChannel)
    // the following sleep is necessary to reliably detect the connection close when we send data below
    Thread.sleep(200L)
    // make sure the sockets are open
    server.dataPlaneAcceptors.asScala.values.foreach(acceptor => assertFalse(acceptor.serverChannel.socket.isClosed))
    // then shutdown the server
    shutdownServerAndMetrics(server)

    val largeChunkOfBytes = new Array[Byte](1000000)
    // doing a subsequent send should throw an exception as the connection should be closed.
    // send a large chunk of bytes to trigger a socket flush
    try {
      sendRequest(plainSocket, largeChunkOfBytes, Some(0))
      fail("expected exception when writing to closed plain socket")
    } catch {
      case _: IOException => // expected
    }
  }

  @Test
  def testMaxConnectionsPerIp(): Unit = {
    // make the maximum allowable number of connections
    val conns = (0 until server.config.maxConnectionsPerIp).map(_ => connect())
    // now try one more (should fail)
    val conn = connect()
    conn.setSoTimeout(3000)
    assertEquals(-1, conn.getInputStream.read())
    conn.close()

    // it should succeed after closing one connection
    val address = conns.head.getInetAddress
    conns.head.close()
    TestUtils.waitUntilTrue(() => server.connectionCount(address) < conns.length,
      "Failed to decrement connection count after close")
    val conn2 = connect()
    val serializedBytes = producerRequestBytes()
    sendRequest(conn2, serializedBytes)
    val request = server.dataPlaneRequestChannel.receiveRequest(2000)
    assertNotNull(request)
  }

  @Test
  def testZeroMaxConnectionsPerIp(): Unit = {
    val newProps = TestUtils.createBrokerConfig(0, TestUtils.MockZkConnect, port = 0)
    newProps.setProperty(KafkaConfig.MaxConnectionsPerIpProp, "0")
    newProps.setProperty(KafkaConfig.MaxConnectionsPerIpOverridesProp, "%s:%s".format("127.0.0.1", "5"))
    val server = new SocketServer(KafkaConfig.fromProps(newProps), new Metrics(), Time.SYSTEM, credentialProvider)
    try {
      server.startup()
      // make the maximum allowable number of connections
      val conns = (0 until 5).map(_ => connect(server))
      // now try one more (should fail)
      val conn = connect(server)
      conn.setSoTimeout(3000)
      assertEquals(-1, conn.getInputStream.read())
      conn.close()

      // it should succeed after closing one connection
      val address = conns.head.getInetAddress
      conns.head.close()
      TestUtils.waitUntilTrue(() => server.connectionCount(address) < conns.length,
        "Failed to decrement connection count after close")
      val conn2 = connect(server)
      val serializedBytes = producerRequestBytes()
      sendRequest(conn2, serializedBytes)
      val request = server.dataPlaneRequestChannel.receiveRequest(2000)
      assertNotNull(request)

      // now try to connect from the external facing interface, which should fail
      val conn3 = connect(s = server, localAddr = InetAddress.getLocalHost)
      conn3.setSoTimeout(3000)
      assertEquals(-1, conn3.getInputStream.read())
      conn3.close()
    } finally {
      shutdownServerAndMetrics(server)
    }
  }

  @Test
  def testMaxConnectionsPerIpOverrides(): Unit = {
    val overrideNum = server.config.maxConnectionsPerIp + 1
    val overrideProps = TestUtils.createBrokerConfig(0, TestUtils.MockZkConnect, port = 0)
    overrideProps.put(KafkaConfig.MaxConnectionsPerIpOverridesProp, s"localhost:$overrideNum")
    val serverMetrics = new Metrics()
    val overrideServer = new SocketServer(KafkaConfig.fromProps(overrideProps), serverMetrics, Time.SYSTEM, credentialProvider)
    try {
      overrideServer.startup()
      // make the maximum allowable number of connections
      val conns = (0 until overrideNum).map(_ => connect(overrideServer))

      // it should succeed
      val serializedBytes = producerRequestBytes()
      sendRequest(conns.last, serializedBytes)
      val request = overrideServer.dataPlaneRequestChannel.receiveRequest(2000)
      assertNotNull(request)

      // now try one more (should fail)
      val conn = connect(overrideServer)
      conn.setSoTimeout(3000)
      assertEquals(-1, conn.getInputStream.read())
    } finally {
      shutdownServerAndMetrics(overrideServer)
    }
  }

  @Test
  def testSslSocketServer(): Unit = {
    val serverMetrics = new Metrics
    val overrideServer = new SocketServer(KafkaConfig.fromProps(sslServerProps), serverMetrics, Time.SYSTEM, credentialProvider)
    try {
      overrideServer.startup()
      val sslContext = SSLContext.getInstance(TestSslUtils.DEFAULT_TLS_PROTOCOL_FOR_TESTS)
      sslContext.init(null, Array(TestUtils.trustAllCerts), new java.security.SecureRandom())
      val socketFactory = sslContext.getSocketFactory
      val sslSocket = socketFactory.createSocket("localhost",
        overrideServer.boundPort(ListenerName.forSecurityProtocol(SecurityProtocol.SSL))).asInstanceOf[SSLSocket]
      sslSocket.setNeedClientAuth(false)

      val correlationId = -1
      val clientId = ""
      val ackTimeoutMs = 10000
      val ack = 0: Short
      val emptyRequest = ProduceRequest.Builder.forCurrentMagic(ack, ackTimeoutMs,
        new HashMap[TopicPartition, MemoryRecords]()).build()
      val emptyHeader = new RequestHeader(ApiKeys.PRODUCE, emptyRequest.version, clientId, correlationId)

      val byteBuffer = emptyRequest.serialize(emptyHeader)
      byteBuffer.rewind()
      val serializedBytes = new Array[Byte](byteBuffer.remaining)
      byteBuffer.get(serializedBytes)

      sendRequest(sslSocket, serializedBytes)
      processRequest(overrideServer.dataPlaneRequestChannel)
      assertEquals(serializedBytes.toSeq, receiveResponse(sslSocket).toSeq)
      sslSocket.close()
    } finally {
      shutdownServerAndMetrics(overrideServer)
    }
  }

  @Test
  def testSaslReauthenticationFailureWithKip152SaslAuthenticate(): Unit = {
    checkSaslReauthenticationFailure(true)
  }

  @Test
  def testSaslReauthenticationFailureNoKip152SaslAuthenticate(): Unit = {
    checkSaslReauthenticationFailure(false)
  }

  def checkSaslReauthenticationFailure(leverageKip152SaslAuthenticateRequest : Boolean): Unit = {
    shutdownServerAndMetrics(server) // we will use our own instance because we require custom configs
    val username = "admin"
    val password = "admin-secret"
    val reauthMs = 1500
    val brokerProps = new Properties
    brokerProps.setProperty("listeners", "SASL_PLAINTEXT://localhost:0")
    brokerProps.setProperty("security.inter.broker.protocol", "SASL_PLAINTEXT")
    brokerProps.setProperty("listener.name.sasl_plaintext.plain.sasl.jaas.config",
      "org.apache.kafka.common.security.plain.PlainLoginModule required " +
        "username=\"%s\" password=\"%s\" user_%s=\"%s\";".format(username, password, username, password))
    brokerProps.setProperty("sasl.mechanism.inter.broker.protocol", "PLAIN")
    brokerProps.setProperty("listener.name.sasl_plaintext.sasl.enabled.mechanisms", "PLAIN")
    brokerProps.setProperty("num.network.threads", "1")
    brokerProps.setProperty("connections.max.reauth.ms", reauthMs.toString)
    val overrideProps = TestUtils.createBrokerConfig(0, TestUtils.MockZkConnect,
      saslProperties = Some(brokerProps), enableSaslPlaintext = true)
    val time = new MockTime()
    val overrideServer = new TestableSocketServer(KafkaConfig.fromProps(overrideProps), time = time)
    try {
      overrideServer.startup()
      val socket = connect(overrideServer, ListenerName.forSecurityProtocol(SecurityProtocol.SASL_PLAINTEXT))

      val correlationId = -1
      val clientId = ""
      // send a SASL handshake request
      val version : Short = if (leverageKip152SaslAuthenticateRequest) ApiKeys.SASL_HANDSHAKE.latestVersion else 0
      val saslHandshakeRequest = new SaslHandshakeRequest.Builder(new SaslHandshakeRequestData().setMechanism("PLAIN"))
        .build(version)
      val saslHandshakeHeader = new RequestHeader(ApiKeys.SASL_HANDSHAKE, saslHandshakeRequest.version, clientId,
        correlationId)
      sendApiRequest(socket, saslHandshakeRequest, saslHandshakeHeader)
      receiveResponse(socket)

      // now send credentials
      val authBytes = "admin\u0000admin\u0000admin-secret".getBytes("UTF-8")
      if (leverageKip152SaslAuthenticateRequest) {
        // send credentials within a SaslAuthenticateRequest
        val saslAuthenticateRequest = new SaslAuthenticateRequest.Builder(new SaslAuthenticateRequestData()
          .setAuthBytes(authBytes)).build()
        val saslAuthenticateHeader = new RequestHeader(ApiKeys.SASL_AUTHENTICATE, saslAuthenticateRequest.version,
          clientId, correlationId)
        sendApiRequest(socket, saslAuthenticateRequest, saslAuthenticateHeader)
      } else {
        // send credentials directly, without a SaslAuthenticateRequest
        sendRequest(socket, authBytes)
      }
      receiveResponse(socket)
      assertEquals(1, overrideServer.testableSelector.channels.size)

      // advance the clock long enough to cause server-side disconnection upon next send...
      time.sleep(reauthMs * 2)
      // ...and now send something to trigger the disconnection
      val ackTimeoutMs = 10000
      val ack = 0: Short
      val emptyRequest = ProduceRequest.Builder.forCurrentMagic(ack, ackTimeoutMs,
        new HashMap[TopicPartition, MemoryRecords]()).build()
      val emptyHeader = new RequestHeader(ApiKeys.PRODUCE, emptyRequest.version, clientId, correlationId)
      sendApiRequest(socket, emptyRequest, emptyHeader)
      // wait a little bit for the server-side disconnection to occur since it happens asynchronously
      try {
        TestUtils.waitUntilTrue(() => overrideServer.testableSelector.channels.isEmpty,
          "Expired connection was not closed", 1000, 100)
      } finally {
        socket.close()
      }
    } finally {
      shutdownServerAndMetrics(overrideServer)
    }
  }

  @Test
  def testSessionPrincipal(): Unit = {
    val socket = connect()
    val bytes = new Array[Byte](40)
    sendRequest(socket, bytes, Some(0))
    assertEquals(KafkaPrincipal.ANONYMOUS, receiveRequest(server.dataPlaneRequestChannel).session.principal)
  }

  /* Test that we update request metrics if the client closes the connection while the broker response is in flight. */
  @Test
  def testClientDisconnectionUpdatesRequestMetrics: Unit = {
    // The way we detect a connection close from the client depends on the response size. If it's small, an
    // IOException ("Connection reset by peer") is thrown when the Selector reads from the socket. If
    // it's large, an IOException ("Broken pipe") is thrown when the Selector writes to the socket. We test
    // both paths to ensure they are handled correctly.
    checkClientDisconnectionUpdatesRequestMetrics(0)
    checkClientDisconnectionUpdatesRequestMetrics(550000)
  }

  private def checkClientDisconnectionUpdatesRequestMetrics(responseBufferSize: Int): Unit = {
    val props = TestUtils.createBrokerConfig(0, TestUtils.MockZkConnect, port = 0)
    val serverMetrics = new Metrics
    var conn: Socket = null
    val overrideServer = new SocketServer(KafkaConfig.fromProps(props), serverMetrics, Time.SYSTEM, credentialProvider) {
      override def newProcessor(id: Int, requestChannel: RequestChannel, connectionQuotas: ConnectionQuotas, listenerName: ListenerName,
                                protocol: SecurityProtocol, memoryPool: MemoryPool): Processor = {
        new Processor(id, time, config.socketRequestMaxBytes, dataPlaneRequestChannel, connectionQuotas,
          config.connectionsMaxIdleMs, config.failedAuthenticationDelayMs, listenerName, protocol, config, metrics,
          credentialProvider, MemoryPool.NONE, new LogContext()) {
          override protected[network] def sendResponse(response: RequestChannel.Response, responseSend: Send): Unit = {
            conn.close()
            super.sendResponse(response, responseSend)
          }
        }
      }
    }
    try {
      overrideServer.startup()
      conn = connect(overrideServer)
      val serializedBytes = producerRequestBytes()
      sendRequest(conn, serializedBytes)

      val channel = overrideServer.dataPlaneRequestChannel
      val request = receiveRequest(channel)

      val requestMetrics = channel.metrics(request.header.apiKey.name)
      def totalTimeHistCount(): Long = requestMetrics.totalTimeHist.count
      val send = new NetworkSend(request.context.connectionId, ByteBuffer.allocate(responseBufferSize))
      channel.sendResponse(new RequestChannel.SendResponse(request, send, Some("someResponse"), None))

      val expectedTotalTimeCount = totalTimeHistCount() + 1
      TestUtils.waitUntilTrue(() => totalTimeHistCount() == expectedTotalTimeCount,
        s"request metrics not updated, expected: $expectedTotalTimeCount, actual: ${totalTimeHistCount()}")

    } finally {
      shutdownServerAndMetrics(overrideServer)
    }
  }

  @Test
  def testClientDisconnectionWithOutstandingReceivesProcessedUntilFailedSend() {
    val serverMetrics = new Metrics
    @volatile var selector: TestableSelector = null
    val overrideServer = new SocketServer(KafkaConfig.fromProps(props), serverMetrics, Time.SYSTEM, credentialProvider) {
      override def newProcessor(id: Int, requestChannel: RequestChannel, connectionQuotas: ConnectionQuotas, listenerName: ListenerName,
                                protocol: SecurityProtocol, memoryPool: MemoryPool): Processor = {
        new Processor(id, time, config.socketRequestMaxBytes, dataPlaneRequestChannel, connectionQuotas,
          config.connectionsMaxIdleMs, config.failedAuthenticationDelayMs, listenerName, protocol, config, metrics,
          credentialProvider, memoryPool, new LogContext()) {
          override protected[network] def createSelector(channelBuilder: ChannelBuilder): Selector = {
           val testableSelector = new TestableSelector(config, channelBuilder, time, metrics)
           selector = testableSelector
           testableSelector
        }
        }
      }
    }

    try {
      overrideServer.startup()

      // Create a channel, send some requests and close socket. Receive one pending request after socket was closed.
      val request = closeSocketWithPendingRequest(overrideServer, () => connect(overrideServer))

      // Complete request with socket exception so that the channel is closed
      processRequest(overrideServer.dataPlaneRequestChannel, request)
      TestUtils.waitUntilTrue(() => openOrClosingChannel(request, overrideServer).isEmpty, "Channel not closed after failed send")
      assertTrue("Unexpected completed send", selector.completedSends.isEmpty)
    } finally {
      overrideServer.shutdown()
      serverMetrics.close()
    }
  }

  /*
   * Test that we update request metrics if the channel has been removed from the selector when the broker calls
   * `selector.send` (selector closes old connections, for example).
   */
  @Test
  def testBrokerSendAfterChannelClosedUpdatesRequestMetrics(): Unit = {
    val props = TestUtils.createBrokerConfig(0, TestUtils.MockZkConnect, port = 0)
    props.setProperty(KafkaConfig.ConnectionsMaxIdleMsProp, "110")
    val serverMetrics = new Metrics
    var conn: Socket = null
    val overrideServer = new SocketServer(KafkaConfig.fromProps(props), serverMetrics, Time.SYSTEM, credentialProvider)
    try {
      overrideServer.startup()
      conn = connect(overrideServer)
      val serializedBytes = producerRequestBytes()
      sendRequest(conn, serializedBytes)
      val channel = overrideServer.dataPlaneRequestChannel
      val request = receiveRequest(channel)

      TestUtils.waitUntilTrue(() => overrideServer.dataPlaneProcessor(request.processor).channel(request.context.connectionId).isEmpty,
        s"Idle connection `${request.context.connectionId}` was not closed by selector")

      val requestMetrics = channel.metrics(request.header.apiKey.name)
      def totalTimeHistCount(): Long = requestMetrics.totalTimeHist.count
      val expectedTotalTimeCount = totalTimeHistCount() + 1

      processRequest(channel, request)

      TestUtils.waitUntilTrue(() => totalTimeHistCount() == expectedTotalTimeCount,
        s"request metrics not updated, expected: $expectedTotalTimeCount, actual: ${totalTimeHistCount()}")

    } finally {
      shutdownServerAndMetrics(overrideServer)
    }
  }

  @Test
  def testRequestMetricsAfterStop(): Unit = {
    server.stopProcessingRequests()
    val version = ApiKeys.PRODUCE.latestVersion
    val version2 = (version - 1).toShort
    for (_ <- 0 to 1) server.dataPlaneRequestChannel.metrics(ApiKeys.PRODUCE.name).requestRate(version).mark()
    server.dataPlaneRequestChannel.metrics(ApiKeys.PRODUCE.name).requestRate(version2).mark()
    assertEquals(2, server.dataPlaneRequestChannel.metrics(ApiKeys.PRODUCE.name).requestRate(version).count())
    server.dataPlaneRequestChannel.updateErrorMetrics(ApiKeys.PRODUCE, Map(Errors.NONE -> 1))
    val nonZeroMeters = Map(s"kafka.network:type=RequestMetrics,name=RequestsPerSec,request=Produce,version=$version" -> 2,
        s"kafka.network:type=RequestMetrics,name=RequestsPerSec,request=Produce,version=$version2" -> 1,
        "kafka.network:type=RequestMetrics,name=ErrorsPerSec,request=Produce,error=NONE" -> 1)

    def requestMetricMeters = YammerMetrics
      .defaultRegistry
      .allMetrics.asScala
      .collect { case (k, metric: Meter) if k.getType == "RequestMetrics" => (k.toString, metric.count) }

    assertEquals(nonZeroMeters, requestMetricMeters.filter { case (_, value) => value != 0 })
    server.shutdown()
    assertEquals(Map.empty, requestMetricMeters)
  }

  @Test
  def testMetricCollectionAfterShutdown(): Unit = {
    server.shutdown()

    val nonZeroMetricNamesAndValues = YammerMetrics
      .defaultRegistry
      .allMetrics.asScala
      .filter { case (k, _) => k.getName.endsWith("IdlePercent") || k.getName.endsWith("NetworkProcessorAvgIdlePercent") }
      .collect { case (k, metric: Gauge[_]) => (k, metric.value().asInstanceOf[Double]) }
      .filter { case (_, value) => value != 0.0 && !value.equals(Double.NaN) }

    assertEquals(Map.empty, nonZeroMetricNamesAndValues)
  }

  @Test
  def testProcessorMetricsTags(): Unit = {
    val kafkaMetricNames = metrics.metrics.keySet.asScala.filter(_.tags.asScala.get("listener").nonEmpty)
    assertFalse(kafkaMetricNames.isEmpty)

    val expectedListeners = Set("PLAINTEXT")
    kafkaMetricNames.foreach { kafkaMetricName =>
      assertTrue(expectedListeners.contains(kafkaMetricName.tags.get("listener")))
    }

    // legacy metrics not tagged
    val yammerMetricsNames = YammerMetrics.defaultRegistry.allMetrics.asScala
      .filterKeys(_.getType.equals("Processor"))
      .collect { case (k, _: Gauge[_]) => k }
    assertFalse(yammerMetricsNames.isEmpty)

    yammerMetricsNames.foreach { yammerMetricName =>
      assertFalse(yammerMetricName.getMBeanName.contains("listener="))
    }
  }

  @Test
  def testAddRemoveListener(): Unit = {
    shutdownServerAndMetrics(this.server)

    var dynamicListeners = Seq.empty[EndPoint]
    props.put(KafkaConfig.ListenersProp, "TESTLISTENER1://localhost:0")
    props.put(KafkaConfig.ListenerSecurityProtocolMapProp, "TESTLISTENER1:PLAINTEXT,TESTLISTENER2:PLAINTEXT")
    props.put(KafkaConfig.InterBrokerListenerNameProp, "TESTLISTENER1")
    val newConfig = new KafkaConfig(props) {
      override def listeners: Seq[EndPoint] = {
        super.listeners ++ dynamicListeners
      }
    }
    val metrics = new Metrics()
    val server = new SocketServer(newConfig, metrics, Time.SYSTEM, credentialProvider)

    try {
      server.startup()
      val serializedBytes = producerRequestBytes()

      val testListener = new ListenerName("TESTLISTENER2")
      val testEndpoint = new EndPoint("localhost", 0, testListener, SecurityProtocol.PLAINTEXT)
      dynamicListeners = Seq(testEndpoint)
      server.addListeners(Seq(testEndpoint))
      val testPort = server.boundPort(testListener)
      assertNotEquals(0, testPort)
      val listeners = Set("TESTLISTENER1", "TESTLISTENER2")
      listeners.foreach { listener =>
        val socket = connect(server, new ListenerName(listener))
        sendRequest(socket, serializedBytes)
        processRequest(server.dataPlaneRequestChannel)
        assertEquals(serializedBytes.toSeq, receiveResponse(socket).toSeq)
        verifyAcceptorBlockedPercent(listener, expectBlocked = false)
        socket.close()

        val totalTimeMetric = metrics.metrics.asScala
          .find { case (m, _) => m.tags.get("listener") == listener && m.name == "total-network-time" }
          .map(_._2)
        assertTrue("Listener metric not found", totalTimeMetric.nonEmpty)
        assertEquals(100, totalTimeMetric.get.metricValue.asInstanceOf[Double].toInt)
      }

      def kafkaMetrics(tag: String, tagValue: String): Set[_] =
        metrics.metrics.keySet.asScala.filter(_.tags.get(tag) == tagValue).toSet
      def yammerMetrics(tag: String, tagValue: String): Set[_] =
        YammerMetrics.defaultRegistry.allMetrics.asScala.keySet.filter(_.getMBeanName.contains(s"$tag=$tagValue")).toSet

      dynamicListeners = Seq.empty[EndPoint]
      server.removeListeners(Seq(testEndpoint))
      assertEquals(1, server.dataPlaneAcceptors.size)
      assertEquals(Set.empty, TestUtils.computeUntilTrue(kafkaMetrics("listener", "TESTLISTENER2"))(_.isEmpty)._1)
      assertEquals(Set.empty, TestUtils.computeUntilTrue(yammerMetrics("listener", "TESTLISTENER2"))(_.isEmpty)._1)

      server.resizeThreadPool(1, 2)
      assertTrue("New processor kafka metrics not found", kafkaMetrics("networkProcessor", "2").nonEmpty)
      assertTrue("New processor yammer metrics not found", yammerMetrics("networkProcessor", "2").nonEmpty)

      server.resizeThreadPool(2, 1)
      assertEquals(Set.empty, TestUtils.computeUntilTrue(kafkaMetrics("networkProcessor", "2"))(_.isEmpty)._1)
      assertEquals(Set.empty, TestUtils.computeUntilTrue(yammerMetrics("networkProcessor", "2"))(_.isEmpty)._1)
    } finally {
      shutdownServerAndMetrics(server)
    }
  }

  /**
   * Tests exception handling in [[Processor.configureNewConnections]]. Exception is
   * injected into [[Selector.register]] which is used to register each new connection.
   * Test creates two connections in a single iteration by waking up the selector only
   * when two connections are ready.
   * Verifies that
   * - first failed connection is closed
   * - second connection is processed successfully after the first fails with an exception
   * - processor is healthy after the exception
   */
  @Test
  def configureNewConnectionException(): Unit = {
    withTestableServer (testWithServer = { testableServer =>
      val testableSelector = testableServer.testableSelector

      testableSelector.updateMinWakeup(2)
      testableSelector.addFailure(SelectorOperation.Register)
      val sockets = (1 to 2).map(_ => connect(testableServer))
      testableSelector.waitForOperations(SelectorOperation.Register, 2)
      TestUtils.waitUntilTrue(() => testableServer.connectionCount(localAddress) == 1, "Failed channel not removed")

      assertProcessorHealthy(testableServer, testableSelector.notFailed(sockets))
    })
  }

  /**
   * Tests exception handling in [[Processor.processNewResponses]]. Exception is
   * injected into [[Selector.send]] which is used to send the new response.
   * Test creates two responses in a single iteration by waking up the selector only
   * when two responses are ready.
   * Verifies that
   * - first failed channel is closed
   * - second response is processed successfully after the first fails with an exception
   * - processor is healthy after the exception
   */
  @Test
  def processNewResponseException(): Unit = {
    withTestableServer (testWithServer = { testableServer =>
      val testableSelector = testableServer.testableSelector
      testableSelector.updateMinWakeup(2)

      val sockets = (1 to 2).map(_ => connect(testableServer))
      sockets.foreach(sendRequest(_, producerRequestBytes()))

      testableServer.testableSelector.addFailure(SelectorOperation.Send)
      sockets.foreach(_ => processRequest(testableServer.dataPlaneRequestChannel))
      testableSelector.waitForOperations(SelectorOperation.Send, 2)
      testableServer.waitForChannelClose(testableSelector.allFailedChannels.head, locallyClosed = true)

      assertProcessorHealthy(testableServer, testableSelector.notFailed(sockets))
    })
  }

  /**
   * Tests exception handling in [[Processor.processNewResponses]] when [[Selector.send]]
   * fails with `CancelledKeyException`, which is handled by the selector using a different
   * code path. Test scenario is similar to [[SocketServerTest.processNewResponseException]].
   */
  @Test
  def sendCancelledKeyException(): Unit = {
    withTestableServer (testWithServer = { testableServer =>
      val testableSelector = testableServer.testableSelector
      testableSelector.updateMinWakeup(2)

      val sockets = (1 to 2).map(_ => connect(testableServer))
      sockets.foreach(sendRequest(_, producerRequestBytes()))
      val requestChannel = testableServer.dataPlaneRequestChannel

      val requests = sockets.map(_ => receiveRequest(requestChannel))
      val failedConnectionId = requests(0).context.connectionId
      // `KafkaChannel.disconnect()` cancels the selection key, triggering CancelledKeyException during send
      testableSelector.channel(failedConnectionId).disconnect()
      requests.foreach(processRequest(requestChannel, _))
      testableSelector.waitForOperations(SelectorOperation.Send, 2)
      testableServer.waitForChannelClose(failedConnectionId, locallyClosed = false)

      val successfulSocket = if (isSocketConnectionId(failedConnectionId, sockets(0))) sockets(1) else sockets(0)
      assertProcessorHealthy(testableServer, Seq(successfulSocket))
    })
  }

  /**
   * Tests channel send failure handling when send failure is triggered by [[Selector.send]]
   * to a channel whose peer has closed its connection.
   */
  @Test
  def remoteCloseSendFailure(): Unit = {
    verifySendFailureAfterRemoteClose(makeClosing = false)
  }

  /**
   * Tests channel send failure handling when send failure is triggered by [[Selector.send]]
   * to a channel whose peer has closed its connection and the channel is in `closingChannels`.
   */
  @Test
  def closingChannelSendFailure(): Unit = {
    verifySendFailureAfterRemoteClose(makeClosing = true)
  }

  private def verifySendFailureAfterRemoteClose(makeClosing: Boolean): Unit = {
    props ++= sslServerProps
    withTestableServer (testWithServer = { testableServer =>
      val testableSelector = testableServer.testableSelector

      val serializedBytes = producerRequestBytes()
      val request = makeChannelWithBufferedRequestsAndCloseRemote(testableServer, testableSelector, makeClosing)
      val otherSocket = sslConnect(testableServer)
      sendRequest(otherSocket, serializedBytes)

      processRequest(testableServer.dataPlaneRequestChannel, request)
      processRequest(testableServer.dataPlaneRequestChannel) // Also process request from other socket
      testableSelector.waitForOperations(SelectorOperation.Send, 2)
      testableServer.waitForChannelClose(request.context.connectionId, locallyClosed = false)

      assertProcessorHealthy(testableServer, Seq(otherSocket))
    })
  }

  /**
   * Verifies that all pending buffered receives are processed even if remote connection is closed.
   * The channel must be closed after pending receives are processed.
   */
  @Test
  def remoteCloseWithBufferedReceives(): Unit = {
    verifyRemoteCloseWithBufferedReceives(numComplete = 3, hasIncomplete = false)
  }

  /**
   * Verifies that channel is closed when remote client closes its connection if there is no
   * buffered receive.
   */
  @Test
  def remoteCloseWithoutBufferedReceives(): Unit = {
    verifyRemoteCloseWithBufferedReceives(numComplete = 0, hasIncomplete = false)
  }

  /**
   * Verifies that channel is closed when remote client closes its connection if there is a pending
   * receive that is incomplete.
   */
  @Test
  def remoteCloseWithIncompleteBufferedReceive(): Unit = {
    verifyRemoteCloseWithBufferedReceives(numComplete = 0, hasIncomplete = true)
  }

  /**
   * Verifies that all pending buffered receives are processed even if remote connection is closed.
   * The channel must be closed after complete receives are processed, even if there is an incomplete
   * receive remaining in the buffers.
   */
  @Test
  def remoteCloseWithCompleteAndIncompleteBufferedReceives(): Unit = {
    verifyRemoteCloseWithBufferedReceives(numComplete = 3, hasIncomplete = true)
  }

  /**
   * Verifies that pending buffered receives are processed when remote connection is closed
   * until a response send fails.
   */
  @Test
  def remoteCloseWithBufferedReceivesFailedSend(): Unit = {
    verifyRemoteCloseWithBufferedReceives(numComplete = 3, hasIncomplete = false, responseRequiredIndex = 1)
  }

  /**
   * Verifies that all pending buffered receives are processed for channel in closing state.
   * The channel must be closed after pending receives are processed.
   */
  @Test
  def closingChannelWithBufferedReceives(): Unit = {
    verifyRemoteCloseWithBufferedReceives(numComplete = 3, hasIncomplete = false, makeClosing = true)
  }

  /**
   * Verifies that all pending buffered receives are processed for channel in closing state.
   * The channel must be closed after complete receives are processed, even if there is an incomplete
   * receive remaining in the buffers.
   */
  @Test
  def closingChannelWithCompleteAndIncompleteBufferedReceives(): Unit = {
    verifyRemoteCloseWithBufferedReceives(numComplete = 3, hasIncomplete = true, makeClosing = false)
  }

  /**
   * Verifies that pending buffered receives are processed for a channel in closing state
   * until a response send fails.
   */
  @Test
  def closingChannelWithBufferedReceivesFailedSend(): Unit = {
    verifyRemoteCloseWithBufferedReceives(numComplete = 3, hasIncomplete = false, responseRequiredIndex = 1, makeClosing = false)
  }

  /**
   * Verifies handling of client disconnections when the server-side channel is in the state
   * specified using the parameters.
   *
   * @param numComplete Number of complete buffered requests
   * @param hasIncomplete If true, add an additional partial buffered request
   * @param responseRequiredIndex Index of the buffered request for which a response is sent. Previous requests
   *                              are completed without a response. If set to -1, all `numComplete` requests
   *                              are completed without a response.
   * @param makeClosing If true, put the channel into closing state in the server Selector.
   */
  private def verifyRemoteCloseWithBufferedReceives(numComplete: Int,
                                                    hasIncomplete: Boolean,
                                                    responseRequiredIndex: Int = -1,
                                                    makeClosing: Boolean = false): Unit = {
    props ++= sslServerProps

    // Truncates the last request in the SSL buffers by directly updating the buffers to simulate partial buffered request
    def truncateBufferedRequest(channel: KafkaChannel): Unit = {
      val transportLayer: SslTransportLayer = JTestUtils.fieldValue(channel, classOf[KafkaChannel], "transportLayer")
      val netReadBuffer: ByteBuffer = JTestUtils.fieldValue(transportLayer, classOf[SslTransportLayer], "netReadBuffer")
      val appReadBuffer: ByteBuffer = JTestUtils.fieldValue(transportLayer, classOf[SslTransportLayer], "appReadBuffer")
      if (appReadBuffer.position() > 4) {
        appReadBuffer.position(4)
        netReadBuffer.position(0)
      } else {
        netReadBuffer.position(20)
      }
    }
    withTestableServer (testWithServer = { testableServer =>
      val testableSelector = testableServer.testableSelector

      val proxyServer = new ProxyServer(testableServer)
      try {
        // Step 1: Send client requests.
        //   a) request1 is sent by the client to ProxyServer and this is directly sent to the server. This
        //      ensures that server-side channel is in muted state until this request is processed in Step 3.
        //   b) `numComplete` requests are sent and buffered in the server-side channel's SSL buffers
        //   c) If `hasIncomplete=true`, an extra request is sent and buffered as in b). This will be truncated later
        //      when previous requests have been processed and only one request is remaining in the SSL buffer,
        //      making it easy to truncate.
        val numBufferedRequests = numComplete + (if (hasIncomplete) 1 else 0)
        val (socket, request1) = makeSocketWithBufferedRequests(testableServer, testableSelector, proxyServer, numBufferedRequests)
        val channel = openChannel(request1, testableServer).getOrElse(throw new IllegalStateException("Channel closed too early"))

        // Step 2: Close the client-side socket and the proxy socket to the server, triggering close notification in the
        // server when the client is unmuted in Step 3. Get the channel into its desired closing/buffered state.
        socket.close()
        proxyServer.serverConnSocket.close()
        TestUtils.waitUntilTrue(() => proxyServer.clientConnSocket.isClosed, "Client socket not closed")
        if (makeClosing)
          testableSelector.pendingClosingChannels.add(channel)
        if (numComplete == 0 && hasIncomplete)
          truncateBufferedRequest(channel)

        // Step 3: Process the first request. Verify that the channel is not removed since the channel
        // should be retained to process buffered data.
        processRequestNoOpResponse(testableServer.dataPlaneRequestChannel, request1)
        assertSame(channel, openOrClosingChannel(request1, testableServer).getOrElse(throw new IllegalStateException("Channel closed too early")))

        // Step 4: Process buffered data. if `responseRequiredIndex>=0`, the channel should be failed and removed when
        // attempting to send response. Otherwise, the channel should be removed when all completed buffers are processed.
        // Channel should be closed and removed even if there is a partial buffered request when `hasIncomplete=true`
        val numRequests = if (responseRequiredIndex >= 0) responseRequiredIndex + 1 else numComplete
        (0 until numRequests).foreach { i =>
          val request = receiveRequest(testableServer.dataPlaneRequestChannel)
          if (i == numComplete - 1 && hasIncomplete)
            truncateBufferedRequest(channel)
          if (responseRequiredIndex == i)
            processRequest(testableServer.dataPlaneRequestChannel, request)
          else
            processRequestNoOpResponse(testableServer.dataPlaneRequestChannel, request)
        }
        testableServer.waitForChannelClose(channel.id, locallyClosed = false)

        // Verify that SocketServer is healthy
        val anotherSocket = sslConnect(testableServer)
        assertProcessorHealthy(testableServer, Seq(anotherSocket))
      } finally {
        proxyServer.close()
      }
    })
  }

  /**
   * Tests idle channel expiry for SSL channels with buffered data. Muted channels are expired
   * immediately even if there is pending data to be processed. This is consistent with PLAINTEXT where
   * we expire muted channels even if there is data available on the socket. This scenario occurs if broker
   * takes longer than idle timeout to process a client request. In this case, typically client would have
   * expired its connection and would potentially reconnect to retry the request, so immediate expiry enables
   * the old connection and its associated resources to be freed sooner.
   */
  @Test
  def idleExpiryWithBufferedReceives(): Unit = {
    val idleTimeMs = 60000
    val time = new MockTime()
    props.put(KafkaConfig.ConnectionsMaxIdleMsProp, idleTimeMs.toString)
    props ++= sslServerProps
    val testableServer = new TestableSocketServer(time = time)
    testableServer.startup()
    val proxyServer = new ProxyServer(testableServer)
    try {
      val testableSelector = testableServer.testableSelector
      testableSelector.updateMinWakeup(2)

      val (socket, request) = makeSocketWithBufferedRequests(testableServer, testableSelector, proxyServer)
      time.sleep(idleTimeMs + 1)
      testableServer.waitForChannelClose(request.context.connectionId, locallyClosed = false)

      val otherSocket = sslConnect(testableServer)
      assertProcessorHealthy(testableServer, Seq(otherSocket))

      socket.close()
    } finally {
      proxyServer.close()
      shutdownServerAndMetrics(testableServer)
    }
  }

  /**
   * Tests exception handling in [[Processor.processCompletedReceives]]. Exception is
   * injected into [[Selector.mute]] which is used to mute the channel when a receive is complete.
   * Test creates two receives in a single iteration by caching completed receives until two receives
   * are complete.
   * Verifies that
   * - first failed channel is closed
   * - second receive is processed successfully after the first fails with an exception
   * - processor is healthy after the exception
   */
  @Test
  def processCompletedReceiveException(): Unit = {
    withTestableServer (testWithServer = { testableServer =>
      val sockets = (1 to 2).map(_ => connect(testableServer))
      val testableSelector = testableServer.testableSelector
      val requestChannel = testableServer.dataPlaneRequestChannel

      testableSelector.cachedCompletedReceives.minPerPoll = 2
      testableSelector.addFailure(SelectorOperation.Mute)
      sockets.foreach(sendRequest(_, producerRequestBytes()))
      val requests = sockets.map(_ => receiveRequest(requestChannel))
      testableSelector.waitForOperations(SelectorOperation.Mute, 2)
      testableServer.waitForChannelClose(testableSelector.allFailedChannels.head, locallyClosed = true)
      requests.foreach(processRequest(requestChannel, _))

      assertProcessorHealthy(testableServer, testableSelector.notFailed(sockets))
    })
  }

  /**
   * Tests exception handling in [[Processor.processCompletedSends]]. Exception is
   * injected into [[Selector.unmute]] which is used to unmute the channel after send is complete.
   * Test creates two completed sends in a single iteration by caching completed sends until two
   * sends are complete.
   * Verifies that
   * - first failed channel is closed
   * - second send is processed successfully after the first fails with an exception
   * - processor is healthy after the exception
   */
  @Test
  def processCompletedSendException(): Unit = {
    withTestableServer (testWithServer = { testableServer =>
      val testableSelector = testableServer.testableSelector
      val sockets = (1 to 2).map(_ => connect(testableServer))
      val requests = sockets.map(sendAndReceiveRequest(_, testableServer))

      testableSelector.addFailure(SelectorOperation.Unmute)
      requests.foreach(processRequest(testableServer.dataPlaneRequestChannel, _))
      testableSelector.waitForOperations(SelectorOperation.Unmute, 2)
      testableServer.waitForChannelClose(testableSelector.allFailedChannels.head, locallyClosed = true)

      assertProcessorHealthy(testableServer, testableSelector.notFailed(sockets))
    })
  }

  /**
   * Tests exception handling in [[Processor.processDisconnected]]. An invalid connectionId
   * is inserted to the disconnected list just before the actual valid one.
   * Verifies that
   * - first invalid connectionId is ignored
   * - second disconnected channel is processed successfully after the first fails with an exception
   * - processor is healthy after the exception
   */
  @Test
  def processDisconnectedException(): Unit = {
    withTestableServer (testWithServer = { testableServer =>
      val (socket, connectionId) = connectAndProcessRequest(testableServer)
      val testableSelector = testableServer.testableSelector

      // Add an invalid connectionId to `Selector.disconnected` list before the actual disconnected channel
      // and check that the actual id is processed and the invalid one ignored.
      testableSelector.cachedDisconnected.minPerPoll = 2
      testableSelector.cachedDisconnected.deferredValues += "notAValidConnectionId" -> ChannelState.EXPIRED
      socket.close()
      testableSelector.operationCounts.clear()
      testableSelector.waitForOperations(SelectorOperation.Poll, 1)
      testableServer.waitForChannelClose(connectionId, locallyClosed = false)

      assertProcessorHealthy(testableServer)
    })
  }

  /**
   * Tests that `Processor` continues to function correctly after a failed [[Selector.poll]].
   */
  @Test
  def pollException(): Unit = {
    withTestableServer (testWithServer = { testableServer =>
      val (socket, _) = connectAndProcessRequest(testableServer)
      val testableSelector = testableServer.testableSelector

      testableSelector.addFailure(SelectorOperation.Poll)
      testableSelector.operationCounts.clear()
      testableSelector.waitForOperations(SelectorOperation.Poll, 2)

      assertProcessorHealthy(testableServer, Seq(socket))
    })
  }

  /**
   * Tests handling of `ControlThrowable`. Verifies that the selector is closed.
   */
  @Test
  def controlThrowable(): Unit = {
    withTestableServer (testWithServer = { testableServer =>
      connectAndProcessRequest(testableServer)
      val testableSelector = testableServer.testableSelector

      testableSelector.operationCounts.clear()
      testableSelector.addFailure(SelectorOperation.Poll,
          Some(new ControlThrowable() {}))
      testableSelector.waitForOperations(SelectorOperation.Poll, 1)

      testableSelector.waitForOperations(SelectorOperation.CloseSelector, 1)
    })
  }

  @Test
  def testConnectionRateLimit(): Unit = {
    shutdownServerAndMetrics(server)
    val numConnections = 5
    props.put("max.connections.per.ip", numConnections.toString)
    val testableServer = new TestableSocketServer(KafkaConfig.fromProps(props), connectionQueueSize = 1)
    testableServer.startup()
    val testableSelector = testableServer.testableSelector
    val errors = new mutable.HashSet[String]

    def acceptorStackTraces: scala.collection.Map[Thread, String] = {
      Thread.getAllStackTraces.asScala.collect {
        case (thread, stacktraceElement) if thread.getName.contains("kafka-socket-acceptor") =>
          thread -> stacktraceElement.mkString("\n")
      }
    }

    def acceptorBlocked: Boolean = {
      val stackTraces = acceptorStackTraces
      if (stackTraces.isEmpty)
        errors.add(s"Acceptor thread not found, threads=${Thread.getAllStackTraces.keySet}")
      stackTraces.exists { case (thread, stackTrace) =>
          thread.getState == Thread.State.WAITING && stackTrace.contains("ArrayBlockingQueue")
      }
    }

    def registeredConnectionCount: Int = testableSelector.operationCounts.getOrElse(SelectorOperation.Register, 0)

    try {
      // Block selector until Acceptor is blocked while connections are pending
      testableSelector.pollCallback = () => {
        try {
          TestUtils.waitUntilTrue(() => errors.nonEmpty || registeredConnectionCount >= numConnections - 1 || acceptorBlocked,
            "Acceptor not blocked", waitTimeMs = 10000)
        } catch {
          case _: Throwable => errors.add(s"Acceptor not blocked: $acceptorStackTraces")
        }
      }
      testableSelector.operationCounts.clear()
      val sockets = (1 to numConnections).map(_ => connect(testableServer))
      TestUtils.waitUntilTrue(() => errors.nonEmpty || registeredConnectionCount == numConnections,
        "Connections not registered", waitTimeMs = 15000)
      assertEquals(Set.empty, errors)
      testableSelector.waitForOperations(SelectorOperation.Register, numConnections)

      // In each iteration, SocketServer processes at most connectionQueueSize (1 in this test)
      // new connections and then does poll() to process data from existing connections. So for
      // 5 connections, we expect 5 iterations. Since we stop when the 5th connection is processed,
      // we can safely check that there were atleast 4 polls prior to the 5th connection.
      val pollCount = testableSelector.operationCounts(SelectorOperation.Poll)
      assertTrue(s"Connections created too quickly: $pollCount", pollCount >= numConnections - 1)
      verifyAcceptorBlockedPercent("PLAINTEXT", expectBlocked = true)

      assertProcessorHealthy(testableServer, sockets)
    } finally {
      shutdownServerAndMetrics(testableServer)
    }
  }

<<<<<<< HEAD
  @Test
  def testResponseSendTimeMetrics(): Unit = {
    shutdownServerAndMetrics(server)
    withTestableServer (testWithServer = { testableServer =>
      val testableSelector = testableServer.testableSelector
      val requestChannel = testableServer.dataPlaneRequestChannel
      val socket = connect(testableServer)
      sendRequest(socket, producerRequestBytes())
      val request = receiveRequest(requestChannel)
      // Sleep for some milliseconds to so that metrics show non-zero send times
      testableSelector.writeCallback = () => Thread.sleep(2)
      testableSelector.pollCallback = () => Thread.sleep(10)
      processRequest(requestChannel, request)
      receiveResponse(socket)
      testableSelector.writeCallback = () => {}
      testableSelector.pollCallback = () => {}

      val requestMetrics = requestChannel.metrics(request.header.apiKey.name)
      val responseSendTime = requestMetrics.responseSendTimeHist
      val responseSendIoTime = requestMetrics.responseSendIoTimeHist
      TestUtils.waitUntilTrue(() => responseSendTime.count > 0, "ResponseSendTime metric not updated")
      TestUtils.waitUntilTrue(() => responseSendIoTime.count > 0, "ResponseSendIoTime metric not updated")
      assertEquals(1, responseSendIoTime.count)
      assertEquals(1, responseSendTime.count)
      assertTrue(s"Unexpected send time ${responseSendTime.sum}", responseSendTime.sum > 10)
      assertTrue(s"Unexpected send I/O time ${responseSendIoTime.sum}", responseSendIoTime.sum >= 1)
      assertTrue(s"Unexpected send time ${responseSendTime.sum}", responseSendTime.sum < 10000)
      assertTrue(s"Unexpected send time ${responseSendIoTime.sum} ${responseSendTime.sum}",
        responseSendTime.sum - responseSendIoTime.sum >= 5)
    })
  }

  private def withTestableServer(config : KafkaConfig = config, testWithServer: TestableSocketServer => Unit): Unit = {
    props.put("listeners", "PLAINTEXT://localhost:0")
    val testableServer = new TestableSocketServer(config = config)
=======
  private def sslServerProps: Properties = {
    val trustStoreFile = File.createTempFile("truststore", ".jks")
    val sslProps = TestUtils.createBrokerConfig(0, TestUtils.MockZkConnect, interBrokerSecurityProtocol = Some(SecurityProtocol.SSL),
      trustStoreFile = Some(trustStoreFile))
    sslProps.put(KafkaConfig.ListenersProp, "SSL://localhost:0")
    sslProps
  }

  private def withTestableServer(config : KafkaConfig = KafkaConfig.fromProps(props),
                                 testWithServer: TestableSocketServer => Unit): Unit = {
    val testableServer = new TestableSocketServer(config)
>>>>>>> b83a6959
    testableServer.startup()
    try {
        testWithServer(testableServer)
    } finally {
      shutdownServerAndMetrics(testableServer)
    }
  }

  def sendAndReceiveControllerRequest(socket: Socket, server: SocketServer): RequestChannel.Request = {
    sendRequest(socket, producerRequestBytes())
    receiveRequest(server.controlPlaneRequestChannelOpt.get)
  }

  private def assertProcessorHealthy(testableServer: TestableSocketServer, healthySockets: Seq[Socket] = Seq.empty): Unit = {
    val selector = testableServer.testableSelector
    selector.reset()
    val requestChannel = testableServer.dataPlaneRequestChannel

    // Check that existing channels behave as expected
    healthySockets.foreach { socket =>
      val request = sendAndReceiveRequest(socket, testableServer)
      processRequest(requestChannel, request)
      socket.close()
    }
    TestUtils.waitUntilTrue(() => testableServer.connectionCount(localAddress) == 0, "Channels not removed")

    // Check new channel behaves as expected
    val (socket, connectionId) = connectAndProcessRequest(testableServer)
    assertArrayEquals(producerRequestBytes(), receiveResponse(socket))
    assertNotNull("Channel should not have been closed", selector.channel(connectionId))
    assertNull("Channel should not be closing", selector.closingChannel(connectionId))
    socket.close()
    TestUtils.waitUntilTrue(() => testableServer.connectionCount(localAddress) == 0, "Channels not removed")
  }

  // Since all sockets use the same local host, it is sufficient to check the local port
  def isSocketConnectionId(connectionId: String, socket: Socket): Boolean =
    connectionId.contains(s":${socket.getLocalPort}-")

  private def verifyAcceptorBlockedPercent(listenerName: String, expectBlocked: Boolean): Unit = {
    val blockedPercentMetricMBeanName = s"kafka.network:type=Acceptor,name=AcceptorBlockedPercent,listener=$listenerName"
    val blockedPercentMetrics = YammerMetrics.defaultRegistry.allMetrics.asScala
      .filterKeys(_.getMBeanName == blockedPercentMetricMBeanName).values
    assertEquals(1, blockedPercentMetrics.size)
    val blockedPercentMetric = blockedPercentMetrics.head.asInstanceOf[Meter]
    val blockedPercent = blockedPercentMetric.meanRate
    if (expectBlocked) {
      assertTrue(s"Acceptor blocked percent not recorded: $blockedPercent", blockedPercent > 0.0)
      assertTrue(s"Unexpected blocked percent in acceptor: $blockedPercent", blockedPercent <= 1.0)
    } else {
      assertEquals(0.0, blockedPercent, 0.001)
    }
  }

  class TestableSocketServer(config : KafkaConfig = KafkaConfig.fromProps(props), val connectionQueueSize: Int = 20,
                             override val time: Time = Time.SYSTEM) extends SocketServer(config,
      new Metrics, time, credentialProvider) {

    @volatile var selector: Option[TestableSelector] = None

    override def newProcessor(id: Int, requestChannel: RequestChannel, connectionQuotas: ConnectionQuotas, listenerName: ListenerName,
                                protocol: SecurityProtocol, memoryPool: MemoryPool): Processor = {
      new Processor(id, time, config.socketRequestMaxBytes, requestChannel, connectionQuotas, config.connectionsMaxIdleMs,
        config.failedAuthenticationDelayMs, listenerName, protocol, config, metrics, credentialProvider,
        memoryPool, new LogContext(), connectionQueueSize) {

        override protected[network] def createSelector(channelBuilder: ChannelBuilder): Selector = {
           val testableSelector = new TestableSelector(config, channelBuilder, time, metrics, metricTags.asScala)
           selector = Some(testableSelector)
           testableSelector
        }
      }
    }

    def testableSelector: TestableSelector =
      selector.getOrElse(throw new IllegalStateException("Selector not created"))

    def waitForChannelClose(connectionId: String, locallyClosed: Boolean): Unit = {
      val selector = testableSelector
      if (locallyClosed) {
        TestUtils.waitUntilTrue(() => selector.allLocallyClosedChannels.contains(connectionId),
            s"Channel not closed: $connectionId")
        assertTrue("Unexpected disconnect notification", testableSelector.allDisconnectedChannels.isEmpty)
      } else {
        TestUtils.waitUntilTrue(() => selector.allDisconnectedChannels.contains(connectionId),
            s"Disconnect notification not received: $connectionId")
        assertTrue("Channel closed locally", testableSelector.allLocallyClosedChannels.isEmpty)
      }
      val openCount = selector.allChannels.size - 1 // minus one for the channel just closed above
      TestUtils.waitUntilTrue(() => connectionCount(localAddress) == openCount, "Connection count not decremented")
      TestUtils.waitUntilTrue(() =>
        dataPlaneProcessor(0).inflightResponseCount == 0, "Inflight responses not cleared")
      assertNull("Channel not removed", selector.channel(connectionId))
      assertNull("Closing channel not removed", selector.closingChannel(connectionId))
    }
  }

  sealed trait SelectorOperation
  object SelectorOperation {
    case object Register extends SelectorOperation
    case object Poll extends SelectorOperation
    case object Send extends SelectorOperation
    case object Mute extends SelectorOperation
    case object Unmute extends SelectorOperation
    case object Wakeup extends SelectorOperation
    case object Close extends SelectorOperation
    case object CloseSelector extends SelectorOperation
  }

  class TestableSelector(config: KafkaConfig, channelBuilder: ChannelBuilder, time: Time, metrics: Metrics, metricTags: mutable.Map[String, String] = mutable.Map.empty)
        extends Selector(config.socketRequestMaxBytes, config.connectionsMaxIdleMs, config.failedAuthenticationDelayMs,
            metrics, time, "socket-server", metricTags.asJava, false, true, channelBuilder, MemoryPool.NONE, new LogContext()) {

    val failures = mutable.Map[SelectorOperation, Throwable]()
    val operationCounts = mutable.Map[SelectorOperation, Int]().withDefaultValue(0)
    val allChannels = mutable.Set[String]()
    val allLocallyClosedChannels = mutable.Set[String]()
    val allDisconnectedChannels = mutable.Set[String]()
    val allFailedChannels = mutable.Set[String]()

    // Enable data from `Selector.poll()` to be deferred to a subsequent poll() until
    // the number of elements of that type reaches `minPerPoll`. This enables tests to verify
    // that failed processing doesn't impact subsequent processing within the same iteration.
    class PollData[T] {
      var minPerPoll = 1
      val deferredValues = mutable.Buffer[T]()
      val currentPollValues = mutable.Buffer[T]()
      def update(newValues: mutable.Buffer[T]): Unit = {
        if (currentPollValues.nonEmpty || deferredValues.size + newValues.size >= minPerPoll) {
          if (deferredValues.nonEmpty) {
            currentPollValues ++= deferredValues
            deferredValues.clear()
          }
          currentPollValues ++= newValues
        } else
          deferredValues ++= newValues
      }
      def reset(): Unit = {
        currentPollValues.clear()
      }
    }
    val cachedCompletedReceives = new PollData[NetworkReceive]()
    val cachedCompletedSends = new PollData[Send]()
    val cachedDisconnected = new PollData[(String, ChannelState)]()
    val allCachedPollData = Seq(cachedCompletedReceives, cachedCompletedSends, cachedDisconnected)
    val pendingClosingChannels = new ConcurrentLinkedQueue[KafkaChannel]()
    @volatile var minWakeupCount = 0
    @volatile var pollTimeoutOverride: Option[Long] = None
    @volatile var pollCallback: () => Unit = () => {}
    @volatile var writeCallback: () => Unit = () => {}

    def addFailure(operation: SelectorOperation, exception: Option[Throwable] = None): Unit = {
      failures += operation ->
        exception.getOrElse(new IllegalStateException(s"Test exception during $operation"))
    }

    private def onOperation(operation: SelectorOperation, connectionId: Option[String], onFailure: => Unit): Unit = {
      operationCounts(operation) += 1
      failures.remove(operation).foreach { e =>
        connectionId.foreach(allFailedChannels.add)
        onFailure
        throw e
      }
    }

    def waitForOperations(operation: SelectorOperation, minExpectedTotal: Int): Unit = {
      TestUtils.waitUntilTrue(() =>
        operationCounts.getOrElse(operation, 0) >= minExpectedTotal, "Operations not performed within timeout")
    }

    def runOp[T](operation: SelectorOperation, connectionId: Option[String],
        onFailure: => Unit = {})(code: => T): T = {
      // If a failure is set on `operation`, throw that exception even if `code` fails
      try code
      finally onOperation(operation, connectionId, onFailure)
    }

    override def register(id: String, socketChannel: SocketChannel): Unit = {
      runOp(SelectorOperation.Register, Some(id), onFailure = close(id)) {
        super.register(id, socketChannel)
      }
    }

    override def send(s: Send): Unit = {
      runOp(SelectorOperation.Send, Some(s.destination)) {
        super.send(s)
      }
    }

    override def poll(timeout: Long): Unit = {
      try {
        pollCallback.apply()
        while (!pendingClosingChannels.isEmpty) {
          makeClosing(pendingClosingChannels.poll())
        }
        allCachedPollData.foreach(_.reset)
        runOp(SelectorOperation.Poll, None) {
          super.poll(pollTimeoutOverride.getOrElse(timeout))
        }
      } finally {
        super.channels.asScala.foreach(allChannels += _.id)
        allDisconnectedChannels ++= super.disconnected.asScala.keys
        cachedCompletedReceives.update(super.completedReceives.asScala.toBuffer)
        cachedCompletedSends.update(super.completedSends.asScala)
        cachedDisconnected.update(super.disconnected.asScala.toBuffer)
      }
    }

    override protected def write(channel: KafkaChannel): Unit = {
      writeCallback.apply()
      super.write(channel)
    }

    override def mute(id: String): Unit = {
      runOp(SelectorOperation.Mute, Some(id)) {
        super.mute(id)
      }
    }

    override def unmute(id: String): Unit = {
      runOp(SelectorOperation.Unmute, Some(id)) {
        super.unmute(id)
      }
    }

    override def wakeup(): Unit = {
      runOp(SelectorOperation.Wakeup, None) {
        if (minWakeupCount > 0)
          minWakeupCount -= 1
        if (minWakeupCount <= 0)
          super.wakeup()
      }
    }

    override def disconnected: java.util.Map[String, ChannelState] = cachedDisconnected.currentPollValues.toMap.asJava

    override def completedSends: java.util.List[Send] = cachedCompletedSends.currentPollValues.asJava

    override def completedReceives: java.util.List[NetworkReceive] = cachedCompletedReceives.currentPollValues.asJava

    override def close(id: String): Unit = {
      runOp(SelectorOperation.Close, Some(id)) {
        super.close(id)
        allLocallyClosedChannels += id
      }
    }

    override def close(): Unit = {
      runOp(SelectorOperation.CloseSelector, None) {
        super.close()
      }
    }

    def updateMinWakeup(count: Int): Unit = {
      minWakeupCount = count
      // For tests that ignore wakeup to process responses together, increase poll timeout
      // to ensure that poll doesn't complete before the responses are ready
      pollTimeoutOverride = Some(1000L)
      // Wakeup current poll to force new poll timeout to take effect
      super.wakeup()
    }

    def reset(): Unit = {
      failures.clear()
      allCachedPollData.foreach(_.minPerPoll = 1)
    }

    def notFailed(sockets: Seq[Socket]): Seq[Socket] = {
      // Each test generates failure for exactly one failed channel
      assertEquals(1, allFailedChannels.size)
      val failedConnectionId = allFailedChannels.head
      sockets.filterNot(socket => isSocketConnectionId(failedConnectionId, socket))
    }

    private def makeClosing(channel: KafkaChannel): Unit = {
      val channels: util.Map[String, KafkaChannel] = JTestUtils.fieldValue(this, classOf[Selector], "channels")
      val closingChannels: util.Map[String, KafkaChannel] = JTestUtils.fieldValue(this, classOf[Selector], "closingChannels")
      closingChannels.put(channel.id, channel)
      channels.remove(channel.id)
    }
  }

  /**
   * Proxy server used to intercept connections to SocketServer. This is used for testing SSL channels
   * with buffered data. A single SSL client is expected to be created by the test using this ProxyServer.
   * By default, data between the client and the server is simply transferred across to the destination by ProxyServer.
   * Tests can enable buffering in ProxyServer to directly copy incoming data from the client to the server-side
   * channel's `netReadBuffer` to simulate scenarios with SSL buffered data.
   */
  private class ProxyServer(socketServer: SocketServer) {
    val serverSocket = new ServerSocket(0)
    val localPort = serverSocket.getLocalPort
    val serverConnSocket = new Socket("localhost", socketServer.boundPort(ListenerName.forSecurityProtocol(SecurityProtocol.SSL)))
    val executor = Executors.newFixedThreadPool(2)
    @volatile var clientConnSocket: Socket = _
    @volatile var buffer: Option[ByteBuffer] = None

    executor.submit(CoreUtils.runnable({
      try {
        clientConnSocket = serverSocket.accept()
        val serverOut = serverConnSocket.getOutputStream
        val clientIn = clientConnSocket.getInputStream
        var b: Int = -1
        while ({b = clientIn.read(); b != -1}) {
          buffer match {
            case Some(buf) =>
              buf.put(b.asInstanceOf[Byte])
            case None =>
              serverOut.write(b)
              serverOut.flush()
          }
        }
      } finally {
        clientConnSocket.close()
      }
    }): Runnable)

    executor.submit(CoreUtils.runnable({
      var b: Int = -1
      val serverIn = serverConnSocket.getInputStream
      while ({b = serverIn.read(); b != -1}) {
        clientConnSocket.getOutputStream.write(b)
      }
    }): Runnable)

    def enableBuffering(buffer: ByteBuffer): Unit = this.buffer = Some(buffer)

    def close(): Unit = {
      serverSocket.close()
      serverConnSocket.close()
      clientConnSocket.close()
      executor.shutdownNow()
      assertTrue(executor.awaitTermination(10, TimeUnit.SECONDS))
    }

  }
}<|MERGE_RESOLUTION|>--- conflicted
+++ resolved
@@ -28,11 +28,7 @@
 import com.yammer.metrics.core.{Gauge, Meter}
 import com.yammer.metrics.{Metrics => YammerMetrics}
 import javax.net.ssl._
-<<<<<<< HEAD
 import kafka.cluster.EndPoint
-=======
-
->>>>>>> b83a6959
 import kafka.security.CredentialProvider
 import kafka.server.{KafkaConfig, ThrottledChannel}
 import kafka.utils.Implicits._
@@ -1700,43 +1696,6 @@
     }
   }
 
-<<<<<<< HEAD
-  @Test
-  def testResponseSendTimeMetrics(): Unit = {
-    shutdownServerAndMetrics(server)
-    withTestableServer (testWithServer = { testableServer =>
-      val testableSelector = testableServer.testableSelector
-      val requestChannel = testableServer.dataPlaneRequestChannel
-      val socket = connect(testableServer)
-      sendRequest(socket, producerRequestBytes())
-      val request = receiveRequest(requestChannel)
-      // Sleep for some milliseconds to so that metrics show non-zero send times
-      testableSelector.writeCallback = () => Thread.sleep(2)
-      testableSelector.pollCallback = () => Thread.sleep(10)
-      processRequest(requestChannel, request)
-      receiveResponse(socket)
-      testableSelector.writeCallback = () => {}
-      testableSelector.pollCallback = () => {}
-
-      val requestMetrics = requestChannel.metrics(request.header.apiKey.name)
-      val responseSendTime = requestMetrics.responseSendTimeHist
-      val responseSendIoTime = requestMetrics.responseSendIoTimeHist
-      TestUtils.waitUntilTrue(() => responseSendTime.count > 0, "ResponseSendTime metric not updated")
-      TestUtils.waitUntilTrue(() => responseSendIoTime.count > 0, "ResponseSendIoTime metric not updated")
-      assertEquals(1, responseSendIoTime.count)
-      assertEquals(1, responseSendTime.count)
-      assertTrue(s"Unexpected send time ${responseSendTime.sum}", responseSendTime.sum > 10)
-      assertTrue(s"Unexpected send I/O time ${responseSendIoTime.sum}", responseSendIoTime.sum >= 1)
-      assertTrue(s"Unexpected send time ${responseSendTime.sum}", responseSendTime.sum < 10000)
-      assertTrue(s"Unexpected send time ${responseSendIoTime.sum} ${responseSendTime.sum}",
-        responseSendTime.sum - responseSendIoTime.sum >= 5)
-    })
-  }
-
-  private def withTestableServer(config : KafkaConfig = config, testWithServer: TestableSocketServer => Unit): Unit = {
-    props.put("listeners", "PLAINTEXT://localhost:0")
-    val testableServer = new TestableSocketServer(config = config)
-=======
   private def sslServerProps: Properties = {
     val trustStoreFile = File.createTempFile("truststore", ".jks")
     val sslProps = TestUtils.createBrokerConfig(0, TestUtils.MockZkConnect, interBrokerSecurityProtocol = Some(SecurityProtocol.SSL),
@@ -1748,7 +1707,6 @@
   private def withTestableServer(config : KafkaConfig = KafkaConfig.fromProps(props),
                                  testWithServer: TestableSocketServer => Unit): Unit = {
     val testableServer = new TestableSocketServer(config)
->>>>>>> b83a6959
     testableServer.startup()
     try {
         testWithServer(testableServer)
