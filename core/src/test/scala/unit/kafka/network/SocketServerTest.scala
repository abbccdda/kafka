--- conflicted
+++ resolved
@@ -32,11 +32,7 @@
 import kafka.server.{KafkaConfig, ThrottledChannel}
 import kafka.utils.Implicits._
 import kafka.utils.{CoreUtils, TestUtils}
-<<<<<<< HEAD
-import org.apache.kafka.common.TopicPartition
-=======
 import org.apache.kafka.common.{Endpoint, TopicPartition}
->>>>>>> a6218a5d
 import org.apache.kafka.common.memory.MemoryPool
 import org.apache.kafka.common.metrics.Metrics
 import org.apache.kafka.common.network.KafkaChannel.ChannelMuteState
@@ -224,13 +220,6 @@
       val socket1 = connect(testableServer, config.controlPlaneListenerName.get, localAddr = InetAddress.getLocalHost)
       sendAndReceiveControllerRequest(socket1, testableServer)
 
-<<<<<<< HEAD
-      val startFuture = executor.submit(CoreUtils.runnable(testableServer.startDataPlaneProcessors(Some(externalReadyFuture))))
-      TestUtils.waitUntilTrue(() => listenerStarted(config.interBrokerListenerName), "Inter-broker listener not started")
-      assertFalse("Socket server startup did not wait for future to complete", startFuture.isDone)
-
-      val externalListener = new ListenerName("EXTERNAL")
-=======
       val externalListener = new ListenerName("EXTERNAL")
       val externalEndpoint = new Endpoint(externalListener.value, SecurityProtocol.PLAINTEXT, "localhost", 0)
       val futures =  Map(externalEndpoint -> externalReadyFuture)
@@ -238,7 +227,6 @@
       TestUtils.waitUntilTrue(() => listenerStarted(config.interBrokerListenerName), "Inter-broker listener not started")
       assertFalse("Socket server startup did not wait for future to complete", startFuture.isDone)
 
->>>>>>> a6218a5d
       assertFalse(listenerStarted(externalListener))
 
       externalReadyFuture.complete(null)
