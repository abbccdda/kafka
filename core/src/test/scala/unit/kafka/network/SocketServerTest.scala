/**
 * Licensed to the Apache Software Foundation (ASF) under one or more
 * contributor license agreements.  See the NOTICE file distributed with
 * this work for additional information regarding copyright ownership.
 * The ASF licenses this file to You under the Apache License, Version 2.0
 * (the "License"); you may not use this file except in compliance with
 * the License.  You may obtain a copy of the License at
 *
 *    http://www.apache.org/licenses/LICENSE-2.0
 *
 * Unless required by applicable law or agreed to in writing, software
 * distributed under the License is distributed on an "AS IS" BASIS,
 * WITHOUT WARRANTIES OR CONDITIONS OF ANY KIND, either express or implied.
 * See the License for the specific language governing permissions and
 * limitations under the License.
 */

package kafka.network

import java.io._
import java.net._
import java.nio.ByteBuffer
import java.nio.channels.{SelectionKey, SocketChannel}
import java.nio.charset.StandardCharsets
import java.util
import java.util.concurrent.{CompletableFuture, ConcurrentLinkedQueue, Executors, TimeUnit}
import java.util.{HashMap, Properties, Random}

import com.yammer.metrics.core.{Gauge, Meter}
import javax.net.ssl._
import kafka.cluster.EndPoint
import kafka.metrics.KafkaYammerMetrics
import kafka.security.CredentialProvider
import kafka.server.{KafkaConfig, ThrottledChannel}
import kafka.utils.Implicits._
import kafka.utils.TestUtils
import org.apache.kafka.common.TopicPartition
import org.apache.kafka.common.memory.MemoryPool
import org.apache.kafka.common.message.SaslAuthenticateRequestData
import org.apache.kafka.common.message.SaslHandshakeRequestData
import org.apache.kafka.common.metrics.Metrics
import org.apache.kafka.common.network.ClientInformation
import org.apache.kafka.common.network.KafkaChannel.ChannelMuteState
import org.apache.kafka.common.network._
import org.apache.kafka.common.protocol.{ApiKeys, Errors}
import org.apache.kafka.common.record.MemoryRecords
import org.apache.kafka.common.requests.{AbstractRequest, ApiVersionsRequest, ProduceRequest, RequestHeader, SaslAuthenticateRequest, SaslHandshakeRequest}
import org.apache.kafka.common.security.auth.{KafkaPrincipal, SecurityProtocol}
import org.apache.kafka.common.security.scram.internals.ScramMechanism
import org.apache.kafka.common.utils.AppInfoParser
import org.apache.kafka.common.utils.{LogContext, MockTime, Time}
import org.apache.kafka.test.{TestSslUtils, TestUtils => JTestUtils}
import org.apache.log4j.Level
import org.junit.Assert._
import org.junit._
import org.scalatest.Assertions.fail

import scala.jdk.CollectionConverters._
import scala.collection.mutable
import scala.collection.mutable.ArrayBuffer
import scala.util.control.ControlThrowable

class SocketServerTest {
  val props = TestUtils.createBrokerConfig(0, TestUtils.MockZkConnect, port = 0)
  props.put("listeners", "PLAINTEXT://localhost:0")
  props.put("num.network.threads", "1")
  props.put("socket.send.buffer.bytes", "300000")
  props.put("socket.receive.buffer.bytes", "300000")
  props.put("queued.max.requests", "50")
  props.put("socket.request.max.bytes", "100")
  props.put("max.connections.per.ip", "5")
  props.put("connections.max.idle.ms", "60000")
  val config = KafkaConfig.fromProps(props)
  val metrics = new Metrics
  val credentialProvider = new CredentialProvider(ScramMechanism.mechanismNames, null)
  val localAddress = InetAddress.getLoopbackAddress

  // Clean-up any metrics left around by previous tests
  TestUtils.clearYammerMetrics()

  val server = new SocketServer(config, metrics, Time.SYSTEM, credentialProvider)
  server.startup()
  val sockets = new ArrayBuffer[Socket]

  private val kafkaLogger = org.apache.log4j.LogManager.getLogger("kafka")
  private var logLevelToRestore: Level = _

  @Before
  def setUp(): Unit = {
    // Run the tests with TRACE logging to exercise request logging path
    logLevelToRestore = kafkaLogger.getLevel
    kafkaLogger.setLevel(Level.TRACE)
  }

  @After
  def tearDown(): Unit = {
    shutdownServerAndMetrics(server)
    sockets.foreach(_.close())
    sockets.clear()
    kafkaLogger.setLevel(logLevelToRestore)
  }

  def sendRequest(socket: Socket, request: Array[Byte], id: Option[Short] = None, flush: Boolean = true): Unit = {
    val outgoing = new DataOutputStream(socket.getOutputStream)
    id match {
      case Some(id) =>
        outgoing.writeInt(request.length + 2)
        outgoing.writeShort(id)
      case None =>
        outgoing.writeInt(request.length)
    }
    outgoing.write(request)
    if (flush)
      outgoing.flush()
  }

  def sendApiRequest(socket: Socket, request: AbstractRequest, header: RequestHeader) = {
    val byteBuffer = request.serialize(header)
    byteBuffer.rewind()
    val serializedBytes = new Array[Byte](byteBuffer.remaining)
    byteBuffer.get(serializedBytes)
    sendRequest(socket, serializedBytes)
  }

  def receiveResponse(socket: Socket): Array[Byte] = {
    val incoming = new DataInputStream(socket.getInputStream)
    val len = incoming.readInt()
    val response = new Array[Byte](len)
    incoming.readFully(response)
    response
  }

  private def receiveRequest(channel: RequestChannel, timeout: Long = 2000L): RequestChannel.Request = {
    channel.receiveRequest(timeout) match {
      case request: RequestChannel.Request => request
      case RequestChannel.ShutdownRequest => fail("Unexpected shutdown received")
      case null => fail("receiveRequest timed out")
    }
  }

  /* A simple request handler that just echos back the response */
  def processRequest(channel: RequestChannel): Unit = {
    processRequest(channel, receiveRequest(channel))
  }

  def processRequest(channel: RequestChannel, request: RequestChannel.Request): Unit = {
    val byteBuffer = request.body[AbstractRequest].serialize(request.header)
    byteBuffer.rewind()

    val send = new NetworkSend(request.context.connectionId, byteBuffer)
    channel.sendResponse(new RequestChannel.SendResponse(request, send, Some(request.header.toString), None))
  }

  def processRequestNoOpResponse(channel: RequestChannel, request: RequestChannel.Request): Unit = {
    channel.sendResponse(new RequestChannel.NoOpResponse(request))
  }

  def connect(s: SocketServer = server,
              listenerName: ListenerName = ListenerName.forSecurityProtocol(SecurityProtocol.PLAINTEXT),
              localAddr: InetAddress = null,
              port: Int = 0): Socket = {
    val socket = new Socket("localhost", s.boundPort(listenerName), localAddr, port)
    sockets += socket
    socket
  }

  def sslConnect(s: SocketServer = server): Socket = {
    val socket = sslClientSocket(s.boundPort(ListenerName.forSecurityProtocol(SecurityProtocol.SSL)))
    sockets += socket
    socket
  }

  private def sslClientSocket(port: Int): Socket = {
    val sslContext = SSLContext.getInstance("TLSv1.2")
    sslContext.init(null, Array(TestUtils.trustAllCerts), new java.security.SecureRandom())
    val socketFactory = sslContext.getSocketFactory
    val socket = socketFactory.createSocket("localhost", port)
    socket.asInstanceOf[SSLSocket].setNeedClientAuth(false)
    socket
  }

  // Create a client connection, process one request and return (client socket, connectionId)
  def connectAndProcessRequest(s: SocketServer): (Socket, String) = {
    val securityProtocol = s.dataPlaneAcceptors.asScala.head._1.securityProtocol
    val socket = securityProtocol match {
      case SecurityProtocol.PLAINTEXT | SecurityProtocol.SASL_PLAINTEXT =>
        connect(s)
      case SecurityProtocol.SSL | SecurityProtocol.SASL_SSL =>
        sslConnect(s)
      case _ =>
        throw new IllegalStateException(s"Unexpected security protocol $securityProtocol")
    }
    val request = sendAndReceiveRequest(socket, s)
    processRequest(s.dataPlaneRequestChannel, request)
    (socket, request.context.connectionId)
  }

  def sendAndReceiveRequest(socket: Socket, server: SocketServer): RequestChannel.Request = {
    sendRequest(socket, producerRequestBytes())
    receiveRequest(server.dataPlaneRequestChannel)
  }

  def shutdownServerAndMetrics(server: SocketServer): Unit = {
    server.shutdown()
    server.metrics.close()
  }

  private def producerRequestBytes(ack: Short = 0): Array[Byte] = {
    val correlationId = -1
    val clientId = ""
    val ackTimeoutMs = 10000

    val emptyRequest = ProduceRequest.Builder.forCurrentMagic(ack, ackTimeoutMs,
      new HashMap[TopicPartition, MemoryRecords]()).build()
    val emptyHeader = new RequestHeader(ApiKeys.PRODUCE, emptyRequest.version, clientId, correlationId)
    val byteBuffer = emptyRequest.serialize(emptyHeader)
    byteBuffer.rewind()

    val serializedBytes = new Array[Byte](byteBuffer.remaining)
    byteBuffer.get(serializedBytes)
    serializedBytes
  }

  private def apiVersionRequestBytes(clientId: String, version: Short): Array[Byte] = {
    val request = new ApiVersionsRequest.Builder().build(version)
    val header = new RequestHeader(ApiKeys.API_VERSIONS, request.version(), clientId, -1)
    val buffer = request.serialize(header)
    buffer.rewind()
    val bytes = new Array[Byte](buffer.remaining())
    buffer.get(bytes)
    bytes
  }

  @Test
  def simpleRequest(): Unit = {
    val plainSocket = connect()
    val serializedBytes = producerRequestBytes()

    // Test PLAINTEXT socket
    sendRequest(plainSocket, serializedBytes)
    processRequest(server.dataPlaneRequestChannel)
    assertEquals(serializedBytes.toSeq, receiveResponse(plainSocket).toSeq)
    verifyAcceptorBlockedPercent("PLAINTEXT", expectBlocked = false)
  }


  private def testClientInformation(version: Short, expectedClientSoftwareName: String,
                                    expectedClientSoftwareVersion: String): Unit = {
    val plainSocket = connect()
    val address = plainSocket.getLocalAddress
    val clientId = "clientId"

    // Send ApiVersionsRequest - unknown expected
    sendRequest(plainSocket, apiVersionRequestBytes(clientId, version))
    var receivedReq = receiveRequest(server.dataPlaneRequestChannel)

    assertEquals(ClientInformation.UNKNOWN_NAME_OR_VERSION, receivedReq.context.clientInformation.softwareName)
    assertEquals(ClientInformation.UNKNOWN_NAME_OR_VERSION, receivedReq.context.clientInformation.softwareVersion)

    server.dataPlaneRequestChannel.sendResponse(new RequestChannel.NoOpResponse(receivedReq))

    // Send ProduceRequest - client info expected
    sendRequest(plainSocket, producerRequestBytes())
    receivedReq = receiveRequest(server.dataPlaneRequestChannel)

    assertEquals(expectedClientSoftwareName, receivedReq.context.clientInformation.softwareName)
    assertEquals(expectedClientSoftwareVersion, receivedReq.context.clientInformation.softwareVersion)

    server.dataPlaneRequestChannel.sendResponse(new RequestChannel.NoOpResponse(receivedReq))

    // Close the socket
    plainSocket.setSoLinger(true, 0)
    plainSocket.close()

    TestUtils.waitUntilTrue(() => server.connectionCount(address) == 0, msg = "Connection not closed")
  }

  @Test
  def testClientInformationWithLatestApiVersionsRequest(): Unit = {
    testClientInformation(
      ApiKeys.API_VERSIONS.latestVersion,
      "apache-kafka-java",
      AppInfoParser.getVersion
    )
  }

  @Test
  def testClientInformationWithOldestApiVersionsRequest(): Unit = {
    testClientInformation(
      ApiKeys.API_VERSIONS.oldestVersion,
      ClientInformation.UNKNOWN_NAME_OR_VERSION,
      ClientInformation.UNKNOWN_NAME_OR_VERSION
    )
  }

  @Test
  def testStagedListenerStartup(): Unit = {
    val testProps = new Properties
    testProps ++= props
    testProps.put("listeners", "EXTERNAL://localhost:0,INTERNAL://localhost:0,CONTROLLER://localhost:0")
    testProps.put("listener.security.protocol.map", "EXTERNAL:PLAINTEXT,INTERNAL:PLAINTEXT,CONTROLLER:PLAINTEXT")
    testProps.put("control.plane.listener.name", "CONTROLLER")
    testProps.put("inter.broker.listener.name", "INTERNAL")
    val config = KafkaConfig.fromProps(testProps)
    val testableServer = new TestableSocketServer(config)
    testableServer.startup(startupProcessors = false)
    val updatedEndPoints = config.advertisedListeners.map { endpoint =>
      endpoint.copy(port = testableServer.boundPort(endpoint.listenerName))
    }.map(_.toJava)

    val externalReadyFuture = new CompletableFuture[Void]()
    val executor = Executors.newSingleThreadExecutor()

    def listenerStarted(listenerName: ListenerName) = {
      try {
        val socket = connect(testableServer, listenerName, localAddr = InetAddress.getLocalHost)
        sendAndReceiveRequest(socket, testableServer)
        true
      } catch {
        case _: Throwable => false
      }
    }

    try {
      testableServer.startControlPlaneProcessor()
      val socket1 = connect(testableServer, config.controlPlaneListenerName.get, localAddr = InetAddress.getLocalHost)
      sendAndReceiveControllerRequest(socket1, testableServer)

      val externalListener = new ListenerName("EXTERNAL")
      val externalEndpoint = updatedEndPoints.find(e => e.listenerName.get == externalListener.value).get
      val futures =  Map(externalEndpoint -> externalReadyFuture)
      val startFuture = executor.submit((() => testableServer.startDataPlaneProcessors(futures)): Runnable)
      TestUtils.waitUntilTrue(() => listenerStarted(config.interBrokerListenerName), "Inter-broker listener not started")
      assertFalse("Socket server startup did not wait for future to complete", startFuture.isDone)

      assertFalse(listenerStarted(externalListener))

      externalReadyFuture.complete(null)
      TestUtils.waitUntilTrue(() => listenerStarted(externalListener), "External listener not started")
    } finally {
      executor.shutdownNow()
      shutdownServerAndMetrics(testableServer)
    }
  }

  @Test
  def testControlPlaneRequest(): Unit = {
    val testProps = new Properties
    testProps ++= props
    testProps.put("listeners", "PLAINTEXT://localhost:0,CONTROLLER://localhost:0")
    testProps.put("listener.security.protocol.map", "PLAINTEXT:PLAINTEXT,CONTROLLER:PLAINTEXT")
    testProps.put("control.plane.listener.name", "CONTROLLER")
    val config = KafkaConfig.fromProps(testProps)
    withTestableServer(config, { testableServer =>
      val socket = connect(testableServer, config.controlPlaneListenerName.get,
        localAddr = InetAddress.getLocalHost)
      sendAndReceiveControllerRequest(socket, testableServer)
    })
  }

  @Test
  def tooBigRequestIsRejected(): Unit = {
    val tooManyBytes = new Array[Byte](server.config.socketRequestMaxBytes + 1)
    new Random().nextBytes(tooManyBytes)
    val socket = connect()
    val outgoing = new DataOutputStream(socket.getOutputStream)
    outgoing.writeInt(tooManyBytes.length)
    try {
      // Server closes client connection when it processes the request length because
      // it is too big. The write of request body may fail if the connection has been closed.
      outgoing.write(tooManyBytes)
      outgoing.flush()
      receiveResponse(socket)
    } catch {
      case _: IOException => // thats fine
    }
  }

  @Test
  def testGracefulClose(): Unit = {
    val plainSocket = connect()
    val serializedBytes = producerRequestBytes()

    for (_ <- 0 until 10)
      sendRequest(plainSocket, serializedBytes)
    plainSocket.close()
    for (_ <- 0 until 10) {
      val request = receiveRequest(server.dataPlaneRequestChannel)
      assertNotNull("receiveRequest timed out", request)
      processRequestNoOpResponse(server.dataPlaneRequestChannel, request)
    }
  }

  @Test
  def testNoOpAction(): Unit = {
    val plainSocket = connect()
    val serializedBytes = producerRequestBytes()

    for (_ <- 0 until 3)
      sendRequest(plainSocket, serializedBytes)
    for (_ <- 0 until 3) {
      val request = receiveRequest(server.dataPlaneRequestChannel)
      assertNotNull("receiveRequest timed out", request)
      processRequestNoOpResponse(server.dataPlaneRequestChannel, request)
    }
  }

  @Test
  def testConnectionId(): Unit = {
    val sockets = (1 to 5).map(_ => connect())
    val serializedBytes = producerRequestBytes()

    val requests = sockets.map{socket =>
      sendRequest(socket, serializedBytes)
      receiveRequest(server.dataPlaneRequestChannel)
    }
    requests.zipWithIndex.foreach { case (request, i) =>
      val index = request.context.connectionId.split("-").last
      assertEquals(i.toString, index)
    }

    sockets.foreach(_.close)
  }

  @Test
  def testIdleConnection(): Unit = {
    val idleTimeMs = 60000
    val time = new MockTime()
    props.put(KafkaConfig.ConnectionsMaxIdleMsProp, idleTimeMs.toString)
    val serverMetrics = new Metrics
    val overrideServer = new SocketServer(KafkaConfig.fromProps(props), serverMetrics, time, credentialProvider)

    try {
      overrideServer.startup()
      val serializedBytes = producerRequestBytes()

      // Connection with no outstanding requests
      val socket0 = connect(overrideServer)
      sendRequest(socket0, serializedBytes)
      val request0 = receiveRequest(overrideServer.dataPlaneRequestChannel)
      processRequest(overrideServer.dataPlaneRequestChannel, request0)
      assertTrue("Channel not open", openChannel(request0, overrideServer).nonEmpty)
      assertEquals(openChannel(request0, overrideServer), openOrClosingChannel(request0, overrideServer))
      TestUtils.waitUntilTrue(() => !openChannel(request0, overrideServer).get.isMuted, "Failed to unmute channel")
      time.sleep(idleTimeMs + 1)
      TestUtils.waitUntilTrue(() => openOrClosingChannel(request0, overrideServer).isEmpty, "Failed to close idle channel")
      assertTrue("Channel not removed", openChannel(request0, overrideServer).isEmpty)

      // Connection with one request being processed (channel is muted), no other in-flight requests
      val socket1 = connect(overrideServer)
      sendRequest(socket1, serializedBytes)
      val request1 = receiveRequest(overrideServer.dataPlaneRequestChannel)
      assertTrue("Channel not open", openChannel(request1, overrideServer).nonEmpty)
      assertEquals(openChannel(request1, overrideServer), openOrClosingChannel(request1, overrideServer))
      time.sleep(idleTimeMs + 1)
      TestUtils.waitUntilTrue(() => openOrClosingChannel(request1, overrideServer).isEmpty, "Failed to close idle channel")
      assertTrue("Channel not removed", openChannel(request1, overrideServer).isEmpty)
      processRequest(overrideServer.dataPlaneRequestChannel, request1)

      // Connection with one request being processed (channel is muted), more in-flight requests
      val socket2 = connect(overrideServer)
      val request2 = sendRequestsReceiveOne(overrideServer, socket2, serializedBytes, 3)
      time.sleep(idleTimeMs + 1)
      TestUtils.waitUntilTrue(() => openOrClosingChannel(request2, overrideServer).isEmpty, "Failed to close idle channel")
      assertTrue("Channel not removed", openChannel(request1, overrideServer).isEmpty)
      processRequest(overrideServer.dataPlaneRequestChannel, request2) // this triggers a failed send since channel has been closed
      assertNull("Received request on expired channel", overrideServer.dataPlaneRequestChannel.receiveRequest(200))

    } finally {
      shutdownServerAndMetrics(overrideServer)
    }
  }

  @Test
  def testConnectionIdReuse(): Unit = {
    val idleTimeMs = 60000
    val time = new MockTime()
    props.put(KafkaConfig.ConnectionsMaxIdleMsProp, idleTimeMs.toString)
    props ++= sslServerProps
    val serverMetrics = new Metrics
    @volatile var selector: TestableSelector = null
    val overrideConnectionId = "127.0.0.1:1-127.0.0.1:2-0"
    val overrideServer = new SocketServer(KafkaConfig.fromProps(props), serverMetrics, time, credentialProvider) {
      override def newProcessor(id: Int, requestChannel: RequestChannel, connectionQuotas: ConnectionQuotas, listenerName: ListenerName,
                                protocol: SecurityProtocol, memoryPool: MemoryPool): Processor = {
        new Processor(id, time, config.socketRequestMaxBytes, dataPlaneRequestChannel, connectionQuotas,
          config.connectionsMaxIdleMs, config.failedAuthenticationDelayMs, listenerName, protocol, config, metrics,
          credentialProvider, memoryPool, new LogContext()) {
            override protected[network] def connectionId(socket: Socket): String = overrideConnectionId
            override protected[network] def createSelector(channelBuilder: ChannelBuilder): Selector = {
             val testableSelector = new TestableSelector(config, channelBuilder, time, metrics)
             selector = testableSelector
             testableSelector
          }
        }
      }
    }

    def openChannel: Option[KafkaChannel] = overrideServer.dataPlaneProcessor(0).channel(overrideConnectionId)
    def openOrClosingChannel: Option[KafkaChannel] = overrideServer.dataPlaneProcessor(0).openOrClosingChannel(overrideConnectionId)
    def connectionCount = overrideServer.connectionCount(InetAddress.getByName("127.0.0.1"))

    // Create a client connection and wait for server to register the connection with the selector. For
    // test scenarios below where `Selector.register` fails, the wait ensures that checks are performed
    // only after `register` is processed by the server.
    def connectAndWaitForConnectionRegister(): Socket = {
      val connections = selector.operationCounts(SelectorOperation.Register)
      val socket = sslConnect(overrideServer)
      TestUtils.waitUntilTrue(() =>
        selector.operationCounts(SelectorOperation.Register) == connections + 1, "Connection not registered")
      socket
    }

    try {
      overrideServer.startup()
      val socket1 = connectAndWaitForConnectionRegister()
      TestUtils.waitUntilTrue(() => connectionCount == 1 && openChannel.isDefined, "Failed to create channel")
      val channel1 = openChannel.getOrElse(throw new RuntimeException("Channel not found"))

      // Create new connection with same id when `channel1` is still open and in Selector.channels
      // Check that new connection is closed and openChannel still contains `channel1`
      connectAndWaitForConnectionRegister()
      TestUtils.waitUntilTrue(() => connectionCount == 1, "Failed to close channel")
      assertSame(channel1, openChannel.getOrElse(throw new RuntimeException("Channel not found")))
      socket1.close()
      TestUtils.waitUntilTrue(() => openChannel.isEmpty, "Channel not closed")

      // Create a channel with buffered receive and close remote connection
      val request = makeChannelWithBufferedRequestsAndCloseRemote(overrideServer, selector)
      val channel2 = openChannel.getOrElse(throw new RuntimeException("Channel not found"))

      // Create new connection with same id when `channel2` is closing, but still in Selector.channels
      // Check that new connection is closed and openOrClosingChannel still contains `channel2`
      connectAndWaitForConnectionRegister()
      TestUtils.waitUntilTrue(() => connectionCount == 1, "Failed to close channel")
      assertSame(channel2, openOrClosingChannel.getOrElse(throw new RuntimeException("Channel not found")))

      // Complete request with failed send so that `channel2` is removed from Selector.channels
      processRequest(overrideServer.dataPlaneRequestChannel, request)
      TestUtils.waitUntilTrue(() => connectionCount == 0 && openOrClosingChannel.isEmpty, "Failed to remove channel with failed send")

      // Check that new connections can be created with the same id since `channel1` is no longer in Selector
      connectAndWaitForConnectionRegister()
      TestUtils.waitUntilTrue(() => connectionCount == 1 && openChannel.isDefined, "Failed to open new channel")
      val newChannel = openChannel.getOrElse(throw new RuntimeException("Channel not found"))
      assertNotSame(channel1, newChannel)
      newChannel.disconnect()

    } finally {
      shutdownServerAndMetrics(overrideServer)
    }
  }

  private def makeSocketWithBufferedRequests(server: SocketServer,
                                             serverSelector: Selector,
                                             proxyServer: ProxyServer,
                                             numBufferedRequests: Int = 2): (Socket, RequestChannel.Request) = {

    val requestBytes = producerRequestBytes()
    val socket = sslClientSocket(proxyServer.localPort)
    sendRequest(socket, requestBytes)
    val request1 = receiveRequest(server.dataPlaneRequestChannel)

    val connectionId = request1.context.connectionId
    val channel = server.dataPlaneProcessor(0).channel(connectionId).getOrElse(throw new IllegalStateException("Channel not found"))
    val transportLayer: SslTransportLayer = JTestUtils.fieldValue(channel, classOf[KafkaChannel], "transportLayer")
    val netReadBuffer: ByteBuffer = JTestUtils.fieldValue(transportLayer, classOf[SslTransportLayer], "netReadBuffer")

    proxyServer.enableBuffering(netReadBuffer)
    (1 to numBufferedRequests).foreach { _ => sendRequest(socket, requestBytes) }

    val keysWithBufferedRead: util.Set[SelectionKey] = JTestUtils.fieldValue(serverSelector, classOf[Selector], "keysWithBufferedRead")
    keysWithBufferedRead.add(channel.selectionKey)
    JTestUtils.setFieldValue(transportLayer, "hasBytesBuffered", true)

    (socket, request1)
  }

  /**
   * Create a channel with data in SSL buffers and close the remote connection.
   * The channel should remain open in SocketServer even if it detects that the peer has closed
   * the connection since there is pending data to be processed.
   */
  private def makeChannelWithBufferedRequestsAndCloseRemote(server: SocketServer,
                                                            serverSelector: Selector,
                                                            makeClosing: Boolean = false): RequestChannel.Request = {

    val proxyServer = new ProxyServer(server)
    try {
      val (socket, request1) = makeSocketWithBufferedRequests(server, serverSelector, proxyServer)

      socket.close()
      proxyServer.serverConnSocket.close()
      TestUtils.waitUntilTrue(() => proxyServer.clientConnSocket.isClosed, "Client socket not closed", waitTimeMs = 10000)

      processRequestNoOpResponse(server.dataPlaneRequestChannel, request1)
      val channel = openOrClosingChannel(request1, server).getOrElse(throw new IllegalStateException("Channel closed too early"))
      if (makeClosing)
        serverSelector.asInstanceOf[TestableSelector].pendingClosingChannels.add(channel)

      receiveRequest(server.dataPlaneRequestChannel, timeout = 10000)
    } finally {
      proxyServer.close()
    }
  }

  def sendRequestsReceiveOne(server: SocketServer, socket: Socket, requestBytes: Array[Byte], numRequests: Int): RequestChannel.Request = {
    (1 to numRequests).foreach(i => sendRequest(socket, requestBytes, flush = i == numRequests))
    receiveRequest(server.dataPlaneRequestChannel)
  }

  private def closeSocketWithPendingRequest(server: SocketServer,
                                            createSocket: () => Socket): RequestChannel.Request = {

    def maybeReceiveRequest(): Option[RequestChannel.Request] = {
      try {
        Some(receiveRequest(server.dataPlaneRequestChannel, timeout = 1000))
      } catch {
        case e: Exception => None
      }
    }

    def closedChannelWithPendingRequest(): Option[RequestChannel.Request] = {
      val socket = createSocket.apply()
      val req1 = sendRequestsReceiveOne(server, socket, producerRequestBytes(ack = 0), numRequests = 100)
      processRequestNoOpResponse(server.dataPlaneRequestChannel, req1)
      // Set SoLinger to 0 to force a hard disconnect via TCP RST
      socket.setSoLinger(true, 0)
      socket.close()

      maybeReceiveRequest().flatMap { req =>
        processRequestNoOpResponse(server.dataPlaneRequestChannel, req)
        maybeReceiveRequest()
      }
    }

    val (request, _) = TestUtils.computeUntilTrue(closedChannelWithPendingRequest()) { req => req.nonEmpty }
    request.getOrElse(throw new IllegalStateException("Could not create close channel with pending request"))
  }

  // Prepares test setup for throttled channel tests. throttlingDone controls whether or not throttling has completed
  // in quota manager.
  def throttledChannelTestSetUp(socket: Socket, serializedBytes: Array[Byte], noOpResponse: Boolean,
                                throttlingInProgress: Boolean): RequestChannel.Request = {
    sendRequest(socket, serializedBytes)

    // Mimic a primitive request handler that fetches the request from RequestChannel and place a response with a
    // throttled channel.
    val request = receiveRequest(server.dataPlaneRequestChannel)
    val byteBuffer = request.body[AbstractRequest].serialize(request.header)
    val send = new NetworkSend(request.context.connectionId, byteBuffer)
    def channelThrottlingCallback(response: RequestChannel.Response): Unit = {
      server.dataPlaneRequestChannel.sendResponse(response)
    }
    val throttledChannel = new ThrottledChannel(request, new MockTime(), 100, channelThrottlingCallback)
    val response =
      if (!noOpResponse)
        new RequestChannel.SendResponse(request, send, Some(request.header.toString), None)
      else
        new RequestChannel.NoOpResponse(request)
    server.dataPlaneRequestChannel.sendResponse(response)

    // Quota manager would call notifyThrottlingDone() on throttling completion. Simulate it if throttleingInProgress is
    // false.
    if (!throttlingInProgress)
      throttledChannel.notifyThrottlingDone()

    request
  }

  def openChannel(request: RequestChannel.Request, server: SocketServer = this.server): Option[KafkaChannel] =
    server.dataPlaneProcessor(0).channel(request.context.connectionId)

  def openOrClosingChannel(request: RequestChannel.Request, server: SocketServer = this.server): Option[KafkaChannel] =
    server.dataPlaneProcessor(0).openOrClosingChannel(request.context.connectionId)

  @Test
  def testSendActionResponseWithThrottledChannelWhereThrottlingInProgress(): Unit = {
    val socket = connect()
    val serializedBytes = producerRequestBytes()
    // SendAction with throttling in progress
    val request = throttledChannelTestSetUp(socket, serializedBytes, false, true)

    // receive response
    assertEquals(serializedBytes.toSeq, receiveResponse(socket).toSeq)
    TestUtils.waitUntilTrue(() => openOrClosingChannel(request).exists(c => c.muteState() == ChannelMuteState.MUTED_AND_THROTTLED), "fail")
    // Channel should still be muted.
    assertTrue(openOrClosingChannel(request).exists(c => c.isMuted()))
  }

  @Test
  def testSendActionResponseWithThrottledChannelWhereThrottlingAlreadyDone(): Unit = {
    val socket = connect()
    val serializedBytes = producerRequestBytes()
    // SendAction with throttling in progress
    val request = throttledChannelTestSetUp(socket, serializedBytes, false, false)

    // receive response
    assertEquals(serializedBytes.toSeq, receiveResponse(socket).toSeq)
    // Since throttling is already done, the channel can be unmuted after sending out the response.
    TestUtils.waitUntilTrue(() => openOrClosingChannel(request).exists(c => c.muteState() == ChannelMuteState.NOT_MUTED), "fail")
    // Channel is now unmuted.
    assertFalse(openOrClosingChannel(request).exists(c => c.isMuted()))
  }

  @Test
  def testNoOpActionResponseWithThrottledChannelWhereThrottlingInProgress(): Unit = {
    val socket = connect()
    val serializedBytes = producerRequestBytes()
    // SendAction with throttling in progress
    val request = throttledChannelTestSetUp(socket, serializedBytes, true, true)

    TestUtils.waitUntilTrue(() => openOrClosingChannel(request).exists(c => c.muteState() == ChannelMuteState.MUTED_AND_THROTTLED), "fail")
    // Channel should still be muted.
    assertTrue(openOrClosingChannel(request).exists(c => c.isMuted()))
  }

  @Test
  def testNoOpActionResponseWithThrottledChannelWhereThrottlingAlreadyDone(): Unit = {
    val socket = connect()
    val serializedBytes = producerRequestBytes()
    // SendAction with throttling in progress
    val request = throttledChannelTestSetUp(socket, serializedBytes, true, false)

    // Since throttling is already done, the channel can be unmuted.
    TestUtils.waitUntilTrue(() => openOrClosingChannel(request).exists(c => c.muteState() == ChannelMuteState.NOT_MUTED), "fail")
    // Channel is now unmuted.
    assertFalse(openOrClosingChannel(request).exists(c => c.isMuted()))
  }

  @Test
  def testSocketsCloseOnShutdown(): Unit = {
    // open a connection
    val plainSocket = connect()
    plainSocket.setTcpNoDelay(true)
    val bytes = new Array[Byte](40)
    // send a request first to make sure the connection has been picked up by the socket server
    sendRequest(plainSocket, bytes, Some(0))
    processRequest(server.dataPlaneRequestChannel)
    // the following sleep is necessary to reliably detect the connection close when we send data below
    Thread.sleep(200L)
    // make sure the sockets are open
    server.dataPlaneAcceptors.asScala.values.foreach(acceptor => assertFalse(acceptor.serverChannel.socket.isClosed))
    // then shutdown the server
    shutdownServerAndMetrics(server)

    val largeChunkOfBytes = new Array[Byte](1000000)
    // doing a subsequent send should throw an exception as the connection should be closed.
    // send a large chunk of bytes to trigger a socket flush
    try {
      sendRequest(plainSocket, largeChunkOfBytes, Some(0))
      fail("expected exception when writing to closed plain socket")
    } catch {
      case _: IOException => // expected
    }
  }

  @Test
  def testMaxConnectionsPerIp(): Unit = {
    // make the maximum allowable number of connections
    val conns = (0 until server.config.maxConnectionsPerIp).map(_ => connect())
    // now try one more (should fail)
    val conn = connect()
    conn.setSoTimeout(3000)
    assertEquals(-1, conn.getInputStream.read())
    conn.close()

    // it should succeed after closing one connection
    val address = conns.head.getInetAddress
    conns.head.close()
    TestUtils.waitUntilTrue(() => server.connectionCount(address) < conns.length,
      "Failed to decrement connection count after close")
    val conn2 = connect()
    val serializedBytes = producerRequestBytes()
    sendRequest(conn2, serializedBytes)
    val request = server.dataPlaneRequestChannel.receiveRequest(2000)
    assertNotNull(request)
  }

  @Test
  def testZeroMaxConnectionsPerIp(): Unit = {
    val newProps = TestUtils.createBrokerConfig(0, TestUtils.MockZkConnect, port = 0)
    newProps.setProperty(KafkaConfig.MaxConnectionsPerIpProp, "0")
    newProps.setProperty(KafkaConfig.MaxConnectionsPerIpOverridesProp, "%s:%s".format("127.0.0.1", "5"))
    val server = new SocketServer(KafkaConfig.fromProps(newProps), new Metrics(), Time.SYSTEM, credentialProvider)
    try {
      server.startup()
      // make the maximum allowable number of connections
      val conns = (0 until 5).map(_ => connect(server))
      // now try one more (should fail)
      val conn = connect(server)
      conn.setSoTimeout(3000)
      assertEquals(-1, conn.getInputStream.read())
      conn.close()

      // it should succeed after closing one connection
      val address = conns.head.getInetAddress
      conns.head.close()
      TestUtils.waitUntilTrue(() => server.connectionCount(address) < conns.length,
        "Failed to decrement connection count after close")
      val conn2 = connect(server)
      val serializedBytes = producerRequestBytes()
      sendRequest(conn2, serializedBytes)
      val request = server.dataPlaneRequestChannel.receiveRequest(2000)
      assertNotNull(request)

      // now try to connect from the external facing interface, which should fail
      val conn3 = connect(s = server, localAddr = InetAddress.getLocalHost)
      conn3.setSoTimeout(3000)
      assertEquals(-1, conn3.getInputStream.read())
      conn3.close()
    } finally {
      shutdownServerAndMetrics(server)
    }
  }

  @Test
  def testMaxConnectionsPerIpOverrides(): Unit = {
    val overrideNum = server.config.maxConnectionsPerIp + 1
    val overrideProps = TestUtils.createBrokerConfig(0, TestUtils.MockZkConnect, port = 0)
    overrideProps.put(KafkaConfig.MaxConnectionsPerIpOverridesProp, s"localhost:$overrideNum")
    val serverMetrics = new Metrics()
    val overrideServer = new SocketServer(KafkaConfig.fromProps(overrideProps), serverMetrics, Time.SYSTEM, credentialProvider)
    try {
      overrideServer.startup()
      // make the maximum allowable number of connections
      val conns = (0 until overrideNum).map(_ => connect(overrideServer))

      // it should succeed
      val serializedBytes = producerRequestBytes()
      sendRequest(conns.last, serializedBytes)
      val request = overrideServer.dataPlaneRequestChannel.receiveRequest(2000)
      assertNotNull(request)

      // now try one more (should fail)
      val conn = connect(overrideServer)
      conn.setSoTimeout(3000)
      assertEquals(-1, conn.getInputStream.read())
    } finally {
      shutdownServerAndMetrics(overrideServer)
    }
  }

  @Test
  def testSslSocketServer(): Unit = {
    val serverMetrics = new Metrics
    val overrideServer = new SocketServer(KafkaConfig.fromProps(sslServerProps), serverMetrics, Time.SYSTEM, credentialProvider)
    try {
      overrideServer.startup()
      val sslContext = SSLContext.getInstance(TestSslUtils.DEFAULT_TLS_PROTOCOL_FOR_TESTS)
      sslContext.init(null, Array(TestUtils.trustAllCerts), new java.security.SecureRandom())
      val socketFactory = sslContext.getSocketFactory
      val sslSocket = socketFactory.createSocket("localhost",
        overrideServer.boundPort(ListenerName.forSecurityProtocol(SecurityProtocol.SSL))).asInstanceOf[SSLSocket]
      sslSocket.setNeedClientAuth(false)

      val correlationId = -1
      val clientId = ""
      val ackTimeoutMs = 10000
      val ack = 0: Short
      val emptyRequest = ProduceRequest.Builder.forCurrentMagic(ack, ackTimeoutMs,
        new HashMap[TopicPartition, MemoryRecords]()).build()
      val emptyHeader = new RequestHeader(ApiKeys.PRODUCE, emptyRequest.version, clientId, correlationId)

      val byteBuffer = emptyRequest.serialize(emptyHeader)
      byteBuffer.rewind()
      val serializedBytes = new Array[Byte](byteBuffer.remaining)
      byteBuffer.get(serializedBytes)

      sendRequest(sslSocket, serializedBytes)
      processRequest(overrideServer.dataPlaneRequestChannel)
      assertEquals(serializedBytes.toSeq, receiveResponse(sslSocket).toSeq)
      sslSocket.close()
    } finally {
      shutdownServerAndMetrics(overrideServer)
    }
  }

  @Test
  def testSaslReauthenticationFailureWithKip152SaslAuthenticate(): Unit = {
    checkSaslReauthenticationFailure(true)
  }

  @Test
  def testSaslReauthenticationFailureNoKip152SaslAuthenticate(): Unit = {
    checkSaslReauthenticationFailure(false)
  }

  def checkSaslReauthenticationFailure(leverageKip152SaslAuthenticateRequest : Boolean): Unit = {
    shutdownServerAndMetrics(server) // we will use our own instance because we require custom configs
    val username = "admin"
    val password = "admin-secret"
    val reauthMs = 1500
    val brokerProps = new Properties
    brokerProps.setProperty("listeners", "SASL_PLAINTEXT://localhost:0")
    brokerProps.setProperty("security.inter.broker.protocol", "SASL_PLAINTEXT")
    brokerProps.setProperty("listener.name.sasl_plaintext.plain.sasl.jaas.config",
      "org.apache.kafka.common.security.plain.PlainLoginModule required " +
        "username=\"%s\" password=\"%s\" user_%s=\"%s\";".format(username, password, username, password))
    brokerProps.setProperty("sasl.mechanism.inter.broker.protocol", "PLAIN")
    brokerProps.setProperty("listener.name.sasl_plaintext.sasl.enabled.mechanisms", "PLAIN")
    brokerProps.setProperty("num.network.threads", "1")
    brokerProps.setProperty("connections.max.reauth.ms", reauthMs.toString)
    val overrideProps = TestUtils.createBrokerConfig(0, TestUtils.MockZkConnect,
      saslProperties = Some(brokerProps), enableSaslPlaintext = true)
    val time = new MockTime()
    val overrideServer = new TestableSocketServer(KafkaConfig.fromProps(overrideProps), time = time)
    try {
      overrideServer.startup()
      val socket = connect(overrideServer, ListenerName.forSecurityProtocol(SecurityProtocol.SASL_PLAINTEXT))

      val correlationId = -1
      val clientId = ""
      // send a SASL handshake request
      val version : Short = if (leverageKip152SaslAuthenticateRequest) ApiKeys.SASL_HANDSHAKE.latestVersion else 0
      val saslHandshakeRequest = new SaslHandshakeRequest.Builder(new SaslHandshakeRequestData().setMechanism("PLAIN"))
        .build(version)
      val saslHandshakeHeader = new RequestHeader(ApiKeys.SASL_HANDSHAKE, saslHandshakeRequest.version, clientId,
        correlationId)
      sendApiRequest(socket, saslHandshakeRequest, saslHandshakeHeader)
      receiveResponse(socket)

      // now send credentials
      val authBytes = "admin\u0000admin\u0000admin-secret".getBytes(StandardCharsets.UTF_8)
      if (leverageKip152SaslAuthenticateRequest) {
        // send credentials within a SaslAuthenticateRequest
        val saslAuthenticateRequest = new SaslAuthenticateRequest.Builder(new SaslAuthenticateRequestData()
          .setAuthBytes(authBytes)).build()
        val saslAuthenticateHeader = new RequestHeader(ApiKeys.SASL_AUTHENTICATE, saslAuthenticateRequest.version,
          clientId, correlationId)
        sendApiRequest(socket, saslAuthenticateRequest, saslAuthenticateHeader)
      } else {
        // send credentials directly, without a SaslAuthenticateRequest
        sendRequest(socket, authBytes)
      }
      receiveResponse(socket)
      assertEquals(1, overrideServer.testableSelector.channels.size)

      // advance the clock long enough to cause server-side disconnection upon next send...
      time.sleep(reauthMs * 2)
      // ...and now send something to trigger the disconnection
      val ackTimeoutMs = 10000
      val ack = 0: Short
      val emptyRequest = ProduceRequest.Builder.forCurrentMagic(ack, ackTimeoutMs,
        new HashMap[TopicPartition, MemoryRecords]()).build()
      val emptyHeader = new RequestHeader(ApiKeys.PRODUCE, emptyRequest.version, clientId, correlationId)
      sendApiRequest(socket, emptyRequest, emptyHeader)
      // wait a little bit for the server-side disconnection to occur since it happens asynchronously
      try {
        TestUtils.waitUntilTrue(() => overrideServer.testableSelector.channels.isEmpty,
          "Expired connection was not closed", 1000, 100)
      } finally {
        socket.close()
      }
    } finally {
      shutdownServerAndMetrics(overrideServer)
    }
  }

  @Test
  def testSessionPrincipal(): Unit = {
    val socket = connect()
    val bytes = new Array[Byte](40)
    sendRequest(socket, bytes, Some(0))
    assertEquals(KafkaPrincipal.ANONYMOUS, receiveRequest(server.dataPlaneRequestChannel).session.principal)
  }

  /* Test that we update request metrics if the client closes the connection while the broker response is in flight. */
  @Test
  def testClientDisconnectionUpdatesRequestMetrics(): Unit = {
    // The way we detect a connection close from the client depends on the response size. If it's small, an
    // IOException ("Connection reset by peer") is thrown when the Selector reads from the socket. If
    // it's large, an IOException ("Broken pipe") is thrown when the Selector writes to the socket. We test
    // both paths to ensure they are handled correctly.
    checkClientDisconnectionUpdatesRequestMetrics(0)
    checkClientDisconnectionUpdatesRequestMetrics(550000)
  }

  private def checkClientDisconnectionUpdatesRequestMetrics(responseBufferSize: Int): Unit = {
    val props = TestUtils.createBrokerConfig(0, TestUtils.MockZkConnect, port = 0)
    val serverMetrics = new Metrics
    var conn: Socket = null
    val overrideServer = new SocketServer(KafkaConfig.fromProps(props), serverMetrics, Time.SYSTEM, credentialProvider) {
      override def newProcessor(id: Int, requestChannel: RequestChannel, connectionQuotas: ConnectionQuotas, listenerName: ListenerName,
                                protocol: SecurityProtocol, memoryPool: MemoryPool): Processor = {
        new Processor(id, time, config.socketRequestMaxBytes, dataPlaneRequestChannel, connectionQuotas,
          config.connectionsMaxIdleMs, config.failedAuthenticationDelayMs, listenerName, protocol, config, metrics,
          credentialProvider, MemoryPool.NONE, new LogContext()) {
          override protected[network] def sendResponse(response: RequestChannel.Response, responseSend: Send): Unit = {
            conn.close()
            super.sendResponse(response, responseSend)
          }
        }
      }
    }
    try {
      overrideServer.startup()
      conn = connect(overrideServer)
      val serializedBytes = producerRequestBytes()
      sendRequest(conn, serializedBytes)

      val channel = overrideServer.dataPlaneRequestChannel
      val request = receiveRequest(channel)

      val requestMetrics = channel.metrics(request.header.apiKey.name)
      def totalTimeHistCount(): Long = requestMetrics.totalTimeHist.count
      val send = new NetworkSend(request.context.connectionId, ByteBuffer.allocate(responseBufferSize))
      channel.sendResponse(new RequestChannel.SendResponse(request, send, Some("someResponse"), None))

      val expectedTotalTimeCount = totalTimeHistCount() + 1
      TestUtils.waitUntilTrue(() => totalTimeHistCount() == expectedTotalTimeCount,
        s"request metrics not updated, expected: $expectedTotalTimeCount, actual: ${totalTimeHistCount()}")

    } finally {
      shutdownServerAndMetrics(overrideServer)
    }
  }

  @Test
  def testClientDisconnectionWithOutstandingReceivesProcessedUntilFailedSend(): Unit = {
    val serverMetrics = new Metrics
    @volatile var selector: TestableSelector = null
    val overrideServer = new SocketServer(KafkaConfig.fromProps(props), serverMetrics, Time.SYSTEM, credentialProvider) {
      override def newProcessor(id: Int, requestChannel: RequestChannel, connectionQuotas: ConnectionQuotas, listenerName: ListenerName,
                                protocol: SecurityProtocol, memoryPool: MemoryPool): Processor = {
        new Processor(id, time, config.socketRequestMaxBytes, dataPlaneRequestChannel, connectionQuotas,
          config.connectionsMaxIdleMs, config.failedAuthenticationDelayMs, listenerName, protocol, config, metrics,
          credentialProvider, memoryPool, new LogContext()) {
          override protected[network] def createSelector(channelBuilder: ChannelBuilder): Selector = {
           val testableSelector = new TestableSelector(config, channelBuilder, time, metrics)
           selector = testableSelector
           testableSelector
        }
        }
      }
    }

    try {
      overrideServer.startup()

      // Create a channel, send some requests and close socket. Receive one pending request after socket was closed.
      val request = closeSocketWithPendingRequest(overrideServer, () => connect(overrideServer))

      // Complete request with socket exception so that the channel is closed
      processRequest(overrideServer.dataPlaneRequestChannel, request)
      TestUtils.waitUntilTrue(() => openOrClosingChannel(request, overrideServer).isEmpty, "Channel not closed after failed send")
      assertTrue("Unexpected completed send", selector.completedSends.isEmpty)
    } finally {
      overrideServer.shutdown()
      serverMetrics.close()
    }
  }

  /*
   * Test that we update request metrics if the channel has been removed from the selector when the broker calls
   * `selector.send` (selector closes old connections, for example).
   */
  @Test
  def testBrokerSendAfterChannelClosedUpdatesRequestMetrics(): Unit = {
    val props = TestUtils.createBrokerConfig(0, TestUtils.MockZkConnect, port = 0)
    props.setProperty(KafkaConfig.ConnectionsMaxIdleMsProp, "110")
    val serverMetrics = new Metrics
    var conn: Socket = null
    val overrideServer = new SocketServer(KafkaConfig.fromProps(props), serverMetrics, Time.SYSTEM, credentialProvider)
    try {
      overrideServer.startup()
      conn = connect(overrideServer)
      val serializedBytes = producerRequestBytes()
      sendRequest(conn, serializedBytes)
      val channel = overrideServer.dataPlaneRequestChannel
      val request = receiveRequest(channel)

      TestUtils.waitUntilTrue(() => overrideServer.dataPlaneProcessor(request.processor).channel(request.context.connectionId).isEmpty,
        s"Idle connection `${request.context.connectionId}` was not closed by selector")

      val requestMetrics = channel.metrics(request.header.apiKey.name)
      def totalTimeHistCount(): Long = requestMetrics.totalTimeHist.count
      val expectedTotalTimeCount = totalTimeHistCount() + 1

      processRequest(channel, request)

      TestUtils.waitUntilTrue(() => totalTimeHistCount() == expectedTotalTimeCount,
        s"request metrics not updated, expected: $expectedTotalTimeCount, actual: ${totalTimeHistCount()}")

    } finally {
      shutdownServerAndMetrics(overrideServer)
    }
  }

  @Test
  def testRequestMetricsAfterStop(): Unit = {
    server.stopProcessingRequests()
    val version = ApiKeys.PRODUCE.latestVersion
    val version2 = (version - 1).toShort
    for (_ <- 0 to 1) server.dataPlaneRequestChannel.metrics(ApiKeys.PRODUCE.name).requestRate(version).mark()
    server.dataPlaneRequestChannel.metrics(ApiKeys.PRODUCE.name).requestRate(version2).mark()
    assertEquals(2, server.dataPlaneRequestChannel.metrics(ApiKeys.PRODUCE.name).requestRate(version).count())
    server.dataPlaneRequestChannel.updateErrorMetrics(ApiKeys.PRODUCE, Map(Errors.NONE -> 1))
    val nonZeroMeters = Map(s"kafka.network:type=RequestMetrics,name=RequestsPerSec,request=Produce,version=$version" -> 2,
        s"kafka.network:type=RequestMetrics,name=RequestsPerSec,request=Produce,version=$version2" -> 1,
        "kafka.network:type=RequestMetrics,name=ErrorsPerSec,request=Produce,error=NONE" -> 1)

    def requestMetricMeters = KafkaYammerMetrics
      .defaultRegistry
      .allMetrics.asScala
      .collect { case (k, metric: Meter) if k.getType == "RequestMetrics" => (k.toString, metric.count) }

    assertEquals(nonZeroMeters, requestMetricMeters.filter { case (_, value) => value != 0 })
    server.shutdown()
    assertEquals(Map.empty, requestMetricMeters)
  }

  @Test
  def testMetricCollectionAfterShutdown(): Unit = {
    server.shutdown()

    val nonZeroMetricNamesAndValues = KafkaYammerMetrics
      .defaultRegistry
      .allMetrics.asScala
      .filter { case (k, _) => k.getName.endsWith("IdlePercent") || k.getName.endsWith("NetworkProcessorAvgIdlePercent") }
      .collect { case (k, metric: Gauge[_]) => (k, metric.value().asInstanceOf[Double]) }
      .filter { case (_, value) => value != 0.0 && !value.equals(Double.NaN) }

    assertEquals(Map.empty, nonZeroMetricNamesAndValues)
  }

  @Test
  def testProcessorMetricsTags(): Unit = {
    val kafkaMetricNames = metrics.metrics.keySet.asScala.filter(_.tags.asScala.get("listener").nonEmpty)
    assertFalse(kafkaMetricNames.isEmpty)

    val expectedListeners = Set("PLAINTEXT")
    kafkaMetricNames.foreach { kafkaMetricName =>
      assertTrue(expectedListeners.contains(kafkaMetricName.tags.get("listener")))
    }

    // legacy metrics not tagged
    val yammerMetricsNames = KafkaYammerMetrics.defaultRegistry.allMetrics.asScala
      .filter { case (k, _) => k.getType.equals("Processor") }
      .collect { case (k, _: Gauge[_]) => k }
    assertFalse(yammerMetricsNames.isEmpty)

    yammerMetricsNames.foreach { yammerMetricName =>
      assertFalse(yammerMetricName.getMBeanName.contains("listener="))
    }
  }

  @Test
  def testAddRemoveListener(): Unit = {
    shutdownServerAndMetrics(this.server)

    var dynamicListeners = Seq.empty[EndPoint]
    props.put(KafkaConfig.ListenersProp, "TESTLISTENER1://localhost:0")
    props.put(KafkaConfig.ListenerSecurityProtocolMapProp, "TESTLISTENER1:PLAINTEXT,TESTLISTENER2:PLAINTEXT")
    props.put(KafkaConfig.InterBrokerListenerNameProp, "TESTLISTENER1")
    val newConfig = new KafkaConfig(props) {
      override def listeners: Seq[EndPoint] = {
        super.listeners ++ dynamicListeners
      }
    }
    val metrics = new Metrics()
    val server = new SocketServer(newConfig, metrics, Time.SYSTEM, credentialProvider)

    try {
      server.startup()
      val serializedBytes = producerRequestBytes()

      val testListener = new ListenerName("TESTLISTENER2")
      val testEndpoint = new EndPoint("localhost", 0, testListener, SecurityProtocol.PLAINTEXT)
      dynamicListeners = Seq(testEndpoint)
      server.addListeners(Seq(testEndpoint))
      val testPort = server.boundPort(testListener)
      assertNotEquals(0, testPort)
      val listeners = Set("TESTLISTENER1", "TESTLISTENER2")
      listeners.foreach { listener =>
        val socket = connect(server, new ListenerName(listener))
        sendRequest(socket, serializedBytes)
        processRequest(server.dataPlaneRequestChannel)
        assertEquals(serializedBytes.toSeq, receiveResponse(socket).toSeq)
        verifyAcceptorBlockedPercent(listener, expectBlocked = false)
        socket.close()

        val totalTimeMetric = metrics.metrics.asScala
          .find { case (m, _) => m.tags.get("listener") == listener && m.name == "total-network-time" }
          .map(_._2)
        assertTrue("Listener metric not found", totalTimeMetric.nonEmpty)
        assertEquals(100, totalTimeMetric.get.metricValue.asInstanceOf[Double].toInt)
      }

      def kafkaMetrics(tag: String, tagValue: String): Set[_] =
        metrics.metrics.keySet.asScala.filter(_.tags.get(tag) == tagValue).toSet
      def yammerMetrics(tag: String, tagValue: String): Set[_] =
        KafkaYammerMetrics.defaultRegistry.allMetrics.asScala.keySet.filter(_.getMBeanName.contains(s"$tag=$tagValue")).toSet

      dynamicListeners = Seq.empty[EndPoint]
      server.removeListeners(Seq(testEndpoint))
      assertEquals(1, server.dataPlaneAcceptors.size)
      assertEquals(Set.empty, TestUtils.computeUntilTrue(kafkaMetrics("listener", "TESTLISTENER2"))(_.isEmpty)._1)
      assertEquals(Set.empty, TestUtils.computeUntilTrue(yammerMetrics("listener", "TESTLISTENER2"))(_.isEmpty)._1)

      server.resizeThreadPool(1, 2)
      assertTrue("New processor kafka metrics not found", kafkaMetrics("networkProcessor", "2").nonEmpty)
      assertTrue("New processor yammer metrics not found", yammerMetrics("networkProcessor", "2").nonEmpty)

      server.resizeThreadPool(2, 1)
      assertEquals(Set.empty, TestUtils.computeUntilTrue(kafkaMetrics("networkProcessor", "2"))(_.isEmpty)._1)
      assertEquals(Set.empty, TestUtils.computeUntilTrue(yammerMetrics("networkProcessor", "2"))(_.isEmpty)._1)
    } finally {
      shutdownServerAndMetrics(server)
    }
  }

  /**
   * Tests exception handling in [[Processor.configureNewConnections]]. Exception is
   * injected into [[Selector.register]] which is used to register each new connection.
   * Test creates two connections in a single iteration by waking up the selector only
   * when two connections are ready.
   * Verifies that
   * - first failed connection is closed
   * - second connection is processed successfully after the first fails with an exception
   * - processor is healthy after the exception
   */
  @Test
  def configureNewConnectionException(): Unit = {
    withTestableServer (testWithServer = { testableServer =>
      val testableSelector = testableServer.testableSelector

      testableSelector.updateMinWakeup(2)
      testableSelector.addFailure(SelectorOperation.Register)
      val sockets = (1 to 2).map(_ => connect(testableServer))
      testableSelector.waitForOperations(SelectorOperation.Register, 2)
      TestUtils.waitUntilTrue(() => testableServer.connectionCount(localAddress) == 1, "Failed channel not removed")

      assertProcessorHealthy(testableServer, testableSelector.notFailed(sockets))
    })
  }

  /**
   * Tests exception handling in [[Processor.processNewResponses]]. Exception is
   * injected into [[Selector.send]] which is used to send the new response.
   * Test creates two responses in a single iteration by waking up the selector only
   * when two responses are ready.
   * Verifies that
   * - first failed channel is closed
   * - second response is processed successfully after the first fails with an exception
   * - processor is healthy after the exception
   */
  @Test
  def processNewResponseException(): Unit = {
    withTestableServer (testWithServer = { testableServer =>
      val testableSelector = testableServer.testableSelector
      testableSelector.updateMinWakeup(2)

      val sockets = (1 to 2).map(_ => connect(testableServer))
      sockets.foreach(sendRequest(_, producerRequestBytes()))

      testableServer.testableSelector.addFailure(SelectorOperation.Send)
      sockets.foreach(_ => processRequest(testableServer.dataPlaneRequestChannel))
      testableSelector.waitForOperations(SelectorOperation.Send, 2)
      testableServer.waitForChannelClose(testableSelector.allFailedChannels.head, locallyClosed = true)

      assertProcessorHealthy(testableServer, testableSelector.notFailed(sockets))
    })
  }

  /**
   * Tests exception handling in [[Processor.processNewResponses]] when [[Selector.send]]
   * fails with `CancelledKeyException`, which is handled by the selector using a different
   * code path. Test scenario is similar to [[SocketServerTest.processNewResponseException]].
   */
  @Test
  def sendCancelledKeyException(): Unit = {
    withTestableServer (testWithServer = { testableServer =>
      val testableSelector = testableServer.testableSelector
      testableSelector.updateMinWakeup(2)

      val sockets = (1 to 2).map(_ => connect(testableServer))
      sockets.foreach(sendRequest(_, producerRequestBytes()))
      val requestChannel = testableServer.dataPlaneRequestChannel

      val requests = sockets.map(_ => receiveRequest(requestChannel))
      val failedConnectionId = requests(0).context.connectionId
      // `KafkaChannel.disconnect()` cancels the selection key, triggering CancelledKeyException during send
      testableSelector.channel(failedConnectionId).disconnect()
      requests.foreach(processRequest(requestChannel, _))
      testableSelector.waitForOperations(SelectorOperation.Send, 2)
      testableServer.waitForChannelClose(failedConnectionId, locallyClosed = false)

      val successfulSocket = if (isSocketConnectionId(failedConnectionId, sockets(0))) sockets(1) else sockets(0)
      assertProcessorHealthy(testableServer, Seq(successfulSocket))
    })
  }

  /**
   * Tests channel send failure handling when send failure is triggered by [[Selector.send]]
   * to a channel whose peer has closed its connection.
   */
  @Test
  def remoteCloseSendFailure(): Unit = {
    verifySendFailureAfterRemoteClose(makeClosing = false)
  }

  /**
   * Tests channel send failure handling when send failure is triggered by [[Selector.send]]
   * to a channel whose peer has closed its connection and the channel is in `closingChannels`.
   */
  @Test
  def closingChannelSendFailure(): Unit = {
    verifySendFailureAfterRemoteClose(makeClosing = true)
  }

  private def verifySendFailureAfterRemoteClose(makeClosing: Boolean): Unit = {
    props ++= sslServerProps
    withTestableServer (testWithServer = { testableServer =>
      val testableSelector = testableServer.testableSelector

      val serializedBytes = producerRequestBytes()
      val request = makeChannelWithBufferedRequestsAndCloseRemote(testableServer, testableSelector, makeClosing)
      val otherSocket = sslConnect(testableServer)
      sendRequest(otherSocket, serializedBytes)

      processRequest(testableServer.dataPlaneRequestChannel, request)
      processRequest(testableServer.dataPlaneRequestChannel) // Also process request from other socket
      testableSelector.waitForOperations(SelectorOperation.Send, 2)
      testableServer.waitForChannelClose(request.context.connectionId, locallyClosed = false)

      assertProcessorHealthy(testableServer, Seq(otherSocket))
    })
  }

  /**
   * Verifies that all pending buffered receives are processed even if remote connection is closed.
   * The channel must be closed after pending receives are processed.
   */
  @Test
  def remoteCloseWithBufferedReceives(): Unit = {
    verifyRemoteCloseWithBufferedReceives(numComplete = 3, hasIncomplete = false)
  }

  /**
   * Verifies that channel is closed when remote client closes its connection if there is no
   * buffered receive.
   */
  @Test
  def remoteCloseWithoutBufferedReceives(): Unit = {
    verifyRemoteCloseWithBufferedReceives(numComplete = 0, hasIncomplete = false)
  }

  /**
   * Verifies that channel is closed when remote client closes its connection if there is a pending
   * receive that is incomplete.
   */
  @Test
  def remoteCloseWithIncompleteBufferedReceive(): Unit = {
    verifyRemoteCloseWithBufferedReceives(numComplete = 0, hasIncomplete = true)
  }

  /**
   * Verifies that all pending buffered receives are processed even if remote connection is closed.
   * The channel must be closed after complete receives are processed, even if there is an incomplete
   * receive remaining in the buffers.
   */
  @Test
  def remoteCloseWithCompleteAndIncompleteBufferedReceives(): Unit = {
    verifyRemoteCloseWithBufferedReceives(numComplete = 3, hasIncomplete = true)
  }

  /**
   * Verifies that pending buffered receives are processed when remote connection is closed
   * until a response send fails.
   */
  @Test
  def remoteCloseWithBufferedReceivesFailedSend(): Unit = {
    verifyRemoteCloseWithBufferedReceives(numComplete = 3, hasIncomplete = false, responseRequiredIndex = 1)
  }

  /**
   * Verifies that all pending buffered receives are processed for channel in closing state.
   * The channel must be closed after pending receives are processed.
   */
  @Test
  def closingChannelWithBufferedReceives(): Unit = {
    verifyRemoteCloseWithBufferedReceives(numComplete = 3, hasIncomplete = false, makeClosing = true)
  }

  /**
   * Verifies that all pending buffered receives are processed for channel in closing state.
   * The channel must be closed after complete receives are processed, even if there is an incomplete
   * receive remaining in the buffers.
   */
  @Test
  def closingChannelWithCompleteAndIncompleteBufferedReceives(): Unit = {
    verifyRemoteCloseWithBufferedReceives(numComplete = 3, hasIncomplete = true, makeClosing = false)
  }

  /**
   * Verifies that pending buffered receives are processed for a channel in closing state
   * until a response send fails.
   */
  @Test
  def closingChannelWithBufferedReceivesFailedSend(): Unit = {
    verifyRemoteCloseWithBufferedReceives(numComplete = 3, hasIncomplete = false, responseRequiredIndex = 1, makeClosing = false)
  }

  /**
   * Verifies handling of client disconnections when the server-side channel is in the state
   * specified using the parameters.
   *
   * @param numComplete Number of complete buffered requests
   * @param hasIncomplete If true, add an additional partial buffered request
   * @param responseRequiredIndex Index of the buffered request for which a response is sent. Previous requests
   *                              are completed without a response. If set to -1, all `numComplete` requests
   *                              are completed without a response.
   * @param makeClosing If true, put the channel into closing state in the server Selector.
   */
  private def verifyRemoteCloseWithBufferedReceives(numComplete: Int,
                                                    hasIncomplete: Boolean,
                                                    responseRequiredIndex: Int = -1,
                                                    makeClosing: Boolean = false): Unit = {
    props ++= sslServerProps

    // Truncates the last request in the SSL buffers by directly updating the buffers to simulate partial buffered request
    def truncateBufferedRequest(channel: KafkaChannel): Unit = {
      val transportLayer: SslTransportLayer = JTestUtils.fieldValue(channel, classOf[KafkaChannel], "transportLayer")
      val netReadBuffer: ByteBuffer = JTestUtils.fieldValue(transportLayer, classOf[SslTransportLayer], "netReadBuffer")
      val appReadBuffer: ByteBuffer = JTestUtils.fieldValue(transportLayer, classOf[SslTransportLayer], "appReadBuffer")
      if (appReadBuffer.position() > 4) {
        appReadBuffer.position(4)
        netReadBuffer.position(0)
      } else {
        netReadBuffer.position(20)
      }
    }
    withTestableServer (testWithServer = { testableServer =>
      val testableSelector = testableServer.testableSelector

      val proxyServer = new ProxyServer(testableServer)
      try {
        // Step 1: Send client requests.
        //   a) request1 is sent by the client to ProxyServer and this is directly sent to the server. This
        //      ensures that server-side channel is in muted state until this request is processed in Step 3.
        //   b) `numComplete` requests are sent and buffered in the server-side channel's SSL buffers
        //   c) If `hasIncomplete=true`, an extra request is sent and buffered as in b). This will be truncated later
        //      when previous requests have been processed and only one request is remaining in the SSL buffer,
        //      making it easy to truncate.
        val numBufferedRequests = numComplete + (if (hasIncomplete) 1 else 0)
        val (socket, request1) = makeSocketWithBufferedRequests(testableServer, testableSelector, proxyServer, numBufferedRequests)
        val channel = openChannel(request1, testableServer).getOrElse(throw new IllegalStateException("Channel closed too early"))

        // Step 2: Close the client-side socket and the proxy socket to the server, triggering close notification in the
        // server when the client is unmuted in Step 3. Get the channel into its desired closing/buffered state.
        socket.close()
        proxyServer.serverConnSocket.close()
        TestUtils.waitUntilTrue(() => proxyServer.clientConnSocket.isClosed, "Client socket not closed")
        if (makeClosing)
          testableSelector.pendingClosingChannels.add(channel)
        if (numComplete == 0 && hasIncomplete)
          truncateBufferedRequest(channel)

        // Step 3: Process the first request. Verify that the channel is not removed since the channel
        // should be retained to process buffered data.
        processRequestNoOpResponse(testableServer.dataPlaneRequestChannel, request1)
        assertSame(channel, openOrClosingChannel(request1, testableServer).getOrElse(throw new IllegalStateException("Channel closed too early")))

        // Step 4: Process buffered data. if `responseRequiredIndex>=0`, the channel should be failed and removed when
        // attempting to send response. Otherwise, the channel should be removed when all completed buffers are processed.
        // Channel should be closed and removed even if there is a partial buffered request when `hasIncomplete=true`
        val numRequests = if (responseRequiredIndex >= 0) responseRequiredIndex + 1 else numComplete
        (0 until numRequests).foreach { i =>
          val request = receiveRequest(testableServer.dataPlaneRequestChannel)
          if (i == numComplete - 1 && hasIncomplete)
            truncateBufferedRequest(channel)
          if (responseRequiredIndex == i)
            processRequest(testableServer.dataPlaneRequestChannel, request)
          else
            processRequestNoOpResponse(testableServer.dataPlaneRequestChannel, request)
        }
        testableServer.waitForChannelClose(channel.id, locallyClosed = false)

        // Verify that SocketServer is healthy
        val anotherSocket = sslConnect(testableServer)
        assertProcessorHealthy(testableServer, Seq(anotherSocket))
      } finally {
        proxyServer.close()
      }
    })
  }

  /**
   * Tests idle channel expiry for SSL channels with buffered data. Muted channels are expired
   * immediately even if there is pending data to be processed. This is consistent with PLAINTEXT where
   * we expire muted channels even if there is data available on the socket. This scenario occurs if broker
   * takes longer than idle timeout to process a client request. In this case, typically client would have
   * expired its connection and would potentially reconnect to retry the request, so immediate expiry enables
   * the old connection and its associated resources to be freed sooner.
   */
  @Test
  def idleExpiryWithBufferedReceives(): Unit = {
    val idleTimeMs = 60000
    val time = new MockTime()
    props.put(KafkaConfig.ConnectionsMaxIdleMsProp, idleTimeMs.toString)
    props ++= sslServerProps
    val testableServer = new TestableSocketServer(time = time)
    testableServer.startup()
    val proxyServer = new ProxyServer(testableServer)
    try {
      val testableSelector = testableServer.testableSelector
      testableSelector.updateMinWakeup(2)

      val (socket, request) = makeSocketWithBufferedRequests(testableServer, testableSelector, proxyServer)
      time.sleep(idleTimeMs + 1)
      testableServer.waitForChannelClose(request.context.connectionId, locallyClosed = false)

      val otherSocket = sslConnect(testableServer)
      assertProcessorHealthy(testableServer, Seq(otherSocket))

      socket.close()
    } finally {
      proxyServer.close()
      shutdownServerAndMetrics(testableServer)
    }
  }

  /**
   * Tests exception handling in [[Processor.processCompletedReceives]]. Exception is
   * injected into [[Selector.mute]] which is used to mute the channel when a receive is complete.
   * Test creates two receives in a single iteration by caching completed receives until two receives
   * are complete.
   * Verifies that
   * - first failed channel is closed
   * - second receive is processed successfully after the first fails with an exception
   * - processor is healthy after the exception
   */
  @Test
  def processCompletedReceiveException(): Unit = {
    withTestableServer (testWithServer = { testableServer =>
      val sockets = (1 to 2).map(_ => connect(testableServer))
      val testableSelector = testableServer.testableSelector
      val requestChannel = testableServer.dataPlaneRequestChannel

      testableSelector.cachedCompletedReceives.minPerPoll = 2
      testableSelector.addFailure(SelectorOperation.Mute)
      sockets.foreach(sendRequest(_, producerRequestBytes()))
      val requests = sockets.map(_ => receiveRequest(requestChannel))
      testableSelector.waitForOperations(SelectorOperation.Mute, 2)
      testableServer.waitForChannelClose(testableSelector.allFailedChannels.head, locallyClosed = true)
      requests.foreach(processRequest(requestChannel, _))

      assertProcessorHealthy(testableServer, testableSelector.notFailed(sockets))
    })
  }

  /**
   * Tests exception handling in [[Processor.processCompletedSends]]. Exception is
   * injected into [[Selector.unmute]] which is used to unmute the channel after send is complete.
   * Test creates two completed sends in a single iteration by caching completed sends until two
   * sends are complete.
   * Verifies that
   * - first failed channel is closed
   * - second send is processed successfully after the first fails with an exception
   * - processor is healthy after the exception
   */
  @Test
  def processCompletedSendException(): Unit = {
    withTestableServer (testWithServer = { testableServer =>
      val testableSelector = testableServer.testableSelector
      val sockets = (1 to 2).map(_ => connect(testableServer))
      val requests = sockets.map(sendAndReceiveRequest(_, testableServer))

      testableSelector.addFailure(SelectorOperation.Unmute)
      requests.foreach(processRequest(testableServer.dataPlaneRequestChannel, _))
      testableSelector.waitForOperations(SelectorOperation.Unmute, 2)
      testableServer.waitForChannelClose(testableSelector.allFailedChannels.head, locallyClosed = true)

      assertProcessorHealthy(testableServer, testableSelector.notFailed(sockets))
    })
  }

  /**
   * Tests exception handling in [[Processor.processDisconnected]]. An invalid connectionId
   * is inserted to the disconnected list just before the actual valid one.
   * Verifies that
   * - first invalid connectionId is ignored
   * - second disconnected channel is processed successfully after the first fails with an exception
   * - processor is healthy after the exception
   */
  @Test
  def processDisconnectedException(): Unit = {
    withTestableServer (testWithServer = { testableServer =>
      val (socket, connectionId) = connectAndProcessRequest(testableServer)
      val testableSelector = testableServer.testableSelector

      // Add an invalid connectionId to `Selector.disconnected` list before the actual disconnected channel
      // and check that the actual id is processed and the invalid one ignored.
      testableSelector.cachedDisconnected.minPerPoll = 2
      testableSelector.cachedDisconnected.deferredValues += "notAValidConnectionId" -> ChannelState.EXPIRED
      socket.close()
      testableSelector.operationCounts.clear()
      testableSelector.waitForOperations(SelectorOperation.Poll, 1)
      testableServer.waitForChannelClose(connectionId, locallyClosed = false)

      assertProcessorHealthy(testableServer)
    })
  }

  /**
   * Tests that `Processor` continues to function correctly after a failed [[Selector.poll]].
   */
  @Test
  def pollException(): Unit = {
    withTestableServer (testWithServer = { testableServer =>
      val (socket, _) = connectAndProcessRequest(testableServer)
      val testableSelector = testableServer.testableSelector

      testableSelector.addFailure(SelectorOperation.Poll)
      testableSelector.operationCounts.clear()
      testableSelector.waitForOperations(SelectorOperation.Poll, 2)

      assertProcessorHealthy(testableServer, Seq(socket))
    })
  }

  /**
   * Tests handling of `ControlThrowable`. Verifies that the selector is closed.
   */
  @Test
  def controlThrowable(): Unit = {
    withTestableServer (testWithServer = { testableServer =>
      connectAndProcessRequest(testableServer)
      val testableSelector = testableServer.testableSelector

      testableSelector.operationCounts.clear()
      testableSelector.addFailure(SelectorOperation.Poll,
          Some(new ControlThrowable() {}))
      testableSelector.waitForOperations(SelectorOperation.Poll, 1)

      testableSelector.waitForOperations(SelectorOperation.CloseSelector, 1)
    })
  }

  @Test
  def testConnectionRateLimit(): Unit = {
    shutdownServerAndMetrics(server)
    val numConnections = 5
    props.put("max.connections.per.ip", numConnections.toString)
    val testableServer = new TestableSocketServer(KafkaConfig.fromProps(props), connectionQueueSize = 1)
    testableServer.startup()
    val testableSelector = testableServer.testableSelector
    val errors = new mutable.HashSet[String]

    def acceptorStackTraces: scala.collection.Map[Thread, String] = {
      Thread.getAllStackTraces.asScala.collect {
        case (thread, stacktraceElement) if thread.getName.contains("kafka-socket-acceptor") =>
          thread -> stacktraceElement.mkString("\n")
      }
    }

    def acceptorBlocked: Boolean = {
      val stackTraces = acceptorStackTraces
      if (stackTraces.isEmpty)
        errors.add(s"Acceptor thread not found, threads=${Thread.getAllStackTraces.keySet}")
      stackTraces.exists { case (thread, stackTrace) =>
          thread.getState == Thread.State.WAITING && stackTrace.contains("ArrayBlockingQueue")
      }
    }

    def registeredConnectionCount: Int = testableSelector.operationCounts.getOrElse(SelectorOperation.Register, 0)

    try {
      // Block selector until Acceptor is blocked while connections are pending
      testableSelector.pollCallback = () => {
        try {
          TestUtils.waitUntilTrue(() => errors.nonEmpty || registeredConnectionCount >= numConnections - 1 || acceptorBlocked,
            "Acceptor not blocked", waitTimeMs = 10000)
        } catch {
          case _: Throwable => errors.add(s"Acceptor not blocked: $acceptorStackTraces")
        }
      }
      testableSelector.operationCounts.clear()
      val sockets = (1 to numConnections).map(_ => connect(testableServer))
      TestUtils.waitUntilTrue(() => errors.nonEmpty || registeredConnectionCount == numConnections,
        "Connections not registered", waitTimeMs = 15000)
      assertEquals(Set.empty, errors)
      testableSelector.waitForOperations(SelectorOperation.Register, numConnections)

      // In each iteration, SocketServer processes at most connectionQueueSize (1 in this test)
      // new connections and then does poll() to process data from existing connections. So for
      // 5 connections, we expect 5 iterations. Since we stop when the 5th connection is processed,
      // we can safely check that there were atleast 4 polls prior to the 5th connection.
      val pollCount = testableSelector.operationCounts(SelectorOperation.Poll)
      assertTrue(s"Connections created too quickly: $pollCount", pollCount >= numConnections - 1)
      verifyAcceptorBlockedPercent("PLAINTEXT", expectBlocked = true)

      assertProcessorHealthy(testableServer, sockets)
    } finally {
      shutdownServerAndMetrics(testableServer)
    }
  }

  private def sslServerProps: Properties = {
    val trustStoreFile = File.createTempFile("truststore", ".jks")
    val sslProps = TestUtils.createBrokerConfig(0, TestUtils.MockZkConnect, interBrokerSecurityProtocol = Some(SecurityProtocol.SSL),
      trustStoreFile = Some(trustStoreFile))
    sslProps.put(KafkaConfig.ListenersProp, "SSL://localhost:0")
    sslProps
  }

  private def withTestableServer(config : KafkaConfig = KafkaConfig.fromProps(props),
                                 testWithServer: TestableSocketServer => Unit): Unit = {
    val testableServer = new TestableSocketServer(config)
    testableServer.startup()
    try {
        testWithServer(testableServer)
    } finally {
      shutdownServerAndMetrics(testableServer)
    }
  }

  def sendAndReceiveControllerRequest(socket: Socket, server: SocketServer): RequestChannel.Request = {
    sendRequest(socket, producerRequestBytes())
    receiveRequest(server.controlPlaneRequestChannelOpt.get)
  }

  private def assertProcessorHealthy(testableServer: TestableSocketServer, healthySockets: Seq[Socket] = Seq.empty): Unit = {
    val selector = testableServer.testableSelector
    selector.reset()
    val requestChannel = testableServer.dataPlaneRequestChannel

    // Check that existing channels behave as expected
    healthySockets.foreach { socket =>
      val request = sendAndReceiveRequest(socket, testableServer)
      processRequest(requestChannel, request)
      socket.close()
    }
    TestUtils.waitUntilTrue(() => testableServer.connectionCount(localAddress) == 0, "Channels not removed")

    // Check new channel behaves as expected
    val (socket, connectionId) = connectAndProcessRequest(testableServer)
    assertArrayEquals(producerRequestBytes(), receiveResponse(socket))
    assertNotNull("Channel should not have been closed", selector.channel(connectionId))
    assertNull("Channel should not be closing", selector.closingChannel(connectionId))
    socket.close()
    TestUtils.waitUntilTrue(() => testableServer.connectionCount(localAddress) == 0, "Channels not removed")
  }

  // Since all sockets use the same local host, it is sufficient to check the local port
  def isSocketConnectionId(connectionId: String, socket: Socket): Boolean =
    connectionId.contains(s":${socket.getLocalPort}-")

  private def verifyAcceptorBlockedPercent(listenerName: String, expectBlocked: Boolean): Unit = {
<<<<<<< HEAD
    val blockedPercentMetricMBeanName = s"kafka.network:type=Acceptor,name=AcceptorBlockedPercent,listener=$listenerName"
    val blockedPercentMetrics = KafkaYammerMetrics.defaultRegistry.allMetrics.asScala
      .filterKeys(_.getMBeanName == blockedPercentMetricMBeanName).values
=======
    val blockedPercentMetricMBeanName = "kafka.network:type=Acceptor,name=AcceptorBlockedPercent,listener=PLAINTEXT"
    val blockedPercentMetrics = KafkaYammerMetrics.defaultRegistry.allMetrics.asScala.filter { case (k, _) =>
      k.getMBeanName == blockedPercentMetricMBeanName
    }.values
>>>>>>> 6a3bbb6a
    assertEquals(1, blockedPercentMetrics.size)
    val blockedPercentMetric = blockedPercentMetrics.head.asInstanceOf[Meter]
    val blockedPercent = blockedPercentMetric.meanRate
    if (expectBlocked) {
      assertTrue(s"Acceptor blocked percent not recorded: $blockedPercent", blockedPercent > 0.0)
      assertTrue(s"Unexpected blocked percent in acceptor: $blockedPercent", blockedPercent <= 1.0)
    } else {
      assertEquals(0.0, blockedPercent, 0.001)
    }
  }

  class TestableSocketServer(config : KafkaConfig = KafkaConfig.fromProps(props), val connectionQueueSize: Int = 20,
                             override val time: Time = Time.SYSTEM) extends SocketServer(config,
      new Metrics, time, credentialProvider) {

    @volatile var selector: Option[TestableSelector] = None

    override def newProcessor(id: Int, requestChannel: RequestChannel, connectionQuotas: ConnectionQuotas, listenerName: ListenerName,
                                protocol: SecurityProtocol, memoryPool: MemoryPool): Processor = {
      new Processor(id, time, config.socketRequestMaxBytes, requestChannel, connectionQuotas, config.connectionsMaxIdleMs,
        config.failedAuthenticationDelayMs, listenerName, protocol, config, metrics, credentialProvider,
        memoryPool, new LogContext(), connectionQueueSize) {

        override protected[network] def createSelector(channelBuilder: ChannelBuilder): Selector = {
           val testableSelector = new TestableSelector(config, channelBuilder, time, metrics, metricTags.asScala)
           selector = Some(testableSelector)
           testableSelector
        }
      }
    }

    def testableSelector: TestableSelector =
      selector.getOrElse(throw new IllegalStateException("Selector not created"))

    def waitForChannelClose(connectionId: String, locallyClosed: Boolean): Unit = {
      val selector = testableSelector
      if (locallyClosed) {
        TestUtils.waitUntilTrue(() => selector.allLocallyClosedChannels.contains(connectionId),
            s"Channel not closed: $connectionId")
        assertTrue("Unexpected disconnect notification", testableSelector.allDisconnectedChannels.isEmpty)
      } else {
        TestUtils.waitUntilTrue(() => selector.allDisconnectedChannels.contains(connectionId),
            s"Disconnect notification not received: $connectionId")
        assertTrue("Channel closed locally", testableSelector.allLocallyClosedChannels.isEmpty)
      }
      val openCount = selector.allChannels.size - 1 // minus one for the channel just closed above
      TestUtils.waitUntilTrue(() => connectionCount(localAddress) == openCount, "Connection count not decremented")
      TestUtils.waitUntilTrue(() =>
        dataPlaneProcessor(0).inflightResponseCount == 0, "Inflight responses not cleared")
      assertNull("Channel not removed", selector.channel(connectionId))
      assertNull("Closing channel not removed", selector.closingChannel(connectionId))
    }
  }

  sealed trait SelectorOperation
  object SelectorOperation {
    case object Register extends SelectorOperation
    case object Poll extends SelectorOperation
    case object Send extends SelectorOperation
    case object Mute extends SelectorOperation
    case object Unmute extends SelectorOperation
    case object Wakeup extends SelectorOperation
    case object Close extends SelectorOperation
    case object CloseSelector extends SelectorOperation
  }

  class TestableSelector(config: KafkaConfig, channelBuilder: ChannelBuilder, time: Time, metrics: Metrics, metricTags: mutable.Map[String, String] = mutable.Map.empty)
        extends Selector(config.socketRequestMaxBytes, config.connectionsMaxIdleMs, config.failedAuthenticationDelayMs,
            metrics, time, "socket-server", metricTags.asJava, false, true, channelBuilder, MemoryPool.NONE, new LogContext()) {

    val failures = mutable.Map[SelectorOperation, Throwable]()
    val operationCounts = mutable.Map[SelectorOperation, Int]().withDefaultValue(0)
    val allChannels = mutable.Set[String]()
    val allLocallyClosedChannels = mutable.Set[String]()
    val allDisconnectedChannels = mutable.Set[String]()
    val allFailedChannels = mutable.Set[String]()

    // Enable data from `Selector.poll()` to be deferred to a subsequent poll() until
    // the number of elements of that type reaches `minPerPoll`. This enables tests to verify
    // that failed processing doesn't impact subsequent processing within the same iteration.
    class PollData[T] {
      var minPerPoll = 1
      val deferredValues = mutable.Buffer[T]()
      val currentPollValues = mutable.Buffer[T]()
      def update(newValues: mutable.Buffer[T]): Unit = {
        if (currentPollValues.nonEmpty || deferredValues.size + newValues.size >= minPerPoll) {
          if (deferredValues.nonEmpty) {
            currentPollValues ++= deferredValues
            deferredValues.clear()
          }
          currentPollValues ++= newValues
        } else
          deferredValues ++= newValues
      }
      def reset(): Unit = {
        currentPollValues.clear()
      }
    }
    val cachedCompletedReceives = new PollData[NetworkReceive]()
    val cachedCompletedSends = new PollData[Send]()
    val cachedDisconnected = new PollData[(String, ChannelState)]()
    val allCachedPollData = Seq(cachedCompletedReceives, cachedCompletedSends, cachedDisconnected)
    val pendingClosingChannels = new ConcurrentLinkedQueue[KafkaChannel]()
    @volatile var minWakeupCount = 0
    @volatile var pollTimeoutOverride: Option[Long] = None
    @volatile var pollCallback: () => Unit = () => {}
    @volatile var writeCallback: () => Unit = () => {}

    def addFailure(operation: SelectorOperation, exception: Option[Throwable] = None): Unit = {
      failures += operation ->
        exception.getOrElse(new IllegalStateException(s"Test exception during $operation"))
    }

    private def onOperation(operation: SelectorOperation, connectionId: Option[String], onFailure: => Unit): Unit = {
      operationCounts(operation) += 1
      failures.remove(operation).foreach { e =>
        connectionId.foreach(allFailedChannels.add)
        onFailure
        throw e
      }
    }

    def waitForOperations(operation: SelectorOperation, minExpectedTotal: Int): Unit = {
      TestUtils.waitUntilTrue(() =>
        operationCounts.getOrElse(operation, 0) >= minExpectedTotal, "Operations not performed within timeout")
    }

    def runOp[T](operation: SelectorOperation, connectionId: Option[String],
        onFailure: => Unit = {})(code: => T): T = {
      // If a failure is set on `operation`, throw that exception even if `code` fails
      try code
      finally onOperation(operation, connectionId, onFailure)
    }

    override def register(id: String, socketChannel: SocketChannel): Unit = {
      runOp(SelectorOperation.Register, Some(id), onFailure = close(id)) {
        super.register(id, socketChannel)
      }
    }

    override def send(s: Send): Unit = {
      runOp(SelectorOperation.Send, Some(s.destination)) {
        super.send(s)
      }
    }

    override def poll(timeout: Long): Unit = {
      try {
        pollCallback.apply()
        while (!pendingClosingChannels.isEmpty) {
          makeClosing(pendingClosingChannels.poll())
        }
        allCachedPollData.foreach(_.reset)
        runOp(SelectorOperation.Poll, None) {
          super.poll(pollTimeoutOverride.getOrElse(timeout))
        }
      } finally {
        super.channels.asScala.foreach(allChannels += _.id)
        allDisconnectedChannels ++= super.disconnected.asScala.keys
        cachedCompletedReceives.update(super.completedReceives.asScala.toBuffer)
        cachedCompletedSends.update(super.completedSends.asScala)
        cachedDisconnected.update(super.disconnected.asScala.toBuffer)
      }
    }

    override protected def write(channel: KafkaChannel): Unit = {
      writeCallback.apply()
      super.write(channel)
    }

    override def mute(id: String): Unit = {
      runOp(SelectorOperation.Mute, Some(id)) {
        super.mute(id)
      }
    }

    override def unmute(id: String): Unit = {
      runOp(SelectorOperation.Unmute, Some(id)) {
        super.unmute(id)
      }
    }

    override def wakeup(): Unit = {
      runOp(SelectorOperation.Wakeup, None) {
        if (minWakeupCount > 0)
          minWakeupCount -= 1
        if (minWakeupCount <= 0)
          super.wakeup()
      }
    }

    override def disconnected: java.util.Map[String, ChannelState] = cachedDisconnected.currentPollValues.toMap.asJava

    override def completedSends: java.util.List[Send] = cachedCompletedSends.currentPollValues.asJava

    override def completedReceives: java.util.List[NetworkReceive] = cachedCompletedReceives.currentPollValues.asJava

    override def close(id: String): Unit = {
      runOp(SelectorOperation.Close, Some(id)) {
        super.close(id)
        allLocallyClosedChannels += id
      }
    }

    override def close(): Unit = {
      runOp(SelectorOperation.CloseSelector, None) {
        super.close()
      }
    }

    def updateMinWakeup(count: Int): Unit = {
      minWakeupCount = count
      // For tests that ignore wakeup to process responses together, increase poll timeout
      // to ensure that poll doesn't complete before the responses are ready
      pollTimeoutOverride = Some(1000L)
      // Wakeup current poll to force new poll timeout to take effect
      super.wakeup()
    }

    def reset(): Unit = {
      failures.clear()
      allCachedPollData.foreach(_.minPerPoll = 1)
    }

    def notFailed(sockets: Seq[Socket]): Seq[Socket] = {
      // Each test generates failure for exactly one failed channel
      assertEquals(1, allFailedChannels.size)
      val failedConnectionId = allFailedChannels.head
      sockets.filterNot(socket => isSocketConnectionId(failedConnectionId, socket))
    }

    private def makeClosing(channel: KafkaChannel): Unit = {
      val channels: util.Map[String, KafkaChannel] = JTestUtils.fieldValue(this, classOf[Selector], "channels")
      val closingChannels: util.Map[String, KafkaChannel] = JTestUtils.fieldValue(this, classOf[Selector], "closingChannels")
      closingChannels.put(channel.id, channel)
      channels.remove(channel.id)
    }
  }

  /**
   * Proxy server used to intercept connections to SocketServer. This is used for testing SSL channels
   * with buffered data. A single SSL client is expected to be created by the test using this ProxyServer.
   * By default, data between the client and the server is simply transferred across to the destination by ProxyServer.
   * Tests can enable buffering in ProxyServer to directly copy incoming data from the client to the server-side
   * channel's `netReadBuffer` to simulate scenarios with SSL buffered data.
   */
  private class ProxyServer(socketServer: SocketServer) {
    val serverSocket = new ServerSocket(0)
    val localPort = serverSocket.getLocalPort
    val serverConnSocket = new Socket("localhost", socketServer.boundPort(ListenerName.forSecurityProtocol(SecurityProtocol.SSL)))
    val executor = Executors.newFixedThreadPool(2)
    @volatile var clientConnSocket: Socket = _
    @volatile var buffer: Option[ByteBuffer] = None

    executor.submit((() => {
      try {
        clientConnSocket = serverSocket.accept()
        val serverOut = serverConnSocket.getOutputStream
        val clientIn = clientConnSocket.getInputStream
        var b: Int = -1
        while ({b = clientIn.read(); b != -1}) {
          buffer match {
            case Some(buf) =>
              buf.put(b.asInstanceOf[Byte])
            case None =>
              serverOut.write(b)
              serverOut.flush()
          }
        }
      } finally {
        clientConnSocket.close()
      }
    }): Runnable)

    executor.submit((() => {
      var b: Int = -1
      val serverIn = serverConnSocket.getInputStream
      while ({b = serverIn.read(); b != -1}) {
        clientConnSocket.getOutputStream.write(b)
      }
    }): Runnable)

    def enableBuffering(buffer: ByteBuffer): Unit = this.buffer = Some(buffer)

    def close(): Unit = {
      serverSocket.close()
      serverConnSocket.close()
      clientConnSocket.close()
      executor.shutdownNow()
      assertTrue(executor.awaitTermination(10, TimeUnit.SECONDS))
    }

  }
}<|MERGE_RESOLUTION|>--- conflicted
+++ resolved
@@ -1748,16 +1748,10 @@
     connectionId.contains(s":${socket.getLocalPort}-")
 
   private def verifyAcceptorBlockedPercent(listenerName: String, expectBlocked: Boolean): Unit = {
-<<<<<<< HEAD
     val blockedPercentMetricMBeanName = s"kafka.network:type=Acceptor,name=AcceptorBlockedPercent,listener=$listenerName"
-    val blockedPercentMetrics = KafkaYammerMetrics.defaultRegistry.allMetrics.asScala
-      .filterKeys(_.getMBeanName == blockedPercentMetricMBeanName).values
-=======
-    val blockedPercentMetricMBeanName = "kafka.network:type=Acceptor,name=AcceptorBlockedPercent,listener=PLAINTEXT"
     val blockedPercentMetrics = KafkaYammerMetrics.defaultRegistry.allMetrics.asScala.filter { case (k, _) =>
       k.getMBeanName == blockedPercentMetricMBeanName
     }.values
->>>>>>> 6a3bbb6a
     assertEquals(1, blockedPercentMetrics.size)
     val blockedPercentMetric = blockedPercentMetrics.head.asInstanceOf[Meter]
     val blockedPercent = blockedPercentMetric.meanRate
