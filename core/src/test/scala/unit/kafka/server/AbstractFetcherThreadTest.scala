/**
  * Licensed to the Apache Software Foundation (ASF) under one or more
  * contributor license agreements.  See the NOTICE file distributed with
  * this work for additional information regarding copyright ownership.
  * The ASF licenses this file to You under the Apache License, Version 2.0
  * (the "License"); you may not use this file except in compliance with
  * the License.  You may obtain a copy of the License at
  *
  *    http://www.apache.org/licenses/LICENSE-2.0
  *
  * Unless required by applicable law or agreed to in writing, software
  * distributed under the License is distributed on an "AS IS" BASIS,
  * WITHOUT WARRANTIES OR CONDITIONS OF ANY KIND, either express or implied.
  * See the License for the specific language governing permissions and
  * limitations under the License.
  */

package kafka.server

import java.nio.ByteBuffer
import java.util.Optional
import java.util.concurrent.CompletableFuture
import java.util.concurrent.atomic.AtomicInteger

import com.yammer.metrics.Metrics
import kafka.cluster.BrokerEndPoint
import kafka.log.LogAppendInfo
import kafka.message.NoCompressionCodec
import kafka.server.AbstractFetcherThread.ResultWithPartitions
import kafka.server.epoch.EpochEntry
import kafka.tier.TierMetadataManager
import kafka.tier.domain.TierObjectMetadata
import kafka.tier.serdes.State
import kafka.utils.TestUtils
import org.apache.kafka.common.KafkaException
import org.apache.kafka.common.TopicPartition
import org.apache.kafka.common.errors.{FencedLeaderEpochException, UnknownLeaderEpochException}
import org.apache.kafka.common.protocol.{ApiKeys, Errors}
import org.apache.kafka.common.record._
import org.apache.kafka.common.requests.{EpochEndOffset, FetchRequest}
import org.apache.kafka.common.utils.Time
import org.junit.Assert._
import org.junit.{Before, Test}
import org.mockito.Mockito.{mock, when}

import scala.collection.JavaConverters._
import scala.collection.{mutable, Map, Set}
import scala.util.Random
import org.scalatest.Assertions.assertThrows

import scala.collection.mutable.ArrayBuffer

class AbstractFetcherThreadTest {

  private val partition1 = new TopicPartition("topic1", 0)
  private val partition2 = new TopicPartition("topic2", 0)
  private val failedPartitions = new FailedPartitions

  @Before
  def cleanMetricRegistry(): Unit = {
    for (metricName <- Metrics.defaultRegistry().allMetrics().keySet().asScala)
      Metrics.defaultRegistry().removeMetric(metricName)
  }

  private def allMetricsNames: Set[String] = Metrics.defaultRegistry().allMetrics().asScala.keySet.map(_.getName)

  private def mkBatch(baseOffset: Long, leaderEpoch: Int, records: SimpleRecord*): RecordBatch = {
    MemoryRecords.withRecords(baseOffset, CompressionType.NONE, leaderEpoch, records: _*)
      .batches.asScala.head
  }

  private def offsetAndEpoch(fetchOffset: Long, leaderEpoch: Int): OffsetAndEpoch = {
    OffsetAndEpoch(offset = fetchOffset, leaderEpoch = leaderEpoch)
  }

  @Test
  def testMetricsRemovedOnShutdown(): Unit = {
    val partition = new TopicPartition("topic", 0)
    val fetcher = new MockFetcherThread

    // add one partition to create the consumer lag metric
    fetcher.setReplicaState(partition, MockFetcherThread.PartitionState(leaderEpoch = 0))
    fetcher.addPartitions(Map(partition -> offsetAndEpoch(0L, leaderEpoch = 0)))
    fetcher.setLeaderState(partition, MockFetcherThread.PartitionState(leaderEpoch = 0))

    fetcher.start()

    // wait until all fetcher metrics are present
    TestUtils.waitUntilTrue(() =>
      allMetricsNames == Set(FetcherMetrics.BytesPerSec, FetcherMetrics.RequestsPerSec, FetcherMetrics.ConsumerLag),
      "Failed waiting for all fetcher metrics to be registered")

    fetcher.shutdown()

    // after shutdown, they should be gone
    assertTrue(Metrics.defaultRegistry().allMetrics().isEmpty)
  }

  @Test
  def testConsumerLagRemovedWithPartition(): Unit = {
    val partition = new TopicPartition("topic", 0)
    val fetcher = new MockFetcherThread

    // add one partition to create the consumer lag metric
    fetcher.setReplicaState(partition, MockFetcherThread.PartitionState(leaderEpoch = 0))
    fetcher.addPartitions(Map(partition -> offsetAndEpoch(0L, leaderEpoch = 0)))
    fetcher.setLeaderState(partition, MockFetcherThread.PartitionState(leaderEpoch = 0))

    fetcher.doWork()

    assertTrue("Failed waiting for consumer lag metric",
      allMetricsNames(FetcherMetrics.ConsumerLag))

    // remove the partition to simulate leader migration
    fetcher.removePartitions(Set(partition))

    // the lag metric should now be gone
    assertFalse(allMetricsNames(FetcherMetrics.ConsumerLag))
  }

  @Test
  def testSimpleFetch(): Unit = {
    val partition = new TopicPartition("topic", 0)
    val fetcher = new MockFetcherThread

    fetcher.setReplicaState(partition, MockFetcherThread.PartitionState(leaderEpoch = 0))
    fetcher.addPartitions(Map(partition -> offsetAndEpoch(0L, leaderEpoch = 0)))

    val batch = mkBatch(baseOffset = 0L, leaderEpoch = 0,
      new SimpleRecord("a".getBytes), new SimpleRecord("b".getBytes))
    val leaderState = MockFetcherThread.PartitionState(Seq(batch), leaderEpoch = 0, highWatermark = 2L)
    fetcher.setLeaderState(partition, leaderState)

    fetcher.doWork()

    val replicaState = fetcher.replicaPartitionState(partition)
    assertEquals(2L, replicaState.logEndOffset)
    assertEquals(2L, replicaState.highWatermark)
  }

  @Test
  def testFencedTruncation(): Unit = {
    val partition = new TopicPartition("topic", 0)
    val fetcher = new MockFetcherThread

    fetcher.setReplicaState(partition, MockFetcherThread.PartitionState(leaderEpoch = 0))
    fetcher.addPartitions(Map(partition -> offsetAndEpoch(0L, leaderEpoch = 0)))

    val batch = mkBatch(baseOffset = 0L, leaderEpoch = 1,
      new SimpleRecord("a".getBytes), new SimpleRecord("b".getBytes))
    val leaderState = MockFetcherThread.PartitionState(Seq(batch), leaderEpoch = 1, highWatermark = 2L)
    fetcher.setLeaderState(partition, leaderState)

    fetcher.doWork()

    // No progress should be made
    val replicaState = fetcher.replicaPartitionState(partition)
    assertEquals(0L, replicaState.logEndOffset)
    assertEquals(0L, replicaState.highWatermark)

    // After fencing, the fetcher should remove the partition from tracking and mark as failed
    assertTrue(fetcher.fetchState(partition).isEmpty)
    assertTrue(failedPartitions.contains(partition))
  }

  @Test
  def testFencedFetch(): Unit = {
    val partition = new TopicPartition("topic", 0)
    val fetcher = new MockFetcherThread

    val replicaState = MockFetcherThread.PartitionState(leaderEpoch = 0)
    fetcher.setReplicaState(partition, replicaState)
    fetcher.addPartitions(Map(partition -> offsetAndEpoch(0L, leaderEpoch = 0)))

    val batch = mkBatch(baseOffset = 0L, leaderEpoch = 0,
      new SimpleRecord("a".getBytes),
      new SimpleRecord("b".getBytes))
    val leaderState = MockFetcherThread.PartitionState(Seq(batch), leaderEpoch = 0, highWatermark = 2L)
    fetcher.setLeaderState(partition, leaderState)

    fetcher.doWork()

    // Verify we have caught up
    assertEquals(2, replicaState.logEndOffset)

    // Bump the epoch on the leader
    fetcher.leaderPartitionState(partition).leaderEpoch += 1

    fetcher.doWork()

    // After fencing, the fetcher should remove the partition from tracking and mark as failed
    assertTrue(fetcher.fetchState(partition).isEmpty)
    assertTrue(failedPartitions.contains(partition))
  }

  @Test
  def testUnknownLeaderEpochInTruncation(): Unit = {
    val partition = new TopicPartition("topic", 0)
    val fetcher = new MockFetcherThread

    // The replica's leader epoch is ahead of the leader
    val replicaState = MockFetcherThread.PartitionState(leaderEpoch = 1)
    fetcher.setReplicaState(partition, replicaState)
    fetcher.addPartitions(Map(partition -> offsetAndEpoch(0L, leaderEpoch = 1)))

    val batch = mkBatch(baseOffset = 0L, leaderEpoch = 0, new SimpleRecord("a".getBytes))
    val leaderState = MockFetcherThread.PartitionState(Seq(batch), leaderEpoch = 0, highWatermark = 2L)
    fetcher.setLeaderState(partition, leaderState)

    fetcher.doWork()

    // Not data has been fetched and the follower is still truncating
    assertEquals(0, replicaState.logEndOffset)
    assertEquals(Some(Truncating), fetcher.fetchState(partition).map(_.state))

    // Bump the epoch on the leader
    fetcher.leaderPartitionState(partition).leaderEpoch += 1

    // Now we can make progress
    fetcher.doWork()

    assertEquals(1, replicaState.logEndOffset)
    assertEquals(Some(Fetching), fetcher.fetchState(partition).map(_.state))
  }

  @Test
  def testUnknownLeaderEpochWhileFetching(): Unit = {
    val partition = new TopicPartition("topic", 0)
    val fetcher = new MockFetcherThread

    // This test is contrived because it shouldn't be possible to to see unknown leader epoch
    // in the Fetching state as the leader must validate the follower's epoch when it checks
    // the truncation offset.

    val replicaState = MockFetcherThread.PartitionState(leaderEpoch = 1)
    fetcher.setReplicaState(partition, replicaState)
    fetcher.addPartitions(Map(partition -> offsetAndEpoch(0L, leaderEpoch = 1)))

    val leaderState = MockFetcherThread.PartitionState(Seq(
      mkBatch(baseOffset = 0L, leaderEpoch = 0, new SimpleRecord("a".getBytes)),
      mkBatch(baseOffset = 1L, leaderEpoch = 0, new SimpleRecord("b".getBytes))
    ), leaderEpoch = 1, highWatermark = 2L)
    fetcher.setLeaderState(partition, leaderState)

    fetcher.doWork()

    // We have fetched one batch and gotten out of the truncation phase
    assertEquals(1, replicaState.logEndOffset)
    assertEquals(Some(Fetching), fetcher.fetchState(partition).map(_.state))

    // Somehow the leader epoch rewinds
    fetcher.leaderPartitionState(partition).leaderEpoch = 0

    // We are stuck at the current offset
    fetcher.doWork()
    assertEquals(1, replicaState.logEndOffset)
    assertEquals(Some(Fetching), fetcher.fetchState(partition).map(_.state))

    // After returning to the right epoch, we can continue fetching
    fetcher.leaderPartitionState(partition).leaderEpoch = 1
    fetcher.doWork()
    assertEquals(2, replicaState.logEndOffset)
    assertEquals(Some(Fetching), fetcher.fetchState(partition).map(_.state))
  }

  @Test
  def testTruncation(): Unit = {
    val partition = new TopicPartition("topic", 0)
    val fetcher = new MockFetcherThread

    val replicaLog = Seq(
      mkBatch(baseOffset = 0, leaderEpoch = 0, new SimpleRecord("a".getBytes)),
      mkBatch(baseOffset = 1, leaderEpoch = 2, new SimpleRecord("b".getBytes)),
      mkBatch(baseOffset = 2, leaderEpoch = 4, new SimpleRecord("c".getBytes)))

    val replicaState = MockFetcherThread.PartitionState(replicaLog, leaderEpoch = 5, highWatermark = 0L)
    fetcher.setReplicaState(partition, replicaState)
    fetcher.addPartitions(Map(partition -> offsetAndEpoch(3L, leaderEpoch = 5)))

    val leaderLog = Seq(
      mkBatch(baseOffset = 0, leaderEpoch = 1, new SimpleRecord("a".getBytes)),
      mkBatch(baseOffset = 1, leaderEpoch = 3, new SimpleRecord("b".getBytes)),
      mkBatch(baseOffset = 2, leaderEpoch = 5, new SimpleRecord("c".getBytes)))

    val leaderState = MockFetcherThread.PartitionState(leaderLog, leaderEpoch = 5, highWatermark = 2L)
    fetcher.setLeaderState(partition, leaderState)

    TestUtils.waitUntilTrue(() => {
      fetcher.doWork()
      fetcher.replicaPartitionState(partition).log == fetcher.leaderPartitionState(partition).log
    }, "Failed to reconcile leader and follower logs")

    assertEquals(leaderState.logStartOffset, replicaState.logStartOffset)
    assertEquals(leaderState.logEndOffset, replicaState.logEndOffset)
    assertEquals(leaderState.highWatermark, replicaState.highWatermark)
  }

  @Test
  def testTruncateToHighWatermarkIfLeaderEpochRequestNotSupported(): Unit = {
    val highWatermark = 2L
    val partition = new TopicPartition("topic", 0)
    val fetcher = new MockFetcherThread {
      override def truncate(topicPartition: TopicPartition, truncationState: OffsetTruncationState): Unit = {
        assertEquals(highWatermark, truncationState.offset)
        assertTrue(truncationState.truncationCompleted)
        super.truncate(topicPartition, truncationState)
      }

      override def fetchEpochEndOffsets(partitions: Map[TopicPartition, EpochData]): Map[TopicPartition, EpochEndOffset] =
        throw new UnsupportedOperationException

      override protected def isOffsetForLeaderEpochSupported: Boolean = false
    }

    val replicaLog = Seq(
      mkBatch(baseOffset = 0, leaderEpoch = 0, new SimpleRecord("a".getBytes)),
      mkBatch(baseOffset = 1, leaderEpoch = 2, new SimpleRecord("b".getBytes)),
      mkBatch(baseOffset = 2, leaderEpoch = 4, new SimpleRecord("c".getBytes)))

    val replicaState = MockFetcherThread.PartitionState(replicaLog, leaderEpoch = 5, highWatermark)
    fetcher.setReplicaState(partition, replicaState)
    fetcher.addPartitions(Map(partition -> offsetAndEpoch(highWatermark, leaderEpoch = 5)))

    fetcher.doWork()

    assertEquals(highWatermark, replicaState.logEndOffset)
    assertEquals(highWatermark, fetcher.fetchState(partition).get.fetchOffset)
    assertTrue(fetcher.fetchState(partition).get.isReadyForFetch)
  }

  @Test
  def testTruncateToHighWatermarkIfLeaderEpochInfoNotAvailable(): Unit = {
    val highWatermark = 2L
    val partition = new TopicPartition("topic", 0)
    val fetcher = new MockFetcherThread {
      override def truncate(topicPartition: TopicPartition, truncationState: OffsetTruncationState): Unit = {
        assertEquals(highWatermark, truncationState.offset)
        assertTrue(truncationState.truncationCompleted)
        super.truncate(topicPartition, truncationState)
      }

      override def fetchEpochEndOffsets(partitions: Map[TopicPartition, EpochData]): Map[TopicPartition, EpochEndOffset] =
        throw new UnsupportedOperationException

      override def latestEpoch(topicPartition: TopicPartition): Option[Int] = None
    }

    val replicaLog = Seq(
      mkBatch(baseOffset = 0, leaderEpoch = 0, new SimpleRecord("a".getBytes)),
      mkBatch(baseOffset = 1, leaderEpoch = 2, new SimpleRecord("b".getBytes)),
      mkBatch(baseOffset = 2, leaderEpoch = 4, new SimpleRecord("c".getBytes)))

    val replicaState = MockFetcherThread.PartitionState(replicaLog, leaderEpoch = 5, highWatermark)
    fetcher.setReplicaState(partition, replicaState)
    fetcher.addPartitions(Map(partition -> offsetAndEpoch(highWatermark, leaderEpoch = 5)))

    fetcher.doWork()

    assertEquals(highWatermark, replicaState.logEndOffset)
    assertEquals(highWatermark, fetcher.fetchState(partition).get.fetchOffset)
    assertTrue(fetcher.fetchState(partition).get.isReadyForFetch)
  }

  @Test
  def testTruncateToHighWatermarkDuringRemovePartitions(): Unit = {
    val highWatermark = 2L
    val partition = new TopicPartition("topic", 0)
    val fetcher = new MockFetcherThread {
      override def truncateToHighWatermark(partitions: Set[TopicPartition]): Unit = {
        removePartitions(Set(partition))
        super.truncateToHighWatermark(partitions)
      }

      override def latestEpoch(topicPartition: TopicPartition): Option[Int] = None
    }

    val replicaLog = Seq(
      mkBatch(baseOffset = 0, leaderEpoch = 0, new SimpleRecord("a".getBytes)),
      mkBatch(baseOffset = 1, leaderEpoch = 2, new SimpleRecord("b".getBytes)),
      mkBatch(baseOffset = 2, leaderEpoch = 4, new SimpleRecord("c".getBytes)))

    val replicaState = MockFetcherThread.PartitionState(replicaLog, leaderEpoch = 5, highWatermark)
    fetcher.setReplicaState(partition, replicaState)
    fetcher.addPartitions(Map(partition -> offsetAndEpoch(highWatermark, leaderEpoch = 5)))

    fetcher.doWork()

    assertEquals(replicaLog.last.nextOffset(), replicaState.logEndOffset)
    assertTrue(fetcher.fetchState(partition).isEmpty)
  }

  @Test
  def testTruncationSkippedIfNoEpochChange(): Unit = {
    val partition = new TopicPartition("topic", 0)

    var truncations = 0
    val fetcher = new MockFetcherThread {
      override def truncate(topicPartition: TopicPartition, truncationState: OffsetTruncationState): Unit = {
        truncations += 1
        super.truncate(topicPartition, truncationState)
      }
    }

    val replicaState = MockFetcherThread.PartitionState(leaderEpoch = 5)
    fetcher.setReplicaState(partition, replicaState)
    fetcher.addPartitions(Map(partition -> offsetAndEpoch(0L, leaderEpoch = 5)))

    val leaderLog = Seq(
      mkBatch(baseOffset = 0, leaderEpoch = 1, new SimpleRecord("a".getBytes)),
      mkBatch(baseOffset = 1, leaderEpoch = 3, new SimpleRecord("b".getBytes)),
      mkBatch(baseOffset = 2, leaderEpoch = 5, new SimpleRecord("c".getBytes)))

    val leaderState = MockFetcherThread.PartitionState(leaderLog, leaderEpoch = 5, highWatermark = 2L)
    fetcher.setLeaderState(partition, leaderState)

    // Do one round of truncation
    fetcher.doWork()

    // We only fetch one record at a time with mock fetcher
    assertEquals(1, replicaState.logEndOffset)
    assertEquals(1, truncations)

    // Add partitions again with the same epoch
    fetcher.addPartitions(Map(partition -> offsetAndEpoch(3L, leaderEpoch = 5)))

    // Verify we did not truncate
    fetcher.doWork()

    // No truncations occurred and we have fetched another record
    assertEquals(1, truncations)
    assertEquals(2, replicaState.logEndOffset)
  }

  @Test
  def testFollowerFetchOutOfRangeHigh(): Unit = {
    val partition = new TopicPartition("topic", 0)
    val fetcher = new MockFetcherThread()

    val replicaLog = Seq(
      mkBatch(baseOffset = 0, leaderEpoch = 0, new SimpleRecord("a".getBytes)),
      mkBatch(baseOffset = 1, leaderEpoch = 2, new SimpleRecord("b".getBytes)),
      mkBatch(baseOffset = 2, leaderEpoch = 4, new SimpleRecord("c".getBytes)))

    val replicaState = MockFetcherThread.PartitionState(replicaLog, leaderEpoch = 4, highWatermark = 0L)
    fetcher.setReplicaState(partition, replicaState)
    fetcher.addPartitions(Map(partition -> offsetAndEpoch(3L, leaderEpoch = 4)))

    val leaderLog = Seq(
      mkBatch(baseOffset = 0, leaderEpoch = 0, new SimpleRecord("a".getBytes)),
      mkBatch(baseOffset = 1, leaderEpoch = 2, new SimpleRecord("b".getBytes)),
      mkBatch(baseOffset = 2, leaderEpoch = 4, new SimpleRecord("c".getBytes)))

    val leaderState = MockFetcherThread.PartitionState(leaderLog, leaderEpoch = 4, highWatermark = 2L)
    fetcher.setLeaderState(partition, leaderState)

    // initial truncation and verify that the log end offset is updated
    fetcher.doWork()
    assertEquals(3L, replicaState.logEndOffset)
    assertEquals(Option(Fetching), fetcher.fetchState(partition).map(_.state))

    // To hit this case, we have to change the leader log without going through the truncation phase
    leaderState.log.clear()
    leaderState.logEndOffset = 0L
    leaderState.logStartOffset = 0L
    leaderState.highWatermark = 0L

    fetcher.doWork()

    assertEquals(0L, replicaState.logEndOffset)
    assertEquals(0L, replicaState.logStartOffset)
    assertEquals(0L, replicaState.highWatermark)
  }

  @Test
  def testFencedOffsetResetAfterOutOfRange(): Unit = {
    val partition = new TopicPartition("topic", 0)
    var fetchedEarliestOffset = false
    val fetcher = new MockFetcherThread() {
      override protected def fetchEarliestOffsetFromLeader(topicPartition: TopicPartition, leaderEpoch: Int): Long = {
        fetchedEarliestOffset = true
        throw new FencedLeaderEpochException(s"Epoch $leaderEpoch is fenced")
      }
    }

    val replicaLog = Seq()
    val replicaState = MockFetcherThread.PartitionState(replicaLog, leaderEpoch = 4, highWatermark = 0L)
    fetcher.setReplicaState(partition, replicaState)
    fetcher.addPartitions(Map(partition -> offsetAndEpoch(0L, leaderEpoch = 4)))

    val leaderLog = Seq(
      mkBatch(baseOffset = 1, leaderEpoch = 2, new SimpleRecord("b".getBytes)),
      mkBatch(baseOffset = 2, leaderEpoch = 4, new SimpleRecord("c".getBytes)))
    val leaderState = MockFetcherThread.PartitionState(leaderLog, leaderEpoch = 4, highWatermark = 2L)
    fetcher.setLeaderState(partition, leaderState)

    // After the out of range error, we get a fenced error and remove the partition and mark as failed
    fetcher.doWork()
    assertEquals(0, replicaState.logEndOffset)
    assertTrue(fetchedEarliestOffset)
    assertTrue(fetcher.fetchState(partition).isEmpty)
    assertTrue(failedPartitions.contains(partition))
  }

  @Test
  def testFollowerFetchOutOfRangeLow(): Unit = {
    val partition = new TopicPartition("topic", 0)
    val fetcher = new MockFetcherThread

    // The follower begins from an offset which is behind the leader's log start offset
    val replicaLog = Seq(
      mkBatch(baseOffset = 0, leaderEpoch = 0, new SimpleRecord("a".getBytes)))

    val replicaState = MockFetcherThread.PartitionState(replicaLog, leaderEpoch = 0, highWatermark = 0L)
    fetcher.setReplicaState(partition, replicaState)
    fetcher.addPartitions(Map(partition -> offsetAndEpoch(3L, leaderEpoch = 0)))

    val leaderLog = Seq(
      mkBatch(baseOffset = 2, leaderEpoch = 4, new SimpleRecord("c".getBytes)))

    val leaderState = MockFetcherThread.PartitionState(leaderLog, leaderEpoch = 0, highWatermark = 2L)
    fetcher.setLeaderState(partition, leaderState)

    // initial truncation and verify that the log start offset is updated
    fetcher.doWork()
    assertEquals(Option(Fetching), fetcher.fetchState(partition).map(_.state))
    assertEquals(2, replicaState.logStartOffset)
    assertEquals(List(), replicaState.log.toList)

    TestUtils.waitUntilTrue(() => {
      fetcher.doWork()
      fetcher.replicaPartitionState(partition).log == fetcher.leaderPartitionState(partition).log
    }, "Failed to reconcile leader and follower logs")

    assertEquals(leaderState.logStartOffset, replicaState.logStartOffset)
    assertEquals(leaderState.logEndOffset, replicaState.logEndOffset)
    assertEquals(leaderState.highWatermark, replicaState.highWatermark)
  }

  @Test
  def testRetryAfterUnknownLeaderEpochInLatestOffsetFetch(): Unit = {
    val partition = new TopicPartition("topic", 0)
    val fetcher: MockFetcherThread = new MockFetcherThread {
      val tries = new AtomicInteger(0)
      override protected def fetchLatestOffsetFromLeader(topicPartition: TopicPartition, leaderEpoch: Int): Long = {
        if (tries.getAndIncrement() == 0)
          throw new UnknownLeaderEpochException("Unexpected leader epoch")
        super.fetchLatestOffsetFromLeader(topicPartition, leaderEpoch)
      }
    }

    // The follower begins from an offset which is behind the leader's log start offset
    val replicaLog = Seq(
      mkBatch(baseOffset = 0, leaderEpoch = 0, new SimpleRecord("a".getBytes)))

    val replicaState = MockFetcherThread.PartitionState(replicaLog, leaderEpoch = 0, highWatermark = 0L)
    fetcher.setReplicaState(partition, replicaState)
    fetcher.addPartitions(Map(partition -> offsetAndEpoch(3L, leaderEpoch = 0)))

    val leaderLog = Seq(
      mkBatch(baseOffset = 2, leaderEpoch = 4, new SimpleRecord("c".getBytes)))

    val leaderState = MockFetcherThread.PartitionState(leaderLog, leaderEpoch = 0, highWatermark = 2L)
    fetcher.setLeaderState(partition, leaderState)

    // initial truncation and initial error response handling
    fetcher.doWork()
    assertEquals(Option(Fetching), fetcher.fetchState(partition).map(_.state))

    TestUtils.waitUntilTrue(() => {
      fetcher.doWork()
      fetcher.replicaPartitionState(partition).log == fetcher.leaderPartitionState(partition).log
    }, "Failed to reconcile leader and follower logs")

    assertEquals(leaderState.logStartOffset, replicaState.logStartOffset)
    assertEquals(leaderState.logEndOffset, replicaState.logEndOffset)
    assertEquals(leaderState.highWatermark, replicaState.highWatermark)
  }

  @Test
  def testCorruptMessage(): Unit = {
    val partition = new TopicPartition("topic", 0)

    val fetcher = new MockFetcherThread {
      var fetchedOnce = false
      override def fetchFromLeader(fetchRequest: FetchRequest.Builder): Seq[(TopicPartition, FetchData)] = {
        val fetchedData = super.fetchFromLeader(fetchRequest)
        if (!fetchedOnce) {
          val records = fetchedData.head._2.records.asInstanceOf[MemoryRecords]
          val buffer = records.buffer()
          buffer.putInt(15, buffer.getInt(15) ^ 23422)
          buffer.putInt(30, buffer.getInt(30) ^ 93242)
          fetchedOnce = true
        }
        fetchedData
      }
    }

    fetcher.setReplicaState(partition, MockFetcherThread.PartitionState(leaderEpoch = 0))
    fetcher.addPartitions(Map(partition -> offsetAndEpoch(0L, leaderEpoch = 0)))

    val batch = mkBatch(baseOffset = 0L, leaderEpoch = 0,
      new SimpleRecord("a".getBytes), new SimpleRecord("b".getBytes))
    val leaderState = MockFetcherThread.PartitionState(Seq(batch), leaderEpoch = 0, highWatermark = 2L)
    fetcher.setLeaderState(partition, leaderState)

    fetcher.doWork() // fails with corrupt record
    fetcher.doWork() // should succeed

    val replicaState = fetcher.replicaPartitionState(partition)
    assertEquals(2L, replicaState.logEndOffset)
  }

  @Test
  def testLeaderEpochChangeDuringFencedFetchEpochsFromLeader(): Unit = {
    // The leader is on the new epoch when the OffsetsForLeaderEpoch with old epoch is sent, so it
    // returns the fence error. Validate that response is ignored if the leader epoch changes on
    // the follower while OffsetsForLeaderEpoch request is in flight, but able to truncate and fetch
    // in the next of round of "doWork"
    testLeaderEpochChangeDuringFetchEpochsFromLeader(leaderEpochOnLeader = 1)
  }

  @Test
  def testLeaderEpochChangeDuringSuccessfulFetchEpochsFromLeader(): Unit = {
    // The leader is on the old epoch when the OffsetsForLeaderEpoch with old epoch is sent
    // and returns the valid response. Validate that response is ignored if the leader epoch changes
    // on the follower while OffsetsForLeaderEpoch request is in flight, but able to truncate and
    // fetch once the leader is on the newer epoch (same as follower)
    testLeaderEpochChangeDuringFetchEpochsFromLeader(leaderEpochOnLeader = 0)
  }

  private def testLeaderEpochChangeDuringFetchEpochsFromLeader(leaderEpochOnLeader: Int): Unit = {
    val partition = new TopicPartition("topic", 0)
    val initialLeaderEpochOnFollower = 0
    val nextLeaderEpochOnFollower = initialLeaderEpochOnFollower + 1

    val fetcher = new MockFetcherThread {
      var fetchEpochsFromLeaderOnce = false
      override def fetchEpochEndOffsets(partitions: Map[TopicPartition, EpochData]): Map[TopicPartition, EpochEndOffset] = {
        val fetchedEpochs = super.fetchEpochEndOffsets(partitions)
        if (!fetchEpochsFromLeaderOnce) {
          // leader epoch changes while fetching epochs from leader
          removePartitions(Set(partition))
          setReplicaState(partition, MockFetcherThread.PartitionState(leaderEpoch = nextLeaderEpochOnFollower))
          addPartitions(Map(partition -> offsetAndEpoch(0L, leaderEpoch = nextLeaderEpochOnFollower)))
          fetchEpochsFromLeaderOnce = true
        }
        fetchedEpochs
      }
    }

    fetcher.setReplicaState(partition, MockFetcherThread.PartitionState(leaderEpoch = initialLeaderEpochOnFollower))
    fetcher.addPartitions(Map(partition -> offsetAndEpoch(0L, leaderEpoch = initialLeaderEpochOnFollower)))

    val leaderLog = Seq(
      mkBatch(baseOffset = 0, leaderEpoch = initialLeaderEpochOnFollower, new SimpleRecord("c".getBytes)))
    val leaderState = MockFetcherThread.PartitionState(leaderLog, leaderEpochOnLeader, highWatermark = 0L)
    fetcher.setLeaderState(partition, leaderState)

    // first round of truncation
    fetcher.doWork()

    // Since leader epoch changed, fetch epochs response is ignored due to partition being in
    // truncating state with the updated leader epoch
    assertEquals(Option(Truncating), fetcher.fetchState(partition).map(_.state))
    assertEquals(Option(nextLeaderEpochOnFollower), fetcher.fetchState(partition).map(_.currentLeaderEpoch))

    if (leaderEpochOnLeader < nextLeaderEpochOnFollower) {
      fetcher.setLeaderState(
        partition, MockFetcherThread.PartitionState(leaderLog, nextLeaderEpochOnFollower, highWatermark = 0L))
    }

    // make sure the fetcher is now able to truncate and fetch
    fetcher.doWork()
    assertEquals(fetcher.leaderPartitionState(partition).log, fetcher.replicaPartitionState(partition).log)
  }

  @Test
  def testTruncateToEpochEndOffsetsDuringRemovePartitions(): Unit = {
    val partition = new TopicPartition("topic", 0)
    val leaderEpochOnLeader = 0
    val initialLeaderEpochOnFollower = 0
    val nextLeaderEpochOnFollower = initialLeaderEpochOnFollower + 1

    val fetcher = new MockFetcherThread {
      override def fetchEpochEndOffsets(partitions: Map[TopicPartition, EpochData]): Map[TopicPartition, EpochEndOffset] = {
        val fetchedEpochs = super.fetchEpochEndOffsets(partitions)
        // leader epoch changes while fetching epochs from leader
        // at the same time, the replica fetcher manager removes the partition
        removePartitions(Set(partition))
        setReplicaState(partition, MockFetcherThread.PartitionState(leaderEpoch = nextLeaderEpochOnFollower))
        fetchedEpochs
      }
    }

    fetcher.setReplicaState(partition, MockFetcherThread.PartitionState(leaderEpoch = initialLeaderEpochOnFollower))
    fetcher.addPartitions(Map(partition -> offsetAndEpoch(0L, leaderEpoch = initialLeaderEpochOnFollower)))

    val leaderLog = Seq(
      mkBatch(baseOffset = 0, leaderEpoch = initialLeaderEpochOnFollower, new SimpleRecord("c".getBytes)))
    val leaderState = MockFetcherThread.PartitionState(leaderLog, leaderEpochOnLeader, highWatermark = 0L)
    fetcher.setLeaderState(partition, leaderState)

    // first round of work
    fetcher.doWork()

    // since the partition was removed before the fetched endOffsets were filtered against the leader epoch,
    // we do not expect the partition to be in Truncating state
    assertEquals(None, fetcher.fetchState(partition).map(_.state))
    assertEquals(None, fetcher.fetchState(partition).map(_.currentLeaderEpoch))

    fetcher.setLeaderState(
      partition, MockFetcherThread.PartitionState(leaderLog, nextLeaderEpochOnFollower, highWatermark = 0L))

    // make sure the fetcher is able to continue work
    fetcher.doWork()
    assertEquals(ArrayBuffer.empty, fetcher.replicaPartitionState(partition).log)
  }

  @Test
  def testTruncationThrowsExceptionIfLeaderReturnsPartitionsNotRequestedInFetchEpochs(): Unit = {
    val partition = new TopicPartition("topic", 0)
    val fetcher = new MockFetcherThread {
      override def fetchEpochEndOffsets(partitions: Map[TopicPartition, EpochData]): Map[TopicPartition, EpochEndOffset] = {
        val unrequestedTp = new TopicPartition("topic2", 0)
        super.fetchEpochEndOffsets(partitions) + (unrequestedTp -> new EpochEndOffset(0, 0))
      }
    }

    fetcher.setReplicaState(partition, MockFetcherThread.PartitionState(leaderEpoch = 0))
    fetcher.addPartitions(Map(partition -> offsetAndEpoch(0L, leaderEpoch = 0)))
    fetcher.setLeaderState(partition, MockFetcherThread.PartitionState(leaderEpoch = 0))

    // first round of truncation should throw an exception
    assertThrows[IllegalStateException] {
      fetcher.doWork()
    }
  }

<<<<<<< HEAD
  // No data at all.
  // Tiered, leader, and follower partitions all empty
  // Replication can be able to start as it would without tiered storage.
  // Materializing tier partition state should not take place because no tier topic records will be read.
  // 0  0
  // [  ] => tiered
  // [  ] => leader
  // [  ] => follower
  @Test
  def testTierInitializedLog(): Unit = {
    val partition = new TopicPartition("topic", 0)
    val tierMetadataManager = mock(classOf[TierMetadataManager])

    val fetcher = new MockFetcherThread(tierMetadataManager = tierMetadataManager) {
      override def isTiered(topicPartition: TopicPartition): Boolean = true
    }

    fetcher.setReplicaState(partition, MockFetcherThread.PartitionState(leaderEpoch = 0))
    fetcher.addPartitions(Map(partition -> offsetAndEpoch(0L, leaderEpoch = 0)))
    val leaderState = MockFetcherThread.PartitionState(Seq(), leaderEpoch = 0, highWatermark = 0L)
    fetcher.setLeaderState(partition, leaderState)

    fetcher.doWork()

    assertEquals(Fetching, fetcher.fetchState(partition).get.state)
  }

  // Basically the same case as testTierInitializedLog above, except with a higher fetch offset
  // Retention has taken effect on tiered portion as well as leader and follower
  // 0  55 56
  //    [  ] => tiered
  //    [  ] => leader
  // [] => follower (no local log)
  @Test
  def testTierRetentionStartOfLogRemoved(): Unit = {
    val partition = new TopicPartition("topic", 0)
    val tierMetadataManager = mock(classOf[TierMetadataManager])

    val fetcher = new MockFetcherThread(tierMetadataManager = tierMetadataManager) {
      override def fetchTierState(topicPartition: TopicPartition, tierObjectMetadata: TierObjectMetadata): CompletableFuture[List[EpochEntry]] = {
        throw new Exception("should not fetch state")
      }

      override def isTiered(topicPartition: TopicPartition): Boolean = true
    }

    val leaderEpoch = 0
    val leaderStart = 55L
    val leaderLog = Seq(mkBatch(baseOffset = leaderStart, leaderEpoch = leaderEpoch, new SimpleRecord("c".getBytes)))

    val replicaState = MockFetcherThread.PartitionState(leaderEpoch = 0)
    replicaState.logStartOffset = 55L
    replicaState.logEndOffset = 55L
    fetcher.setReplicaState(partition, replicaState)
    fetcher.addPartitions(Map(partition -> offsetAndEpoch(55L, leaderEpoch = 0)))
    val leaderState = MockFetcherThread.PartitionState(leaderLog, leaderEpoch = 0, highWatermark = 56L)
    fetcher.setLeaderState(partition, leaderState)

    assertEquals(Truncating, fetcher.fetchState(partition).get.state)
    assertEquals(55L, fetcher.fetchState(partition).get.fetchOffset)
    fetcher.doWork()

    assertEquals(Fetching, fetcher.fetchState(partition).get.state)
    assertEquals(56, fetcher.fetchState(partition).get.fetchOffset)
  }

  // Follower overlaps leader and tiered portion
  // Replication can be able to start as it would without tiered storage.
  // 0    20  40   60   80
  // [             ] => tiered
  //      [              ] => leader
  // [        ] => follower
  @Test
  def testTierFollowerOverlapLeaderAndTiered(): Unit = {
    val partition = new TopicPartition("topic", 0)
    val tierMetadataManager = mock(classOf[TierMetadataManager])

    val fetcher = new MockFetcherThread(tierMetadataManager = tierMetadataManager) {
      override def isTiered(topicPartition: TopicPartition): Boolean = {
        true
      }
    }

    // follower fetches from offset 41, as it has 0-40
    fetcher.setReplicaState(partition, MockFetcherThread.PartitionState(leaderEpoch = 0))
    fetcher.addPartitions(Map(partition -> offsetAndEpoch(41L, leaderEpoch = 0)))

    // leader has messages from 41 to 80
    val leaderLog = Seq(
      mkBatch(baseOffset = 41L, leaderEpoch = 0,
        new SimpleRecord("a".getBytes),
        new SimpleRecord("b".getBytes)),
      mkBatch(baseOffset = 79L, leaderEpoch = 0,
        new SimpleRecord("a".getBytes)))
    val leaderState = MockFetcherThread.PartitionState(leaderLog, leaderEpoch = 0, highWatermark = 80L)
    fetcher.setLeaderState(partition, leaderState)

    // replica log
    val replicaLog = Seq(
      mkBatch(baseOffset = 1, leaderEpoch = 0,
        new SimpleRecord("a".getBytes)),
      mkBatch(baseOffset = 39, leaderEpoch = 0,
        new SimpleRecord("b".getBytes),
        new SimpleRecord("c".getBytes)))
    val followerState = MockFetcherThread.PartitionState(replicaLog, leaderEpoch = 0, highWatermark = 41L)
    fetcher.setReplicaState(partition, followerState)

    assertEquals(41L, fetcher.fetchState(partition).get.fetchOffset)
    fetcher.doWork() // is able to fetch messages
    assertEquals(43L, fetcher.fetchState(partition).get.fetchOffset)
    assertEquals(43L, followerState.logEndOffset)
  }

  // Gap between leader and follower
  // Follower should restore state for tiered segment with end offset >= 40
  // and start replicating after that segment's end offset
  // 0    20  40   60   80
  // [             ] => tiered
  //          [         ] => leader
  // [    ] => follower
  @Test
  def testTierTieredFollowerGapRestore(): Unit = {
    val partition = new TopicPartition("topic", 0)
    val tierMetadataManager = mock(classOf[TierMetadataManager])
    val promise = new CompletableFuture[TierObjectMetadata]()
    when(tierMetadataManager.materializeUntilOffset(partition, 39L)).thenReturn(promise)
    val stateFuture = new CompletableFuture[List[EpochEntry]]()

    val fetcher = new MockFetcherThread(tierMetadataManager = tierMetadataManager) {
      override def fetchTierState(topicPartition: TopicPartition, tierObjectMetadata: TierObjectMetadata): CompletableFuture[List[EpochEntry]] = {
        stateFuture
      }

      override def fetchFromLeader(fetchRequest: FetchRequest.Builder): Seq[(TopicPartition, FetchData)] = {
        if (promise.isDone)
          super.fetchFromLeader(fetchRequest)
        else
          fetchRequest.fetchData.asScala.map { case (partition, _) =>
            val (error, records) = (Errors.OFFSET_TIERED, MemoryRecords.EMPTY)
            val leaderState = leaderPartitionState(partition)
            (partition, new FetchData(error, leaderState.highWatermark, leaderState.highWatermark, leaderState.logStartOffset,
              List.empty.asJava, records))
          }.toSeq
      }

      override def isTiered(topicPartition: TopicPartition): Boolean = {
        true
      }
    }

    val leaderEpoch = 1
    fetcher.setReplicaState(partition, MockFetcherThread.PartitionState(leaderEpoch = leaderEpoch))
    fetcher.addPartitions(Map(partition -> offsetAndEpoch(21L, leaderEpoch = leaderEpoch)))

    val leaderLog = Seq(
      mkBatch(baseOffset = 40L, leaderEpoch = leaderEpoch,
        new SimpleRecord("a".getBytes), new SimpleRecord("b".getBytes)),
      mkBatch(baseOffset = 50L, leaderEpoch = leaderEpoch,
        new SimpleRecord("a".getBytes),
        new SimpleRecord("b".getBytes),
        new SimpleRecord("c".getBytes),
        new SimpleRecord("d".getBytes),
        new SimpleRecord("e".getBytes)),
      mkBatch(baseOffset = 79L, leaderEpoch = leaderEpoch,
        new SimpleRecord("f".getBytes)))

    val leaderState = MockFetcherThread.PartitionState(leaderLog, leaderEpoch = leaderEpoch, highWatermark = 80L)
    fetcher.setLeaderState(partition, leaderState)

    fetcher.doWork() // fails with offset tiered exception
    assertTrue(fetcher.fetchState(partition).get.state.isInstanceOf[MaterializingTierMetadata])

    fetcher.doWork() // should do nothing until the future completes
    assertTrue(fetcher.fetchState(partition).get.state.isInstanceOf[MaterializingTierMetadata])
    assertEquals(0L, fetcher.fetchState(partition).get.fetchOffset)

    promise.complete(new TierObjectMetadata(partition, 0, 40L, 9, 0L, 0L, 100, false, false, State.AVAILABLE))

    fetcher.doWork() // transitions partition to FetchingTierState state
    assertTrue(fetcher.fetchState(partition).get.state.isInstanceOf[FetchingTierState])

    fetcher.doWork() // should do nothing until the future completes
    assertTrue(fetcher.fetchState(partition).get.state.isInstanceOf[FetchingTierState])
    stateFuture.complete(List[EpochEntry]())

    fetcher.doWork() // transitions partition to FETCHING state via restoration
    assertEquals(Fetching, fetcher.fetchState(partition).get.state)
    assertEquals(50L, fetcher.fetchState(partition).get.fetchOffset)

    fetcher.doWork() // partition fetches
    assertEquals(Fetching, fetcher.fetchState(partition).get.state)

    assertEquals(55L, fetcher.fetchState(partition).get.fetchOffset)
    assertEquals(Fetching, fetcher.fetchState(partition).get.state)
  }


  @Test
  def testOffsetTieredLeaderEpochExceptionRetried(): Unit = {

    val partition = new TopicPartition("topic", 0)
    val tierMetadataManager = mock(classOf[TierMetadataManager])
    when(tierMetadataManager.materializeUntilOffset(partition, 9L))
      .thenReturn(new CompletableFuture[TierObjectMetadata]())

    val tries = new AtomicInteger(0)

    val stateFuture = new CompletableFuture[List[EpochEntry]]()

    val fetcher = new MockFetcherThread(tierMetadataManager = tierMetadataManager) {
      override def fetchTierState(topicPartition: TopicPartition, tierObjectMetadata: TierObjectMetadata): CompletableFuture[List[EpochEntry]] = {
        stateFuture
      }

      override def isTiered(topicPartition: TopicPartition): Boolean = {
        true
      }

      override def fetchFromLeader(fetchRequest: FetchRequest.Builder): Seq[(TopicPartition, FetchData)] = {
        fetchRequest.fetchData.asScala.map { case (partition, _) =>
          val (error, records) = (Errors.OFFSET_TIERED, MemoryRecords.EMPTY)
          val leaderState = leaderPartitionState(partition)
          (partition, new FetchData(error, leaderState.highWatermark, leaderState.highWatermark, leaderState.logStartOffset,
            List.empty.asJava, records))
        }.toSeq
      }

      override protected def fetchEarliestOffsetFromLeader(topicPartition: TopicPartition, leaderEpoch: Int): Long = {
        if (tries.getAndIncrement() == 0)
          throw new UnknownLeaderEpochException("Unexpected leader epoch")
        else
          super.fetchEarliestOffsetFromLeader(topicPartition, leaderEpoch)
      }
    }

    fetcher.setReplicaState(partition, MockFetcherThread.PartitionState(leaderEpoch = 0))
    fetcher.addPartitions(Map(partition -> offsetAndEpoch(0L, leaderEpoch = 0)))

    val batch = mkBatch(baseOffset = 10L, leaderEpoch = 0,
      new SimpleRecord("a".getBytes), new SimpleRecord("b".getBytes),
      new SimpleRecord("c".getBytes), new SimpleRecord("d".getBytes))
    val leaderState = MockFetcherThread.PartitionState(Seq(batch), leaderEpoch = 0, highWatermark = 20L)
    fetcher.setLeaderState(partition, leaderState)

    fetcher.doWork()
    assertEquals("Should be set back to fetching state after hitting unknown leader epoch exception on trying to get start offset",
      Fetching, fetcher.fetchState(partition).get.state)
    fetcher.doWork()
    assertTrue("On second try, no unexpected leader epoch exception will be hit, and state should move to materializing",
      fetcher.fetchState(partition).get.state.isInstanceOf[MaterializingTierMetadata])
  }


  // Materialization completed exceptionally
  @Test
  def testMaterializationExceptionRetry(): Unit = {

    val partition = new TopicPartition("topic", 0)
    val tierMetadataManager = mock(classOf[TierMetadataManager])
    val promise = new CompletableFuture[TierObjectMetadata]()
    val promiseSuccessful = new CompletableFuture[TierObjectMetadata]()

    when(tierMetadataManager.materializeUntilOffset(partition, 9L)).thenReturn(promise).thenReturn(promiseSuccessful)

    val stateFuture = new CompletableFuture[List[EpochEntry]]()

    val fetcher = new MockFetcherThread(tierMetadataManager = tierMetadataManager) {
      override def fetchTierState(topicPartition: TopicPartition, tierObjectMetadata: TierObjectMetadata): CompletableFuture[List[EpochEntry]] = {
        stateFuture
      }

      override def isTiered(topicPartition: TopicPartition): Boolean = {
        true
      }

      override def fetchFromLeader(fetchRequest: FetchRequest.Builder): Seq[(TopicPartition, FetchData)] = {
        if (promiseSuccessful.isDone)
          super.fetchFromLeader(fetchRequest)
        else
          fetchRequest.fetchData.asScala.map { case (partition, _) =>
            val (error, records) = (Errors.OFFSET_TIERED, MemoryRecords.EMPTY)
            val leaderState = leaderPartitionState(partition)
            (partition, new FetchData(error, leaderState.highWatermark, leaderState.highWatermark, leaderState.logStartOffset,
              List.empty.asJava, records))
          }.toSeq
      }
    }

    fetcher.setReplicaState(partition, MockFetcherThread.PartitionState(leaderEpoch = 0))
    fetcher.addPartitions(Map(partition -> offsetAndEpoch(0L, leaderEpoch = 0)))

    val batch = mkBatch(baseOffset = 10L, leaderEpoch = 0,
      new SimpleRecord("a".getBytes), new SimpleRecord("b".getBytes),
      new SimpleRecord("c".getBytes), new SimpleRecord("d".getBytes))
    val leaderState = MockFetcherThread.PartitionState(Seq(batch), leaderEpoch = 0, highWatermark = 20L)
    fetcher.setLeaderState(partition, leaderState)

    fetcher.doWork()
    assertTrue(fetcher.fetchState(partition).get.state.isInstanceOf[MaterializingTierMetadata])

    fetcher.doWork()
    assertTrue(fetcher.fetchState(partition).get.state.isInstanceOf[MaterializingTierMetadata])

    promise.completeExceptionally(new Exception("Failure"))

    fetcher.doWork()
    assertEquals("Should start trying to fetch again, in order to get offset tiered exception",
      Fetching, fetcher.fetchState(partition).get.state)

    fetcher.doWork()
    assertTrue("should be trying to materialize state again",

    fetcher.fetchState(partition).get.state.isInstanceOf[MaterializingTierMetadata])

    promiseSuccessful.complete(new TierObjectMetadata(partition, 0, 9L, 1, 0L, 0L, 100, false, false, State.AVAILABLE))

    fetcher.doWork() // transitions partition to FetchingTierState state
    assertTrue(fetcher.fetchState(partition).get.state.isInstanceOf[FetchingTierState])

    fetcher.doWork() // should do nothing until the future completes
    assertTrue(fetcher.fetchState(partition).get.state.isInstanceOf[FetchingTierState])
    stateFuture.complete(List[EpochEntry]())

    fetcher.doWork() // transitions partition to FETCHING state via restoration
    assertEquals(Fetching, fetcher.fetchState(partition).get.state)

    fetcher.doWork()
    // transitions to TierFetching after success
    assertEquals(11L, fetcher.fetchState(partition).get.fetchOffset)
    assertEquals(Fetching, fetcher.fetchState(partition).get.state)
  }

  // Complete tier fetch request exceptionally
  @Test
  def testTierFetcherExceptionRetry(): Unit = {
    val partition = new TopicPartition("topic", 0)
    val tierMetadataManager = mock(classOf[TierMetadataManager])
    val materialization1 = new CompletableFuture[TierObjectMetadata]()

    when(tierMetadataManager.materializeUntilOffset(partition, 9L))
      .thenReturn(materialization1)
      .thenReturn(new CompletableFuture[TierObjectMetadata]())

    val tierStateFut = new CompletableFuture[List[EpochEntry]]()

    val fetcher = new MockFetcherThread(tierMetadataManager = tierMetadataManager) {
      override def fetchTierState(topicPartition: TopicPartition, tierObjectMetadata: TierObjectMetadata): CompletableFuture[List[EpochEntry]] = {
        tierStateFut
      }

      override def isTiered(topicPartition: TopicPartition): Boolean = {
        true
      }

      override def fetchFromLeader(fetchRequest: FetchRequest.Builder): Seq[(TopicPartition, FetchData)] = {
        fetchRequest.fetchData.asScala.map { case (partition, _) =>
          val (error, records) = (Errors.OFFSET_TIERED, MemoryRecords.EMPTY)
          val leaderState = leaderPartitionState(partition)
          (partition, new FetchData(error, leaderState.highWatermark, leaderState.highWatermark, leaderState.logStartOffset,
            List.empty.asJava, records))
        }.toSeq
      }
    }

    fetcher.setReplicaState(partition, MockFetcherThread.PartitionState(leaderEpoch = 0))
    fetcher.addPartitions(Map(partition -> offsetAndEpoch(0L, leaderEpoch = 0)))

    val batch = mkBatch(baseOffset = 10L, leaderEpoch = 0,
      new SimpleRecord("a".getBytes), new SimpleRecord("b".getBytes),
      new SimpleRecord("c".getBytes), new SimpleRecord("d".getBytes))
    val leaderState = MockFetcherThread.PartitionState(Seq(batch), leaderEpoch = 0, highWatermark = 20L)
    fetcher.setLeaderState(partition, leaderState)

    fetcher.doWork()
    assertTrue(fetcher.fetchState(partition).get.state.isInstanceOf[MaterializingTierMetadata])

    // complete tier materialization
    materialization1.complete(new TierObjectMetadata(partition, 0, 9L, 1, 0L, 0L, 100, false, false, State.AVAILABLE))

    fetcher.doWork() // transitions partition to FetchingTierState state
    assertTrue(fetcher.fetchState(partition).get.state.isInstanceOf[FetchingTierState])

    tierStateFut.completeExceptionally(new Exception("Failed to fetch tier state."))

    fetcher.doWork()
    assertEquals("state should be back to Fetching again after failure to fetch tier state. This will cause us to restart the whole init process again",
      Fetching, fetcher.fetchState(partition).get.state)

    fetcher.doWork()
    assertTrue("back to tier materializing state", fetcher.fetchState(partition).get.state.isInstanceOf[MaterializingTierMetadata])
=======
  @Test
  def testFetcherThreadHandlingPartitionFailureDuringAppending(): Unit = {
    val fetcherForAppend = new MockFetcherThread {
      override def processPartitionData(topicPartition: TopicPartition, fetchOffset: Long, partitionData: FetchData): Option[LogAppendInfo] = {
        if (topicPartition == partition1) {
          throw new KafkaException()
        } else {
          super.processPartitionData(topicPartition, fetchOffset, partitionData)
        }
      }
    }
    verifyFetcherThreadHandlingPartitionFailure(fetcherForAppend)
  }

  @Test
  def testFetcherThreadHandlingPartitionFailureDuringTruncation(): Unit = {
    val fetcherForTruncation = new MockFetcherThread {
      override def truncate(topicPartition: TopicPartition, truncationState: OffsetTruncationState): Unit = {
        if(topicPartition == partition1)
          throw new Exception()
        else {
          super.truncate(topicPartition: TopicPartition, truncationState: OffsetTruncationState)
        }
      }
    }
    verifyFetcherThreadHandlingPartitionFailure(fetcherForTruncation)
  }

  private def verifyFetcherThreadHandlingPartitionFailure(fetcher: MockFetcherThread): Unit = {

    fetcher.setReplicaState(partition1, MockFetcherThread.PartitionState(leaderEpoch = 0))
    fetcher.addPartitions(Map(partition1 -> offsetAndEpoch(0L, leaderEpoch = 0)))
    fetcher.setLeaderState(partition1, MockFetcherThread.PartitionState(leaderEpoch = 0))

    fetcher.setReplicaState(partition2, MockFetcherThread.PartitionState(leaderEpoch = 0))
    fetcher.addPartitions(Map(partition2 -> offsetAndEpoch(0L, leaderEpoch = 0)))
    fetcher.setLeaderState(partition2, MockFetcherThread.PartitionState(leaderEpoch = 0))

    // processing data fails for partition1
    fetcher.doWork()

    // partition1 marked as failed
    assertTrue(failedPartitions.contains(partition1))
    assertEquals(None, fetcher.fetchState(partition1))

    // make sure the fetcher continues to work with rest of the partitions
    fetcher.doWork()
    assertEquals(Some(Fetching), fetcher.fetchState(partition2).map(_.state))
    assertFalse(failedPartitions.contains(partition2))

    // simulate a leader change
    fetcher.removePartitions(Set(partition1))
    failedPartitions.removeAll(Set(partition1))
    fetcher.addPartitions(Map(partition1 -> offsetAndEpoch(0L, leaderEpoch = 1)))

    // partition1 added back
    assertEquals(Some(Truncating), fetcher.fetchState(partition1).map(_.state))
    assertFalse(failedPartitions.contains(partition1))

>>>>>>> aef8d473
  }

  object MockFetcherThread {

    class PartitionState(var log: mutable.Buffer[RecordBatch],
                         var leaderEpoch: Int,
                         var logStartOffset: Long,
                         var logEndOffset: Long,
                         var highWatermark: Long)

    object PartitionState {
      def apply(log: Seq[RecordBatch], leaderEpoch: Int, highWatermark: Long): PartitionState = {
        val logStartOffset = log.headOption.map(_.baseOffset).getOrElse(0L)
        val logEndOffset = log.lastOption.map(_.nextOffset).getOrElse(0L)
        new PartitionState(log.toBuffer, leaderEpoch, logStartOffset, logEndOffset, highWatermark)
      }

      def apply(leaderEpoch: Int): PartitionState = {
        apply(Seq(), leaderEpoch = leaderEpoch, highWatermark = 0L)
      }
    }

  }

  class MockFetcherThread(val replicaId: Int = 0, val leaderId: Int = 1, tierMetadataManager: TierMetadataManager = null)
    extends AbstractFetcherThread("mock-fetcher",
      clientId = "mock-fetcher",
      sourceBroker = new BrokerEndPoint(leaderId, host = "localhost", port = Random.nextInt()),
<<<<<<< HEAD
      tierMetadataManager = tierMetadataManager,
      tierStateFetcher = None) {
=======
      failedPartitions) {
>>>>>>> aef8d473

    import MockFetcherThread.PartitionState

    private val replicaPartitionStates = mutable.Map[TopicPartition, PartitionState]()
    private val leaderPartitionStates = mutable.Map[TopicPartition, PartitionState]()

    def setLeaderState(topicPartition: TopicPartition, state: PartitionState): Unit = {
      leaderPartitionStates.put(topicPartition, state)
    }

    def setReplicaState(topicPartition: TopicPartition, state: PartitionState): Unit = {
      replicaPartitionStates.put(topicPartition, state)
    }

    def replicaPartitionState(topicPartition: TopicPartition): PartitionState = {
      replicaPartitionStates.getOrElse(topicPartition,
        throw new IllegalArgumentException(s"Unknown partition $topicPartition"))
    }

    def leaderPartitionState(topicPartition: TopicPartition): PartitionState = {
      leaderPartitionStates.getOrElse(topicPartition,
        throw new IllegalArgumentException(s"Unknown partition $topicPartition"))
    }

    override def processPartitionData(topicPartition: TopicPartition,
                                      fetchOffset: Long,
                                      partitionData: FetchData): Option[LogAppendInfo] = {
      val state = replicaPartitionState(topicPartition)

      // Throw exception if the fetchOffset does not match the fetcherThread partition state
      if (fetchOffset != state.logEndOffset)
        throw new RuntimeException(s"Offset mismatch for partition $topicPartition: " +
          s"fetched offset = $fetchOffset, log end offset = ${state.logEndOffset}.")

      // Now check message's crc
      val batches = partitionData.records.batches.asScala
      var maxTimestamp = RecordBatch.NO_TIMESTAMP
      var offsetOfMaxTimestamp = -1L
      var lastOffset = state.logEndOffset

      for (batch <- batches) {
        batch.ensureValid()
        if (batch.maxTimestamp > maxTimestamp) {
          maxTimestamp = batch.maxTimestamp
          offsetOfMaxTimestamp = batch.baseOffset
        }
        state.log.append(batch)
        state.logEndOffset = batch.nextOffset
        lastOffset = batch.lastOffset
      }

      state.logStartOffset = partitionData.logStartOffset
      state.highWatermark = partitionData.highWatermark

      Some(LogAppendInfo(firstOffset = Some(fetchOffset),
        lastOffset = lastOffset,
        maxTimestamp = maxTimestamp,
        offsetOfMaxTimestamp = offsetOfMaxTimestamp,
        logAppendTime = Time.SYSTEM.milliseconds(),
        logStartOffset = state.logStartOffset,
        recordConversionStats = RecordConversionStats.EMPTY,
        sourceCodec = NoCompressionCodec,
        targetCodec = NoCompressionCodec,
        shallowCount = batches.size,
        validBytes = partitionData.records.sizeInBytes,
        offsetsMonotonic = true,
        lastOffsetOfFirstBatch = batches.headOption.map(_.lastOffset).getOrElse(-1)))
    }

    override def truncate(topicPartition: TopicPartition, truncationState: OffsetTruncationState): Unit = {
      val state = replicaPartitionState(topicPartition)
      state.log = state.log.takeWhile { batch =>
        batch.lastOffset < truncationState.offset
      }
      state.logEndOffset = state.log.lastOption.map(_.lastOffset + 1).getOrElse(state.logStartOffset)
      state.highWatermark = math.min(state.highWatermark, state.logEndOffset)
    }

    override def truncateFullyAndStartAt(topicPartition: TopicPartition, offset: Long): Unit = {
      val state = replicaPartitionState(topicPartition)
      state.log.clear()
      state.logStartOffset = offset
      state.logEndOffset = offset
      state.highWatermark = offset
    }

    override def buildFetch(partitionMap: Map[TopicPartition, PartitionFetchState]): ResultWithPartitions[Option[FetchRequest.Builder]] = {
      val fetchData = mutable.Map.empty[TopicPartition, FetchRequest.PartitionData]
      partitionMap.foreach { case (partition, state) =>
        if (state.isReadyForFetch) {
          val replicaState = replicaPartitionState(partition)
          fetchData.put(partition, new FetchRequest.PartitionData(state.fetchOffset, replicaState.logStartOffset,
            1024 * 1024, Optional.of[Integer](state.currentLeaderEpoch)))
        }
      }
      val fetchRequest = FetchRequest.Builder.forReplica(ApiKeys.FETCH.latestVersion, replicaId, 0, 1, fetchData.asJava)
      ResultWithPartitions(Some(fetchRequest), Set.empty)
    }

    override def latestEpoch(topicPartition: TopicPartition): Option[Int] = {
      val state = replicaPartitionState(topicPartition)
      state.log.lastOption.map(_.partitionLeaderEpoch).orElse(Some(EpochEndOffset.UNDEFINED_EPOCH))
    }

    override def logEndOffset(topicPartition: TopicPartition): Long = replicaPartitionState(topicPartition).logEndOffset

    override def endOffsetForEpoch(topicPartition: TopicPartition, epoch: Int): Option[OffsetAndEpoch] = {
      val epochData = new EpochData(Optional.empty[Integer](), epoch)
      val result = lookupEndOffsetForEpoch(epochData, replicaPartitionState(topicPartition))
      if (result.endOffset == EpochEndOffset.UNDEFINED_EPOCH_OFFSET)
        None
      else
        Some(OffsetAndEpoch(result.endOffset, result.leaderEpoch))
    }

    override def fetchTierState(topicPartition: TopicPartition, tierObjectMetadata: TierObjectMetadata): CompletableFuture[List[EpochEntry]] = {
      new CompletableFuture[List[EpochEntry]]()
    }

    private def checkExpectedLeaderEpoch(expectedEpochOpt: Optional[Integer],
                                         partitionState: PartitionState): Option[Errors] = {
      if (expectedEpochOpt.isPresent) {
        val expectedEpoch = expectedEpochOpt.get
        if (expectedEpoch < partitionState.leaderEpoch)
          Some(Errors.FENCED_LEADER_EPOCH)
        else if (expectedEpoch > partitionState.leaderEpoch)
          Some(Errors.UNKNOWN_LEADER_EPOCH)
        else
          None
      } else {
        None
      }
    }

    private def lookupEndOffsetForEpoch(epochData: EpochData,
                                        partitionState: PartitionState): EpochEndOffset = {
      checkExpectedLeaderEpoch(epochData.currentLeaderEpoch, partitionState).foreach { error =>
        return new EpochEndOffset(error, EpochEndOffset.UNDEFINED_EPOCH, EpochEndOffset.UNDEFINED_EPOCH_OFFSET)
      }

      var epochLowerBound = EpochEndOffset.UNDEFINED_EPOCH
      for (batch <- partitionState.log) {
        if (batch.partitionLeaderEpoch > epochData.leaderEpoch) {
          return new EpochEndOffset(Errors.NONE, epochLowerBound, batch.baseOffset)
        }
        epochLowerBound = batch.partitionLeaderEpoch
      }
      new EpochEndOffset(Errors.NONE, EpochEndOffset.UNDEFINED_EPOCH, EpochEndOffset.UNDEFINED_EPOCH_OFFSET)
    }

    override def fetchEpochEndOffsets(partitions: Map[TopicPartition, EpochData]): Map[TopicPartition, EpochEndOffset] = {
      val endOffsets = mutable.Map[TopicPartition, EpochEndOffset]()
      partitions.foreach { case (partition, epochData) =>
        val leaderState = leaderPartitionState(partition)
        val epochEndOffset = lookupEndOffsetForEpoch(epochData, leaderState)
        endOffsets.put(partition, epochEndOffset)
      }
      endOffsets
    }

    override protected def isOffsetForLeaderEpochSupported: Boolean = true

    override def fetchFromLeader(fetchRequest: FetchRequest.Builder): Seq[(TopicPartition, FetchData)] = {
      fetchRequest.fetchData.asScala.map { case (partition, fetchData) =>
        val leaderState = leaderPartitionState(partition)
        val epochCheckError = checkExpectedLeaderEpoch(fetchData.currentLeaderEpoch, leaderState)

        val (error, records) = if (epochCheckError.isDefined) {
          (epochCheckError.get, MemoryRecords.EMPTY)
        } else if (fetchData.fetchOffset > leaderState.logEndOffset || fetchData.fetchOffset < leaderState.logStartOffset) {
          (Errors.OFFSET_OUT_OF_RANGE, MemoryRecords.EMPTY)
        } else {
          // for simplicity, we fetch only one batch at a time
          val records = leaderState.log.find(_.baseOffset >= fetchData.fetchOffset) match {
            case Some(batch) =>
              val buffer = ByteBuffer.allocate(batch.sizeInBytes)
              batch.writeTo(buffer)
              buffer.flip()
              MemoryRecords.readableRecords(buffer)

            case None =>
              MemoryRecords.EMPTY
          }

          (Errors.NONE, records)
        }

        (partition, new FetchData(error, leaderState.highWatermark, leaderState.highWatermark, leaderState.logStartOffset,
          List.empty.asJava, records))
      }.toSeq
    }

    private def checkLeaderEpochAndThrow(expectedEpoch: Int, partitionState: PartitionState): Unit = {
      checkExpectedLeaderEpoch(Optional.of[Integer](expectedEpoch), partitionState).foreach { error =>
        throw error.exception()
      }
    }

    override def isTiered(topicPartition: TopicPartition): Boolean = {
      false
    }

    override protected def fetchEarliestOffsetFromLeader(topicPartition: TopicPartition, leaderEpoch: Int): Long = {
      val leaderState = leaderPartitionState(topicPartition)
      checkLeaderEpochAndThrow(leaderEpoch, leaderState)
      leaderState.logStartOffset
    }

    override protected def fetchLatestOffsetFromLeader(topicPartition: TopicPartition, leaderEpoch: Int): Long = {
      val leaderState = leaderPartitionState(topicPartition)
      checkLeaderEpochAndThrow(leaderEpoch, leaderState)
      leaderState.logEndOffset
    }

    override protected def onRestoreTierState(topicPartition: TopicPartition, proposedLocalLogStart: Long, epochData: List[EpochEntry]): Unit = {
      replicaPartitionState(topicPartition).logEndOffset = proposedLocalLogStart
      replicaPartitionState(topicPartition).highWatermark = proposedLocalLogStart
    }
  }
}<|MERGE_RESOLUTION|>--- conflicted
+++ resolved
@@ -736,7 +736,34 @@
     }
   }
 
-<<<<<<< HEAD
+  @Test
+  def testFetcherThreadHandlingPartitionFailureDuringAppending(): Unit = {
+    val fetcherForAppend = new MockFetcherThread {
+      override def processPartitionData(topicPartition: TopicPartition, fetchOffset: Long, partitionData: FetchData): Option[LogAppendInfo] = {
+        if (topicPartition == partition1) {
+          throw new KafkaException()
+        } else {
+          super.processPartitionData(topicPartition, fetchOffset, partitionData)
+        }
+      }
+    }
+    verifyFetcherThreadHandlingPartitionFailure(fetcherForAppend)
+  }
+
+  @Test
+  def testFetcherThreadHandlingPartitionFailureDuringTruncation(): Unit = {
+    val fetcherForTruncation = new MockFetcherThread {
+      override def truncate(topicPartition: TopicPartition, truncationState: OffsetTruncationState): Unit = {
+        if(topicPartition == partition1)
+          throw new Exception()
+        else {
+          super.truncate(topicPartition: TopicPartition, truncationState: OffsetTruncationState)
+        }
+      }
+    }
+    verifyFetcherThreadHandlingPartitionFailure(fetcherForTruncation)
+  }
+
   // No data at all.
   // Tiered, leader, and follower partitions all empty
   // Replication can be able to start as it would without tiered storage.
@@ -1049,7 +1076,7 @@
     fetcher.doWork()
     assertTrue("should be trying to materialize state again",
 
-    fetcher.fetchState(partition).get.state.isInstanceOf[MaterializingTierMetadata])
+      fetcher.fetchState(partition).get.state.isInstanceOf[MaterializingTierMetadata])
 
     promiseSuccessful.complete(new TierObjectMetadata(partition, 0, 9L, 1, 0L, 0L, 100, false, false, State.AVAILABLE))
 
@@ -1127,33 +1154,6 @@
 
     fetcher.doWork()
     assertTrue("back to tier materializing state", fetcher.fetchState(partition).get.state.isInstanceOf[MaterializingTierMetadata])
-=======
-  @Test
-  def testFetcherThreadHandlingPartitionFailureDuringAppending(): Unit = {
-    val fetcherForAppend = new MockFetcherThread {
-      override def processPartitionData(topicPartition: TopicPartition, fetchOffset: Long, partitionData: FetchData): Option[LogAppendInfo] = {
-        if (topicPartition == partition1) {
-          throw new KafkaException()
-        } else {
-          super.processPartitionData(topicPartition, fetchOffset, partitionData)
-        }
-      }
-    }
-    verifyFetcherThreadHandlingPartitionFailure(fetcherForAppend)
-  }
-
-  @Test
-  def testFetcherThreadHandlingPartitionFailureDuringTruncation(): Unit = {
-    val fetcherForTruncation = new MockFetcherThread {
-      override def truncate(topicPartition: TopicPartition, truncationState: OffsetTruncationState): Unit = {
-        if(topicPartition == partition1)
-          throw new Exception()
-        else {
-          super.truncate(topicPartition: TopicPartition, truncationState: OffsetTruncationState)
-        }
-      }
-    }
-    verifyFetcherThreadHandlingPartitionFailure(fetcherForTruncation)
   }
 
   private def verifyFetcherThreadHandlingPartitionFailure(fetcher: MockFetcherThread): Unit = {
@@ -1186,8 +1186,6 @@
     // partition1 added back
     assertEquals(Some(Truncating), fetcher.fetchState(partition1).map(_.state))
     assertFalse(failedPartitions.contains(partition1))
-
->>>>>>> aef8d473
   }
 
   object MockFetcherThread {
@@ -1216,12 +1214,9 @@
     extends AbstractFetcherThread("mock-fetcher",
       clientId = "mock-fetcher",
       sourceBroker = new BrokerEndPoint(leaderId, host = "localhost", port = Random.nextInt()),
-<<<<<<< HEAD
+      failedPartitions,
       tierMetadataManager = tierMetadataManager,
       tierStateFetcher = None) {
-=======
-      failedPartitions) {
->>>>>>> aef8d473
 
     import MockFetcherThread.PartitionState
 
