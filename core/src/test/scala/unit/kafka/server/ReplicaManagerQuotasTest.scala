/**
  * Licensed to the Apache Software Foundation (ASF) under one or more
  * contributor license agreements.  See the NOTICE file distributed with
  * this work for additional information regarding copyright ownership.
  * The ASF licenses this file to You under the Apache License, Version 2.0
  * (the "License"); you may not use this file except in compliance with
  * the License.  You may obtain a copy of the License at
  *
  * http://www.apache.org/licenses/LICENSE-2.0
  *
  * Unless required by applicable law or agreed to in writing, software
  * distributed under the License is distributed on an "AS IS" BASIS,
  * WITHOUT WARRANTIES OR CONDITIONS OF ANY KIND, either express or implied.
  * See the License for the specific language governing permissions and
  * limitations under the License.
  */
package kafka.server

import java.io.File
import java.util.{Optional, Properties}
import java.util.concurrent.atomic.AtomicBoolean

import kafka.cluster.Partition
import kafka.log.{AbstractLog, LogManager, LogOffsetSnapshot}
import kafka.utils._
import kafka.zk.KafkaZkClient
import org.apache.kafka.common.TopicPartition
import org.apache.kafka.common.metrics.Metrics
import org.apache.kafka.common.record.{CompressionType, MemoryRecords, SimpleRecord}
import org.apache.kafka.common.requests.FetchRequest.PartitionData
import org.easymock.EasyMock
import EasyMock._
import kafka.tier.TierMetadataManager
import org.junit.Assert._
import org.junit.{After, Test}

import scala.collection.JavaConverters._
import scala.collection.Seq

class ReplicaManagerQuotasTest {
  val configs = TestUtils.createBrokerConfigs(2, TestUtils.MockZkConnect).map(KafkaConfig.fromProps(_, new Properties()))
  val time = new MockTime
  val metrics = new Metrics
  val record = new SimpleRecord("some-data-in-a-message".getBytes())
  val topicPartition1 = new TopicPartition("test-topic", 1)
  val topicPartition2 = new TopicPartition("test-topic", 2)
  val fetchInfo = Seq(
    topicPartition1 -> new PartitionData(0, 0, 100, Optional.empty()),
    topicPartition2 -> new PartitionData(0, 0, 100, Optional.empty()))
  var replicaManager: ReplicaManager = _

  @Test
  def shouldExcludeSubsequentThrottledPartitions(): Unit = {
    setUpMocks(fetchInfo)
    val followerReplicaId = configs.last.brokerId

    val quota = mockQuota(1000000)
    expect(quota.isQuotaExceeded).andReturn(false).once()
    expect(quota.isQuotaExceeded).andReturn(true).once()
    replay(quota)

    val fetch = readFromLocalLog(
      replicaId = followerReplicaId,
      fetchOnlyFromLeader = true,
      fetchIsolation = FetchHighWatermark,
      fetchMaxBytes = Int.MaxValue,
      hardMaxBytesLimit = false,
      readPartitionInfo = fetchInfo,
      quota = quota,
      clientMetadata = None)
    assertEquals("Given two partitions, with only one throttled, we should get the first", 1,
      fetch.find(_._1 == topicPartition1).get._2.info.records.batches.asScala.size)

    assertEquals("But we shouldn't get the second", 0,
      fetch.find(_._1 == topicPartition2).get._2.info.records.batches.asScala.size)
  }

  @Test
  def shouldGetNoMessagesIfQuotasExceededOnSubsequentPartitions(): Unit = {
    setUpMocks(fetchInfo)
    val followerReplicaId = configs.last.brokerId

    val quota = mockQuota(1000000)
    expect(quota.isQuotaExceeded).andReturn(true).once()
    expect(quota.isQuotaExceeded).andReturn(true).once()
    replay(quota)

    val fetch = readFromLocalLog(
      replicaId = followerReplicaId,
      fetchOnlyFromLeader = true,
      fetchIsolation = FetchHighWatermark,
      fetchMaxBytes = Int.MaxValue,
      hardMaxBytesLimit = false,
      readPartitionInfo = fetchInfo,
      quota = quota,
      clientMetadata = None)
    assertEquals("Given two partitions, with both throttled, we should get no messages", 0,
      fetch.find(_._1 == topicPartition1).get._2.info.records.batches.asScala.size)
    assertEquals("Given two partitions, with both throttled, we should get no messages", 0,
      fetch.find(_._1 == topicPartition2).get._2.info.records.batches.asScala.size)
  }

  @Test
  def shouldGetBothMessagesIfQuotasAllow(): Unit = {
    setUpMocks(fetchInfo)
    val followerReplicaId = configs.last.brokerId

    val quota = mockQuota(1000000)
    expect(quota.isQuotaExceeded).andReturn(false).once()
    expect(quota.isQuotaExceeded).andReturn(false).once()
    replay(quota)

    val fetch = readFromLocalLog(
      replicaId = followerReplicaId,
      fetchOnlyFromLeader = true,
      fetchIsolation = FetchHighWatermark,
      fetchMaxBytes = Int.MaxValue,
      hardMaxBytesLimit = false,
      readPartitionInfo = fetchInfo,
      quota = quota,
      clientMetadata = None)
    assertEquals("Given two partitions, with both non-throttled, we should get both messages", 1,
      fetch.find(_._1 == topicPartition1).get._2.info.records.batches.asScala.size)
    assertEquals("Given two partitions, with both non-throttled, we should get both messages", 1,
      fetch.find(_._1 == topicPartition2).get._2.info.records.batches.asScala.size)
  }

  @Test
  def shouldIncludeInSyncThrottledReplicas(): Unit = {
    setUpMocks(fetchInfo, bothReplicasInSync = true)
    val followerReplicaId = configs.last.brokerId

    val quota = mockQuota(1000000)
    expect(quota.isQuotaExceeded).andReturn(false).once()
    expect(quota.isQuotaExceeded).andReturn(true).once()
    replay(quota)

    val fetch = readFromLocalLog(
      replicaId = followerReplicaId,
      fetchOnlyFromLeader = true,
      fetchIsolation = FetchHighWatermark,
      fetchMaxBytes = Int.MaxValue,
      hardMaxBytesLimit = false,
      readPartitionInfo = fetchInfo,
      quota = quota,
      clientMetadata = None)
    assertEquals("Given two partitions, with only one throttled, we should get the first", 1,
      fetch.find(_._1 == topicPartition1).get._2.info.records.batches.asScala.size)

    assertEquals("But we should get the second too since it's throttled but in sync", 1,
      fetch.find(_._1 == topicPartition2).get._2.info.records.batches.asScala.size)
  }

  @Test
  def testCompleteInDelayedFetchWithReplicaThrottling(): Unit = {
    // Set up DelayedFetch where there is data to return to a follower replica, either in-sync or out of sync
    def setupDelayedFetch(isReplicaInSync: Boolean): DelayedFetch = {
      val endOffsetMetadata = LogOffsetMetadata(messageOffset = 100L, segmentBaseOffset = 0L, relativePositionInSegment = 500)
      val partition: Partition = EasyMock.createMock(classOf[Partition])

      val offsetSnapshot = LogOffsetSnapshot(
        logStartOffset = 0L,
        logEndOffset = endOffsetMetadata,
        highWatermark = endOffsetMetadata,
        lastStableOffset = endOffsetMetadata)
      EasyMock.expect(partition.fetchOffsetSnapshot(Optional.empty(), fetchOnlyFromLeader = true))
          .andReturn(offsetSnapshot)

      val replicaManager: ReplicaManager = EasyMock.createMock(classOf[ReplicaManager])
      EasyMock.expect(replicaManager.getPartitionOrException(
        EasyMock.anyObject[TopicPartition], EasyMock.anyBoolean()))
        .andReturn(partition).anyTimes()

      EasyMock.expect(replicaManager.shouldLeaderThrottle(EasyMock.anyObject[ReplicaQuota], EasyMock.anyObject[TopicPartition], EasyMock.anyObject[Int]))
        .andReturn(!isReplicaInSync).anyTimes()
      EasyMock.expect(partition.getReplica(1)).andReturn(None)
      EasyMock.replay(replicaManager, partition)

      val tp = new TopicPartition("t1", 0)
      val fetchPartitionStatus = FetchPartitionStatus(LogOffsetMetadata(messageOffset = 50L, segmentBaseOffset = 0L,
         relativePositionInSegment = 250), new PartitionData(50, 0, 1, Optional.empty()))
      val fetchMetadata = FetchMetadata(fetchMinBytes = 1,
        fetchMaxBytes = 1000,
        hardMaxBytesLimit = true,
        fetchOnlyLeader = true,
        fetchIsolation = FetchLogEnd,
        isFromFollower = true,
        replicaId = 1,
        fetchPartitionStatus = List((tp, fetchPartitionStatus))
      )
      new DelayedFetch(delayMs = 600, fetchMetadata = fetchMetadata, replicaManager = replicaManager,
<<<<<<< HEAD
        quota = null, responseCallback = null, tierFetchOpt = None) {
=======
        quota = null, clientMetadata = None, responseCallback = null) {
>>>>>>> 10ab08bc
        override def forceComplete(): Boolean = true
      }
    }

    assertTrue("In sync replica should complete", setupDelayedFetch(isReplicaInSync = true).tryComplete())
    assertFalse("Out of sync replica should not complete", setupDelayedFetch(isReplicaInSync = false).tryComplete())
  }

  def setUpMocks(fetchInfo: Seq[(TopicPartition, PartitionData)], record: SimpleRecord = this.record,
                 bothReplicasInSync: Boolean = false): Unit = {
    val zkClient: KafkaZkClient = EasyMock.createMock(classOf[KafkaZkClient])
    val scheduler: KafkaScheduler = createNiceMock(classOf[KafkaScheduler])

    //Create log which handles both a regular read and a 0 bytes read
    val log: AbstractLog = createNiceMock(classOf[AbstractLog])
    expect(log.logStartOffset).andReturn(0L).anyTimes()
    expect(log.logEndOffset).andReturn(20L).anyTimes()
    expect(log.highWatermark).andReturn(5).anyTimes()
    expect(log.lastStableOffset).andReturn(5).anyTimes()
    expect(log.logEndOffsetMetadata).andReturn(LogOffsetMetadata(20L)).anyTimes()

    //if we ask for len 1 return a message
    expect(log.read(anyObject(),
      maxLength = geq(1),
      maxOffset = anyObject(),
      minOneMessage = anyBoolean(),
      includeAbortedTxns = EasyMock.eq(false))).andReturn(
      FetchDataInfo(
        LogOffsetMetadata(0L, 0L, 0),
        MemoryRecords.withRecords(CompressionType.NONE, record)
      )).anyTimes()

    //if we ask for len = 0, return 0 messages
    expect(log.read(anyObject(),
      maxLength = EasyMock.eq(0),
      maxOffset = anyObject(),
      minOneMessage = anyBoolean(),
      includeAbortedTxns = EasyMock.eq(false))).andReturn(
      FetchDataInfo(
        LogOffsetMetadata(0L, 0L, 0),
        MemoryRecords.EMPTY
      )).anyTimes()
    replay(log)

    //Create log manager
    val logManager: LogManager = createMock(classOf[LogManager])

    //Return the same log for each partition as it doesn't matter
    expect(logManager.getLog(anyObject(), anyBoolean())).andReturn(Some(log)).anyTimes()
    expect(logManager.liveLogDirs).andReturn(Array.empty[File]).anyTimes()
    replay(logManager)

    val tierMetadataManager: TierMetadataManager = EasyMock.createMock(classOf[TierMetadataManager])
    val leaderBrokerId = configs.head.brokerId
    replicaManager = new ReplicaManager(configs.head, metrics, time, zkClient, scheduler, logManager,
      new AtomicBoolean(false), QuotaFactory.instantiate(configs.head, metrics, time, ""),
      new BrokerTopicStats, new MetadataCache(configs.head.brokerId), new LogDirFailureChannel(configs.head.logDirs.size), tierMetadataManager)

    //create the two replicas
    for ((p, _) <- fetchInfo) {
      val partition = replicaManager.createPartition(p)
      log.updateHighWatermark(5)
      partition.leaderReplicaIdOpt = Some(leaderBrokerId)
      partition.setLog(log, isFutureLog = false)

      partition.updateAssignmentAndIsr(
        assignment = Seq(leaderBrokerId, configs.last.brokerId),
        isr = if (bothReplicasInSync) Set(leaderBrokerId, configs.last.brokerId) else Set(leaderBrokerId)
      )
    }
  }

  @After
  def tearDown(): Unit = {
    if (replicaManager != null)
      replicaManager.shutdown(false)
    metrics.close()
  }

  def mockQuota(bound: Long): ReplicaQuota = {
    val quota: ReplicaQuota = createMock(classOf[ReplicaQuota])
    expect(quota.isThrottled(anyObject())).andReturn(true).anyTimes()
    quota
  }

  private def readFromLocalLog(replicaId: Int,
                               fetchOnlyFromLeader: Boolean,
                               fetchIsolation: FetchIsolation,
                               fetchMaxBytes: Int,
                               hardMaxBytesLimit: Boolean,
                               readPartitionInfo: Seq[(TopicPartition, PartitionData)],
                               quota: ReplicaQuota): Seq[(TopicPartition, LogReadResult)] = {
    val result = replicaManager.readFromLocalLog(replicaId,
      fetchOnlyFromLeader,
      fetchIsolation,
      fetchMaxBytes,
      hardMaxBytesLimit,
      readPartitionInfo,
      quota)
    result.collect { case (topicPartition, result: LogReadResult) =>
      (topicPartition, result)
    }
  }
}<|MERGE_RESOLUTION|>--- conflicted
+++ resolved
@@ -31,6 +31,7 @@
 import org.easymock.EasyMock
 import EasyMock._
 import kafka.tier.TierMetadataManager
+import org.apache.kafka.common.replica.ClientMetadata
 import org.junit.Assert._
 import org.junit.{After, Test}
 
@@ -189,11 +190,7 @@
         fetchPartitionStatus = List((tp, fetchPartitionStatus))
       )
       new DelayedFetch(delayMs = 600, fetchMetadata = fetchMetadata, replicaManager = replicaManager,
-<<<<<<< HEAD
-        quota = null, responseCallback = null, tierFetchOpt = None) {
-=======
-        quota = null, clientMetadata = None, responseCallback = null) {
->>>>>>> 10ab08bc
+        quota = null, clientMetadata = None, responseCallback = null, tierFetchOpt = None) {
         override def forceComplete(): Boolean = true
       }
     }
@@ -285,14 +282,16 @@
                                fetchMaxBytes: Int,
                                hardMaxBytesLimit: Boolean,
                                readPartitionInfo: Seq[(TopicPartition, PartitionData)],
-                               quota: ReplicaQuota): Seq[(TopicPartition, LogReadResult)] = {
+                               quota: ReplicaQuota,
+                               clientMetadata: Option[ClientMetadata]): Seq[(TopicPartition, LogReadResult)] = {
     val result = replicaManager.readFromLocalLog(replicaId,
       fetchOnlyFromLeader,
       fetchIsolation,
       fetchMaxBytes,
       hardMaxBytesLimit,
       readPartitionInfo,
-      quota)
+      quota,
+      clientMetadata)
     result.collect { case (topicPartition, result: LogReadResult) =>
       (topicPartition, result)
     }
