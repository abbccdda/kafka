/*
 * Licensed to the Apache Software Foundation (ASF) under one or more
 * contributor license agreements. See the NOTICE file distributed with
 * this work for additional information regarding copyright ownership.
 * The ASF licenses this file to You under the Apache License, Version 2.0
 * (the "License"); you may not use this file except in compliance with
 * the License. You may obtain a copy of the License at
 *
 *    http://www.apache.org/licenses/LICENSE-2.0
 *
 * Unless required by applicable law or agreed to in writing, software
 * distributed under the License is distributed on an "AS IS" BASIS,
 * WITHOUT WARRANTIES OR CONDITIONS OF ANY KIND, either express or implied.
 * See the License for the specific language governing permissions and
 * limitations under the License.
 */

package kafka.server

import java.net.InetAddress
import java.nio.charset.StandardCharsets
import java.util
import java.util.Arrays.asList
import java.util.Random
import java.util.{Collections, Optional}
import java.util.concurrent.TimeUnit

import kafka.api.{ApiVersion, KAFKA_0_10_2_IV0, KAFKA_2_2_IV1}
import kafka.cluster.Partition
<<<<<<< HEAD
import kafka.controller.{KafkaController, ReplicaAssignment}
=======
import kafka.controller.KafkaController
import kafka.coordinator.group.GroupCoordinatorConcurrencyTest.JoinGroupCallback
import kafka.coordinator.group.GroupCoordinatorConcurrencyTest.SyncGroupCallback
import kafka.coordinator.group.JoinGroupResult
import kafka.coordinator.group.SyncGroupResult
>>>>>>> 5f73895e
import kafka.coordinator.group.{GroupCoordinator, GroupSummary, MemberSummary}
import kafka.coordinator.transaction.TransactionCoordinator
import kafka.log.AppendOrigin
import kafka.network.RequestChannel
import kafka.network.RequestChannel.SendResponse
import kafka.server.QuotaFactory.QuotaManagers
import kafka.utils.{MockTime, TestUtils}
import kafka.zk.KafkaZkClient
import org.apache.kafka.common.{IsolationLevel, TopicPartition}
import org.apache.kafka.common.errors.UnsupportedVersionException
import org.apache.kafka.common.internals.Topic
import org.apache.kafka.common.memory.MemoryPool
import org.apache.kafka.common.message.JoinGroupRequestData.JoinGroupRequestProtocol
import org.apache.kafka.common.message.LeaveGroupRequestData.MemberIdentity
import org.apache.kafka.common.message.ListPartitionReassignmentsRequestData.ListPartitionReassignmentsTopics
import org.apache.kafka.common.message.ListPartitionReassignmentsResponseData.OngoingPartitionReassignment
import org.apache.kafka.common.message.OffsetDeleteRequestData.{OffsetDeleteRequestPartition, OffsetDeleteRequestTopic, OffsetDeleteRequestTopicCollection}
import org.apache.kafka.common.message.UpdateMetadataRequestData.{UpdateMetadataBroker, UpdateMetadataEndpoint, UpdateMetadataPartitionState}
import org.apache.kafka.common.message._
import org.apache.kafka.common.metrics.Metrics
import org.apache.kafka.common.network.ClientInformation
import org.apache.kafka.common.network.ListenerName
import org.apache.kafka.common.protocol.{ApiKeys, Errors}
import org.apache.kafka.common.record.FileRecords.FileTimestampAndOffset
import org.apache.kafka.common.record.FileRecords.TimestampAndOffset
import org.apache.kafka.common.record._
import org.apache.kafka.common.replica.ClientMetadata
import org.apache.kafka.common.requests.ProduceResponse.PartitionResponse
import org.apache.kafka.common.requests.WriteTxnMarkersRequest.TxnMarkerEntry
import org.apache.kafka.common.requests.{FetchMetadata => JFetchMetadata, _}
import org.apache.kafka.common.security.auth.{KafkaPrincipal, SecurityProtocol}
import org.apache.kafka.server.authorizer.Authorizer
import org.easymock.EasyMock._
import org.easymock.{Capture, EasyMock, IAnswer}
import org.junit.Assert.{assertArrayEquals, assertEquals, assertNull, assertTrue}
import org.junit.{After, Test}

import scala.collection.JavaConverters._
import scala.collection.{Map, Seq, mutable}

class KafkaApisTest {

  private val requestChannel: RequestChannel = EasyMock.createNiceMock(classOf[RequestChannel])
  private val requestChannelMetrics: RequestChannel.Metrics = EasyMock.createNiceMock(classOf[RequestChannel.Metrics])
  private val replicaManager: ReplicaManager = EasyMock.createNiceMock(classOf[ReplicaManager])
  private val groupCoordinator: GroupCoordinator = EasyMock.createNiceMock(classOf[GroupCoordinator])
  private val adminManager: AdminManager = EasyMock.createNiceMock(classOf[AdminManager])
  private val txnCoordinator: TransactionCoordinator = EasyMock.createNiceMock(classOf[TransactionCoordinator])
  private val controller: KafkaController = EasyMock.createNiceMock(classOf[KafkaController])
  private val zkClient: KafkaZkClient = EasyMock.createNiceMock(classOf[KafkaZkClient])
  private val metrics = new Metrics()
  private val brokerId = 1
  private val metadataCache = new MetadataCache(brokerId)
  private val authorizer: Option[Authorizer] = None
  private val clientQuotaManager: ClientQuotaManager = EasyMock.createNiceMock(classOf[ClientQuotaManager])
  private val clientRequestQuotaManager: ClientRequestQuotaManager = EasyMock.createNiceMock(classOf[ClientRequestQuotaManager])
  private val replicaQuotaManager: ReplicationQuotaManager = EasyMock.createNiceMock(classOf[ReplicationQuotaManager])
  private val quotas = QuotaManagers(clientQuotaManager, clientQuotaManager, clientRequestQuotaManager,
    replicaQuotaManager, replicaQuotaManager, replicaQuotaManager, None)
  private val fetchManager: FetchManager = EasyMock.createNiceMock(classOf[FetchManager])
  private val brokerTopicStats = new BrokerTopicStats
  private val clusterId = "clusterId"
  private val time = new MockTime
  private val clientId = ""

  @After
  def tearDown(): Unit = {
    quotas.shutdown()
    TestUtils.clearYammerMetrics()
    metrics.close()
  }

  def createKafkaApis(interBrokerProtocolVersion: ApiVersion = ApiVersion.latestVersion,
                      enableSaslPlaintext: Boolean = false,
                      interBrokerSecurityProtocol: Option[SecurityProtocol] = None): KafkaApis = {
    val properties = TestUtils.createBrokerConfig(brokerId, "zk",
      enableSaslPlaintext = enableSaslPlaintext,
      interBrokerSecurityProtocol = interBrokerSecurityProtocol)
    properties.put(KafkaConfig.InterBrokerProtocolVersionProp, interBrokerProtocolVersion.toString)
    properties.put(KafkaConfig.LogMessageFormatVersionProp, interBrokerProtocolVersion.toString)
    new KafkaApis(requestChannel,
      replicaManager,
      adminManager,
      groupCoordinator,
      txnCoordinator,
      controller,
      zkClient,
      brokerId,
      new KafkaConfig(properties),
      metadataCache,
      metrics,
      authorizer,
      quotas,
      fetchManager,
      brokerTopicStats,
      clusterId,
      time,
      null,
      None
    )
  }

  @Test
  def testOffsetCommitWithInvalidPartition(): Unit = {
    val topic = "topic"
    setupBasicMetadataCache(topic, numPartitions = 1)

    def checkInvalidPartition(invalidPartitionId: Int): Unit = {
      EasyMock.reset(replicaManager, clientRequestQuotaManager, requestChannel)

      val offsetCommitRequest = new OffsetCommitRequest.Builder(
        new OffsetCommitRequestData()
          .setGroupId("groupId")
          .setTopics(Collections.singletonList(
            new OffsetCommitRequestData.OffsetCommitRequestTopic()
              .setName(topic)
              .setPartitions(Collections.singletonList(
                new OffsetCommitRequestData.OffsetCommitRequestPartition()
                  .setPartitionIndex(invalidPartitionId)
                  .setCommittedOffset(15)
                  .setCommittedLeaderEpoch(RecordBatch.NO_PARTITION_LEADER_EPOCH)
                  .setCommittedMetadata(""))
              )
          ))).build()

      val request = buildRequest(offsetCommitRequest)
      val capturedResponse = expectNoThrottling()
      EasyMock.replay(replicaManager, clientRequestQuotaManager, requestChannel)
      createKafkaApis().handleOffsetCommitRequest(request)

      val response = readResponse(ApiKeys.OFFSET_COMMIT, offsetCommitRequest, capturedResponse)
        .asInstanceOf[OffsetCommitResponse]
      assertEquals(Errors.UNKNOWN_TOPIC_OR_PARTITION,
        Errors.forCode(response.data().topics().get(0).partitions().get(0).errorCode()))
    }

    checkInvalidPartition(-1)
    checkInvalidPartition(1) // topic has only one partition
  }

  @Test
  def testTxnOffsetCommitWithInvalidPartition(): Unit = {
    val topic = "topic"
    setupBasicMetadataCache(topic, numPartitions = 1)

    def checkInvalidPartition(invalidPartitionId: Int): Unit = {
      EasyMock.reset(replicaManager, clientRequestQuotaManager, requestChannel)

      val invalidTopicPartition = new TopicPartition(topic, invalidPartitionId)
      val partitionOffsetCommitData = new TxnOffsetCommitRequest.CommittedOffset(15L, "", Optional.empty())
      val offsetCommitRequest = new TxnOffsetCommitRequest.Builder(
        "txnId",
        "groupId",
        15L,
        0.toShort,
        Map(invalidTopicPartition -> partitionOffsetCommitData).asJava
      ).build()
      val request = buildRequest(offsetCommitRequest)

      val capturedResponse = expectNoThrottling()
      EasyMock.replay(replicaManager, clientRequestQuotaManager, requestChannel)
      createKafkaApis().handleTxnOffsetCommitRequest(request)

      val response = readResponse(ApiKeys.TXN_OFFSET_COMMIT, offsetCommitRequest, capturedResponse)
        .asInstanceOf[TxnOffsetCommitResponse]
      assertEquals(Errors.UNKNOWN_TOPIC_OR_PARTITION, response.errors().get(invalidTopicPartition))
    }

    checkInvalidPartition(-1)
    checkInvalidPartition(1) // topic has only one partition
  }

  @Test
  def testAddPartitionsToTxnWithInvalidPartition(): Unit = {
    val topic = "topic"
    setupBasicMetadataCache(topic, numPartitions = 1)

    def checkInvalidPartition(invalidPartitionId: Int): Unit = {
      EasyMock.reset(replicaManager, clientRequestQuotaManager, requestChannel)

      val invalidTopicPartition = new TopicPartition(topic, invalidPartitionId)
      val addPartitionsToTxnRequest = new AddPartitionsToTxnRequest.Builder(
        "txnlId", 15L, 0.toShort, List(invalidTopicPartition).asJava
      ).build()
      val request = buildRequest(addPartitionsToTxnRequest)

      val capturedResponse = expectNoThrottling()
      EasyMock.replay(replicaManager, clientRequestQuotaManager, requestChannel)
      createKafkaApis().handleAddPartitionToTxnRequest(request)

      val response = readResponse(ApiKeys.ADD_PARTITIONS_TO_TXN, addPartitionsToTxnRequest, capturedResponse)
        .asInstanceOf[AddPartitionsToTxnResponse]
      assertEquals(Errors.UNKNOWN_TOPIC_OR_PARTITION, response.errors().get(invalidTopicPartition))
    }

    checkInvalidPartition(-1)
    checkInvalidPartition(1) // topic has only one partition
  }

  @Test(expected = classOf[UnsupportedVersionException])
  def shouldThrowUnsupportedVersionExceptionOnHandleAddOffsetToTxnRequestWhenInterBrokerProtocolNotSupported(): Unit = {
    createKafkaApis(KAFKA_0_10_2_IV0).handleAddOffsetsToTxnRequest(null)
  }

  @Test(expected = classOf[UnsupportedVersionException])
  def shouldThrowUnsupportedVersionExceptionOnHandleAddPartitionsToTxnRequestWhenInterBrokerProtocolNotSupported(): Unit = {
    createKafkaApis(KAFKA_0_10_2_IV0).handleAddPartitionToTxnRequest(null)
  }

  @Test(expected = classOf[UnsupportedVersionException])
  def shouldThrowUnsupportedVersionExceptionOnHandleTxnOffsetCommitRequestWhenInterBrokerProtocolNotSupported(): Unit = {
    createKafkaApis(KAFKA_0_10_2_IV0).handleAddPartitionToTxnRequest(null)
  }

  @Test(expected = classOf[UnsupportedVersionException])
  def shouldThrowUnsupportedVersionExceptionOnHandleEndTxnRequestWhenInterBrokerProtocolNotSupported(): Unit = {
    createKafkaApis(KAFKA_0_10_2_IV0).handleEndTxnRequest(null)
  }

  @Test(expected = classOf[UnsupportedVersionException])
  def shouldThrowUnsupportedVersionExceptionOnHandleWriteTxnMarkersRequestWhenInterBrokerProtocolNotSupported(): Unit = {
    createKafkaApis(KAFKA_0_10_2_IV0).handleWriteTxnMarkersRequest(null)
  }

  @Test
  def shouldRespondWithUnsupportedForMessageFormatOnHandleWriteTxnMarkersWhenMagicLowerThanRequired(): Unit = {
    val topicPartition = new TopicPartition("t", 0)
    val (writeTxnMarkersRequest, request) = createWriteTxnMarkersRequest(asList(topicPartition))
    val expectedErrors = Map(topicPartition -> Errors.UNSUPPORTED_FOR_MESSAGE_FORMAT).asJava
    val capturedResponse: Capture[RequestChannel.Response] = EasyMock.newCapture()

    EasyMock.expect(replicaManager.getMagic(topicPartition))
      .andReturn(Some(RecordBatch.MAGIC_VALUE_V1))
    EasyMock.expect(requestChannel.sendResponse(EasyMock.capture(capturedResponse)))
    EasyMock.replay(replicaManager, replicaQuotaManager, requestChannel)

    createKafkaApis().handleWriteTxnMarkersRequest(request)

    val markersResponse = readResponse(ApiKeys.WRITE_TXN_MARKERS, writeTxnMarkersRequest, capturedResponse)
      .asInstanceOf[WriteTxnMarkersResponse]
    assertEquals(expectedErrors, markersResponse.errors(1))
  }

  @Test
  def shouldRespondWithUnknownTopicWhenPartitionIsNotHosted(): Unit = {
    val topicPartition = new TopicPartition("t", 0)
    val (writeTxnMarkersRequest, request) = createWriteTxnMarkersRequest(asList(topicPartition))
    val expectedErrors = Map(topicPartition -> Errors.UNKNOWN_TOPIC_OR_PARTITION).asJava
    val capturedResponse: Capture[RequestChannel.Response] = EasyMock.newCapture()

    EasyMock.expect(replicaManager.getMagic(topicPartition))
      .andReturn(None)
    EasyMock.expect(requestChannel.sendResponse(EasyMock.capture(capturedResponse)))
    EasyMock.replay(replicaManager, replicaQuotaManager, requestChannel)

    createKafkaApis().handleWriteTxnMarkersRequest(request)

    val markersResponse = readResponse(ApiKeys.WRITE_TXN_MARKERS, writeTxnMarkersRequest, capturedResponse)
      .asInstanceOf[WriteTxnMarkersResponse]
    assertEquals(expectedErrors, markersResponse.errors(1))
  }

  @Test
  def shouldRespondWithUnsupportedMessageFormatForBadPartitionAndNoErrorsForGoodPartition(): Unit = {
    val tp1 = new TopicPartition("t", 0)
    val tp2 = new TopicPartition("t1", 0)
    val (writeTxnMarkersRequest, request) = createWriteTxnMarkersRequest(asList(tp1, tp2))
    val expectedErrors = Map(tp1 -> Errors.UNSUPPORTED_FOR_MESSAGE_FORMAT, tp2 -> Errors.NONE).asJava

    val capturedResponse: Capture[RequestChannel.Response] = EasyMock.newCapture()
    val responseCallback: Capture[Map[TopicPartition, PartitionResponse] => Unit]  = EasyMock.newCapture()

    EasyMock.expect(replicaManager.getMagic(tp1))
      .andReturn(Some(RecordBatch.MAGIC_VALUE_V1))
    EasyMock.expect(replicaManager.getMagic(tp2))
      .andReturn(Some(RecordBatch.MAGIC_VALUE_V2))

    EasyMock.expect(replicaManager.appendRecords(EasyMock.anyLong(),
      EasyMock.anyShort(),
      EasyMock.eq(true),
      EasyMock.eq(AppendOrigin.Coordinator),
      EasyMock.anyObject(),
      EasyMock.capture(responseCallback),
      EasyMock.anyObject(),
      EasyMock.anyObject())
    ).andAnswer(() => responseCallback.getValue.apply(Map(tp2 -> new PartitionResponse(Errors.NONE))))

    EasyMock.expect(requestChannel.sendResponse(EasyMock.capture(capturedResponse)))
    EasyMock.replay(replicaManager, replicaQuotaManager, requestChannel)

    createKafkaApis().handleWriteTxnMarkersRequest(request)

    val markersResponse = readResponse(ApiKeys.WRITE_TXN_MARKERS, writeTxnMarkersRequest, capturedResponse)
      .asInstanceOf[WriteTxnMarkersResponse]
    assertEquals(expectedErrors, markersResponse.errors(1))
    EasyMock.verify(replicaManager)
  }

  @Test
  def shouldResignCoordinatorsIfStopReplicaReceivedWithDeleteFlag(): Unit = {
    val controllerId = 0
    val controllerEpoch = 5
    val brokerEpoch = 230498320L

    val groupMetadataPartition = new TopicPartition(Topic.GROUP_METADATA_TOPIC_NAME, 0)
    val txnStatePartition = new TopicPartition(Topic.TRANSACTION_STATE_TOPIC_NAME, 0)

    val stopReplicaRequest = new StopReplicaRequest.Builder(
      ApiKeys.STOP_REPLICA.latestVersion,
      controllerId,
      controllerEpoch,
      brokerEpoch,
      true,
      Set(groupMetadataPartition, txnStatePartition).asJava
    ).build()
    val request = buildRequest(stopReplicaRequest)

    EasyMock.expect(replicaManager.stopReplicas(anyObject())).andReturn(
      (mutable.Map(groupMetadataPartition -> Errors.NONE, txnStatePartition -> Errors.NONE), Errors.NONE))
    EasyMock.expect(controller.brokerEpoch).andStubReturn(brokerEpoch)

    txnCoordinator.onResignation(txnStatePartition.partition, None)
    EasyMock.expectLastCall()

    groupCoordinator.onResignation(groupMetadataPartition.partition)
    EasyMock.expectLastCall()

    EasyMock.replay(controller, replicaManager, txnCoordinator, groupCoordinator)

    createKafkaApis().handleStopReplicaRequest(request)

    EasyMock.verify(txnCoordinator, groupCoordinator)
  }

  @Test
  def shouldRespondWithUnknownTopicOrPartitionForBadPartitionAndNoErrorsForGoodPartition(): Unit = {
    val tp1 = new TopicPartition("t", 0)
    val tp2 = new TopicPartition("t1", 0)
    val (writeTxnMarkersRequest, request) = createWriteTxnMarkersRequest(asList(tp1, tp2))
    val expectedErrors = Map(tp1 -> Errors.UNKNOWN_TOPIC_OR_PARTITION, tp2 -> Errors.NONE).asJava

    val capturedResponse: Capture[RequestChannel.Response] = EasyMock.newCapture()
    val responseCallback: Capture[Map[TopicPartition, PartitionResponse] => Unit]  = EasyMock.newCapture()

    EasyMock.expect(replicaManager.getMagic(tp1))
      .andReturn(None)
    EasyMock.expect(replicaManager.getMagic(tp2))
      .andReturn(Some(RecordBatch.MAGIC_VALUE_V2))

    EasyMock.expect(replicaManager.appendRecords(EasyMock.anyLong(),
      EasyMock.anyShort(),
      EasyMock.eq(true),
      EasyMock.eq(AppendOrigin.Coordinator),
      EasyMock.anyObject(),
      EasyMock.capture(responseCallback),
      EasyMock.anyObject(),
      EasyMock.anyObject())
    ).andAnswer(() => responseCallback.getValue.apply(Map(tp2 -> new PartitionResponse(Errors.NONE))))

    EasyMock.expect(requestChannel.sendResponse(EasyMock.capture(capturedResponse)))
    EasyMock.replay(replicaManager, replicaQuotaManager, requestChannel)

    createKafkaApis().handleWriteTxnMarkersRequest(request)

    val markersResponse = readResponse(ApiKeys.WRITE_TXN_MARKERS, writeTxnMarkersRequest, capturedResponse)
      .asInstanceOf[WriteTxnMarkersResponse]
    assertEquals(expectedErrors, markersResponse.errors(1))
    EasyMock.verify(replicaManager)
  }

  @Test
  def shouldAppendToLogOnWriteTxnMarkersWhenCorrectMagicVersion(): Unit = {
    val topicPartition = new TopicPartition("t", 0)
    val request = createWriteTxnMarkersRequest(asList(topicPartition))._2
    EasyMock.expect(replicaManager.getMagic(topicPartition))
      .andReturn(Some(RecordBatch.MAGIC_VALUE_V2))

    EasyMock.expect(replicaManager.appendRecords(EasyMock.anyLong(),
      EasyMock.anyShort(),
      EasyMock.eq(true),
      EasyMock.eq(AppendOrigin.Coordinator),
      EasyMock.anyObject(),
      EasyMock.anyObject(),
      EasyMock.anyObject(),
      EasyMock.anyObject()))

    EasyMock.replay(replicaManager)

    createKafkaApis().handleWriteTxnMarkersRequest(request)
    EasyMock.verify(replicaManager)
  }

  @Test
  def testLeaderReplicaIfLocalRaisesFencedLeaderEpoch(): Unit = {
    testListOffsetFailedGetLeaderReplica(Errors.FENCED_LEADER_EPOCH)
  }

  @Test
  def testLeaderReplicaIfLocalRaisesUnknownLeaderEpoch(): Unit = {
    testListOffsetFailedGetLeaderReplica(Errors.UNKNOWN_LEADER_EPOCH)
  }

  @Test
  def testLeaderReplicaIfLocalRaisesNotLeaderForPartition(): Unit = {
    testListOffsetFailedGetLeaderReplica(Errors.NOT_LEADER_FOR_PARTITION)
  }

  @Test
  def testLeaderReplicaIfLocalRaisesUnknownTopicOrPartition(): Unit = {
    testListOffsetFailedGetLeaderReplica(Errors.UNKNOWN_TOPIC_OR_PARTITION)
  }

  @Test
  def testDescribeGroups(): Unit = {
    val groupId = "groupId"
    val random = new Random()
    val metadata = new Array[Byte](10)
    random.nextBytes(metadata)
    val assignment = new Array[Byte](10)
    random.nextBytes(assignment)

    val memberSummary = MemberSummary("memberid", Some("instanceid"), "clientid", "clienthost", metadata, assignment)
    val groupSummary = GroupSummary("Stable", "consumer", "roundrobin", List(memberSummary))

    EasyMock.reset(groupCoordinator, replicaManager, clientRequestQuotaManager, requestChannel)

    val describeGroupsRequest = new DescribeGroupsRequest.Builder(
      new DescribeGroupsRequestData().setGroups(List(groupId).asJava)
    ).build()
    val request = buildRequest(describeGroupsRequest)

    val capturedResponse = expectNoThrottling()
    EasyMock.expect(groupCoordinator.handleDescribeGroup(EasyMock.eq(groupId)))
      .andReturn((Errors.NONE, groupSummary))
    EasyMock.replay(groupCoordinator, replicaManager, clientRequestQuotaManager, requestChannel)

    createKafkaApis().handleDescribeGroupRequest(request)

    val response = readResponse(ApiKeys.DESCRIBE_GROUPS, describeGroupsRequest, capturedResponse)
      .asInstanceOf[DescribeGroupsResponse]

    val group = response.data().groups().get(0)
    assertEquals(Errors.NONE, Errors.forCode(group.errorCode()))
    assertEquals(groupId, group.groupId())
    assertEquals(groupSummary.state, group.groupState())
    assertEquals(groupSummary.protocolType, group.protocolType())
    assertEquals(groupSummary.protocol, group.protocolData())
    assertEquals(groupSummary.members.size, group.members().size())

    val member = group.members().get(0)
    assertEquals(memberSummary.memberId, member.memberId())
    assertEquals(memberSummary.groupInstanceId.orNull, member.groupInstanceId())
    assertEquals(memberSummary.clientId, member.clientId())
    assertEquals(memberSummary.clientHost, member.clientHost())
    assertArrayEquals(memberSummary.metadata, member.memberMetadata())
    assertArrayEquals(memberSummary.assignment, member.memberAssignment())
  }

  @Test
  def testOffsetDeleteWithInvalidPartition(): Unit = {
    val group = "groupId"
    val topic = "topic"
    setupBasicMetadataCache(topic, numPartitions = 1)

    def checkInvalidPartition(invalidPartitionId: Int): Unit = {
      EasyMock.reset(groupCoordinator, replicaManager, clientRequestQuotaManager, requestChannel)

      val topics = new OffsetDeleteRequestTopicCollection()
      topics.add(new OffsetDeleteRequestTopic()
        .setName(topic)
        .setPartitions(Collections.singletonList(
          new OffsetDeleteRequestPartition().setPartitionIndex(invalidPartitionId))))
      val offsetDeleteRequest = new OffsetDeleteRequest.Builder(
        new OffsetDeleteRequestData()
          .setGroupId(group)
          .setTopics(topics)
      ).build()
      val request = buildRequest(offsetDeleteRequest)

      val capturedResponse = expectNoThrottling()
      EasyMock.expect(groupCoordinator.handleDeleteOffsets(EasyMock.eq(group), EasyMock.eq(Seq.empty)))
        .andReturn((Errors.NONE, Map.empty))
      EasyMock.replay(groupCoordinator, replicaManager, clientRequestQuotaManager, requestChannel)

      createKafkaApis().handleOffsetDeleteRequest(request)

      val response = readResponse(ApiKeys.OFFSET_DELETE, offsetDeleteRequest, capturedResponse)
        .asInstanceOf[OffsetDeleteResponse]

      assertEquals(Errors.UNKNOWN_TOPIC_OR_PARTITION,
        Errors.forCode(response.data.topics.find(topic).partitions.find(invalidPartitionId).errorCode()))
    }

    checkInvalidPartition(-1)
    checkInvalidPartition(1) // topic has only one partition
  }

  @Test
  def testOffsetDeleteWithInvalidGroup(): Unit = {
    val group = "groupId"

    EasyMock.reset(groupCoordinator, replicaManager, clientRequestQuotaManager, requestChannel)

    val offsetDeleteRequest = new OffsetDeleteRequest.Builder(
      new OffsetDeleteRequestData()
        .setGroupId(group)
    ).build()
    val request = buildRequest(offsetDeleteRequest)

    val capturedResponse = expectNoThrottling()
    EasyMock.expect(groupCoordinator.handleDeleteOffsets(EasyMock.eq(group), EasyMock.eq(Seq.empty)))
      .andReturn((Errors.GROUP_ID_NOT_FOUND, Map.empty))
    EasyMock.replay(groupCoordinator, replicaManager, clientRequestQuotaManager, requestChannel)

    createKafkaApis().handleOffsetDeleteRequest(request)

    val response = readResponse(ApiKeys.OFFSET_DELETE, offsetDeleteRequest, capturedResponse)
      .asInstanceOf[OffsetDeleteResponse]

    assertEquals(Errors.GROUP_ID_NOT_FOUND, Errors.forCode(response.data.errorCode()))
  }

  private def testListOffsetFailedGetLeaderReplica(error: Errors): Unit = {
    val tp = new TopicPartition("foo", 0)
    val isolationLevel = IsolationLevel.READ_UNCOMMITTED
    val currentLeaderEpoch = Optional.of[Integer](15)

    val timestamp = ListOffsetRequest.EARLIEST_TIMESTAMP
    val capturedSendResponse : Capture[Map[TopicPartition, Option[FileTimestampAndOffset]] => Unit] = Capture.newInstance()
    val lookupMetadata = Map(tp -> (currentLeaderEpoch, timestamp))
    EasyMock.expect(replicaManager.fetchOffsetsForTimestamps(
      EasyMock.eq(lookupMetadata),
      EasyMock.eq(Some(isolationLevel)),
      EasyMock.eq(true),
      capture(capturedSendResponse),
      EasyMock.eq(15000L)))

    val capturedResponse = expectNoThrottling()
    EasyMock.replay(replicaManager, clientRequestQuotaManager, requestChannel)

<<<<<<< HEAD
    val targetTimes = Map(tp -> new ListOffsetRequest.PartitionData(timestamp, currentLeaderEpoch))
    val builder = ListOffsetRequest.Builder.forConsumer(true, isolationLevel)
      .setTargetTimes(targetTimes.asJava)
    val (listOffsetRequest, request) = buildRequest(builder)
=======
    val targetTimes = Map(tp -> new ListOffsetRequest.PartitionData(ListOffsetRequest.EARLIEST_TIMESTAMP,
      currentLeaderEpoch))
    val listOffsetRequest = ListOffsetRequest.Builder.forConsumer(true, isolationLevel)
      .setTargetTimes(targetTimes.asJava).build()
    val request = buildRequest(listOffsetRequest)
>>>>>>> 5f73895e
    createKafkaApis().handleListOffsetRequest(request)

    val results = Map(tp -> Some(new FileTimestampAndOffset(timestamp, currentLeaderEpoch, error.exception)))
    capturedSendResponse.getValue.apply(results)

    val response = readResponse(ApiKeys.LIST_OFFSETS, listOffsetRequest, capturedResponse)
      .asInstanceOf[ListOffsetResponse]
    assertTrue(response.responseData.containsKey(tp))

    val partitionData = response.responseData.get(tp)
    assertEquals(error, partitionData.error)
    assertEquals(ListOffsetResponse.UNKNOWN_OFFSET, partitionData.offset)
    assertEquals(ListOffsetResponse.UNKNOWN_TIMESTAMP, partitionData.timestamp)
  }

  @Test
  def testReadUncommittedConsumerListOffsetLatest(): Unit = {
    testConsumerListOffsetLatest(IsolationLevel.READ_UNCOMMITTED)
  }

  @Test
  def testReadCommittedConsumerListOffsetLatest(): Unit = {
    testConsumerListOffsetLatest(IsolationLevel.READ_COMMITTED)
  }

  /**
   * Verifies that the metadata response is correct if the broker listeners are inconsistent (i.e. one broker has
   * more listeners than another) and the request is sent on the listener that exists in both brokers.
   */
  @Test
  def testMetadataRequestOnSharedListenerWithInconsistentListenersAcrossBrokers(): Unit = {
    val (plaintextListener, _) = updateMetadataCacheWithInconsistentListeners()
    val response = sendMetadataRequestWithInconsistentListeners(plaintextListener)
    assertEquals(Set(0, 1), response.brokers.asScala.map(_.id).toSet)
  }

  /*
   * Verifies that the metadata response is correct if the broker listeners are inconsistent (i.e. one broker has
   * more listeners than another) and the request is sent on the listener that exists in one broker.
   */
  @Test
  def testMetadataRequestOnDistinctListenerWithInconsistentListenersAcrossBrokers(): Unit = {
    val (_, anotherListener) = updateMetadataCacheWithInconsistentListeners()
    val response = sendMetadataRequestWithInconsistentListeners(anotherListener)
    assertEquals(Set(0), response.brokers.asScala.map(_.id).toSet)
  }

  /**
   * Verifies that sending a fetch request with version 9 works correctly when
   * ReplicaManager.getLogConfig returns None.
   */
  @Test
  def testFetchRequestV9WithNoLogConfig(): Unit = {
    val tp = new TopicPartition("foo", 0)
    setupBasicMetadataCache(tp.topic, numPartitions = 1)
    val hw = 3
    val timestamp = 1000

    expect(replicaManager.getLogConfig(EasyMock.eq(tp))).andReturn(None)

    replicaManager.fetchMessages(anyLong, anyInt, anyInt, anyInt, anyBoolean,
      anyObject[Seq[(TopicPartition, FetchRequest.PartitionData)]], anyObject[ReplicaQuota],
      anyObject[Seq[(TopicPartition, FetchPartitionData)] => Unit](), anyObject[IsolationLevel],
      anyObject[Option[ClientMetadata]])
    expectLastCall[Unit].andAnswer(new IAnswer[Unit] {
      def answer: Unit = {
        val callback = getCurrentArguments.apply(7).asInstanceOf[(Seq[(TopicPartition, FetchPartitionData)] => Unit)]
        val records = MemoryRecords.withRecords(CompressionType.NONE,
          new SimpleRecord(timestamp, "foo".getBytes(StandardCharsets.UTF_8)))
        callback(Seq(tp -> FetchPartitionData(Errors.NONE, hw, 0, records,
          None, None, Option.empty, isReassignmentFetch = false)))
      }
    })

    val fetchData = Map(tp -> new FetchRequest.PartitionData(0, 0, 1000,
      Optional.empty())).asJava
    val fetchMetadata = new JFetchMetadata(0, 0)
    val fetchContext = new FullFetchContext(time, new FetchSessionCache(1000, 100),
      fetchMetadata, fetchData, false)
    expect(fetchManager.newContext(anyObject[JFetchMetadata],
      anyObject[util.Map[TopicPartition, FetchRequest.PartitionData]],
      anyObject[util.List[TopicPartition]],
      anyBoolean)).andReturn(fetchContext)

    val capturedResponse = expectNoThrottling()
    EasyMock.expect(clientQuotaManager.maybeRecordAndGetThrottleTimeMs(
      anyObject[RequestChannel.Request](), anyDouble, anyLong)).andReturn(0)

    EasyMock.replay(replicaManager, clientQuotaManager, clientRequestQuotaManager, requestChannel, fetchManager)

    val fetchRequest = new FetchRequest.Builder(9, 9, -1, 100, 0, fetchData)
      .build()
    val request = buildRequest(fetchRequest)
    createKafkaApis().handleFetchRequest(request)

    val response = readResponse(ApiKeys.FETCH, fetchRequest, capturedResponse)
      .asInstanceOf[FetchResponse[BaseRecords]]
    assertTrue(response.responseData.containsKey(tp))

    val partitionData = response.responseData.get(tp)
    assertEquals(Errors.NONE, partitionData.error)
    assertEquals(hw, partitionData.highWatermark)
    assertEquals(-1, partitionData.lastStableOffset)
    assertEquals(0, partitionData.logStartOffset)
    assertEquals(timestamp,
      partitionData.records.asInstanceOf[MemoryRecords].batches.iterator.next.maxTimestamp)
    assertNull(partitionData.abortedTransactions)
  }

  @Test
  def testJoinGroupProtocolsOrder(): Unit = {
    val protocols = List(
      ("first", "first".getBytes()),
      ("second", "second".getBytes())
    )

    val groupId = "group"
    val memberId = "member1"
    val protocolType = "consumer"
    val rebalanceTimeoutMs = 10
    val sessionTimeoutMs = 5
    val capturedProtocols = EasyMock.newCapture[List[(String, Array[Byte])]]()

    EasyMock.expect(groupCoordinator.handleJoinGroup(
      EasyMock.eq(groupId),
      EasyMock.eq(memberId),
      EasyMock.eq(None),
      EasyMock.eq(true),
      EasyMock.eq(clientId),
      EasyMock.eq(InetAddress.getLocalHost.toString),
      EasyMock.eq(rebalanceTimeoutMs),
      EasyMock.eq(sessionTimeoutMs),
      EasyMock.eq(protocolType),
      EasyMock.capture(capturedProtocols),
      anyObject()
    ))

    EasyMock.replay(groupCoordinator)

    createKafkaApis().handleJoinGroupRequest(
      buildRequest(
        new JoinGroupRequest.Builder(
          new JoinGroupRequestData()
            .setGroupId(groupId)
            .setMemberId(memberId)
            .setProtocolType(protocolType)
            .setRebalanceTimeoutMs(rebalanceTimeoutMs)
            .setSessionTimeoutMs(sessionTimeoutMs)
            .setProtocols(new JoinGroupRequestData.JoinGroupRequestProtocolCollection(
              protocols.map { case (name, protocol) => new JoinGroupRequestProtocol()
                .setName(name).setMetadata(protocol)
              }.iterator.asJava))
        ).build()
      ))

    EasyMock.verify(groupCoordinator)

    val capturedProtocolsList = capturedProtocols.getValue
    assertEquals(protocols.size, capturedProtocolsList.size)
    protocols.zip(capturedProtocolsList).foreach { case ((expectedName, expectedBytes), (name, bytes)) =>
      assertEquals(expectedName, name)
      assertArrayEquals(expectedBytes, bytes)
    }
  }

  @Test
  def testJoinGroupWhenAnErrorOccurs(): Unit = {
    for (version <- ApiKeys.JOIN_GROUP.oldestVersion to ApiKeys.JOIN_GROUP.latestVersion) {
      testJoinGroupWhenAnErrorOccurs(version.asInstanceOf[Short])
    }
  }

  def testJoinGroupWhenAnErrorOccurs(version: Short): Unit = {
    EasyMock.reset(groupCoordinator, clientRequestQuotaManager, requestChannel)

    val capturedResponse = expectNoThrottling()

    val groupId = "group"
    val memberId = "member1"
    val protocolType = "consumer"
    val rebalanceTimeoutMs = 10
    val sessionTimeoutMs = 5

    val capturedCallback = EasyMock.newCapture[JoinGroupCallback]()

    EasyMock.expect(groupCoordinator.handleJoinGroup(
      EasyMock.eq(groupId),
      EasyMock.eq(memberId),
      EasyMock.eq(None),
      EasyMock.eq(if (version >= 4) true else false),
      EasyMock.eq(clientId),
      EasyMock.eq(InetAddress.getLocalHost.toString),
      EasyMock.eq(if (version >= 1) rebalanceTimeoutMs else sessionTimeoutMs),
      EasyMock.eq(sessionTimeoutMs),
      EasyMock.eq(protocolType),
      EasyMock.eq(List.empty),
      EasyMock.capture(capturedCallback)
    ))

    val joinGroupRequest = new JoinGroupRequest.Builder(
      new JoinGroupRequestData()
        .setGroupId(groupId)
        .setMemberId(memberId)
        .setProtocolType(protocolType)
        .setRebalanceTimeoutMs(rebalanceTimeoutMs)
        .setSessionTimeoutMs(sessionTimeoutMs)
    ).build(version)

    val requestChannelRequest = buildRequest(joinGroupRequest)

    EasyMock.replay(groupCoordinator, clientRequestQuotaManager, requestChannel)

    createKafkaApis().handleJoinGroupRequest(requestChannelRequest)

    EasyMock.verify(groupCoordinator)

    capturedCallback.getValue.apply(JoinGroupResult(memberId, Errors.INCONSISTENT_GROUP_PROTOCOL))

    val response = readResponse(ApiKeys.JOIN_GROUP, joinGroupRequest, capturedResponse)
      .asInstanceOf[JoinGroupResponse]

    assertEquals(Errors.INCONSISTENT_GROUP_PROTOCOL, response.error)
    assertEquals(0, response.data.members.size)
    assertEquals(memberId, response.data.memberId)
    assertEquals(GroupCoordinator.NoGeneration, response.data.generationId)
    assertEquals(GroupCoordinator.NoLeader, response.data.leader)
    assertNull(response.data.protocolType)

    if (version >= 7) {
      assertNull(response.data.protocolName)
    } else {
      assertEquals(GroupCoordinator.NoProtocol, response.data.protocolName)
    }

    EasyMock.verify(clientRequestQuotaManager, requestChannel)
  }

  @Test
  def testJoinGroupProtocolType(): Unit = {
    for (version <- ApiKeys.JOIN_GROUP.oldestVersion to ApiKeys.JOIN_GROUP.latestVersion) {
      testJoinGroupProtocolType(version.asInstanceOf[Short])
    }
  }

  def testJoinGroupProtocolType(version: Short): Unit = {
    EasyMock.reset(groupCoordinator, clientRequestQuotaManager, requestChannel)

    val capturedResponse = expectNoThrottling()

    val groupId = "group"
    val memberId = "member1"
    val protocolType = "consumer"
    val protocolName = "range"
    val rebalanceTimeoutMs = 10
    val sessionTimeoutMs = 5

    val capturedCallback = EasyMock.newCapture[JoinGroupCallback]()

    EasyMock.expect(groupCoordinator.handleJoinGroup(
      EasyMock.eq(groupId),
      EasyMock.eq(memberId),
      EasyMock.eq(None),
      EasyMock.eq(if (version >= 4) true else false),
      EasyMock.eq(clientId),
      EasyMock.eq(InetAddress.getLocalHost.toString),
      EasyMock.eq(if (version >= 1) rebalanceTimeoutMs else sessionTimeoutMs),
      EasyMock.eq(sessionTimeoutMs),
      EasyMock.eq(protocolType),
      EasyMock.eq(List.empty),
      EasyMock.capture(capturedCallback)
    ))

    val joinGroupRequest = new JoinGroupRequest.Builder(
      new JoinGroupRequestData()
        .setGroupId(groupId)
        .setMemberId(memberId)
        .setProtocolType(protocolType)
        .setRebalanceTimeoutMs(rebalanceTimeoutMs)
        .setSessionTimeoutMs(sessionTimeoutMs)
    ).build(version)

    val requestChannelRequest = buildRequest(joinGroupRequest)

    EasyMock.replay(groupCoordinator, clientRequestQuotaManager, requestChannel)

    createKafkaApis().handleJoinGroupRequest(requestChannelRequest)

    EasyMock.verify(groupCoordinator)

    capturedCallback.getValue.apply(JoinGroupResult(
      members = List.empty,
      memberId = memberId,
      generationId = 0,
      protocolType = Some(protocolType),
      protocolName = Some(protocolName),
      leaderId = memberId,
      error = Errors.NONE
    ))

    val response = readResponse(ApiKeys.JOIN_GROUP, joinGroupRequest, capturedResponse)
      .asInstanceOf[JoinGroupResponse]

    assertEquals(Errors.NONE, response.error)
    assertEquals(0, response.data.members.size)
    assertEquals(memberId, response.data.memberId)
    assertEquals(0, response.data.generationId)
    assertEquals(memberId, response.data.leader)
    assertEquals(protocolName, response.data.protocolName)

    if (version >= 7) {
      assertEquals(protocolType, response.data.protocolType)
    } else {
      assertNull(response.data.protocolType)
    }

    EasyMock.verify(clientRequestQuotaManager, requestChannel)
  }

  @Test
  def testSyncGroupProtocolTypeAndName(): Unit = {
    for (version <- ApiKeys.SYNC_GROUP.oldestVersion to ApiKeys.SYNC_GROUP.latestVersion) {
      testSyncGroupProtocolTypeAndName(version.asInstanceOf[Short])
    }
  }

  def testSyncGroupProtocolTypeAndName(version: Short): Unit = {
    EasyMock.reset(groupCoordinator, clientRequestQuotaManager, requestChannel)

    val capturedResponse = expectNoThrottling()

    val groupId = "group"
    val memberId = "member1"
    val protocolType = "consumer"
    val protocolName = "range"

    val capturedCallback = EasyMock.newCapture[SyncGroupCallback]()

    EasyMock.expect(groupCoordinator.handleSyncGroup(
      EasyMock.eq(groupId),
      EasyMock.eq(0),
      EasyMock.eq(memberId),
      EasyMock.eq(if (version >= 5) Some(protocolType) else None),
      EasyMock.eq(if (version >= 5) Some(protocolName) else None),
      EasyMock.eq(None),
      EasyMock.eq(Map.empty),
      EasyMock.capture(capturedCallback)
    ))

    val syncGroupRequest = new SyncGroupRequest.Builder(
      new SyncGroupRequestData()
        .setGroupId(groupId)
        .setGenerationId(0)
        .setMemberId(memberId)
        .setProtocolType(protocolType)
        .setProtocolName(protocolName)
    ).build(version)

    val requestChannelRequest = buildRequest(syncGroupRequest)

    EasyMock.replay(groupCoordinator, clientRequestQuotaManager, requestChannel)

    createKafkaApis().handleSyncGroupRequest(requestChannelRequest)

    EasyMock.verify(groupCoordinator)

    capturedCallback.getValue.apply(SyncGroupResult(
      protocolType = Some(protocolType),
      protocolName = Some(protocolName),
      memberAssignment = Array.empty,
      error = Errors.NONE
    ))

    val response = readResponse(ApiKeys.SYNC_GROUP, syncGroupRequest, capturedResponse)
      .asInstanceOf[SyncGroupResponse]

    assertEquals(Errors.NONE, response.error)
    assertArrayEquals(Array.empty[Byte], response.data.assignment)

    if (version >= 5) {
      assertEquals(protocolType, response.data.protocolType)
    } else {
      assertNull(response.data.protocolType)
    }

    EasyMock.verify(clientRequestQuotaManager, requestChannel)
  }

  @Test
  def testSyncGroupProtocolTypeAndNameAreMandatorySinceV5(): Unit = {
    for (version <- ApiKeys.SYNC_GROUP.oldestVersion to ApiKeys.SYNC_GROUP.latestVersion) {
      testSyncGroupProtocolTypeAndNameAreMandatorySinceV5(version.asInstanceOf[Short])
    }
  }

  def testSyncGroupProtocolTypeAndNameAreMandatorySinceV5(version: Short): Unit = {
    EasyMock.reset(groupCoordinator, clientRequestQuotaManager, requestChannel)

    val capturedResponse = expectNoThrottling()

    val groupId = "group"
    val memberId = "member1"
    val protocolType = "consumer"
    val protocolName = "range"

    val capturedCallback = EasyMock.newCapture[SyncGroupCallback]()

    if (version < 5) {
      EasyMock.expect(groupCoordinator.handleSyncGroup(
        EasyMock.eq(groupId),
        EasyMock.eq(0),
        EasyMock.eq(memberId),
        EasyMock.eq(None),
        EasyMock.eq(None),
        EasyMock.eq(None),
        EasyMock.eq(Map.empty),
        EasyMock.capture(capturedCallback)
      ))
    }

    val syncGroupRequest = new SyncGroupRequest.Builder(
      new SyncGroupRequestData()
        .setGroupId(groupId)
        .setGenerationId(0)
        .setMemberId(memberId)
    ).build(version)

    val requestChannelRequest = buildRequest(syncGroupRequest)

    EasyMock.replay(groupCoordinator, clientRequestQuotaManager, requestChannel)

    createKafkaApis().handleSyncGroupRequest(requestChannelRequest)

    EasyMock.verify(groupCoordinator)

    if (version < 5) {
      capturedCallback.getValue.apply(SyncGroupResult(
        protocolType = Some(protocolType),
        protocolName = Some(protocolName),
        memberAssignment = Array.empty,
        error = Errors.NONE
      ))
    }

    val response = readResponse(ApiKeys.SYNC_GROUP, syncGroupRequest, capturedResponse)
      .asInstanceOf[SyncGroupResponse]

    if (version < 5) {
      assertEquals(Errors.NONE, response.error)
    } else {
      assertEquals(Errors.INCONSISTENT_GROUP_PROTOCOL, response.error)
    }

    EasyMock.verify(clientRequestQuotaManager, requestChannel)
  }

  @Test
  def rejectJoinGroupRequestWhenStaticMembershipNotSupported(): Unit = {
    val capturedResponse = expectNoThrottling()
    EasyMock.replay(clientRequestQuotaManager, requestChannel)

    val joinGroupRequest = new JoinGroupRequest.Builder(
      new JoinGroupRequestData()
        .setGroupId("test")
        .setMemberId("test")
        .setGroupInstanceId("instanceId")
        .setProtocolType("consumer")
        .setProtocols(new JoinGroupRequestData.JoinGroupRequestProtocolCollection)
    ).build()

    val requestChannelRequest = buildRequest(joinGroupRequest)
    createKafkaApis(KAFKA_2_2_IV1).handleJoinGroupRequest(requestChannelRequest)

    val response = readResponse(ApiKeys.JOIN_GROUP, joinGroupRequest, capturedResponse).asInstanceOf[JoinGroupResponse]
    assertEquals(Errors.UNSUPPORTED_VERSION, response.error())
    EasyMock.replay(groupCoordinator)
  }

  @Test
  def rejectSyncGroupRequestWhenStaticMembershipNotSupported(): Unit = {
    val capturedResponse = expectNoThrottling()
    EasyMock.replay(clientRequestQuotaManager, requestChannel)

    val syncGroupRequest = new SyncGroupRequest.Builder(
      new SyncGroupRequestData()
        .setGroupId("test")
        .setMemberId("test")
        .setGroupInstanceId("instanceId")
        .setGenerationId(1)
    ).build()

    val requestChannelRequest = buildRequest(syncGroupRequest)
    createKafkaApis(KAFKA_2_2_IV1).handleSyncGroupRequest(requestChannelRequest)

    val response = readResponse(ApiKeys.SYNC_GROUP, syncGroupRequest, capturedResponse).asInstanceOf[SyncGroupResponse]
    assertEquals(Errors.UNSUPPORTED_VERSION, response.error)
    EasyMock.replay(groupCoordinator)
  }

  @Test
  def rejectHeartbeatRequestWhenStaticMembershipNotSupported(): Unit = {
    val capturedResponse = expectNoThrottling()
    EasyMock.replay(clientRequestQuotaManager, requestChannel)

    val heartbeatRequest = new HeartbeatRequest.Builder(
      new HeartbeatRequestData()
        .setGroupId("test")
        .setMemberId("test")
        .setGroupInstanceId("instanceId")
        .setGenerationId(1)
    ).build()
    val requestChannelRequest = buildRequest(heartbeatRequest)
    createKafkaApis(KAFKA_2_2_IV1).handleHeartbeatRequest(requestChannelRequest)

    val response = readResponse(ApiKeys.HEARTBEAT, heartbeatRequest, capturedResponse).asInstanceOf[HeartbeatResponse]
    assertEquals(Errors.UNSUPPORTED_VERSION, response.error())
    EasyMock.replay(groupCoordinator)
  }

  @Test
  def rejectOffsetCommitRequestWhenStaticMembershipNotSupported(): Unit = {
    val capturedResponse = expectNoThrottling()
    EasyMock.replay(clientRequestQuotaManager, requestChannel)

    val offsetCommitRequest = new OffsetCommitRequest.Builder(
      new OffsetCommitRequestData()
        .setGroupId("test")
        .setMemberId("test")
        .setGroupInstanceId("instanceId")
        .setGenerationId(100)
        .setTopics(Collections.singletonList(
          new OffsetCommitRequestData.OffsetCommitRequestTopic()
            .setName("test")
            .setPartitions(Collections.singletonList(
              new OffsetCommitRequestData.OffsetCommitRequestPartition()
                .setPartitionIndex(0)
                .setCommittedOffset(100)
                .setCommittedLeaderEpoch(RecordBatch.NO_PARTITION_LEADER_EPOCH)
                .setCommittedMetadata("")
            ))
        ))
    ).build()

    val requestChannelRequest = buildRequest(offsetCommitRequest)
    createKafkaApis(KAFKA_2_2_IV1).handleOffsetCommitRequest(requestChannelRequest)

    val expectedTopicErrors = Collections.singletonList(
      new OffsetCommitResponseData.OffsetCommitResponseTopic()
        .setName("test")
        .setPartitions(Collections.singletonList(
          new OffsetCommitResponseData.OffsetCommitResponsePartition()
            .setPartitionIndex(0)
            .setErrorCode(Errors.UNSUPPORTED_VERSION.code())
        ))
    )
    val response = readResponse(ApiKeys.OFFSET_COMMIT, offsetCommitRequest, capturedResponse).asInstanceOf[OffsetCommitResponse]
    assertEquals(expectedTopicErrors, response.data.topics())
    EasyMock.replay(groupCoordinator)
  }

  @Test
  def testTierFetchThrottlingBehavior(): Unit = {
    val topicPartition = new TopicPartition("foo", 0)
    EasyMock.reset(replicaManager, clientQuotaManager, clientRequestQuotaManager, requestChannel, fetchManager)
    val response1 = throttlingBehavior(topicPartition, 0, MemoryRecords.withRecords(CompressionType.NONE, new SimpleRecord(0, "foo".getBytes(StandardCharsets.UTF_8))), 0)
    assertTrue("expected that without throttling, a response is returned", response1.responseData().containsKey(topicPartition))
    EasyMock.reset(replicaManager, clientQuotaManager, clientRequestQuotaManager, requestChannel, fetchManager)
    val response2 = throttlingBehavior(topicPartition, 0, MemoryRecords.withRecords(CompressionType.NONE, new SimpleRecord(0, "foo".getBytes(StandardCharsets.UTF_8))), 100)
    assertTrue("expected that with throttling, a response is still returned", response2.responseData().containsKey(topicPartition))
  }

  private def throttlingBehavior(topicPartition: TopicPartition, hw: Int, records: Records, throttleTimeMs: Int): FetchResponse[BaseRecords] = {
    setupBasicMetadataCache(topicPartition.topic, numPartitions = 1)
    expect(replicaManager.getLogConfig(EasyMock.eq(topicPartition))).andReturn(None)

    replicaManager.fetchMessages(anyLong, anyInt, anyInt, anyInt, anyBoolean,
      anyObject[Seq[(TopicPartition, FetchRequest.PartitionData)]], anyObject[ReplicaQuota],
      anyObject[Seq[(TopicPartition, FetchPartitionData)] => Unit](), anyObject[IsolationLevel],
      anyObject[Option[ClientMetadata]])
    expectLastCall[Unit].andAnswer(new IAnswer[Unit] {
      def answer: Unit = {
        val callback = getCurrentArguments.apply(7).asInstanceOf[Seq[(TopicPartition, FetchPartitionData)] => Unit]
        callback(Seq(topicPartition -> FetchPartitionData(Errors.NONE, hw, 0, records,
          None, None, None, false)))
      }
    })

    val fetchData = Map(topicPartition -> new FetchRequest.PartitionData(0, 0, 1000,
      Optional.empty())).asJava
    val fetchMetadata = new JFetchMetadata(0, 0)
    val fetchContext = new FullFetchContext(time, new FetchSessionCache(1000, 100),
      fetchMetadata, fetchData, false)
    expect(fetchManager.newContext(anyObject[JFetchMetadata],
      anyObject[util.Map[TopicPartition, FetchRequest.PartitionData]],
      anyObject[util.List[TopicPartition]],
      anyBoolean)).andReturn(fetchContext)

    val capturedResponse = expectNoThrottling()
    EasyMock.expect(clientQuotaManager.maybeRecordAndGetThrottleTimeMs( // Introduce a throttle
      anyObject[RequestChannel.Request](), anyDouble, anyLong)).andReturn(throttleTimeMs)

    EasyMock.replay(replicaManager, clientQuotaManager, clientRequestQuotaManager, requestChannel, fetchManager)

    val builder = new FetchRequest.Builder(9, 9, -1, 100, 0, fetchData)
    val (fetchRequest, request) = buildRequest(builder)
    createKafkaApis().handleFetchRequest(request)

    readResponse(ApiKeys.FETCH, fetchRequest, capturedResponse).asInstanceOf[FetchResponse[BaseRecords]]
  }

  @Test
  def testMultipleLeaveGroup(): Unit = {
    val groupId = "groupId"

    val leaveMemberList = List(
      new MemberIdentity()
        .setMemberId("member-1")
        .setGroupInstanceId("instance-1"),
      new MemberIdentity()
        .setMemberId("member-2")
        .setGroupInstanceId("instance-2")
    )

    EasyMock.expect(groupCoordinator.handleLeaveGroup(
      EasyMock.eq(groupId),
      EasyMock.eq(leaveMemberList),
      anyObject()
    ))

    val leaveRequest = buildRequest(
      new LeaveGroupRequest.Builder(
        groupId,
        leaveMemberList.asJava
      ).build()
    )

    createKafkaApis().handleLeaveGroupRequest(leaveRequest)

    EasyMock.replay(groupCoordinator)
  }

  @Test
  def testSingleLeaveGroup(): Unit = {
    val groupId = "groupId"
    val memberId = "member"

    val singleLeaveMember = List(
      new MemberIdentity()
        .setMemberId(memberId)
    )

    EasyMock.expect(groupCoordinator.handleLeaveGroup(
      EasyMock.eq(groupId),
      EasyMock.eq(singleLeaveMember),
      anyObject()
    ))

    val leaveRequest = buildRequest(
      new LeaveGroupRequest.Builder(
        groupId,
        singleLeaveMember.asJava
      ).build()
    )

    createKafkaApis().handleLeaveGroupRequest(leaveRequest)

    EasyMock.replay(groupCoordinator)
  }

  private def testApiVersionsRequest(kafkaApis: KafkaApis,
                                     isInterBrokerListener: Boolean) = {
    val (apiVersionRequest, request) = buildRequest(new ApiVersionsRequest.Builder)

    val requestFromInterBrokerListener = kafkaApis.config.interBrokerListenerName == request.context.listenerName
    assertEquals(isInterBrokerListener, requestFromInterBrokerListener)

    val capturedResponse = expectNoThrottling()

    EasyMock.replay(replicaManager, clientRequestQuotaManager, requestChannel)
    kafkaApis.handleApiVersionsRequest(request)

    val response = readResponse(ApiKeys.API_VERSIONS, apiVersionRequest, capturedResponse)
      .asInstanceOf[ApiVersionsResponse]

    val supportedApis = response.apiVersions().asScala.map(apiVersion => ApiKeys.forId(apiVersion.apiKey)).toSet

    if (isInterBrokerListener)
      assertEquals(ApiKeys.values.toSet, supportedApis)
    else
      assertEquals(ApiKeys.publicExposedApis.asScala.toSet, supportedApis)
  }

  @Test
  def testHandleApiVersionsInterBrokerListener(): Unit = {
    val kafkaApis = createKafkaApis()
    testApiVersionsRequest(kafkaApis, isInterBrokerListener = true)
  }

  @Test
  def testHandleApiVersionsExternalListener(): Unit = {
    val kafkaApis = createKafkaApis(
      enableSaslPlaintext = true,
      interBrokerSecurityProtocol = Some(SecurityProtocol.SASL_PLAINTEXT))
    testApiVersionsRequest(kafkaApis, isInterBrokerListener = false)
  }

  @Test
  def testListReassignmentShouldIncludeObservers(): Unit = {
    def sendRequestAndReceiveResponse(requestBuilder: ListPartitionReassignmentsRequest.Builder,
                                      expectedReassignments: Map[TopicPartition, ReplicaAssignment]): ListPartitionReassignmentsResponse = {
      val kafkaApis = createKafkaApis()
      val (listReassignmentRequest, request) = buildRequest(requestBuilder)

      val capturedResponse = expectNoThrottling()
      EasyMock.expect(clientQuotaManager.maybeRecordAndGetThrottleTimeMs(
        anyObject[RequestChannel.Request](), anyDouble, anyLong)).andReturn(0)

      val callbackCapture = EasyMock.newCapture[KafkaController.ListReassignmentsCallback]
      EasyMock.expect(controller.listPartitionReassignments(EasyMock.eq(Some(expectedReassignments.keySet)), EasyMock.capture(callbackCapture)))
        .andAnswer(new IAnswer[Unit] {
          override def answer(): Unit = {
            callbackCapture.getValue.apply(Left(expectedReassignments))
          }
        })

      EasyMock.replay(controller, replicaManager, clientQuotaManager, clientRequestQuotaManager, requestChannel, fetchManager)
      kafkaApis.handle(request)

      readResponse(ApiKeys.LIST_PARTITION_REASSIGNMENTS, listReassignmentRequest, capturedResponse)
        .asInstanceOf[ListPartitionReassignmentsResponse]
    }

    val fooPartition = new TopicPartition("foo", 0)
    val barPartition = new TopicPartition("bar", 1)
    val expectedReassignments = Map(
      fooPartition -> new ReplicaAssignment(Seq(1, 2, 3, 4), Seq(3, 4), Seq(), Seq(3, 4), None),
      barPartition -> new ReplicaAssignment(Seq(1, 2, 3, 4), Seq(), Seq(), Seq(4), None)
    )

    val data = new ListPartitionReassignmentsRequestData().setTopics(List(
        new ListPartitionReassignmentsTopics().setName("foo").setPartitionIndexes(List(Int.box(0)).asJava),
        new ListPartitionReassignmentsTopics().setName("bar").setPartitionIndexes(List(Int.box(1)).asJava)
    ).asJava)
    val listReassignmentResponse = sendRequestAndReceiveResponse(
      new ListPartitionReassignmentsRequest.Builder(data),
      expectedReassignments
    )

    assertEquals(2, listReassignmentResponse.data.topics.size)
    val topicReassignments = listReassignmentResponse.data.topics.asScala

    def assertReassignment(expected: ReplicaAssignment, value: OngoingPartitionReassignment): Unit = {
      assertEquals(expected.replicas, value.replicas.asScala)
      assertEquals(expected.addingReplicas, value.addingReplicas.asScala)
      assertEquals(expected.removingReplicas, value.removingReplicas.asScala)
      assertEquals(expected.observers, value.observers.asScala)
    }

    val fooReassignment = topicReassignments.head
    assertEquals("foo", fooReassignment.name)
    assertEquals(1, fooReassignment.partitions.size)
    assertReassignment(expectedReassignments(fooPartition), fooReassignment.partitions.asScala.head)

    val barReassignment = topicReassignments(1)
    assertEquals("bar", barReassignment.name)
    assertEquals(1, barReassignment.partitions.size)
    assertReassignment(expectedReassignments(barPartition), barReassignment.partitions.asScala.head)
  }

  @Test
  def testReassignmentAndReplicationBytesOutRateWhenReassigning(): Unit = {
    assertReassignmentAndReplicationBytesOutPerSec(true)
  }

  @Test
  def testReassignmentAndReplicationBytesOutRateWhenNotReassigning(): Unit = {
    assertReassignmentAndReplicationBytesOutPerSec(false)
  }

  private def assertReassignmentAndReplicationBytesOutPerSec(isReassigning: Boolean): Unit = {
    val leaderEpoch = 0
    val tp0 = new TopicPartition("tp", 0)

    val fetchData = Collections.singletonMap(tp0, new FetchRequest.PartitionData(0,0, Int.MaxValue, Optional.of(leaderEpoch)))
    val fetchFromFollower = buildRequest(new FetchRequest.Builder(
      ApiKeys.FETCH.oldestVersion(), ApiKeys.FETCH.latestVersion(), 1, 1000, 0, fetchData
    ).build())

    setupBasicMetadataCache(tp0.topic, numPartitions = 1)
    val hw = 3

    val records = MemoryRecords.withRecords(CompressionType.NONE,
      new SimpleRecord(1000, "foo".getBytes(StandardCharsets.UTF_8)))
    replicaManager.fetchMessages(anyLong, anyInt, anyInt, anyInt, anyBoolean,
      anyObject[Seq[(TopicPartition, FetchRequest.PartitionData)]], anyObject[ReplicaQuota],
      anyObject[Seq[(TopicPartition, FetchPartitionData)] => Unit](), anyObject[IsolationLevel],
      anyObject[Option[ClientMetadata]])
    expectLastCall[Unit].andAnswer(new IAnswer[Unit] {
      def answer: Unit = {
        val callback = getCurrentArguments.apply(7).asInstanceOf[Seq[(TopicPartition, FetchPartitionData)] => Unit]
        callback(Seq(tp0 -> FetchPartitionData(Errors.NONE, hw, 0, records, None, None, Option.empty, isReassignmentFetch = isReassigning)))
      }
    })

    val fetchMetadata = new JFetchMetadata(0, 0)
    val fetchContext = new FullFetchContext(time, new FetchSessionCache(1000, 100),
      fetchMetadata, fetchData, true)
    expect(fetchManager.newContext(anyObject[JFetchMetadata],
      anyObject[util.Map[TopicPartition, FetchRequest.PartitionData]],
      anyObject[util.List[TopicPartition]],
      anyBoolean)).andReturn(fetchContext)

    expect(replicaQuotaManager.record(anyLong()))
    expect(replicaManager.getLogConfig(EasyMock.eq(tp0))).andReturn(None)

    val partition: Partition = createNiceMock(classOf[Partition])
    expect(replicaManager.isAddingReplica(anyObject(), anyInt())).andReturn(isReassigning)

    replay(replicaManager, fetchManager, clientQuotaManager, requestChannel, replicaQuotaManager, partition)

    createKafkaApis().handle(fetchFromFollower)

    if (isReassigning)
      assertEquals(records.sizeInBytes(), brokerTopicStats.allTopicsStats.reassignmentBytesOutPerSec.get.count())
    else
      assertEquals(0, brokerTopicStats.allTopicsStats.reassignmentBytesOutPerSec.get.count())
    assertEquals(records.sizeInBytes(), brokerTopicStats.allTopicsStats.replicationBytesOutRate.get.count())

  }

  @Test
  def rejectInitProducerIdWhenIdButNotEpochProvided(): Unit = {
    val capturedResponse = expectNoThrottling()
    EasyMock.replay(clientRequestQuotaManager, requestChannel)

    val initProducerIdRequest = new InitProducerIdRequest.Builder(
      new InitProducerIdRequestData()
        .setTransactionalId("known")
        .setTransactionTimeoutMs(TimeUnit.MINUTES.toMillis(15).toInt)
        .setProducerId(10)
        .setProducerEpoch(RecordBatch.NO_PRODUCER_EPOCH)
    ).build()

    val requestChannelRequest = buildRequest(initProducerIdRequest)
    createKafkaApis(KAFKA_2_2_IV1).handleInitProducerIdRequest(requestChannelRequest)

    val response = readResponse(ApiKeys.INIT_PRODUCER_ID, initProducerIdRequest, capturedResponse)
      .asInstanceOf[InitProducerIdResponse]
    assertEquals(Errors.INVALID_REQUEST, response.error)
  }

  @Test
  def rejectInitProducerIdWhenEpochButNotIdProvided(): Unit = {
    val capturedResponse = expectNoThrottling()
    EasyMock.replay(clientRequestQuotaManager, requestChannel)

    val initProducerIdRequest = new InitProducerIdRequest.Builder(
      new InitProducerIdRequestData()
        .setTransactionalId("known")
        .setTransactionTimeoutMs(TimeUnit.MINUTES.toMillis(15).toInt)
        .setProducerId(RecordBatch.NO_PRODUCER_ID)
        .setProducerEpoch(2)
    ).build()
    val requestChannelRequest = buildRequest(initProducerIdRequest)
    createKafkaApis(KAFKA_2_2_IV1).handleInitProducerIdRequest(requestChannelRequest)

    val response = readResponse(ApiKeys.INIT_PRODUCER_ID, initProducerIdRequest, capturedResponse).asInstanceOf[InitProducerIdResponse]
    assertEquals(Errors.INVALID_REQUEST, response.error)
  }

  /**
   * Return pair of listener names in the metadataCache: PLAINTEXT and LISTENER2 respectively.
   */
  private def updateMetadataCacheWithInconsistentListeners(): (ListenerName, ListenerName) = {
    val plaintextListener = ListenerName.forSecurityProtocol(SecurityProtocol.PLAINTEXT)
    val anotherListener = new ListenerName("LISTENER2")
    val brokers = Seq(
      new UpdateMetadataBroker()
        .setId(0)
        .setRack("rack")
        .setEndpoints(Seq(
          new UpdateMetadataEndpoint()
            .setHost("broker0")
            .setPort(9092)
            .setSecurityProtocol(SecurityProtocol.PLAINTEXT.id)
            .setListener(plaintextListener.value),
          new UpdateMetadataEndpoint()
            .setHost("broker0")
            .setPort(9093)
            .setSecurityProtocol(SecurityProtocol.PLAINTEXT.id)
            .setListener(anotherListener.value)
        ).asJava),
      new UpdateMetadataBroker()
        .setId(1)
        .setRack("rack")
        .setEndpoints(Seq(
          new UpdateMetadataEndpoint()
            .setHost("broker1")
            .setPort(9092)
            .setSecurityProtocol(SecurityProtocol.PLAINTEXT.id)
            .setListener(plaintextListener.value)).asJava)
    )
    val updateMetadataRequest = new UpdateMetadataRequest.Builder(ApiKeys.UPDATE_METADATA.latestVersion, 0,
      0, 0, Seq.empty[UpdateMetadataPartitionState].asJava, brokers.asJava).build()
    metadataCache.updateMetadata(correlationId = 0, updateMetadataRequest)
    (plaintextListener, anotherListener)
  }

  private def sendMetadataRequestWithInconsistentListeners(requestListener: ListenerName): MetadataResponse = {
    val capturedResponse = expectNoThrottling()
    EasyMock.replay(clientRequestQuotaManager, requestChannel)

    val metadataRequest = MetadataRequest.Builder.allTopics.build()
    val requestChannelRequest = buildRequest(metadataRequest, requestListener)
    createKafkaApis().handleTopicMetadataRequest(requestChannelRequest)

    readResponse(ApiKeys.METADATA, metadataRequest, capturedResponse).asInstanceOf[MetadataResponse]
  }

  private def testConsumerListOffsetLatest(isolationLevel: IsolationLevel): Unit = {
    val tp = new TopicPartition("foo", 0)
    val latestOffset = 15L
    val currentLeaderEpoch = Optional.empty[Integer]()

    val capturedSendResponse : Capture[Map[TopicPartition, Option[TimestampAndOffset]] => Unit] = Capture.newInstance()
    val lookupMetadata = Map(tp -> (currentLeaderEpoch, ListOffsetRequest.LATEST_TIMESTAMP))
    EasyMock.expect(replicaManager.fetchOffsetsForTimestamps(
      EasyMock.eq(lookupMetadata),
      EasyMock.eq(Some(isolationLevel)),
      EasyMock.eq(true),
      capture(capturedSendResponse),
      EasyMock.eq(15000L)))

    val capturedResponse = expectNoThrottling()
    EasyMock.replay(replicaManager, clientRequestQuotaManager, requestChannel)

    val targetTimes = Map(tp -> new ListOffsetRequest.PartitionData(ListOffsetRequest.LATEST_TIMESTAMP,
      currentLeaderEpoch))
    val listOffsetRequest = ListOffsetRequest.Builder.forConsumer(true, isolationLevel)
      .setTargetTimes(targetTimes.asJava).build()
    val request = buildRequest(listOffsetRequest)
    createKafkaApis().handleListOffsetRequest(request)

    val results = Map(tp -> Some(new FileTimestampAndOffset(ListOffsetResponse.UNKNOWN_TIMESTAMP, latestOffset, currentLeaderEpoch)))
    capturedSendResponse.getValue.apply(results)

    val response = readResponse(ApiKeys.LIST_OFFSETS, listOffsetRequest, capturedResponse).asInstanceOf[ListOffsetResponse]
    assertTrue(response.responseData.containsKey(tp))

    val partitionData = response.responseData.get(tp)
    assertEquals(Errors.NONE, partitionData.error)
    assertEquals(latestOffset, partitionData.offset)
    assertEquals(ListOffsetResponse.UNKNOWN_TIMESTAMP, partitionData.timestamp)
  }

  private def createWriteTxnMarkersRequest(partitions: util.List[TopicPartition]) = {
    val writeTxnMarkersRequest = new WriteTxnMarkersRequest.Builder(asList(
      new TxnMarkerEntry(1, 1.toShort, 0, TransactionResult.COMMIT, partitions))
    ).build()
    (writeTxnMarkersRequest, buildRequest(writeTxnMarkersRequest))
  }

  private def buildRequest[T <: AbstractRequest](request: AbstractRequest,
                                                 listenerName: ListenerName = ListenerName.forSecurityProtocol(SecurityProtocol.PLAINTEXT)): RequestChannel.Request = {

    val buffer = request.serialize(new RequestHeader(request.api, request.version, clientId, 0))

    // read the header from the buffer first so that the body can be read next from the Request constructor
    val header = RequestHeader.parse(buffer)
    val context = new RequestContext(header, "1", InetAddress.getLocalHost, KafkaPrincipal.ANONYMOUS,
      listenerName, SecurityProtocol.PLAINTEXT, ClientInformation.EMPTY)
    new RequestChannel.Request(processor = 1, context = context, startTimeNanos = 0, MemoryPool.NONE, buffer,
      requestChannelMetrics)
  }

  private def readResponse(api: ApiKeys, request: AbstractRequest, capturedResponse: Capture[RequestChannel.Response]): AbstractResponse = {
    val response = capturedResponse.getValue
    assertTrue(s"Unexpected response type: ${response.getClass}", response.isInstanceOf[SendResponse])
    val sendResponse = response.asInstanceOf[SendResponse]
    val send = sendResponse.responseSend
    val channel = new ByteBufferChannel(send.size)
    send.writeTo(channel)
    channel.close()
    channel.buffer.getInt() // read the size
    ResponseHeader.parse(channel.buffer, api.responseHeaderVersion(request.version))
    val struct = api.responseSchema(request.version).read(channel.buffer)
    println(struct)
    AbstractResponse.parseResponse(api, struct, request.version)
  }

  private def expectNoThrottling(): Capture[RequestChannel.Response] = {
    EasyMock.expect(clientRequestQuotaManager.maybeRecordAndGetThrottleTimeMs(EasyMock.anyObject[RequestChannel.Request]()))
      .andReturn(0)
    EasyMock.expect(clientRequestQuotaManager.throttle(EasyMock.anyObject[RequestChannel.Request](), EasyMock.eq(0),
      EasyMock.anyObject[RequestChannel.Response => Unit]()))

    val capturedResponse = EasyMock.newCapture[RequestChannel.Response]()
    EasyMock.expect(requestChannel.sendResponse(EasyMock.capture(capturedResponse)))
    capturedResponse
  }

  private def setupBasicMetadataCache(topic: String, numPartitions: Int): Unit = {
    val replicas = List(0.asInstanceOf[Integer]).asJava

    def createPartitionState(partition: Int) = new UpdateMetadataPartitionState()
      .setTopicName(topic)
      .setPartitionIndex(partition)
      .setControllerEpoch(1)
      .setLeader(0)
      .setLeaderEpoch(1)
      .setReplicas(replicas)
      .setZkVersion(0)
      .setReplicas(replicas)

    val plaintextListener = ListenerName.forSecurityProtocol(SecurityProtocol.PLAINTEXT)
    val broker = new UpdateMetadataBroker()
      .setId(0)
      .setRack("rack")
      .setEndpoints(Seq(new UpdateMetadataEndpoint()
        .setHost("broker0")
        .setPort(9092)
        .setSecurityProtocol(SecurityProtocol.PLAINTEXT.id)
        .setListener(plaintextListener.value)).asJava)
    val partitionStates = (0 until numPartitions).map(createPartitionState)
    val updateMetadataRequest = new UpdateMetadataRequest.Builder(ApiKeys.UPDATE_METADATA.latestVersion, 0,
      0, 0, partitionStates.asJava, Seq(broker).asJava).build()
    metadataCache.updateMetadata(correlationId = 0, updateMetadataRequest)
  }
}<|MERGE_RESOLUTION|>--- conflicted
+++ resolved
@@ -27,15 +27,11 @@
 
 import kafka.api.{ApiVersion, KAFKA_0_10_2_IV0, KAFKA_2_2_IV1}
 import kafka.cluster.Partition
-<<<<<<< HEAD
 import kafka.controller.{KafkaController, ReplicaAssignment}
-=======
-import kafka.controller.KafkaController
 import kafka.coordinator.group.GroupCoordinatorConcurrencyTest.JoinGroupCallback
 import kafka.coordinator.group.GroupCoordinatorConcurrencyTest.SyncGroupCallback
 import kafka.coordinator.group.JoinGroupResult
 import kafka.coordinator.group.SyncGroupResult
->>>>>>> 5f73895e
 import kafka.coordinator.group.{GroupCoordinator, GroupSummary, MemberSummary}
 import kafka.coordinator.transaction.TransactionCoordinator
 import kafka.log.AppendOrigin
@@ -576,18 +572,11 @@
     val capturedResponse = expectNoThrottling()
     EasyMock.replay(replicaManager, clientRequestQuotaManager, requestChannel)
 
-<<<<<<< HEAD
-    val targetTimes = Map(tp -> new ListOffsetRequest.PartitionData(timestamp, currentLeaderEpoch))
-    val builder = ListOffsetRequest.Builder.forConsumer(true, isolationLevel)
-      .setTargetTimes(targetTimes.asJava)
-    val (listOffsetRequest, request) = buildRequest(builder)
-=======
     val targetTimes = Map(tp -> new ListOffsetRequest.PartitionData(ListOffsetRequest.EARLIEST_TIMESTAMP,
       currentLeaderEpoch))
     val listOffsetRequest = ListOffsetRequest.Builder.forConsumer(true, isolationLevel)
       .setTargetTimes(targetTimes.asJava).build()
     val request = buildRequest(listOffsetRequest)
->>>>>>> 5f73895e
     createKafkaApis().handleListOffsetRequest(request)
 
     val results = Map(tp -> Some(new FileTimestampAndOffset(timestamp, currentLeaderEpoch, error.exception)))
@@ -1190,8 +1179,9 @@
 
     EasyMock.replay(replicaManager, clientQuotaManager, clientRequestQuotaManager, requestChannel, fetchManager)
 
-    val builder = new FetchRequest.Builder(9, 9, -1, 100, 0, fetchData)
-    val (fetchRequest, request) = buildRequest(builder)
+    val fetchRequest = new FetchRequest.Builder(9, 9, -1, 100, 0, fetchData)
+      .build()
+    val request = buildRequest(fetchRequest)
     createKafkaApis().handleFetchRequest(request)
 
     readResponse(ApiKeys.FETCH, fetchRequest, capturedResponse).asInstanceOf[FetchResponse[BaseRecords]]
@@ -1258,7 +1248,8 @@
 
   private def testApiVersionsRequest(kafkaApis: KafkaApis,
                                      isInterBrokerListener: Boolean) = {
-    val (apiVersionRequest, request) = buildRequest(new ApiVersionsRequest.Builder)
+    val apiVersionRequest = new ApiVersionsRequest.Builder().build()
+    val request = buildRequest(apiVersionRequest)
 
     val requestFromInterBrokerListener = kafkaApis.config.interBrokerListenerName == request.context.listenerName
     assertEquals(isInterBrokerListener, requestFromInterBrokerListener)
@@ -1298,7 +1289,8 @@
     def sendRequestAndReceiveResponse(requestBuilder: ListPartitionReassignmentsRequest.Builder,
                                       expectedReassignments: Map[TopicPartition, ReplicaAssignment]): ListPartitionReassignmentsResponse = {
       val kafkaApis = createKafkaApis()
-      val (listReassignmentRequest, request) = buildRequest(requestBuilder)
+      val listReassignmentRequest = requestBuilder.build()
+      val request = buildRequest(listReassignmentRequest)
 
       val capturedResponse = expectNoThrottling()
       EasyMock.expect(clientQuotaManager.maybeRecordAndGetThrottleTimeMs(
@@ -1327,8 +1319,8 @@
     )
 
     val data = new ListPartitionReassignmentsRequestData().setTopics(List(
-        new ListPartitionReassignmentsTopics().setName("foo").setPartitionIndexes(List(Int.box(0)).asJava),
-        new ListPartitionReassignmentsTopics().setName("bar").setPartitionIndexes(List(Int.box(1)).asJava)
+      new ListPartitionReassignmentsTopics().setName("foo").setPartitionIndexes(List(Int.box(0)).asJava),
+      new ListPartitionReassignmentsTopics().setName("bar").setPartitionIndexes(List(Int.box(1)).asJava)
     ).asJava)
     val listReassignmentResponse = sendRequestAndReceiveResponse(
       new ListPartitionReassignmentsRequest.Builder(data),
