/*
 * Licensed to the Apache Software Foundation (ASF) under one or more
 * contributor license agreements. See the NOTICE file distributed with
 * this work for additional information regarding copyright ownership.
 * The ASF licenses this file to You under the Apache License, Version 2.0
 * (the "License"); you may not use this file except in compliance with
 * the License. You may obtain a copy of the License at
 *
 *    http://www.apache.org/licenses/LICENSE-2.0
 *
 * Unless required by applicable law or agreed to in writing, software
 * distributed under the License is distributed on an "AS IS" BASIS,
 * WITHOUT WARRANTIES OR CONDITIONS OF ANY KIND, either express or implied.
 * See the License for the specific language governing permissions and
 * limitations under the License.
 */

package kafka.server

import java.net.InetAddress
import java.nio.charset.StandardCharsets
import java.util
import java.util.Arrays.asList
import java.util.{Collections, Optional}

import kafka.api.{ApiVersion, KAFKA_0_10_2_IV0, KAFKA_2_2_IV1}
<<<<<<< HEAD
import kafka.controller.{KafkaController, PartitionReplicaAssignment}
=======
import kafka.cluster.Partition
import kafka.controller.KafkaController
>>>>>>> fec42f2d
import kafka.coordinator.group.GroupCoordinator
import kafka.coordinator.transaction.TransactionCoordinator
import kafka.network.RequestChannel
import kafka.network.RequestChannel.SendResponse
import kafka.server.QuotaFactory.QuotaManagers
import kafka.utils.{MockTime, TestUtils}
import kafka.zk.KafkaZkClient
import org.apache.kafka.common.{IsolationLevel, TopicPartition}
import org.apache.kafka.common.errors.UnsupportedVersionException
import org.apache.kafka.common.memory.MemoryPool
import org.apache.kafka.common.message.JoinGroupRequestData.JoinGroupRequestProtocol
import org.apache.kafka.common.message.LeaveGroupRequestData.MemberIdentity
import org.apache.kafka.common.message.OffsetDeleteRequestData.{OffsetDeleteRequestPartition, OffsetDeleteRequestTopic, OffsetDeleteRequestTopicCollection}
import org.apache.kafka.common.message.UpdateMetadataRequestData.{UpdateMetadataBroker, UpdateMetadataEndpoint, UpdateMetadataPartitionState}
import org.apache.kafka.common.message._
import org.apache.kafka.common.metrics.Metrics
import org.apache.kafka.common.network.ListenerName
import org.apache.kafka.common.protocol.{ApiKeys, Errors}
import org.apache.kafka.common.record._
import org.apache.kafka.common.replica.ClientMetadata
import org.apache.kafka.common.requests.ProduceResponse.PartitionResponse
import org.apache.kafka.common.requests.WriteTxnMarkersRequest.TxnMarkerEntry
import org.apache.kafka.common.requests.{FetchMetadata => JFetchMetadata, _}
import org.apache.kafka.common.security.auth.{KafkaPrincipal, SecurityProtocol}
<<<<<<< HEAD
import org.easymock.{Capture, EasyMock, IAnswer}
import EasyMock._
import org.apache.kafka.common.message.{HeartbeatRequestData, JoinGroupRequestData, ListPartitionReassignmentsRequestData, OffsetCommitRequestData, OffsetCommitResponseData, OffsetDeleteRequestData, SyncGroupRequestData, TxnOffsetCommitRequestData}
import org.apache.kafka.common.message.JoinGroupRequestData.JoinGroupRequestProtocol
import org.apache.kafka.common.record.FileRecords.FileTimestampAndOffset
import org.apache.kafka.common.record.FileRecords.TimestampAndOffset
import org.apache.kafka.common.message.LeaveGroupRequestData.MemberIdentity
import org.apache.kafka.common.message.ListPartitionReassignmentsRequestData.ListPartitionReassignmentsTopics
import org.apache.kafka.common.message.ListPartitionReassignmentsResponseData.OngoingPartitionReassignment
import org.apache.kafka.common.message.OffsetDeleteRequestData.{OffsetDeleteRequestPartition, OffsetDeleteRequestTopic, OffsetDeleteRequestTopicCollection}
import org.apache.kafka.common.message.UpdateMetadataRequestData.{UpdateMetadataBroker, UpdateMetadataEndpoint, UpdateMetadataPartitionState}
import org.apache.kafka.common.replica.ClientMetadata
=======
>>>>>>> fec42f2d
import org.apache.kafka.server.authorizer.Authorizer
import org.easymock.EasyMock._
import org.easymock.{Capture, EasyMock, IAnswer}
import org.junit.Assert.{assertEquals, assertNull, assertTrue}
import org.junit.{After, Test}

import scala.collection.JavaConverters._
import scala.collection.{Map, Seq}

class KafkaApisTest {

  private val requestChannel: RequestChannel = EasyMock.createNiceMock(classOf[RequestChannel])
  private val requestChannelMetrics: RequestChannel.Metrics = EasyMock.createNiceMock(classOf[RequestChannel.Metrics])
  private val replicaManager: ReplicaManager = EasyMock.createNiceMock(classOf[ReplicaManager])
  private val groupCoordinator: GroupCoordinator = EasyMock.createNiceMock(classOf[GroupCoordinator])
  private val adminManager: AdminManager = EasyMock.createNiceMock(classOf[AdminManager])
  private val txnCoordinator: TransactionCoordinator = EasyMock.createNiceMock(classOf[TransactionCoordinator])
  private val controller: KafkaController = EasyMock.createNiceMock(classOf[KafkaController])
  private val zkClient: KafkaZkClient = EasyMock.createNiceMock(classOf[KafkaZkClient])
  private val metrics = new Metrics()
  private val brokerId = 1
  private val metadataCache = new MetadataCache(brokerId)
  private val authorizer: Option[Authorizer] = None
  private val clientQuotaManager: ClientQuotaManager = EasyMock.createNiceMock(classOf[ClientQuotaManager])
  private val clientRequestQuotaManager: ClientRequestQuotaManager = EasyMock.createNiceMock(classOf[ClientRequestQuotaManager])
  private val replicaQuotaManager: ReplicationQuotaManager = EasyMock.createNiceMock(classOf[ReplicationQuotaManager])
  private val quotas = QuotaManagers(clientQuotaManager, clientQuotaManager, clientRequestQuotaManager,
    replicaQuotaManager, replicaQuotaManager, replicaQuotaManager, None)
  private val fetchManager: FetchManager = EasyMock.createNiceMock(classOf[FetchManager])
  private val brokerTopicStats = new BrokerTopicStats
  private val clusterId = "clusterId"
  private val time = new MockTime

  @After
  def tearDown(): Unit = {
    quotas.shutdown()
    TestUtils.clearYammerMetrics()
    metrics.close()
  }

  def createKafkaApis(interBrokerProtocolVersion: ApiVersion = ApiVersion.latestVersion,
                      enableSaslPlaintext: Boolean = false,
                      interBrokerSecurityProtocol: Option[SecurityProtocol] = None): KafkaApis = {
    val properties = TestUtils.createBrokerConfig(brokerId, "zk",
      enableSaslPlaintext = enableSaslPlaintext,
      interBrokerSecurityProtocol = interBrokerSecurityProtocol)
    properties.put(KafkaConfig.InterBrokerProtocolVersionProp, interBrokerProtocolVersion.toString)
    properties.put(KafkaConfig.LogMessageFormatVersionProp, interBrokerProtocolVersion.toString)
    new KafkaApis(requestChannel,
      replicaManager,
      adminManager,
      groupCoordinator,
      txnCoordinator,
      controller,
      zkClient,
      brokerId,
      new KafkaConfig(properties),
      metadataCache,
      metrics,
      authorizer,
      quotas,
      fetchManager,
      brokerTopicStats,
      clusterId,
      time,
      null,
      None
    )
  }

  @Test
  def testOffsetCommitWithInvalidPartition(): Unit = {
    val topic = "topic"
    setupBasicMetadataCache(topic, numPartitions = 1)

    def checkInvalidPartition(invalidPartitionId: Int): Unit = {
      EasyMock.reset(replicaManager, clientRequestQuotaManager, requestChannel)

      val (offsetCommitRequest, request) = buildRequest(new OffsetCommitRequest.Builder(
        new OffsetCommitRequestData()
          .setGroupId("groupId")
          .setTopics(Collections.singletonList(
            new OffsetCommitRequestData.OffsetCommitRequestTopic()
              .setName(topic)
              .setPartitions(Collections.singletonList(
                new OffsetCommitRequestData.OffsetCommitRequestPartition()
                  .setPartitionIndex(invalidPartitionId)
                  .setCommittedOffset(15)
                  .setCommittedLeaderEpoch(RecordBatch.NO_PARTITION_LEADER_EPOCH)
                  .setCommittedMetadata(""))
              )
          ))
      ))

      val capturedResponse = expectNoThrottling()
      EasyMock.replay(replicaManager, clientRequestQuotaManager, requestChannel)
      createKafkaApis().handleOffsetCommitRequest(request)

      val response = readResponse(ApiKeys.OFFSET_COMMIT, offsetCommitRequest, capturedResponse)
        .asInstanceOf[OffsetCommitResponse]
      assertEquals(Errors.UNKNOWN_TOPIC_OR_PARTITION,
        Errors.forCode(response.data().topics().get(0).partitions().get(0).errorCode()))
    }

    checkInvalidPartition(-1)
    checkInvalidPartition(1) // topic has only one partition
  }

  @Test
  def testTxnOffsetCommitWithInvalidPartition(): Unit = {
    val topic = "topic"
    setupBasicMetadataCache(topic, numPartitions = 1)

    def checkInvalidPartition(invalidPartitionId: Int): Unit = {
      EasyMock.reset(replicaManager, clientRequestQuotaManager, requestChannel)

      val invalidTopicPartition = new TopicPartition(topic, invalidPartitionId)
      val partitionOffsetCommitData = new TxnOffsetCommitRequest.CommittedOffset(15L, "", Optional.empty())
      val (offsetCommitRequest, request) = buildRequest(new TxnOffsetCommitRequest.Builder(
        new TxnOffsetCommitRequestData()
          .setTransactionalId("txnlId")
          .setGroupId("groupId")
          .setProducerId(15L)
          .setProducerEpoch(0.toShort)
          .setTopics(TxnOffsetCommitRequest.getTopics(
            Map(invalidTopicPartition -> partitionOffsetCommitData).asJava))
      ))

      val capturedResponse = expectNoThrottling()
      EasyMock.replay(replicaManager, clientRequestQuotaManager, requestChannel)
      createKafkaApis().handleTxnOffsetCommitRequest(request)

      val response = readResponse(ApiKeys.TXN_OFFSET_COMMIT, offsetCommitRequest, capturedResponse)
        .asInstanceOf[TxnOffsetCommitResponse]
      assertEquals(Errors.UNKNOWN_TOPIC_OR_PARTITION, response.errors().get(invalidTopicPartition))
    }

    checkInvalidPartition(-1)
    checkInvalidPartition(1) // topic has only one partition
  }

  @Test
  def testAddPartitionsToTxnWithInvalidPartition(): Unit = {
    val topic = "topic"
    setupBasicMetadataCache(topic, numPartitions = 1)

    def checkInvalidPartition(invalidPartitionId: Int): Unit = {
      EasyMock.reset(replicaManager, clientRequestQuotaManager, requestChannel)

      val invalidTopicPartition = new TopicPartition(topic, invalidPartitionId)

      val (addPartitionsToTxnRequest, request) = buildRequest(new AddPartitionsToTxnRequest.Builder(
        "txnlId", 15L, 0.toShort, List(invalidTopicPartition).asJava))

      val capturedResponse = expectNoThrottling()
      EasyMock.replay(replicaManager, clientRequestQuotaManager, requestChannel)
      createKafkaApis().handleAddPartitionToTxnRequest(request)

      val response = readResponse(ApiKeys.ADD_PARTITIONS_TO_TXN, addPartitionsToTxnRequest, capturedResponse)
        .asInstanceOf[AddPartitionsToTxnResponse]
      assertEquals(Errors.UNKNOWN_TOPIC_OR_PARTITION, response.errors().get(invalidTopicPartition))
    }

    checkInvalidPartition(-1)
    checkInvalidPartition(1) // topic has only one partition
  }

  @Test(expected = classOf[UnsupportedVersionException])
  def shouldThrowUnsupportedVersionExceptionOnHandleAddOffsetToTxnRequestWhenInterBrokerProtocolNotSupported(): Unit = {
    createKafkaApis(KAFKA_0_10_2_IV0).handleAddOffsetsToTxnRequest(null)
  }

  @Test(expected = classOf[UnsupportedVersionException])
  def shouldThrowUnsupportedVersionExceptionOnHandleAddPartitionsToTxnRequestWhenInterBrokerProtocolNotSupported(): Unit = {
    createKafkaApis(KAFKA_0_10_2_IV0).handleAddPartitionToTxnRequest(null)
  }

  @Test(expected = classOf[UnsupportedVersionException])
  def shouldThrowUnsupportedVersionExceptionOnHandleTxnOffsetCommitRequestWhenInterBrokerProtocolNotSupported(): Unit = {
    createKafkaApis(KAFKA_0_10_2_IV0).handleAddPartitionToTxnRequest(null)
  }

  @Test(expected = classOf[UnsupportedVersionException])
  def shouldThrowUnsupportedVersionExceptionOnHandleEndTxnRequestWhenInterBrokerProtocolNotSupported(): Unit = {
    createKafkaApis(KAFKA_0_10_2_IV0).handleEndTxnRequest(null)
  }

  @Test(expected = classOf[UnsupportedVersionException])
  def shouldThrowUnsupportedVersionExceptionOnHandleWriteTxnMarkersRequestWhenInterBrokerProtocolNotSupported(): Unit = {
    createKafkaApis(KAFKA_0_10_2_IV0).handleWriteTxnMarkersRequest(null)
  }

  @Test
  def shouldRespondWithUnsupportedForMessageFormatOnHandleWriteTxnMarkersWhenMagicLowerThanRequired(): Unit = {
    val topicPartition = new TopicPartition("t", 0)
    val (writeTxnMarkersRequest, request) = createWriteTxnMarkersRequest(asList(topicPartition))
    val expectedErrors = Map(topicPartition -> Errors.UNSUPPORTED_FOR_MESSAGE_FORMAT).asJava
    val capturedResponse: Capture[RequestChannel.Response] = EasyMock.newCapture()

    EasyMock.expect(replicaManager.getMagic(topicPartition))
      .andReturn(Some(RecordBatch.MAGIC_VALUE_V1))
    EasyMock.expect(requestChannel.sendResponse(EasyMock.capture(capturedResponse)))
    EasyMock.replay(replicaManager, replicaQuotaManager, requestChannel)

    createKafkaApis().handleWriteTxnMarkersRequest(request)

    val markersResponse = readResponse(ApiKeys.WRITE_TXN_MARKERS, writeTxnMarkersRequest, capturedResponse)
      .asInstanceOf[WriteTxnMarkersResponse]
    assertEquals(expectedErrors, markersResponse.errors(1))
  }

  @Test
  def shouldRespondWithUnknownTopicWhenPartitionIsNotHosted(): Unit = {
    val topicPartition = new TopicPartition("t", 0)
    val (writeTxnMarkersRequest, request) = createWriteTxnMarkersRequest(asList(topicPartition))
    val expectedErrors = Map(topicPartition -> Errors.UNKNOWN_TOPIC_OR_PARTITION).asJava
    val capturedResponse: Capture[RequestChannel.Response] = EasyMock.newCapture()

    EasyMock.expect(replicaManager.getMagic(topicPartition))
      .andReturn(None)
    EasyMock.expect(requestChannel.sendResponse(EasyMock.capture(capturedResponse)))
    EasyMock.replay(replicaManager, replicaQuotaManager, requestChannel)

    createKafkaApis().handleWriteTxnMarkersRequest(request)

    val markersResponse = readResponse(ApiKeys.WRITE_TXN_MARKERS, writeTxnMarkersRequest, capturedResponse)
      .asInstanceOf[WriteTxnMarkersResponse]
    assertEquals(expectedErrors, markersResponse.errors(1))
  }

  @Test
  def shouldRespondWithUnsupportedMessageFormatForBadPartitionAndNoErrorsForGoodPartition(): Unit = {
    val tp1 = new TopicPartition("t", 0)
    val tp2 = new TopicPartition("t1", 0)
    val (writeTxnMarkersRequest, request) = createWriteTxnMarkersRequest(asList(tp1, tp2))
    val expectedErrors = Map(tp1 -> Errors.UNSUPPORTED_FOR_MESSAGE_FORMAT, tp2 -> Errors.NONE).asJava

    val capturedResponse: Capture[RequestChannel.Response] = EasyMock.newCapture()
    val responseCallback: Capture[Map[TopicPartition, PartitionResponse] => Unit]  = EasyMock.newCapture()

    EasyMock.expect(replicaManager.getMagic(tp1))
      .andReturn(Some(RecordBatch.MAGIC_VALUE_V1))
    EasyMock.expect(replicaManager.getMagic(tp2))
      .andReturn(Some(RecordBatch.MAGIC_VALUE_V2))

    EasyMock.expect(replicaManager.appendRecords(EasyMock.anyLong(),
      EasyMock.anyShort(),
      EasyMock.eq(true),
      EasyMock.eq(false),
      EasyMock.anyObject(),
      EasyMock.capture(responseCallback),
      EasyMock.anyObject(),
      EasyMock.anyObject())).andAnswer(new IAnswer[Unit] {
      override def answer(): Unit = {
        responseCallback.getValue.apply(Map(tp2 -> new PartitionResponse(Errors.NONE)))
      }
    })

    EasyMock.expect(requestChannel.sendResponse(EasyMock.capture(capturedResponse)))
    EasyMock.replay(replicaManager, replicaQuotaManager, requestChannel)

    createKafkaApis().handleWriteTxnMarkersRequest(request)

    val markersResponse = readResponse(ApiKeys.WRITE_TXN_MARKERS, writeTxnMarkersRequest, capturedResponse)
      .asInstanceOf[WriteTxnMarkersResponse]
    assertEquals(expectedErrors, markersResponse.errors(1))
    EasyMock.verify(replicaManager)
  }

  @Test
  def shouldRespondWithUnknownTopicOrPartitionForBadPartitionAndNoErrorsForGoodPartition(): Unit = {
    val tp1 = new TopicPartition("t", 0)
    val tp2 = new TopicPartition("t1", 0)
    val (writeTxnMarkersRequest, request) = createWriteTxnMarkersRequest(asList(tp1, tp2))
    val expectedErrors = Map(tp1 -> Errors.UNKNOWN_TOPIC_OR_PARTITION, tp2 -> Errors.NONE).asJava

    val capturedResponse: Capture[RequestChannel.Response] = EasyMock.newCapture()
    val responseCallback: Capture[Map[TopicPartition, PartitionResponse] => Unit]  = EasyMock.newCapture()

    EasyMock.expect(replicaManager.getMagic(tp1))
      .andReturn(None)
    EasyMock.expect(replicaManager.getMagic(tp2))
      .andReturn(Some(RecordBatch.MAGIC_VALUE_V2))

    EasyMock.expect(replicaManager.appendRecords(EasyMock.anyLong(),
      EasyMock.anyShort(),
      EasyMock.eq(true),
      EasyMock.eq(false),
      EasyMock.anyObject(),
      EasyMock.capture(responseCallback),
      EasyMock.anyObject(),
      EasyMock.anyObject())).andAnswer(new IAnswer[Unit] {
      override def answer(): Unit = {
        responseCallback.getValue.apply(Map(tp2 -> new PartitionResponse(Errors.NONE)))
      }
    })

    EasyMock.expect(requestChannel.sendResponse(EasyMock.capture(capturedResponse)))
    EasyMock.replay(replicaManager, replicaQuotaManager, requestChannel)

    createKafkaApis().handleWriteTxnMarkersRequest(request)

    val markersResponse = readResponse(ApiKeys.WRITE_TXN_MARKERS, writeTxnMarkersRequest, capturedResponse)
      .asInstanceOf[WriteTxnMarkersResponse]
    assertEquals(expectedErrors, markersResponse.errors(1))
    EasyMock.verify(replicaManager)
  }

  @Test
  def shouldAppendToLogOnWriteTxnMarkersWhenCorrectMagicVersion(): Unit = {
    val topicPartition = new TopicPartition("t", 0)
    val request = createWriteTxnMarkersRequest(asList(topicPartition))._2
    EasyMock.expect(replicaManager.getMagic(topicPartition))
      .andReturn(Some(RecordBatch.MAGIC_VALUE_V2))

    EasyMock.expect(replicaManager.appendRecords(EasyMock.anyLong(),
      EasyMock.anyShort(),
      EasyMock.eq(true),
      EasyMock.eq(false),
      EasyMock.anyObject(),
      EasyMock.anyObject(),
      EasyMock.anyObject(),
      EasyMock.anyObject()))

    EasyMock.replay(replicaManager)

    createKafkaApis().handleWriteTxnMarkersRequest(request)
    EasyMock.verify(replicaManager)
  }

  @Test
  def testLeaderReplicaIfLocalRaisesFencedLeaderEpoch(): Unit = {
    testListOffsetFailedGetLeaderReplica(Errors.FENCED_LEADER_EPOCH)
  }

  @Test
  def testLeaderReplicaIfLocalRaisesUnknownLeaderEpoch(): Unit = {
    testListOffsetFailedGetLeaderReplica(Errors.UNKNOWN_LEADER_EPOCH)
  }

  @Test
  def testLeaderReplicaIfLocalRaisesNotLeaderForPartition(): Unit = {
    testListOffsetFailedGetLeaderReplica(Errors.NOT_LEADER_FOR_PARTITION)
  }

  @Test
  def testLeaderReplicaIfLocalRaisesUnknownTopicOrPartition(): Unit = {
    testListOffsetFailedGetLeaderReplica(Errors.UNKNOWN_TOPIC_OR_PARTITION)
  }

  @Test
  def testOffsetDeleteWithInvalidPartition(): Unit = {
    val group = "groupId"
    val topic = "topic"
    setupBasicMetadataCache(topic, numPartitions = 1)

    def checkInvalidPartition(invalidPartitionId: Int): Unit = {
      EasyMock.reset(groupCoordinator, replicaManager, clientRequestQuotaManager, requestChannel)

      val topics = new OffsetDeleteRequestTopicCollection()
      topics.add(new OffsetDeleteRequestTopic()
        .setName(topic)
        .setPartitions(Collections.singletonList(
          new OffsetDeleteRequestPartition().setPartitionIndex(invalidPartitionId))))
      val (offsetDeleteRequest, request) = buildRequest(new OffsetDeleteRequest.Builder(
        new OffsetDeleteRequestData()
          .setGroupId(group)
          .setTopics(topics)
      ))

      val capturedResponse = expectNoThrottling()
      EasyMock.expect(groupCoordinator.handleDeleteOffsets(EasyMock.eq(group), EasyMock.eq(Seq.empty)))
        .andReturn((Errors.NONE, Map.empty))
      EasyMock.replay(groupCoordinator, replicaManager, clientRequestQuotaManager, requestChannel)

      createKafkaApis().handleOffsetDeleteRequest(request)

      val response = readResponse(ApiKeys.OFFSET_DELETE, offsetDeleteRequest, capturedResponse)
        .asInstanceOf[OffsetDeleteResponse]

      assertEquals(Errors.UNKNOWN_TOPIC_OR_PARTITION,
        Errors.forCode(response.data.topics.find(topic).partitions.find(invalidPartitionId).errorCode()))
    }

    checkInvalidPartition(-1)
    checkInvalidPartition(1) // topic has only one partition
  }

  @Test
  def testOffsetDeleteWithInvalidGroup(): Unit = {
    val group = "groupId"

    EasyMock.reset(groupCoordinator, replicaManager, clientRequestQuotaManager, requestChannel)

    val (offsetDeleteRequest, request) = buildRequest(new OffsetDeleteRequest.Builder(
      new OffsetDeleteRequestData()
        .setGroupId(group)
    ))

    val capturedResponse = expectNoThrottling()
    EasyMock.expect(groupCoordinator.handleDeleteOffsets(EasyMock.eq(group), EasyMock.eq(Seq.empty)))
      .andReturn((Errors.GROUP_ID_NOT_FOUND, Map.empty))
    EasyMock.replay(groupCoordinator, replicaManager, clientRequestQuotaManager, requestChannel)

    createKafkaApis().handleOffsetDeleteRequest(request)

    val response = readResponse(ApiKeys.OFFSET_DELETE, offsetDeleteRequest, capturedResponse)
      .asInstanceOf[OffsetDeleteResponse]

    assertEquals(Errors.GROUP_ID_NOT_FOUND, Errors.forCode(response.data.errorCode()))
  }

  private def testListOffsetFailedGetLeaderReplica(error: Errors): Unit = {
    val tp = new TopicPartition("foo", 0)
    val isolationLevel = IsolationLevel.READ_UNCOMMITTED
    val currentLeaderEpoch = Optional.of[Integer](15)

    val timestamp = ListOffsetRequest.EARLIEST_TIMESTAMP
    val capturedSendResponse : Capture[Map[TopicPartition, Option[FileTimestampAndOffset]] => Unit] = Capture.newInstance()
    val lookupMetadata = Map(tp -> (currentLeaderEpoch, timestamp))
    EasyMock.expect(replicaManager.fetchOffsetsForTimestamps(
      EasyMock.eq(lookupMetadata),
      EasyMock.eq(Some(isolationLevel)),
      EasyMock.eq(true),
      capture(capturedSendResponse),
      EasyMock.eq(15000L)))

    val capturedResponse = expectNoThrottling()
    EasyMock.replay(replicaManager, clientRequestQuotaManager, requestChannel)

    val targetTimes = Map(tp -> new ListOffsetRequest.PartitionData(timestamp, currentLeaderEpoch))
    val builder = ListOffsetRequest.Builder.forConsumer(true, isolationLevel)
      .setTargetTimes(targetTimes.asJava)
    val (listOffsetRequest, request) = buildRequest(builder)
    createKafkaApis().handleListOffsetRequest(request)

    val results = Map(tp -> Some(new FileTimestampAndOffset(timestamp, currentLeaderEpoch, error.exception)))
    capturedSendResponse.getValue.apply(results)

    val response = readResponse(ApiKeys.LIST_OFFSETS, listOffsetRequest, capturedResponse)
      .asInstanceOf[ListOffsetResponse]
    assertTrue(response.responseData.containsKey(tp))

    val partitionData = response.responseData.get(tp)
    assertEquals(error, partitionData.error)
    assertEquals(ListOffsetResponse.UNKNOWN_OFFSET, partitionData.offset)
    assertEquals(ListOffsetResponse.UNKNOWN_TIMESTAMP, partitionData.timestamp)
  }

  @Test
  def testReadUncommittedConsumerListOffsetLatest(): Unit = {
    testConsumerListOffsetLatest(IsolationLevel.READ_UNCOMMITTED)
  }

  @Test
  def testReadCommittedConsumerListOffsetLatest(): Unit = {
    testConsumerListOffsetLatest(IsolationLevel.READ_COMMITTED)
  }

  /**
   * Verifies that the metadata response is correct if the broker listeners are inconsistent (i.e. one broker has
   * more listeners than another) and the request is sent on the listener that exists in both brokers.
   */
  @Test
  def testMetadataRequestOnSharedListenerWithInconsistentListenersAcrossBrokers(): Unit = {
    val (plaintextListener, _) = updateMetadataCacheWithInconsistentListeners()
    val response = sendMetadataRequestWithInconsistentListeners(plaintextListener)
    assertEquals(Set(0, 1), response.brokers.asScala.map(_.id).toSet)
  }

  /*
   * Verifies that the metadata response is correct if the broker listeners are inconsistent (i.e. one broker has
   * more listeners than another) and the request is sent on the listener that exists in one broker.
   */
  @Test
  def testMetadataRequestOnDistinctListenerWithInconsistentListenersAcrossBrokers(): Unit = {
    val (_, anotherListener) = updateMetadataCacheWithInconsistentListeners()
    val response = sendMetadataRequestWithInconsistentListeners(anotherListener)
    assertEquals(Set(0), response.brokers.asScala.map(_.id).toSet)
  }

  /**
   * Verifies that sending a fetch request with version 9 works correctly when
   * ReplicaManager.getLogConfig returns None.
   */
  @Test
  def testFetchRequestV9WithNoLogConfig(): Unit = {
    val tp = new TopicPartition("foo", 0)
    setupBasicMetadataCache(tp.topic, numPartitions = 1)
    val hw = 3
    val timestamp = 1000

    expect(replicaManager.getLogConfig(EasyMock.eq(tp))).andReturn(None)

    replicaManager.fetchMessages(anyLong, anyInt, anyInt, anyInt, anyBoolean,
      anyObject[Seq[(TopicPartition, FetchRequest.PartitionData)]], anyObject[ReplicaQuota],
      anyObject[Seq[(TopicPartition, FetchPartitionData)] => Unit](), anyObject[IsolationLevel],
      anyObject[Option[ClientMetadata]])
    expectLastCall[Unit].andAnswer(new IAnswer[Unit] {
      def answer: Unit = {
        val callback = getCurrentArguments.apply(7).asInstanceOf[(Seq[(TopicPartition, FetchPartitionData)] => Unit)]
        val records = MemoryRecords.withRecords(CompressionType.NONE,
          new SimpleRecord(timestamp, "foo".getBytes(StandardCharsets.UTF_8)))
        callback(Seq(tp -> FetchPartitionData(Errors.NONE, hw, 0, records,
          None, None, Option.empty, isReassignmentFetch = false)))
      }
    })

    val fetchData = Map(tp -> new FetchRequest.PartitionData(0, 0, 1000,
      Optional.empty())).asJava
    val fetchMetadata = new JFetchMetadata(0, 0)
    val fetchContext = new FullFetchContext(time, new FetchSessionCache(1000, 100),
      fetchMetadata, fetchData, false)
    expect(fetchManager.newContext(anyObject[JFetchMetadata],
      anyObject[util.Map[TopicPartition, FetchRequest.PartitionData]],
      anyObject[util.List[TopicPartition]],
      anyBoolean)).andReturn(fetchContext)

    val capturedResponse = expectNoThrottling()
    EasyMock.expect(clientQuotaManager.maybeRecordAndGetThrottleTimeMs(
      anyObject[RequestChannel.Request](), anyDouble, anyLong)).andReturn(0)

    EasyMock.replay(replicaManager, clientQuotaManager, clientRequestQuotaManager, requestChannel, fetchManager)

    val builder = new FetchRequest.Builder(9, 9, -1, 100, 0, fetchData)
    val (fetchRequest, request) = buildRequest(builder)
    createKafkaApis().handleFetchRequest(request)

    val response = readResponse(ApiKeys.FETCH, fetchRequest, capturedResponse)
      .asInstanceOf[FetchResponse[BaseRecords]]
    assertTrue(response.responseData.containsKey(tp))

    val partitionData = response.responseData.get(tp)
    assertEquals(Errors.NONE, partitionData.error)
    assertEquals(hw, partitionData.highWatermark)
    assertEquals(-1, partitionData.lastStableOffset)
    assertEquals(0, partitionData.logStartOffset)
    assertEquals(timestamp,
      partitionData.records.asInstanceOf[MemoryRecords].batches.iterator.next.maxTimestamp)
    assertNull(partitionData.abortedTransactions)
  }

  @Test
  def testJoinGroupProtocolsOrder(): Unit = {
    val protocols = List(
      new JoinGroupRequestProtocol().setName("first").setMetadata("first".getBytes()),
      new JoinGroupRequestProtocol().setName("second").setMetadata("second".getBytes())
    )

    EasyMock.expect(groupCoordinator.handleJoinGroup(
      anyString,
      anyString,
      anyObject(classOf[Option[String]]),
      anyBoolean,
      anyString,
      anyString,
      anyInt,
      anyInt,
      anyString,
      EasyMock.eq(protocols.map(protocol => (protocol.name, protocol.metadata))),
      anyObject()
    ))

    createKafkaApis().handleJoinGroupRequest(
      buildRequest(
        new JoinGroupRequest.Builder(
          new JoinGroupRequestData()
            .setGroupId("test")
            .setMemberId("test")
            .setProtocolType("consumer")
            .setProtocols(new JoinGroupRequestData.JoinGroupRequestProtocolCollection(protocols.iterator.asJava))
        )
      )._2)

    EasyMock.replay(groupCoordinator)
  }

  @Test
  def rejectJoinGroupRequestWhenStaticMembershipNotSupported(): Unit = {
    val capturedResponse = expectNoThrottling()
    EasyMock.replay(clientRequestQuotaManager, requestChannel)

    val (joinGroupRequest, requestChannelRequest) = buildRequest(new JoinGroupRequest.Builder(
      new JoinGroupRequestData()
        .setGroupId("test")
        .setMemberId("test")
        .setGroupInstanceId("instanceId")
        .setProtocolType("consumer")
        .setProtocols(new JoinGroupRequestData.JoinGroupRequestProtocolCollection)
    ))
    createKafkaApis(KAFKA_2_2_IV1).handleJoinGroupRequest(requestChannelRequest)

    val response = readResponse(ApiKeys.JOIN_GROUP, joinGroupRequest, capturedResponse).asInstanceOf[JoinGroupResponse]
    assertEquals(Errors.UNSUPPORTED_VERSION, response.error())
    EasyMock.replay(groupCoordinator)
  }

  @Test
  def rejectSyncGroupRequestWhenStaticMembershipNotSupported(): Unit = {
    val capturedResponse = expectNoThrottling()
    EasyMock.replay(clientRequestQuotaManager, requestChannel)

    val (syncGroupRequest, requestChannelRequest) = buildRequest(new SyncGroupRequest.Builder(
      new SyncGroupRequestData()
        .setGroupId("test")
        .setMemberId("test")
        .setGroupInstanceId("instanceId")
        .setGenerationId(1)
    ))
    createKafkaApis(KAFKA_2_2_IV1).handleSyncGroupRequest(requestChannelRequest)

    val response = readResponse(ApiKeys.SYNC_GROUP, syncGroupRequest, capturedResponse).asInstanceOf[SyncGroupResponse]
    assertEquals(Errors.UNSUPPORTED_VERSION, response.error())
    EasyMock.replay(groupCoordinator)
  }

  @Test
  def rejectHeartbeatRequestWhenStaticMembershipNotSupported(): Unit = {
    val capturedResponse = expectNoThrottling()
    EasyMock.replay(clientRequestQuotaManager, requestChannel)

    val (heartbeatRequest, requestChannelRequest) = buildRequest(new HeartbeatRequest.Builder(
      new HeartbeatRequestData()
        .setGroupId("test")
        .setMemberId("test")
        .setGroupInstanceId("instanceId")
        .setGenerationId(1)
    ))
    createKafkaApis(KAFKA_2_2_IV1).handleHeartbeatRequest(requestChannelRequest)

    val response = readResponse(ApiKeys.HEARTBEAT, heartbeatRequest, capturedResponse).asInstanceOf[HeartbeatResponse]
    assertEquals(Errors.UNSUPPORTED_VERSION, response.error())
    EasyMock.replay(groupCoordinator)
  }

  @Test
  def rejectOffsetCommitRequestWhenStaticMembershipNotSupported(): Unit = {
    val capturedResponse = expectNoThrottling()
    EasyMock.replay(clientRequestQuotaManager, requestChannel)

    val (offsetCommitRequest, requestChannelRequest) = buildRequest(new OffsetCommitRequest.Builder(
      new OffsetCommitRequestData()
        .setGroupId("test")
        .setMemberId("test")
        .setGroupInstanceId("instanceId")
        .setGenerationId(100)
        .setTopics(Collections.singletonList(
          new OffsetCommitRequestData.OffsetCommitRequestTopic()
            .setName("test")
            .setPartitions(Collections.singletonList(
              new OffsetCommitRequestData.OffsetCommitRequestPartition()
                .setPartitionIndex(0)
                .setCommittedOffset(100)
                .setCommittedLeaderEpoch(RecordBatch.NO_PARTITION_LEADER_EPOCH)
                .setCommittedMetadata("")
            ))
        ))
    ))
    createKafkaApis(KAFKA_2_2_IV1).handleOffsetCommitRequest(requestChannelRequest)

    val expectedTopicErrors = Collections.singletonList(
      new OffsetCommitResponseData.OffsetCommitResponseTopic()
        .setName("test")
        .setPartitions(Collections.singletonList(
          new OffsetCommitResponseData.OffsetCommitResponsePartition()
            .setPartitionIndex(0)
            .setErrorCode(Errors.UNSUPPORTED_VERSION.code())
        ))
    )
    val response = readResponse(ApiKeys.OFFSET_COMMIT, offsetCommitRequest, capturedResponse).asInstanceOf[OffsetCommitResponse]
    assertEquals(expectedTopicErrors, response.data.topics())
    EasyMock.replay(groupCoordinator)
  }

  @Test
  def testTierFetchThrottlingBehavior(): Unit = {
    val topicPartition = new TopicPartition("foo", 0)
    EasyMock.reset(replicaManager, clientQuotaManager, clientRequestQuotaManager, requestChannel, fetchManager)
    val response1 = throttlingBehavior(topicPartition, 0, MemoryRecords.withRecords(CompressionType.NONE, new SimpleRecord(0, "foo".getBytes(StandardCharsets.UTF_8))), 0)
    assertTrue("expected that without throttling, a response is returned", response1.responseData().containsKey(topicPartition))
    EasyMock.reset(replicaManager, clientQuotaManager, clientRequestQuotaManager, requestChannel, fetchManager)
    val response2 = throttlingBehavior(topicPartition, 0, MemoryRecords.withRecords(CompressionType.NONE, new SimpleRecord(0, "foo".getBytes(StandardCharsets.UTF_8))), 100)
    assertTrue("expected that with throttling, a response is still returned", response2.responseData().containsKey(topicPartition))
  }

  private def throttlingBehavior(topicPartition: TopicPartition, hw: Int, records: Records, throttleTimeMs: Int): FetchResponse[BaseRecords] = {
    setupBasicMetadataCache(topicPartition.topic, numPartitions = 1)
    expect(replicaManager.getLogConfig(EasyMock.eq(topicPartition))).andReturn(None)

    replicaManager.fetchMessages(anyLong, anyInt, anyInt, anyInt, anyBoolean,
      anyObject[Seq[(TopicPartition, FetchRequest.PartitionData)]], anyObject[ReplicaQuota],
      anyObject[Seq[(TopicPartition, FetchPartitionData)] => Unit](), anyObject[IsolationLevel],
      anyObject[Option[ClientMetadata]])
    expectLastCall[Unit].andAnswer(new IAnswer[Unit] {
      def answer: Unit = {
        val callback = getCurrentArguments.apply(7).asInstanceOf[Seq[(TopicPartition, FetchPartitionData)] => Unit]
        callback(Seq(topicPartition -> FetchPartitionData(Errors.NONE, hw, 0, records,
          None, None, None)))
      }
    })

    val fetchData = Map(topicPartition -> new FetchRequest.PartitionData(0, 0, 1000,
      Optional.empty())).asJava
    val fetchMetadata = new JFetchMetadata(0, 0)
    val fetchContext = new FullFetchContext(time, new FetchSessionCache(1000, 100),
      fetchMetadata, fetchData, false)
    expect(fetchManager.newContext(anyObject[JFetchMetadata],
      anyObject[util.Map[TopicPartition, FetchRequest.PartitionData]],
      anyObject[util.List[TopicPartition]],
      anyBoolean)).andReturn(fetchContext)

    val capturedResponse = expectNoThrottling()
    EasyMock.expect(clientQuotaManager.maybeRecordAndGetThrottleTimeMs( // Introduce a throttle
      anyObject[RequestChannel.Request](), anyDouble, anyLong)).andReturn(throttleTimeMs)

    EasyMock.replay(replicaManager, clientQuotaManager, clientRequestQuotaManager, requestChannel, fetchManager)

    val builder = new FetchRequest.Builder(9, 9, -1, 100, 0, fetchData)
    val (fetchRequest, request) = buildRequest(builder)
    createKafkaApis().handleFetchRequest(request)

    readResponse(ApiKeys.FETCH, fetchRequest, capturedResponse).asInstanceOf[FetchResponse[BaseRecords]]
  }

  @Test
  def testMultipleLeaveGroup(): Unit = {
    val groupId = "groupId"

    val leaveMemberList = List(
      new MemberIdentity()
        .setMemberId("member-1")
        .setGroupInstanceId("instance-1"),
      new MemberIdentity()
        .setMemberId("member-2")
        .setGroupInstanceId("instance-2")
    )

    EasyMock.expect(groupCoordinator.handleLeaveGroup(
      EasyMock.eq(groupId),
      EasyMock.eq(leaveMemberList),
      anyObject()
    ))

    val (_, leaveRequest) = buildRequest(
      new LeaveGroupRequest.Builder(
        groupId,
        leaveMemberList.asJava)
    )

    createKafkaApis().handleLeaveGroupRequest(leaveRequest)

    EasyMock.replay(groupCoordinator)
  }

  @Test
  def testSingleLeaveGroup(): Unit = {
    val groupId = "groupId"
    val memberId = "member"

    val singleLeaveMember = List(
      new MemberIdentity()
        .setMemberId(memberId)
    )

    EasyMock.expect(groupCoordinator.handleLeaveGroup(
      EasyMock.eq(groupId),
      EasyMock.eq(singleLeaveMember),
      anyObject()
    ))

    val (_, leaveRequest) = buildRequest(
      new LeaveGroupRequest.Builder(
        groupId,
        singleLeaveMember.asJava)
    )

    createKafkaApis().handleLeaveGroupRequest(leaveRequest)

    EasyMock.replay(groupCoordinator)
  }

<<<<<<< HEAD
  private def testApiVersionsRequest(kafkaApis: KafkaApis,
                                     isInterBrokerListener: Boolean) = {
    val (apiVersionRequest, request) = buildRequest(new ApiVersionsRequest.Builder)

    val requestFromInterBrokerListener = kafkaApis.config.interBrokerListenerName == request.context.listenerName
    assertEquals(isInterBrokerListener, requestFromInterBrokerListener)

    val capturedResponse = expectNoThrottling()

    EasyMock.replay(replicaManager, clientRequestQuotaManager, requestChannel)
    kafkaApis.handleApiVersionsRequest(request)

    val response = readResponse(ApiKeys.API_VERSIONS, apiVersionRequest, capturedResponse)
      .asInstanceOf[ApiVersionsResponse]

    val supportedApis = response.apiVersions().asScala.map(apiVersion => ApiKeys.forId(apiVersion.apiKey)).toSet

    if (isInterBrokerListener)
      assertEquals(ApiKeys.values.toSet, supportedApis)
    else
      assertEquals(ApiKeys.publicExposedApis.asScala.toSet, supportedApis)
  }

  @Test
  def testHandleApiVersionsInterBrokerListener(): Unit = {
    val kafkaApis = createKafkaApis()
    testApiVersionsRequest(kafkaApis, isInterBrokerListener = true)
  }

  @Test
  def testHandleApiVersionsExternalListener(): Unit = {
    val kafkaApis = createKafkaApis(
      enableSaslPlaintext = true,
      interBrokerSecurityProtocol = Some(SecurityProtocol.SASL_PLAINTEXT))
    testApiVersionsRequest(kafkaApis, isInterBrokerListener = false)
  }

  @Test
  def testListReassignmentShouldIncludeObservers(): Unit = {
    def sendRequestAndReceiveResponse(requestBuilder: ListPartitionReassignmentsRequest.Builder,
                                      expectedReassignments: Map[TopicPartition, PartitionReplicaAssignment]): ListPartitionReassignmentsResponse = {
      val kafkaApis = createKafkaApis()
      val (listReassignmentRequest, request) = buildRequest(requestBuilder)

      val capturedResponse = expectNoThrottling()
      EasyMock.expect(clientQuotaManager.maybeRecordAndGetThrottleTimeMs(
        anyObject[RequestChannel.Request](), anyDouble, anyLong)).andReturn(0)

      val callbackCapture = EasyMock.newCapture[KafkaController.ListReassignmentsCallback]
      EasyMock.expect(controller.listPartitionReassignments(EasyMock.eq(Some(expectedReassignments.keySet)), EasyMock.capture(callbackCapture)))
        .andAnswer(new IAnswer[Unit] {
          override def answer(): Unit = {
            callbackCapture.getValue.apply(Left(expectedReassignments))
          }
        })

      EasyMock.replay(controller, replicaManager, clientQuotaManager, clientRequestQuotaManager, requestChannel, fetchManager)
      kafkaApis.handle(request)

      readResponse(ApiKeys.LIST_PARTITION_REASSIGNMENTS, listReassignmentRequest, capturedResponse)
        .asInstanceOf[ListPartitionReassignmentsResponse]
    }

    val fooPartition = new TopicPartition("foo", 0)
    val barPartition = new TopicPartition("bar", 1)
    val expectedReassignments = Map(
      fooPartition -> new PartitionReplicaAssignment(Seq(1, 2, 3, 4), Seq(3, 4), Seq(), Seq(3, 4), None),
      barPartition -> new PartitionReplicaAssignment(Seq(1, 2, 3, 4), Seq(), Seq(), Seq(4), None)
    )

    val data = new ListPartitionReassignmentsRequestData().setTopics(List(
        new ListPartitionReassignmentsTopics().setName("foo").setPartitionIndexes(List(Int.box(0)).asJava),
        new ListPartitionReassignmentsTopics().setName("bar").setPartitionIndexes(List(Int.box(1)).asJava)
    ).asJava)
    val listReassignmentResponse = sendRequestAndReceiveResponse(
      new ListPartitionReassignmentsRequest.Builder(data),
      expectedReassignments
    )

    assertEquals(2, listReassignmentResponse.data.topics.size)
    val topicReassignments = listReassignmentResponse.data.topics.asScala

    def assertReassignment(expected: PartitionReplicaAssignment, value: OngoingPartitionReassignment): Unit = {
      assertEquals(expected.replicas, value.replicas.asScala)
      assertEquals(expected.addingReplicas, value.addingReplicas.asScala)
      assertEquals(expected.removingReplicas, value.removingReplicas.asScala)
      assertEquals(expected.observers, value.observers.asScala)
    }

    val fooReassignment = topicReassignments.head
    assertEquals("foo", fooReassignment.name)
    assertEquals(1, fooReassignment.partitions.size)
    assertReassignment(expectedReassignments(fooPartition), fooReassignment.partitions.asScala.head)

    val barReassignment = topicReassignments(1)
    assertEquals("bar", barReassignment.name)
    assertEquals(1, barReassignment.partitions.size)
    assertReassignment(expectedReassignments(barPartition), barReassignment.partitions.asScala.head)
=======
  @Test
  def testReassignmentAndReplicationBytesOutRateWhenReassigning(): Unit = {
    assertReassignmentAndReplicationBytesOutPerSec(true)
  }

  @Test
  def testReassignmentAndReplicationBytesOutRateWhenNotReassigning(): Unit = {
    assertReassignmentAndReplicationBytesOutPerSec(false)
  }

  private def assertReassignmentAndReplicationBytesOutPerSec(isReassigning: Boolean) {
    val leaderEpoch = 0
    val tp0 = new TopicPartition("tp", 0)

    val fetchData = Collections.singletonMap(tp0, new FetchRequest.PartitionData(0,0, Int.MaxValue, Optional.of(leaderEpoch)))
    val (_, fetchFromFollower) = buildRequest(new FetchRequest.Builder(
      ApiKeys.FETCH.oldestVersion(), ApiKeys.FETCH.latestVersion(), 1, 1000, 0, fetchData))

    setupBasicMetadataCache(tp0.topic, numPartitions = 1)
    val hw = 3

    val records = MemoryRecords.withRecords(CompressionType.NONE,
      new SimpleRecord(1000, "foo".getBytes(StandardCharsets.UTF_8)))
    replicaManager.fetchMessages(anyLong, anyInt, anyInt, anyInt, anyBoolean,
      anyObject[Seq[(TopicPartition, FetchRequest.PartitionData)]], anyObject[ReplicaQuota],
      anyObject[Seq[(TopicPartition, FetchPartitionData)] => Unit](), anyObject[IsolationLevel],
      anyObject[Option[ClientMetadata]])
    expectLastCall[Unit].andAnswer(new IAnswer[Unit] {
      def answer: Unit = {
        val callback = getCurrentArguments.apply(7).asInstanceOf[Seq[(TopicPartition, FetchPartitionData)] => Unit]
        callback(Seq(tp0 -> FetchPartitionData(Errors.NONE, hw, 0, records, None, None, Option.empty, isReassignmentFetch = isReassigning)))
      }
    })

    val fetchMetadata = new JFetchMetadata(0, 0)
    val fetchContext = new FullFetchContext(time, new FetchSessionCache(1000, 100),
      fetchMetadata, fetchData, true)
    expect(fetchManager.newContext(anyObject[JFetchMetadata],
      anyObject[util.Map[TopicPartition, FetchRequest.PartitionData]],
      anyObject[util.List[TopicPartition]],
      anyBoolean)).andReturn(fetchContext)

    expect(replicaQuotaManager.record(anyLong()))
    expect(replicaManager.getLogConfig(EasyMock.eq(tp0))).andReturn(None)

    val partition: Partition = createNiceMock(classOf[Partition])
    expect(replicaManager.isAddingReplica(anyObject(), anyInt())).andReturn(isReassigning)

    replay(replicaManager, fetchManager, clientQuotaManager, requestChannel, replicaQuotaManager, partition)

    createKafkaApis().handle(fetchFromFollower)

    if (isReassigning)
      assertEquals(records.sizeInBytes(), brokerTopicStats.allTopicsStats.reassignmentBytesOutPerSec.get.count())
    else
      assertEquals(0, brokerTopicStats.allTopicsStats.reassignmentBytesOutPerSec.get.count())
    assertEquals(records.sizeInBytes(), brokerTopicStats.allTopicsStats.replicationBytesOutRate.get.count())

>>>>>>> fec42f2d
  }

  /**
   * Return pair of listener names in the metadataCache: PLAINTEXT and LISTENER2 respectively.
   */
  private def updateMetadataCacheWithInconsistentListeners(): (ListenerName, ListenerName) = {
    val plaintextListener = ListenerName.forSecurityProtocol(SecurityProtocol.PLAINTEXT)
    val anotherListener = new ListenerName("LISTENER2")
    val brokers = Seq(
      new UpdateMetadataBroker()
        .setId(0)
        .setRack("rack")
        .setEndpoints(Seq(
          new UpdateMetadataEndpoint()
            .setHost("broker0")
            .setPort(9092)
            .setSecurityProtocol(SecurityProtocol.PLAINTEXT.id)
            .setListener(plaintextListener.value),
          new UpdateMetadataEndpoint()
            .setHost("broker0")
            .setPort(9093)
            .setSecurityProtocol(SecurityProtocol.PLAINTEXT.id)
            .setListener(anotherListener.value)
        ).asJava),
      new UpdateMetadataBroker()
        .setId(1)
        .setRack("rack")
        .setEndpoints(Seq(
          new UpdateMetadataEndpoint()
            .setHost("broker1")
            .setPort(9092)
            .setSecurityProtocol(SecurityProtocol.PLAINTEXT.id)
            .setListener(plaintextListener.value)).asJava)
    )
    val updateMetadataRequest = new UpdateMetadataRequest.Builder(ApiKeys.UPDATE_METADATA.latestVersion, 0,
      0, 0, Seq.empty[UpdateMetadataPartitionState].asJava, brokers.asJava).build()
    metadataCache.updateMetadata(correlationId = 0, updateMetadataRequest)
    (plaintextListener, anotherListener)
  }

  private def sendMetadataRequestWithInconsistentListeners(requestListener: ListenerName): MetadataResponse = {
    val capturedResponse = expectNoThrottling()
    EasyMock.replay(clientRequestQuotaManager, requestChannel)

    val (metadataRequest, requestChannelRequest) = buildRequest(MetadataRequest.Builder.allTopics, requestListener)
    createKafkaApis().handleTopicMetadataRequest(requestChannelRequest)

    readResponse(ApiKeys.METADATA, metadataRequest, capturedResponse).asInstanceOf[MetadataResponse]
  }

  private def testConsumerListOffsetLatest(isolationLevel: IsolationLevel): Unit = {
    val tp = new TopicPartition("foo", 0)
    val latestOffset = 15L
    val currentLeaderEpoch = Optional.empty[Integer]()

    val capturedSendResponse : Capture[Map[TopicPartition, Option[TimestampAndOffset]] => Unit] = Capture.newInstance()
    val lookupMetadata = Map(tp -> (currentLeaderEpoch, ListOffsetRequest.LATEST_TIMESTAMP))
    EasyMock.expect(replicaManager.fetchOffsetsForTimestamps(
      EasyMock.eq(lookupMetadata),
      EasyMock.eq(Some(isolationLevel)),
      EasyMock.eq(true),
      capture(capturedSendResponse),
      EasyMock.eq(15000L)))

    val capturedResponse = expectNoThrottling()
    EasyMock.replay(replicaManager, clientRequestQuotaManager, requestChannel)

    val targetTimes = Map(tp -> new ListOffsetRequest.PartitionData(ListOffsetRequest.LATEST_TIMESTAMP,
      currentLeaderEpoch))
    val builder = ListOffsetRequest.Builder.forConsumer(true, isolationLevel)
      .setTargetTimes(targetTimes.asJava)
    val (listOffsetRequest, request) = buildRequest(builder)
    createKafkaApis().handleListOffsetRequest(request)

    val results = Map(tp -> Some(new FileTimestampAndOffset(ListOffsetResponse.UNKNOWN_TIMESTAMP, latestOffset, currentLeaderEpoch)))
    capturedSendResponse.getValue.apply(results)

    val response = readResponse(ApiKeys.LIST_OFFSETS, listOffsetRequest, capturedResponse).asInstanceOf[ListOffsetResponse]
    assertTrue(response.responseData.containsKey(tp))

    val partitionData = response.responseData.get(tp)
    assertEquals(Errors.NONE, partitionData.error)
    assertEquals(latestOffset, partitionData.offset)
    assertEquals(ListOffsetResponse.UNKNOWN_TIMESTAMP, partitionData.timestamp)
  }

  private def createWriteTxnMarkersRequest(partitions: util.List[TopicPartition]) = {
    val requestBuilder = new WriteTxnMarkersRequest.Builder(asList(
      new TxnMarkerEntry(1, 1.toShort, 0, TransactionResult.COMMIT, partitions)))
    buildRequest(requestBuilder)
  }

  private def buildRequest[T <: AbstractRequest](builder: AbstractRequest.Builder[T],
      listenerName: ListenerName = ListenerName.forSecurityProtocol(SecurityProtocol.PLAINTEXT)): (T, RequestChannel.Request) = {

    val request = builder.build()
    val buffer = request.serialize(new RequestHeader(builder.apiKey, request.version, "", 0))

    // read the header from the buffer first so that the body can be read next from the Request constructor
    val header = RequestHeader.parse(buffer)
    val context = new RequestContext(header, "1", InetAddress.getLocalHost, KafkaPrincipal.ANONYMOUS,
      listenerName, SecurityProtocol.PLAINTEXT)
    (request, new RequestChannel.Request(processor = 1, context = context, startTimeNanos = 0, MemoryPool.NONE, buffer,
      requestChannelMetrics))
  }

  private def readResponse(api: ApiKeys, request: AbstractRequest, capturedResponse: Capture[RequestChannel.Response]): AbstractResponse = {
    val response = capturedResponse.getValue
    assertTrue(s"Unexpected response type: ${response.getClass}", response.isInstanceOf[SendResponse])
    val sendResponse = response.asInstanceOf[SendResponse]
    val send = sendResponse.responseSend
    val channel = new ByteBufferChannel(send.size)
    send.writeTo(channel)
    channel.close()
    channel.buffer.getInt() // read the size
    ResponseHeader.parse(channel.buffer, api.responseHeaderVersion(request.version()))
    val struct = api.responseSchema(request.version).read(channel.buffer)
    AbstractResponse.parseResponse(api, struct, request.version)
  }

  private def expectNoThrottling(): Capture[RequestChannel.Response] = {
    EasyMock.expect(clientRequestQuotaManager.maybeRecordAndGetThrottleTimeMs(EasyMock.anyObject[RequestChannel.Request]()))
      .andReturn(0)
    EasyMock.expect(clientRequestQuotaManager.throttle(EasyMock.anyObject[RequestChannel.Request](), EasyMock.eq(0),
      EasyMock.anyObject[RequestChannel.Response => Unit]()))

    val capturedResponse = EasyMock.newCapture[RequestChannel.Response]()
    EasyMock.expect(requestChannel.sendResponse(EasyMock.capture(capturedResponse)))
    capturedResponse
  }

  private def setupBasicMetadataCache(topic: String, numPartitions: Int): Unit = {
    val replicas = List(0.asInstanceOf[Integer]).asJava

    def createPartitionState(partition: Int) = new UpdateMetadataPartitionState()
      .setTopicName(topic)
      .setPartitionIndex(partition)
      .setControllerEpoch(1)
      .setLeader(0)
      .setLeaderEpoch(1)
      .setReplicas(replicas)
      .setZkVersion(0)
      .setReplicas(replicas)

    val plaintextListener = ListenerName.forSecurityProtocol(SecurityProtocol.PLAINTEXT)
    val broker = new UpdateMetadataBroker()
      .setId(0)
      .setRack("rack")
      .setEndpoints(Seq(new UpdateMetadataEndpoint()
        .setHost("broker0")
        .setPort(9092)
        .setSecurityProtocol(SecurityProtocol.PLAINTEXT.id)
        .setListener(plaintextListener.value)).asJava)
    val partitionStates = (0 until numPartitions).map(createPartitionState)
    val updateMetadataRequest = new UpdateMetadataRequest.Builder(ApiKeys.UPDATE_METADATA.latestVersion, 0,
      0, 0, partitionStates.asJava, Seq(broker).asJava).build()
    metadataCache.updateMetadata(correlationId = 0, updateMetadataRequest)
  }
}<|MERGE_RESOLUTION|>--- conflicted
+++ resolved
@@ -24,12 +24,8 @@
 import java.util.{Collections, Optional}
 
 import kafka.api.{ApiVersion, KAFKA_0_10_2_IV0, KAFKA_2_2_IV1}
-<<<<<<< HEAD
-import kafka.controller.{KafkaController, PartitionReplicaAssignment}
-=======
 import kafka.cluster.Partition
-import kafka.controller.KafkaController
->>>>>>> fec42f2d
+import kafka.controller.{KafkaController, ReplicaAssignment}
 import kafka.coordinator.group.GroupCoordinator
 import kafka.coordinator.transaction.TransactionCoordinator
 import kafka.network.RequestChannel
@@ -42,33 +38,22 @@
 import org.apache.kafka.common.memory.MemoryPool
 import org.apache.kafka.common.message.JoinGroupRequestData.JoinGroupRequestProtocol
 import org.apache.kafka.common.message.LeaveGroupRequestData.MemberIdentity
+import org.apache.kafka.common.message.ListPartitionReassignmentsRequestData.ListPartitionReassignmentsTopics
+import org.apache.kafka.common.message.ListPartitionReassignmentsResponseData.OngoingPartitionReassignment
 import org.apache.kafka.common.message.OffsetDeleteRequestData.{OffsetDeleteRequestPartition, OffsetDeleteRequestTopic, OffsetDeleteRequestTopicCollection}
 import org.apache.kafka.common.message.UpdateMetadataRequestData.{UpdateMetadataBroker, UpdateMetadataEndpoint, UpdateMetadataPartitionState}
 import org.apache.kafka.common.message._
 import org.apache.kafka.common.metrics.Metrics
 import org.apache.kafka.common.network.ListenerName
 import org.apache.kafka.common.protocol.{ApiKeys, Errors}
+import org.apache.kafka.common.record.FileRecords.FileTimestampAndOffset
+import org.apache.kafka.common.record.FileRecords.TimestampAndOffset
 import org.apache.kafka.common.record._
 import org.apache.kafka.common.replica.ClientMetadata
 import org.apache.kafka.common.requests.ProduceResponse.PartitionResponse
 import org.apache.kafka.common.requests.WriteTxnMarkersRequest.TxnMarkerEntry
 import org.apache.kafka.common.requests.{FetchMetadata => JFetchMetadata, _}
 import org.apache.kafka.common.security.auth.{KafkaPrincipal, SecurityProtocol}
-<<<<<<< HEAD
-import org.easymock.{Capture, EasyMock, IAnswer}
-import EasyMock._
-import org.apache.kafka.common.message.{HeartbeatRequestData, JoinGroupRequestData, ListPartitionReassignmentsRequestData, OffsetCommitRequestData, OffsetCommitResponseData, OffsetDeleteRequestData, SyncGroupRequestData, TxnOffsetCommitRequestData}
-import org.apache.kafka.common.message.JoinGroupRequestData.JoinGroupRequestProtocol
-import org.apache.kafka.common.record.FileRecords.FileTimestampAndOffset
-import org.apache.kafka.common.record.FileRecords.TimestampAndOffset
-import org.apache.kafka.common.message.LeaveGroupRequestData.MemberIdentity
-import org.apache.kafka.common.message.ListPartitionReassignmentsRequestData.ListPartitionReassignmentsTopics
-import org.apache.kafka.common.message.ListPartitionReassignmentsResponseData.OngoingPartitionReassignment
-import org.apache.kafka.common.message.OffsetDeleteRequestData.{OffsetDeleteRequestPartition, OffsetDeleteRequestTopic, OffsetDeleteRequestTopicCollection}
-import org.apache.kafka.common.message.UpdateMetadataRequestData.{UpdateMetadataBroker, UpdateMetadataEndpoint, UpdateMetadataPartitionState}
-import org.apache.kafka.common.replica.ClientMetadata
-=======
->>>>>>> fec42f2d
 import org.apache.kafka.server.authorizer.Authorizer
 import org.easymock.EasyMock._
 import org.easymock.{Capture, EasyMock, IAnswer}
@@ -766,7 +751,7 @@
       def answer: Unit = {
         val callback = getCurrentArguments.apply(7).asInstanceOf[Seq[(TopicPartition, FetchPartitionData)] => Unit]
         callback(Seq(topicPartition -> FetchPartitionData(Errors.NONE, hw, 0, records,
-          None, None, None)))
+          None, None, None, false)))
       }
     })
 
@@ -850,7 +835,6 @@
     EasyMock.replay(groupCoordinator)
   }
 
-<<<<<<< HEAD
   private def testApiVersionsRequest(kafkaApis: KafkaApis,
                                      isInterBrokerListener: Boolean) = {
     val (apiVersionRequest, request) = buildRequest(new ApiVersionsRequest.Builder)
@@ -891,7 +875,7 @@
   @Test
   def testListReassignmentShouldIncludeObservers(): Unit = {
     def sendRequestAndReceiveResponse(requestBuilder: ListPartitionReassignmentsRequest.Builder,
-                                      expectedReassignments: Map[TopicPartition, PartitionReplicaAssignment]): ListPartitionReassignmentsResponse = {
+                                      expectedReassignments: Map[TopicPartition, ReplicaAssignment]): ListPartitionReassignmentsResponse = {
       val kafkaApis = createKafkaApis()
       val (listReassignmentRequest, request) = buildRequest(requestBuilder)
 
@@ -917,8 +901,8 @@
     val fooPartition = new TopicPartition("foo", 0)
     val barPartition = new TopicPartition("bar", 1)
     val expectedReassignments = Map(
-      fooPartition -> new PartitionReplicaAssignment(Seq(1, 2, 3, 4), Seq(3, 4), Seq(), Seq(3, 4), None),
-      barPartition -> new PartitionReplicaAssignment(Seq(1, 2, 3, 4), Seq(), Seq(), Seq(4), None)
+      fooPartition -> new ReplicaAssignment(Seq(1, 2, 3, 4), Seq(3, 4), Seq(), Seq(3, 4), None),
+      barPartition -> new ReplicaAssignment(Seq(1, 2, 3, 4), Seq(), Seq(), Seq(4), None)
     )
 
     val data = new ListPartitionReassignmentsRequestData().setTopics(List(
@@ -933,7 +917,7 @@
     assertEquals(2, listReassignmentResponse.data.topics.size)
     val topicReassignments = listReassignmentResponse.data.topics.asScala
 
-    def assertReassignment(expected: PartitionReplicaAssignment, value: OngoingPartitionReassignment): Unit = {
+    def assertReassignment(expected: ReplicaAssignment, value: OngoingPartitionReassignment): Unit = {
       assertEquals(expected.replicas, value.replicas.asScala)
       assertEquals(expected.addingReplicas, value.addingReplicas.asScala)
       assertEquals(expected.removingReplicas, value.removingReplicas.asScala)
@@ -949,7 +933,8 @@
     assertEquals("bar", barReassignment.name)
     assertEquals(1, barReassignment.partitions.size)
     assertReassignment(expectedReassignments(barPartition), barReassignment.partitions.asScala.head)
-=======
+  }
+
   @Test
   def testReassignmentAndReplicationBytesOutRateWhenReassigning(): Unit = {
     assertReassignmentAndReplicationBytesOutPerSec(true)
@@ -1008,7 +993,6 @@
       assertEquals(0, brokerTopicStats.allTopicsStats.reassignmentBytesOutPerSec.get.count())
     assertEquals(records.sizeInBytes(), brokerTopicStats.allTopicsStats.replicationBytesOutRate.get.count())
 
->>>>>>> fec42f2d
   }
 
   /**
