/*
 * Licensed to the Apache Software Foundation (ASF) under one or more
 * contributor license agreements. See the NOTICE file distributed with
 * this work for additional information regarding copyright ownership.
 * The ASF licenses this file to You under the Apache License, Version 2.0
 * (the "License"); you may not use this file except in compliance with
 * the License. You may obtain a copy of the License at
 *
 *    http://www.apache.org/licenses/LICENSE-2.0
 *
 * Unless required by applicable law or agreed to in writing, software
 * distributed under the License is distributed on an "AS IS" BASIS,
 * WITHOUT WARRANTIES OR CONDITIONS OF ANY KIND, either express or implied.
 * See the License for the specific language governing permissions and
 * limitations under the License.
 */

package kafka.server

import java.net.InetAddress
import java.nio.charset.StandardCharsets
import java.util
import java.util.Arrays.asList
import java.util.Random
import java.util.{Collections, Optional}
import java.util.concurrent.TimeUnit

import kafka.api.LeaderAndIsr
import kafka.api.{ApiVersion, KAFKA_0_10_2_IV0, KAFKA_2_2_IV1}
import kafka.cluster.Partition
import kafka.controller.{KafkaController, ReplicaAssignment}
import kafka.coordinator.group.GroupCoordinatorConcurrencyTest.JoinGroupCallback
import kafka.coordinator.group.GroupCoordinatorConcurrencyTest.SyncGroupCallback
import kafka.coordinator.group.JoinGroupResult
import kafka.coordinator.group.SyncGroupResult
import kafka.coordinator.group.{GroupCoordinator, GroupSummary, MemberSummary}
import kafka.coordinator.transaction.TransactionCoordinator
import kafka.log.AppendOrigin
import kafka.network.RequestChannel
import kafka.network.RequestChannel.SendResponse
import kafka.server.QuotaFactory.QuotaManagers
import kafka.tier.fetcher.ReclaimableMemoryRecords
import kafka.utils.{MockTime, TestUtils}
import kafka.zk.KafkaZkClient
import org.apache.kafka.common.acl.AclOperation
import org.apache.kafka.common.{IsolationLevel, TopicPartition}
import org.apache.kafka.common.errors.UnsupportedVersionException
import org.apache.kafka.common.internals.Topic
import org.apache.kafka.common.memory.MemoryPool
import org.apache.kafka.common.message.JoinGroupRequestData.JoinGroupRequestProtocol
import org.apache.kafka.common.message.LeaveGroupRequestData.MemberIdentity
import org.apache.kafka.common.message.ListPartitionReassignmentsRequestData.ListPartitionReassignmentsTopics
import org.apache.kafka.common.message.ListPartitionReassignmentsResponseData.OngoingPartitionReassignment
import org.apache.kafka.common.message.OffsetDeleteRequestData.{OffsetDeleteRequestPartition, OffsetDeleteRequestTopic, OffsetDeleteRequestTopicCollection}
import org.apache.kafka.common.message.StopReplicaRequestData.{StopReplicaPartitionState, StopReplicaTopicState}
import org.apache.kafka.common.message.UpdateMetadataRequestData.{UpdateMetadataBroker, UpdateMetadataEndpoint, UpdateMetadataPartitionState}
import org.apache.kafka.common.message._
import org.apache.kafka.common.metrics.Metrics
import org.apache.kafka.common.network.ClientInformation
import org.apache.kafka.common.network.ListenerName
import org.apache.kafka.common.protocol.{ApiKeys, Errors}
import org.apache.kafka.common.record.FileRecords.FileTimestampAndOffset
import org.apache.kafka.common.record.FileRecords.TimestampAndOffset
import org.apache.kafka.common.record._
import org.apache.kafka.common.replica.ClientMetadata
import org.apache.kafka.common.requests.ProduceResponse.PartitionResponse
import org.apache.kafka.common.requests.WriteTxnMarkersRequest.TxnMarkerEntry
import org.apache.kafka.common.requests.{FetchMetadata => JFetchMetadata, _}
import org.apache.kafka.common.resource.PatternType
import org.apache.kafka.common.resource.ResourcePattern
import org.apache.kafka.common.resource.ResourceType
import org.apache.kafka.common.security.auth.{KafkaPrincipal, SecurityProtocol}
import org.apache.kafka.server.authorizer.Action
import org.apache.kafka.server.authorizer.AuthorizationResult
import org.apache.kafka.server.authorizer.Authorizer
import org.easymock.EasyMock._
import org.easymock.{Capture, EasyMock, IAnswer}
import org.junit.Assert.{assertArrayEquals, assertEquals, assertNull, assertTrue}
import org.junit.{After, Test}

import scala.jdk.CollectionConverters._
import scala.collection.{Map, Seq, mutable}

class KafkaApisTest {

  private val requestChannel: RequestChannel = EasyMock.createNiceMock(classOf[RequestChannel])
  private val requestChannelMetrics: RequestChannel.Metrics = EasyMock.createNiceMock(classOf[RequestChannel.Metrics])
  private val replicaManager: ReplicaManager = EasyMock.createNiceMock(classOf[ReplicaManager])
  private val groupCoordinator: GroupCoordinator = EasyMock.createNiceMock(classOf[GroupCoordinator])
  private val adminManager: AdminManager = EasyMock.createNiceMock(classOf[AdminManager])
  private val txnCoordinator: TransactionCoordinator = EasyMock.createNiceMock(classOf[TransactionCoordinator])
  private val controller: KafkaController = EasyMock.createNiceMock(classOf[KafkaController])
  private val zkClient: KafkaZkClient = EasyMock.createNiceMock(classOf[KafkaZkClient])
  private val metrics = new Metrics()
  private val brokerId = 1
  private val metadataCache = new MetadataCache(brokerId)
  private val clientQuotaManager: ClientQuotaManager = EasyMock.createNiceMock(classOf[ClientQuotaManager])
  private val clientRequestQuotaManager: ClientRequestQuotaManager = EasyMock.createNiceMock(classOf[ClientRequestQuotaManager])
  private val replicaQuotaManager: ReplicationQuotaManager = EasyMock.createNiceMock(classOf[ReplicationQuotaManager])
  private val quotas = QuotaManagers(clientQuotaManager, clientQuotaManager, clientRequestQuotaManager,
    replicaQuotaManager, replicaQuotaManager, replicaQuotaManager, replicaQuotaManager, None)
  private val fetchManager: FetchManager = EasyMock.createNiceMock(classOf[FetchManager])
  private val brokerTopicStats = new BrokerTopicStats
  private val clusterId = "clusterId"
  private val time = new MockTime
  private val clientId = ""

  @After
  def tearDown(): Unit = {
    quotas.shutdown()
    TestUtils.clearYammerMetrics()
    metrics.close()
  }

  def createKafkaApis(interBrokerProtocolVersion: ApiVersion = ApiVersion.latestVersion,
<<<<<<< HEAD
                      enableSaslPlaintext: Boolean = false,
                      interBrokerSecurityProtocol: Option[SecurityProtocol] = None): KafkaApis = {
    val properties = TestUtils.createBrokerConfig(brokerId, "zk",
      enableSaslPlaintext = enableSaslPlaintext,
      interBrokerSecurityProtocol = interBrokerSecurityProtocol)
=======
                      authorizer: Option[Authorizer] = None): KafkaApis = {
    val properties = TestUtils.createBrokerConfig(brokerId, "zk")
>>>>>>> 02defca4
    properties.put(KafkaConfig.InterBrokerProtocolVersionProp, interBrokerProtocolVersion.toString)
    properties.put(KafkaConfig.LogMessageFormatVersionProp, interBrokerProtocolVersion.toString)
    new KafkaApis(requestChannel,
      replicaManager,
      adminManager,
      groupCoordinator,
      txnCoordinator,
      controller,
      zkClient,
      brokerId,
      new KafkaConfig(properties),
      metadataCache,
      metrics,
      authorizer,
      quotas,
      fetchManager,
      brokerTopicStats,
      clusterId,
      time,
      null,
      None
    )
  }

  @Test
  def testAuthorize(): Unit = {
    val authorizer: Authorizer = EasyMock.niceMock(classOf[Authorizer])

    val operation = AclOperation.WRITE
    val resourceType = ResourceType.TOPIC
    val resourceName = "topic-1"
    val requestHeader = new RequestHeader(ApiKeys.PRODUCE, ApiKeys.PRODUCE.latestVersion,
      clientId, 0)
    val requestContext = new RequestContext(requestHeader, "1", InetAddress.getLocalHost,
      KafkaPrincipal.ANONYMOUS, ListenerName.forSecurityProtocol(SecurityProtocol.PLAINTEXT),
      SecurityProtocol.PLAINTEXT, ClientInformation.EMPTY)

    val expectedActions = Seq(
      new Action(operation, new ResourcePattern(resourceType, resourceName, PatternType.LITERAL),
        1, true, true)
    )

    EasyMock.expect(authorizer.authorize(
      requestContext, expectedActions.asJava
    )).andReturn(
      Seq(AuthorizationResult.ALLOWED).asJava
    ).once()

    EasyMock.replay(authorizer)

    val result = createKafkaApis(authorizer = Some(authorizer)).authorize(
      requestContext,
      operation,
      resourceType,
      resourceName,
    )

    verify(authorizer)

    assertEquals(true, result)
  }

  @Test
  def testFilterAuthorized(): Unit = {
    val authorizer: Authorizer = EasyMock.niceMock(classOf[Authorizer])

    val operation = AclOperation.WRITE
    val resourceType = ResourceType.TOPIC
    val resourceName1 = "topic-1"
    val resourceName2 = "topic-2"
    val resourceName3 = "topic-3"
    val requestHeader = new RequestHeader(ApiKeys.PRODUCE, ApiKeys.PRODUCE.latestVersion,
      clientId, 0)
    val requestContext = new RequestContext(requestHeader, "1", InetAddress.getLocalHost,
      KafkaPrincipal.ANONYMOUS, ListenerName.forSecurityProtocol(SecurityProtocol.PLAINTEXT),
      SecurityProtocol.PLAINTEXT, ClientInformation.EMPTY)

    val expectedActions = Seq(
      new Action(operation, new ResourcePattern(resourceType, resourceName1, PatternType.LITERAL),
        2, true, true),
      new Action(operation, new ResourcePattern(resourceType, resourceName2, PatternType.LITERAL),
        1, true, true),
      new Action(operation, new ResourcePattern(resourceType, resourceName3, PatternType.LITERAL),
        1, true, true),
    )

    EasyMock.expect(authorizer.authorize(
      requestContext, expectedActions.asJava
    )).andReturn(
      Seq(
        AuthorizationResult.ALLOWED,
        AuthorizationResult.DENIED,
        AuthorizationResult.ALLOWED
      ).asJava
    ).once()

    EasyMock.replay(authorizer)

    val result = createKafkaApis(authorizer = Some(authorizer)).filterAuthorized(
      requestContext,
      operation,
      resourceType,
      // Duplicate resource names should not trigger multiple calls to authorize
      Seq(resourceName1, resourceName2, resourceName1, resourceName3)
    )

    verify(authorizer)

    assertEquals(Set(resourceName1, resourceName3), result)
  }

  @Test
  def testOffsetCommitWithInvalidPartition(): Unit = {
    val topic = "topic"
    setupBasicMetadataCache(topic, numPartitions = 1)

    def checkInvalidPartition(invalidPartitionId: Int): Unit = {
      EasyMock.reset(replicaManager, clientRequestQuotaManager, requestChannel)

      val offsetCommitRequest = new OffsetCommitRequest.Builder(
        new OffsetCommitRequestData()
          .setGroupId("groupId")
          .setTopics(Collections.singletonList(
            new OffsetCommitRequestData.OffsetCommitRequestTopic()
              .setName(topic)
              .setPartitions(Collections.singletonList(
                new OffsetCommitRequestData.OffsetCommitRequestPartition()
                  .setPartitionIndex(invalidPartitionId)
                  .setCommittedOffset(15)
                  .setCommittedLeaderEpoch(RecordBatch.NO_PARTITION_LEADER_EPOCH)
                  .setCommittedMetadata(""))
              )
          ))).build()

      val request = buildRequest(offsetCommitRequest)
      val capturedResponse = expectNoThrottling()
      EasyMock.replay(replicaManager, clientRequestQuotaManager, requestChannel)
      createKafkaApis().handleOffsetCommitRequest(request)

      val response = readResponse(ApiKeys.OFFSET_COMMIT, offsetCommitRequest, capturedResponse)
        .asInstanceOf[OffsetCommitResponse]
      assertEquals(Errors.UNKNOWN_TOPIC_OR_PARTITION,
        Errors.forCode(response.data().topics().get(0).partitions().get(0).errorCode()))
    }

    checkInvalidPartition(-1)
    checkInvalidPartition(1) // topic has only one partition
  }

  @Test
  def testTxnOffsetCommitWithInvalidPartition(): Unit = {
    val topic = "topic"
    setupBasicMetadataCache(topic, numPartitions = 1)

    def checkInvalidPartition(invalidPartitionId: Int): Unit = {
      EasyMock.reset(replicaManager, clientRequestQuotaManager, requestChannel)

      val invalidTopicPartition = new TopicPartition(topic, invalidPartitionId)
      val partitionOffsetCommitData = new TxnOffsetCommitRequest.CommittedOffset(15L, "", Optional.empty())
      val offsetCommitRequest = new TxnOffsetCommitRequest.Builder(
        "txnId",
        "groupId",
        15L,
        0.toShort,
        Map(invalidTopicPartition -> partitionOffsetCommitData).asJava,
        false
      ).build()
      val request = buildRequest(offsetCommitRequest)

      val capturedResponse = expectNoThrottling()
      EasyMock.replay(replicaManager, clientRequestQuotaManager, requestChannel)
      createKafkaApis().handleTxnOffsetCommitRequest(request)

      val response = readResponse(ApiKeys.TXN_OFFSET_COMMIT, offsetCommitRequest, capturedResponse)
        .asInstanceOf[TxnOffsetCommitResponse]
      assertEquals(Errors.UNKNOWN_TOPIC_OR_PARTITION, response.errors().get(invalidTopicPartition))
    }

    checkInvalidPartition(-1)
    checkInvalidPartition(1) // topic has only one partition
  }

  @Test
  def shouldReplaceCoordinatorNotAvailableWithLoadInProcessInTxnOffsetCommitWithOlderClient(): Unit = {
    val topic = "topic"
    setupBasicMetadataCache(topic, numPartitions = 2)

    EasyMock.reset(replicaManager, clientRequestQuotaManager, requestChannel, groupCoordinator)

    val topicPartition = new TopicPartition(topic, 1)
    val capturedResponse: Capture[RequestChannel.Response] = EasyMock.newCapture()
    val responseCallback: Capture[Map[TopicPartition, Errors] => Unit]  = EasyMock.newCapture()

    val partitionOffsetCommitData = new TxnOffsetCommitRequest.CommittedOffset(15L, "", Optional.empty())
    val groupId = "groupId"

    val offsetCommitRequest = new TxnOffsetCommitRequest.Builder(
      "txnId",
      groupId,
      15L,
      0.toShort,
      Map(topicPartition -> partitionOffsetCommitData).asJava,
      false
    ).build(1)
    val request = buildRequest(offsetCommitRequest)

    EasyMock.expect(groupCoordinator.handleTxnCommitOffsets(
      EasyMock.eq(groupId),
      EasyMock.eq(15L),
      EasyMock.eq(0),
      EasyMock.anyString(),
      EasyMock.eq(Option.empty),
      EasyMock.anyInt(),
      EasyMock.anyObject(),
      EasyMock.capture(responseCallback)
    )).andAnswer(
      () => responseCallback.getValue.apply(Map(topicPartition -> Errors.COORDINATOR_LOAD_IN_PROGRESS)))

      EasyMock.expect(requestChannel.sendResponse(EasyMock.capture(capturedResponse)))

    EasyMock.replay(replicaManager, clientRequestQuotaManager, requestChannel, groupCoordinator)

    createKafkaApis().handleTxnOffsetCommitRequest(request)

    val response = readResponse(ApiKeys.TXN_OFFSET_COMMIT, offsetCommitRequest, capturedResponse)
      .asInstanceOf[TxnOffsetCommitResponse]
    assertEquals(Errors.COORDINATOR_NOT_AVAILABLE, response.errors().get(topicPartition))
  }

  @Test
  def testAddPartitionsToTxnWithInvalidPartition(): Unit = {
    val topic = "topic"
    setupBasicMetadataCache(topic, numPartitions = 1)

    def checkInvalidPartition(invalidPartitionId: Int): Unit = {
      EasyMock.reset(replicaManager, clientRequestQuotaManager, requestChannel)

      val invalidTopicPartition = new TopicPartition(topic, invalidPartitionId)
      val addPartitionsToTxnRequest = new AddPartitionsToTxnRequest.Builder(
        "txnlId", 15L, 0.toShort, List(invalidTopicPartition).asJava
      ).build()
      val request = buildRequest(addPartitionsToTxnRequest)

      val capturedResponse = expectNoThrottling()
      EasyMock.replay(replicaManager, clientRequestQuotaManager, requestChannel)
      createKafkaApis().handleAddPartitionToTxnRequest(request)

      val response = readResponse(ApiKeys.ADD_PARTITIONS_TO_TXN, addPartitionsToTxnRequest, capturedResponse)
        .asInstanceOf[AddPartitionsToTxnResponse]
      assertEquals(Errors.UNKNOWN_TOPIC_OR_PARTITION, response.errors().get(invalidTopicPartition))
    }

    checkInvalidPartition(-1)
    checkInvalidPartition(1) // topic has only one partition
  }

  @Test(expected = classOf[UnsupportedVersionException])
  def shouldThrowUnsupportedVersionExceptionOnHandleAddOffsetToTxnRequestWhenInterBrokerProtocolNotSupported(): Unit = {
    createKafkaApis(KAFKA_0_10_2_IV0).handleAddOffsetsToTxnRequest(null)
  }

  @Test(expected = classOf[UnsupportedVersionException])
  def shouldThrowUnsupportedVersionExceptionOnHandleAddPartitionsToTxnRequestWhenInterBrokerProtocolNotSupported(): Unit = {
    createKafkaApis(KAFKA_0_10_2_IV0).handleAddPartitionToTxnRequest(null)
  }

  @Test(expected = classOf[UnsupportedVersionException])
  def shouldThrowUnsupportedVersionExceptionOnHandleTxnOffsetCommitRequestWhenInterBrokerProtocolNotSupported(): Unit = {
    createKafkaApis(KAFKA_0_10_2_IV0).handleAddPartitionToTxnRequest(null)
  }

  @Test(expected = classOf[UnsupportedVersionException])
  def shouldThrowUnsupportedVersionExceptionOnHandleEndTxnRequestWhenInterBrokerProtocolNotSupported(): Unit = {
    createKafkaApis(KAFKA_0_10_2_IV0).handleEndTxnRequest(null)
  }

  @Test(expected = classOf[UnsupportedVersionException])
  def shouldThrowUnsupportedVersionExceptionOnHandleWriteTxnMarkersRequestWhenInterBrokerProtocolNotSupported(): Unit = {
    createKafkaApis(KAFKA_0_10_2_IV0).handleWriteTxnMarkersRequest(null)
  }

  @Test
  def shouldRespondWithUnsupportedForMessageFormatOnHandleWriteTxnMarkersWhenMagicLowerThanRequired(): Unit = {
    val topicPartition = new TopicPartition("t", 0)
    val (writeTxnMarkersRequest, request) = createWriteTxnMarkersRequest(asList(topicPartition))
    val expectedErrors = Map(topicPartition -> Errors.UNSUPPORTED_FOR_MESSAGE_FORMAT).asJava
    val capturedResponse: Capture[RequestChannel.Response] = EasyMock.newCapture()

    EasyMock.expect(replicaManager.getMagic(topicPartition))
      .andReturn(Some(RecordBatch.MAGIC_VALUE_V1))
    EasyMock.expect(requestChannel.sendResponse(EasyMock.capture(capturedResponse)))
    EasyMock.replay(replicaManager, replicaQuotaManager, requestChannel)

    createKafkaApis().handleWriteTxnMarkersRequest(request)

    val markersResponse = readResponse(ApiKeys.WRITE_TXN_MARKERS, writeTxnMarkersRequest, capturedResponse)
      .asInstanceOf[WriteTxnMarkersResponse]
    assertEquals(expectedErrors, markersResponse.errors(1))
  }

  @Test
  def shouldRespondWithUnknownTopicWhenPartitionIsNotHosted(): Unit = {
    val topicPartition = new TopicPartition("t", 0)
    val (writeTxnMarkersRequest, request) = createWriteTxnMarkersRequest(asList(topicPartition))
    val expectedErrors = Map(topicPartition -> Errors.UNKNOWN_TOPIC_OR_PARTITION).asJava
    val capturedResponse: Capture[RequestChannel.Response] = EasyMock.newCapture()

    EasyMock.expect(replicaManager.getMagic(topicPartition))
      .andReturn(None)
    EasyMock.expect(requestChannel.sendResponse(EasyMock.capture(capturedResponse)))
    EasyMock.replay(replicaManager, replicaQuotaManager, requestChannel)

    createKafkaApis().handleWriteTxnMarkersRequest(request)

    val markersResponse = readResponse(ApiKeys.WRITE_TXN_MARKERS, writeTxnMarkersRequest, capturedResponse)
      .asInstanceOf[WriteTxnMarkersResponse]
    assertEquals(expectedErrors, markersResponse.errors(1))
  }

  @Test
  def shouldRespondWithUnsupportedMessageFormatForBadPartitionAndNoErrorsForGoodPartition(): Unit = {
    val tp1 = new TopicPartition("t", 0)
    val tp2 = new TopicPartition("t1", 0)
    val (writeTxnMarkersRequest, request) = createWriteTxnMarkersRequest(asList(tp1, tp2))
    val expectedErrors = Map(tp1 -> Errors.UNSUPPORTED_FOR_MESSAGE_FORMAT, tp2 -> Errors.NONE).asJava

    val capturedResponse: Capture[RequestChannel.Response] = EasyMock.newCapture()
    val responseCallback: Capture[Map[TopicPartition, PartitionResponse] => Unit]  = EasyMock.newCapture()

    EasyMock.expect(replicaManager.getMagic(tp1))
      .andReturn(Some(RecordBatch.MAGIC_VALUE_V1))
    EasyMock.expect(replicaManager.getMagic(tp2))
      .andReturn(Some(RecordBatch.MAGIC_VALUE_V2))

    EasyMock.expect(replicaManager.appendRecords(EasyMock.anyLong(),
      EasyMock.anyShort(),
      EasyMock.eq(true),
      EasyMock.eq(AppendOrigin.Coordinator),
      EasyMock.anyObject(),
      EasyMock.capture(responseCallback),
      EasyMock.anyObject(),
      EasyMock.anyObject())
    ).andAnswer(() => responseCallback.getValue.apply(Map(tp2 -> new PartitionResponse(Errors.NONE))))

    EasyMock.expect(requestChannel.sendResponse(EasyMock.capture(capturedResponse)))
    EasyMock.replay(replicaManager, replicaQuotaManager, requestChannel)

    createKafkaApis().handleWriteTxnMarkersRequest(request)

    val markersResponse = readResponse(ApiKeys.WRITE_TXN_MARKERS, writeTxnMarkersRequest, capturedResponse)
      .asInstanceOf[WriteTxnMarkersResponse]
    assertEquals(expectedErrors, markersResponse.errors(1))
    EasyMock.verify(replicaManager)
  }

  @Test
  def shouldResignCoordinatorsIfStopReplicaReceivedWithDeleteFlagAndLeaderEpoch(): Unit = {
    shouldResignCoordinatorsIfStopReplicaReceivedWithDeleteFlag(
      LeaderAndIsr.initialLeaderEpoch + 2, true)
  }

  @Test
  def shouldResignCoordinatorsIfStopReplicaReceivedWithDeleteFlagAndDeleteSentinel(): Unit = {
    shouldResignCoordinatorsIfStopReplicaReceivedWithDeleteFlag(
      LeaderAndIsr.EpochDuringDelete, true)
  }

  @Test
  def shouldResignCoordinatorsIfStopReplicaReceivedWithDeleteFlagAndNoEpochSentinel(): Unit = {
    shouldResignCoordinatorsIfStopReplicaReceivedWithDeleteFlag(
      LeaderAndIsr.NoEpoch, true)
  }

  @Test
  def shouldNotResignCoordinatorsIfStopReplicaReceivedWithoutDeleteFlag(): Unit = {
    shouldResignCoordinatorsIfStopReplicaReceivedWithDeleteFlag(
      LeaderAndIsr.initialLeaderEpoch + 2, false)
  }

  def shouldResignCoordinatorsIfStopReplicaReceivedWithDeleteFlag(leaderEpoch: Int,
                                                                  deletePartition: Boolean): Unit = {
    val controllerId = 0
    val controllerEpoch = 5
    val brokerEpoch = 230498320L

    val fooPartition = new TopicPartition("foo", 0)
    val groupMetadataPartition = new TopicPartition(Topic.GROUP_METADATA_TOPIC_NAME, 0)
    val txnStatePartition = new TopicPartition(Topic.TRANSACTION_STATE_TOPIC_NAME, 0)

    val topicStates = Seq(
      new StopReplicaTopicState()
        .setTopicName(groupMetadataPartition.topic())
        .setPartitionStates(Seq(new StopReplicaPartitionState()
          .setPartitionIndex(groupMetadataPartition.partition())
          .setLeaderEpoch(leaderEpoch)
          .setDeletePartition(deletePartition)).asJava),
      new StopReplicaTopicState()
        .setTopicName(txnStatePartition.topic())
        .setPartitionStates(Seq(new StopReplicaPartitionState()
          .setPartitionIndex(txnStatePartition.partition())
          .setLeaderEpoch(leaderEpoch)
          .setDeletePartition(deletePartition)).asJava),
      new StopReplicaTopicState()
        .setTopicName(fooPartition.topic())
        .setPartitionStates(Seq(new StopReplicaPartitionState()
          .setPartitionIndex(fooPartition.partition())
          .setLeaderEpoch(leaderEpoch)
          .setDeletePartition(deletePartition)).asJava)
    ).asJava

    val stopReplicaRequest = new StopReplicaRequest.Builder(
      ApiKeys.STOP_REPLICA.latestVersion,
      controllerId,
      controllerEpoch,
      brokerEpoch,
      false,
      topicStates
    ).build()
    val request = buildRequest(stopReplicaRequest)

    EasyMock.expect(replicaManager.stopReplicas(
      EasyMock.eq(request.context.correlationId),
      EasyMock.eq(controllerId),
      EasyMock.eq(controllerEpoch),
      EasyMock.eq(brokerEpoch),
      EasyMock.eq(stopReplicaRequest.partitionStates().asScala)
    )).andReturn(
      (mutable.Map(
        groupMetadataPartition -> Errors.NONE,
        txnStatePartition -> Errors.NONE,
        fooPartition -> Errors.NONE
      ), Errors.NONE)
    )
    EasyMock.expect(controller.brokerEpoch).andStubReturn(brokerEpoch)

    if (deletePartition) {
      if (leaderEpoch >= 0) {
        txnCoordinator.onResignation(txnStatePartition.partition, Some(leaderEpoch))
      } else {
        txnCoordinator.onResignation(txnStatePartition.partition, None)
      }
      EasyMock.expectLastCall()
    }

    if (deletePartition) {
      groupCoordinator.onResignation(groupMetadataPartition.partition)
      EasyMock.expectLastCall()
    }

    EasyMock.replay(controller, replicaManager, txnCoordinator, groupCoordinator)

    createKafkaApis().handleStopReplicaRequest(request)

    EasyMock.verify(txnCoordinator, groupCoordinator)
  }

  @Test
  def shouldRespondWithUnknownTopicOrPartitionForBadPartitionAndNoErrorsForGoodPartition(): Unit = {
    val tp1 = new TopicPartition("t", 0)
    val tp2 = new TopicPartition("t1", 0)
    val (writeTxnMarkersRequest, request) = createWriteTxnMarkersRequest(asList(tp1, tp2))
    val expectedErrors = Map(tp1 -> Errors.UNKNOWN_TOPIC_OR_PARTITION, tp2 -> Errors.NONE).asJava

    val capturedResponse: Capture[RequestChannel.Response] = EasyMock.newCapture()
    val responseCallback: Capture[Map[TopicPartition, PartitionResponse] => Unit] = EasyMock.newCapture()

    EasyMock.expect(replicaManager.getMagic(tp1))
      .andReturn(None)
    EasyMock.expect(replicaManager.getMagic(tp2))
      .andReturn(Some(RecordBatch.MAGIC_VALUE_V2))

    EasyMock.expect(replicaManager.appendRecords(EasyMock.anyLong(),
      EasyMock.anyShort(),
      EasyMock.eq(true),
      EasyMock.eq(AppendOrigin.Coordinator),
      EasyMock.anyObject(),
      EasyMock.capture(responseCallback),
      EasyMock.anyObject(),
      EasyMock.anyObject())
    ).andAnswer(() => responseCallback.getValue.apply(Map(tp2 -> new PartitionResponse(Errors.NONE))))

    EasyMock.expect(requestChannel.sendResponse(EasyMock.capture(capturedResponse)))
    EasyMock.replay(replicaManager, replicaQuotaManager, requestChannel)

    createKafkaApis().handleWriteTxnMarkersRequest(request)

    val markersResponse = readResponse(ApiKeys.WRITE_TXN_MARKERS, writeTxnMarkersRequest, capturedResponse)
      .asInstanceOf[WriteTxnMarkersResponse]
    assertEquals(expectedErrors, markersResponse.errors(1))
    EasyMock.verify(replicaManager)
  }

  @Test
  def shouldAppendToLogOnWriteTxnMarkersWhenCorrectMagicVersion(): Unit = {
    val topicPartition = new TopicPartition("t", 0)
    val request = createWriteTxnMarkersRequest(asList(topicPartition))._2
    EasyMock.expect(replicaManager.getMagic(topicPartition))
      .andReturn(Some(RecordBatch.MAGIC_VALUE_V2))

    EasyMock.expect(replicaManager.appendRecords(EasyMock.anyLong(),
      EasyMock.anyShort(),
      EasyMock.eq(true),
      EasyMock.eq(AppendOrigin.Coordinator),
      EasyMock.anyObject(),
      EasyMock.anyObject(),
      EasyMock.anyObject(),
      EasyMock.anyObject()))

    EasyMock.replay(replicaManager)

    createKafkaApis().handleWriteTxnMarkersRequest(request)
    EasyMock.verify(replicaManager)
  }

  @Test
  def testLeaderReplicaIfLocalRaisesFencedLeaderEpoch(): Unit = {
    testListOffsetFailedGetLeaderReplica(Errors.FENCED_LEADER_EPOCH)
  }

  @Test
  def testLeaderReplicaIfLocalRaisesUnknownLeaderEpoch(): Unit = {
    testListOffsetFailedGetLeaderReplica(Errors.UNKNOWN_LEADER_EPOCH)
  }

  @Test
  def testLeaderReplicaIfLocalRaisesNotLeaderForPartition(): Unit = {
    testListOffsetFailedGetLeaderReplica(Errors.NOT_LEADER_FOR_PARTITION)
  }

  @Test
  def testLeaderReplicaIfLocalRaisesUnknownTopicOrPartition(): Unit = {
    testListOffsetFailedGetLeaderReplica(Errors.UNKNOWN_TOPIC_OR_PARTITION)
  }

  @Test
  def testDescribeGroups(): Unit = {
    val groupId = "groupId"
    val random = new Random()
    val metadata = new Array[Byte](10)
    random.nextBytes(metadata)
    val assignment = new Array[Byte](10)
    random.nextBytes(assignment)

    val memberSummary = MemberSummary("memberid", Some("instanceid"), "clientid", "clienthost", metadata, assignment)
    val groupSummary = GroupSummary("Stable", "consumer", "roundrobin", List(memberSummary))

    EasyMock.reset(groupCoordinator, replicaManager, clientRequestQuotaManager, requestChannel)

    val describeGroupsRequest = new DescribeGroupsRequest.Builder(
      new DescribeGroupsRequestData().setGroups(List(groupId).asJava)
    ).build()
    val request = buildRequest(describeGroupsRequest)

    val capturedResponse = expectNoThrottling()
    EasyMock.expect(groupCoordinator.handleDescribeGroup(EasyMock.eq(groupId)))
      .andReturn((Errors.NONE, groupSummary))
    EasyMock.replay(groupCoordinator, replicaManager, clientRequestQuotaManager, requestChannel)

    createKafkaApis().handleDescribeGroupRequest(request)

    val response = readResponse(ApiKeys.DESCRIBE_GROUPS, describeGroupsRequest, capturedResponse)
      .asInstanceOf[DescribeGroupsResponse]

    val group = response.data().groups().get(0)
    assertEquals(Errors.NONE, Errors.forCode(group.errorCode()))
    assertEquals(groupId, group.groupId())
    assertEquals(groupSummary.state, group.groupState())
    assertEquals(groupSummary.protocolType, group.protocolType())
    assertEquals(groupSummary.protocol, group.protocolData())
    assertEquals(groupSummary.members.size, group.members().size())

    val member = group.members().get(0)
    assertEquals(memberSummary.memberId, member.memberId())
    assertEquals(memberSummary.groupInstanceId.orNull, member.groupInstanceId())
    assertEquals(memberSummary.clientId, member.clientId())
    assertEquals(memberSummary.clientHost, member.clientHost())
    assertArrayEquals(memberSummary.metadata, member.memberMetadata())
    assertArrayEquals(memberSummary.assignment, member.memberAssignment())
  }

  @Test
  def testOffsetDelete(): Unit = {
    val group = "groupId"
    setupBasicMetadataCache("topic-1", numPartitions = 2)
    setupBasicMetadataCache("topic-2", numPartitions = 2)

    EasyMock.reset(groupCoordinator, replicaManager, clientRequestQuotaManager, requestChannel)

    val topics = new OffsetDeleteRequestTopicCollection()
    topics.add(new OffsetDeleteRequestTopic()
      .setName("topic-1")
      .setPartitions(Seq(
        new OffsetDeleteRequestPartition().setPartitionIndex(0),
        new OffsetDeleteRequestPartition().setPartitionIndex(1)).asJava))
    topics.add(new OffsetDeleteRequestTopic()
      .setName("topic-2")
      .setPartitions(Seq(
        new OffsetDeleteRequestPartition().setPartitionIndex(0),
        new OffsetDeleteRequestPartition().setPartitionIndex(1)).asJava))

    val offsetDeleteRequest = new OffsetDeleteRequest.Builder(
      new OffsetDeleteRequestData()
        .setGroupId(group)
        .setTopics(topics)
    ).build()
    val request = buildRequest(offsetDeleteRequest)

    val capturedResponse = expectNoThrottling()
    EasyMock.expect(groupCoordinator.handleDeleteOffsets(
      EasyMock.eq(group),
      EasyMock.eq(Seq(
        new TopicPartition("topic-1", 0),
        new TopicPartition("topic-1", 1),
        new TopicPartition("topic-2", 0),
        new TopicPartition("topic-2", 1)
      ))
    )).andReturn((Errors.NONE, Map(
      new TopicPartition("topic-1", 0) -> Errors.NONE,
      new TopicPartition("topic-1", 1) -> Errors.NONE,
      new TopicPartition("topic-2", 0) -> Errors.NONE,
      new TopicPartition("topic-2", 1) -> Errors.NONE,
    )))

    EasyMock.replay(groupCoordinator, replicaManager, clientRequestQuotaManager, requestChannel)

    createKafkaApis().handleOffsetDeleteRequest(request)

    val response = readResponse(ApiKeys.OFFSET_DELETE, offsetDeleteRequest, capturedResponse)
      .asInstanceOf[OffsetDeleteResponse]

    def errorForPartition(topic: String, partition: Int): Errors = {
      Errors.forCode(response.data.topics.find(topic).partitions.find(partition).errorCode())
    }

    assertEquals(2, response.data.topics.size)
    assertEquals(Errors.NONE, errorForPartition("topic-1", 0))
    assertEquals(Errors.NONE, errorForPartition("topic-1", 1))
    assertEquals(Errors.NONE, errorForPartition("topic-2", 0))
    assertEquals(Errors.NONE, errorForPartition("topic-2", 1))
  }

  @Test
  def testOffsetDeleteWithInvalidPartition(): Unit = {
    val group = "groupId"
    val topic = "topic"
    setupBasicMetadataCache(topic, numPartitions = 1)

    def checkInvalidPartition(invalidPartitionId: Int): Unit = {
      EasyMock.reset(groupCoordinator, replicaManager, clientRequestQuotaManager, requestChannel)

      val topics = new OffsetDeleteRequestTopicCollection()
      topics.add(new OffsetDeleteRequestTopic()
        .setName(topic)
        .setPartitions(Collections.singletonList(
          new OffsetDeleteRequestPartition().setPartitionIndex(invalidPartitionId))))
      val offsetDeleteRequest = new OffsetDeleteRequest.Builder(
        new OffsetDeleteRequestData()
          .setGroupId(group)
          .setTopics(topics)
      ).build()
      val request = buildRequest(offsetDeleteRequest)

      val capturedResponse = expectNoThrottling()
      EasyMock.expect(groupCoordinator.handleDeleteOffsets(EasyMock.eq(group), EasyMock.eq(Seq.empty)))
        .andReturn((Errors.NONE, Map.empty))
      EasyMock.replay(groupCoordinator, replicaManager, clientRequestQuotaManager, requestChannel)

      createKafkaApis().handleOffsetDeleteRequest(request)

      val response = readResponse(ApiKeys.OFFSET_DELETE, offsetDeleteRequest, capturedResponse)
        .asInstanceOf[OffsetDeleteResponse]

      assertEquals(Errors.UNKNOWN_TOPIC_OR_PARTITION,
        Errors.forCode(response.data.topics.find(topic).partitions.find(invalidPartitionId).errorCode()))
    }

    checkInvalidPartition(-1)
    checkInvalidPartition(1) // topic has only one partition
  }

  @Test
  def testOffsetDeleteWithInvalidGroup(): Unit = {
    val group = "groupId"

    EasyMock.reset(groupCoordinator, replicaManager, clientRequestQuotaManager, requestChannel)

    val offsetDeleteRequest = new OffsetDeleteRequest.Builder(
      new OffsetDeleteRequestData()
        .setGroupId(group)
    ).build()
    val request = buildRequest(offsetDeleteRequest)

    val capturedResponse = expectNoThrottling()
    EasyMock.expect(groupCoordinator.handleDeleteOffsets(EasyMock.eq(group), EasyMock.eq(Seq.empty)))
      .andReturn((Errors.GROUP_ID_NOT_FOUND, Map.empty))
    EasyMock.replay(groupCoordinator, replicaManager, clientRequestQuotaManager, requestChannel)

    createKafkaApis().handleOffsetDeleteRequest(request)

    val response = readResponse(ApiKeys.OFFSET_DELETE, offsetDeleteRequest, capturedResponse)
      .asInstanceOf[OffsetDeleteResponse]

    assertEquals(Errors.GROUP_ID_NOT_FOUND, Errors.forCode(response.data.errorCode()))
  }

  private def testListOffsetFailedGetLeaderReplica(error: Errors): Unit = {
    val tp = new TopicPartition("foo", 0)
    val isolationLevel = IsolationLevel.READ_UNCOMMITTED
    val currentLeaderEpoch = Optional.of[Integer](15)

    val timestamp = ListOffsetRequest.EARLIEST_TIMESTAMP
    val capturedSendResponse : Capture[Map[TopicPartition, Option[FileTimestampAndOffset]] => Unit] = Capture.newInstance()
    val lookupMetadata = Map(tp -> (currentLeaderEpoch, timestamp))
    EasyMock.expect(replicaManager.fetchOffsetsForTimestamps(
      EasyMock.eq(lookupMetadata),
      EasyMock.eq(Some(isolationLevel)),
      EasyMock.eq(true),
      capture(capturedSendResponse),
      EasyMock.eq(15000L)))

    val capturedResponse = expectNoThrottling()
    EasyMock.replay(replicaManager, clientRequestQuotaManager, requestChannel)

    val targetTimes = Map(tp -> new ListOffsetRequest.PartitionData(ListOffsetRequest.EARLIEST_TIMESTAMP,
      currentLeaderEpoch))
    val listOffsetRequest = ListOffsetRequest.Builder.forConsumer(true, isolationLevel)
      .setTargetTimes(targetTimes.asJava).build()
    val request = buildRequest(listOffsetRequest)
    createKafkaApis().handleListOffsetRequest(request)

    val results = Map(tp -> Some(new FileTimestampAndOffset(timestamp, currentLeaderEpoch, error.exception)))
    capturedSendResponse.getValue.apply(results)

    val response = readResponse(ApiKeys.LIST_OFFSETS, listOffsetRequest, capturedResponse)
      .asInstanceOf[ListOffsetResponse]
    assertTrue(response.responseData.containsKey(tp))

    val partitionData = response.responseData.get(tp)
    assertEquals(error, partitionData.error)
    assertEquals(ListOffsetResponse.UNKNOWN_OFFSET, partitionData.offset)
    assertEquals(ListOffsetResponse.UNKNOWN_TIMESTAMP, partitionData.timestamp)
  }

  @Test
  def testReadUncommittedConsumerListOffsetLatest(): Unit = {
    testConsumerListOffsetLatest(IsolationLevel.READ_UNCOMMITTED)
  }

  @Test
  def testReadCommittedConsumerListOffsetLatest(): Unit = {
    testConsumerListOffsetLatest(IsolationLevel.READ_COMMITTED)
  }

  /**
   * Verifies that the metadata response is correct if the broker listeners are inconsistent (i.e. one broker has
   * more listeners than another) and the request is sent on the listener that exists in both brokers.
   */
  @Test
  def testMetadataRequestOnSharedListenerWithInconsistentListenersAcrossBrokers(): Unit = {
    val (plaintextListener, _) = updateMetadataCacheWithInconsistentListeners()
    val response = sendMetadataRequestWithInconsistentListeners(plaintextListener)
    assertEquals(Set(0, 1), response.brokers.asScala.map(_.id).toSet)
  }

  /*
   * Verifies that the metadata response is correct if the broker listeners are inconsistent (i.e. one broker has
   * more listeners than another) and the request is sent on the listener that exists in one broker.
   */
  @Test
  def testMetadataRequestOnDistinctListenerWithInconsistentListenersAcrossBrokers(): Unit = {
    val (_, anotherListener) = updateMetadataCacheWithInconsistentListeners()
    val response = sendMetadataRequestWithInconsistentListeners(anotherListener)
    assertEquals(Set(0), response.brokers.asScala.map(_.id).toSet)
  }

  /**
   * Verifies that sending a fetch request with version 9 works correctly when
   * ReplicaManager.getLogConfig returns None.
   */
  @Test
  def testFetchRequestV9WithNoLogConfig(): Unit = {
    val tp = new TopicPartition("foo", 0)
    setupBasicMetadataCache(tp.topic, numPartitions = 1)
    val hw = 3
    val timestamp = 1000

    expect(replicaManager.getLogConfig(EasyMock.eq(tp))).andReturn(None)

    replicaManager.fetchMessages(anyLong, anyInt, anyInt, anyInt, anyBoolean,
      anyObject[Seq[(TopicPartition, FetchRequest.PartitionData)]], anyObject[ReplicaQuota],
      anyObject[Seq[(TopicPartition, FetchPartitionData)] => Unit](), anyObject[IsolationLevel],
      anyObject[Option[ClientMetadata]])
    expectLastCall[Unit].andAnswer(new IAnswer[Unit] {
      def answer: Unit = {
        val callback = getCurrentArguments.apply(7)
          .asInstanceOf[Seq[(TopicPartition, FetchPartitionData)] => Unit]
        val records = MemoryRecords.withRecords(CompressionType.NONE,
          new SimpleRecord(timestamp, "foo".getBytes(StandardCharsets.UTF_8)))
        callback(Seq(tp -> FetchPartitionData(Errors.NONE, hw, 0, records,
          None, None, Option.empty, isReassignmentFetch = false)))
      }
    })

    val fetchData = Map(tp -> new FetchRequest.PartitionData(0, 0, 1000,
      Optional.empty())).asJava
    val fetchMetadata = new JFetchMetadata(0, 0)
    val fetchContext = new FullFetchContext(time, new FetchSessionCache(1000, 100),
      fetchMetadata, fetchData, false)
    expect(fetchManager.newContext(anyObject[JFetchMetadata],
      anyObject[util.Map[TopicPartition, FetchRequest.PartitionData]],
      anyObject[util.List[TopicPartition]],
      anyBoolean)).andReturn(fetchContext)

    val capturedResponse = expectNoThrottling()
    EasyMock.expect(clientQuotaManager.maybeRecordAndGetThrottleTimeMs(
      anyObject[RequestChannel.Request](), anyDouble, anyLong)).andReturn(0)

    EasyMock.replay(replicaManager, clientQuotaManager, clientRequestQuotaManager, requestChannel, fetchManager)

    val fetchRequest = new FetchRequest.Builder(9, 9, -1, 100, 0, fetchData)
      .build()
    val request = buildRequest(fetchRequest)
    createKafkaApis().handleFetchRequest(request)

    val response = readResponse(ApiKeys.FETCH, fetchRequest, capturedResponse)
      .asInstanceOf[FetchResponse[BaseRecords]]
    assertTrue(response.responseData.containsKey(tp))

    val partitionData = response.responseData.get(tp)
    assertEquals(Errors.NONE, partitionData.error)
    assertEquals(hw, partitionData.highWatermark)
    assertEquals(-1, partitionData.lastStableOffset)
    assertEquals(0, partitionData.logStartOffset)
    assertEquals(timestamp,
      partitionData.records.asInstanceOf[MemoryRecords].batches.iterator.next.maxTimestamp)
    assertNull(partitionData.abortedTransactions)
  }

  @Test
  def testJoinGroupProtocolsOrder(): Unit = {
    val protocols = List(
      ("first", "first".getBytes()),
      ("second", "second".getBytes())
    )

    val groupId = "group"
    val memberId = "member1"
    val protocolType = "consumer"
    val rebalanceTimeoutMs = 10
    val sessionTimeoutMs = 5
    val capturedProtocols = EasyMock.newCapture[List[(String, Array[Byte])]]()

    EasyMock.expect(groupCoordinator.handleJoinGroup(
      EasyMock.eq(groupId),
      EasyMock.eq(memberId),
      EasyMock.eq(None),
      EasyMock.eq(true),
      EasyMock.eq(clientId),
      EasyMock.eq(InetAddress.getLocalHost.toString),
      EasyMock.eq(rebalanceTimeoutMs),
      EasyMock.eq(sessionTimeoutMs),
      EasyMock.eq(protocolType),
      EasyMock.capture(capturedProtocols),
      anyObject()
    ))

    EasyMock.replay(groupCoordinator)

    createKafkaApis().handleJoinGroupRequest(
      buildRequest(
        new JoinGroupRequest.Builder(
          new JoinGroupRequestData()
            .setGroupId(groupId)
            .setMemberId(memberId)
            .setProtocolType(protocolType)
            .setRebalanceTimeoutMs(rebalanceTimeoutMs)
            .setSessionTimeoutMs(sessionTimeoutMs)
            .setProtocols(new JoinGroupRequestData.JoinGroupRequestProtocolCollection(
              protocols.map { case (name, protocol) => new JoinGroupRequestProtocol()
                .setName(name).setMetadata(protocol)
              }.iterator.asJava))
        ).build()
      ))

    EasyMock.verify(groupCoordinator)

    val capturedProtocolsList = capturedProtocols.getValue
    assertEquals(protocols.size, capturedProtocolsList.size)
    protocols.zip(capturedProtocolsList).foreach { case ((expectedName, expectedBytes), (name, bytes)) =>
      assertEquals(expectedName, name)
      assertArrayEquals(expectedBytes, bytes)
    }
  }

  @Test
  def testJoinGroupWhenAnErrorOccurs(): Unit = {
    for (version <- ApiKeys.JOIN_GROUP.oldestVersion to ApiKeys.JOIN_GROUP.latestVersion) {
      testJoinGroupWhenAnErrorOccurs(version.asInstanceOf[Short])
    }
  }

  def testJoinGroupWhenAnErrorOccurs(version: Short): Unit = {
    EasyMock.reset(groupCoordinator, clientRequestQuotaManager, requestChannel)

    val capturedResponse = expectNoThrottling()

    val groupId = "group"
    val memberId = "member1"
    val protocolType = "consumer"
    val rebalanceTimeoutMs = 10
    val sessionTimeoutMs = 5

    val capturedCallback = EasyMock.newCapture[JoinGroupCallback]()

    EasyMock.expect(groupCoordinator.handleJoinGroup(
      EasyMock.eq(groupId),
      EasyMock.eq(memberId),
      EasyMock.eq(None),
      EasyMock.eq(if (version >= 4) true else false),
      EasyMock.eq(clientId),
      EasyMock.eq(InetAddress.getLocalHost.toString),
      EasyMock.eq(if (version >= 1) rebalanceTimeoutMs else sessionTimeoutMs),
      EasyMock.eq(sessionTimeoutMs),
      EasyMock.eq(protocolType),
      EasyMock.eq(List.empty),
      EasyMock.capture(capturedCallback)
    ))

    val joinGroupRequest = new JoinGroupRequest.Builder(
      new JoinGroupRequestData()
        .setGroupId(groupId)
        .setMemberId(memberId)
        .setProtocolType(protocolType)
        .setRebalanceTimeoutMs(rebalanceTimeoutMs)
        .setSessionTimeoutMs(sessionTimeoutMs)
    ).build(version)

    val requestChannelRequest = buildRequest(joinGroupRequest)

    EasyMock.replay(groupCoordinator, clientRequestQuotaManager, requestChannel)

    createKafkaApis().handleJoinGroupRequest(requestChannelRequest)

    EasyMock.verify(groupCoordinator)

    capturedCallback.getValue.apply(JoinGroupResult(memberId, Errors.INCONSISTENT_GROUP_PROTOCOL))

    val response = readResponse(ApiKeys.JOIN_GROUP, joinGroupRequest, capturedResponse)
      .asInstanceOf[JoinGroupResponse]

    assertEquals(Errors.INCONSISTENT_GROUP_PROTOCOL, response.error)
    assertEquals(0, response.data.members.size)
    assertEquals(memberId, response.data.memberId)
    assertEquals(GroupCoordinator.NoGeneration, response.data.generationId)
    assertEquals(GroupCoordinator.NoLeader, response.data.leader)
    assertNull(response.data.protocolType)

    if (version >= 7) {
      assertNull(response.data.protocolName)
    } else {
      assertEquals(GroupCoordinator.NoProtocol, response.data.protocolName)
    }

    EasyMock.verify(clientRequestQuotaManager, requestChannel)
  }

  @Test
  def testJoinGroupProtocolType(): Unit = {
    for (version <- ApiKeys.JOIN_GROUP.oldestVersion to ApiKeys.JOIN_GROUP.latestVersion) {
      testJoinGroupProtocolType(version.asInstanceOf[Short])
    }
  }

  def testJoinGroupProtocolType(version: Short): Unit = {
    EasyMock.reset(groupCoordinator, clientRequestQuotaManager, requestChannel)

    val capturedResponse = expectNoThrottling()

    val groupId = "group"
    val memberId = "member1"
    val protocolType = "consumer"
    val protocolName = "range"
    val rebalanceTimeoutMs = 10
    val sessionTimeoutMs = 5

    val capturedCallback = EasyMock.newCapture[JoinGroupCallback]()

    EasyMock.expect(groupCoordinator.handleJoinGroup(
      EasyMock.eq(groupId),
      EasyMock.eq(memberId),
      EasyMock.eq(None),
      EasyMock.eq(if (version >= 4) true else false),
      EasyMock.eq(clientId),
      EasyMock.eq(InetAddress.getLocalHost.toString),
      EasyMock.eq(if (version >= 1) rebalanceTimeoutMs else sessionTimeoutMs),
      EasyMock.eq(sessionTimeoutMs),
      EasyMock.eq(protocolType),
      EasyMock.eq(List.empty),
      EasyMock.capture(capturedCallback)
    ))

    val joinGroupRequest = new JoinGroupRequest.Builder(
      new JoinGroupRequestData()
        .setGroupId(groupId)
        .setMemberId(memberId)
        .setProtocolType(protocolType)
        .setRebalanceTimeoutMs(rebalanceTimeoutMs)
        .setSessionTimeoutMs(sessionTimeoutMs)
    ).build(version)

    val requestChannelRequest = buildRequest(joinGroupRequest)

    EasyMock.replay(groupCoordinator, clientRequestQuotaManager, requestChannel)

    createKafkaApis().handleJoinGroupRequest(requestChannelRequest)

    EasyMock.verify(groupCoordinator)

    capturedCallback.getValue.apply(JoinGroupResult(
      members = List.empty,
      memberId = memberId,
      generationId = 0,
      protocolType = Some(protocolType),
      protocolName = Some(protocolName),
      leaderId = memberId,
      error = Errors.NONE
    ))

    val response = readResponse(ApiKeys.JOIN_GROUP, joinGroupRequest, capturedResponse)
      .asInstanceOf[JoinGroupResponse]

    assertEquals(Errors.NONE, response.error)
    assertEquals(0, response.data.members.size)
    assertEquals(memberId, response.data.memberId)
    assertEquals(0, response.data.generationId)
    assertEquals(memberId, response.data.leader)
    assertEquals(protocolName, response.data.protocolName)

    if (version >= 7) {
      assertEquals(protocolType, response.data.protocolType)
    } else {
      assertNull(response.data.protocolType)
    }

    EasyMock.verify(clientRequestQuotaManager, requestChannel)
  }

  @Test
  def testSyncGroupProtocolTypeAndName(): Unit = {
    for (version <- ApiKeys.SYNC_GROUP.oldestVersion to ApiKeys.SYNC_GROUP.latestVersion) {
      testSyncGroupProtocolTypeAndName(version.asInstanceOf[Short])
    }
  }

  def testSyncGroupProtocolTypeAndName(version: Short): Unit = {
    EasyMock.reset(groupCoordinator, clientRequestQuotaManager, requestChannel)

    val capturedResponse = expectNoThrottling()

    val groupId = "group"
    val memberId = "member1"
    val protocolType = "consumer"
    val protocolName = "range"

    val capturedCallback = EasyMock.newCapture[SyncGroupCallback]()

    EasyMock.expect(groupCoordinator.handleSyncGroup(
      EasyMock.eq(groupId),
      EasyMock.eq(0),
      EasyMock.eq(memberId),
      EasyMock.eq(if (version >= 5) Some(protocolType) else None),
      EasyMock.eq(if (version >= 5) Some(protocolName) else None),
      EasyMock.eq(None),
      EasyMock.eq(Map.empty),
      EasyMock.capture(capturedCallback)
    ))

    val syncGroupRequest = new SyncGroupRequest.Builder(
      new SyncGroupRequestData()
        .setGroupId(groupId)
        .setGenerationId(0)
        .setMemberId(memberId)
        .setProtocolType(protocolType)
        .setProtocolName(protocolName)
    ).build(version)

    val requestChannelRequest = buildRequest(syncGroupRequest)

    EasyMock.replay(groupCoordinator, clientRequestQuotaManager, requestChannel)

    createKafkaApis().handleSyncGroupRequest(requestChannelRequest)

    EasyMock.verify(groupCoordinator)

    capturedCallback.getValue.apply(SyncGroupResult(
      protocolType = Some(protocolType),
      protocolName = Some(protocolName),
      memberAssignment = Array.empty,
      error = Errors.NONE
    ))

    val response = readResponse(ApiKeys.SYNC_GROUP, syncGroupRequest, capturedResponse)
      .asInstanceOf[SyncGroupResponse]

    assertEquals(Errors.NONE, response.error)
    assertArrayEquals(Array.empty[Byte], response.data.assignment)

    if (version >= 5) {
      assertEquals(protocolType, response.data.protocolType)
    } else {
      assertNull(response.data.protocolType)
    }

    EasyMock.verify(clientRequestQuotaManager, requestChannel)
  }

  @Test
  def testSyncGroupProtocolTypeAndNameAreMandatorySinceV5(): Unit = {
    for (version <- ApiKeys.SYNC_GROUP.oldestVersion to ApiKeys.SYNC_GROUP.latestVersion) {
      testSyncGroupProtocolTypeAndNameAreMandatorySinceV5(version.asInstanceOf[Short])
    }
  }

  def testSyncGroupProtocolTypeAndNameAreMandatorySinceV5(version: Short): Unit = {
    EasyMock.reset(groupCoordinator, clientRequestQuotaManager, requestChannel)

    val capturedResponse = expectNoThrottling()

    val groupId = "group"
    val memberId = "member1"
    val protocolType = "consumer"
    val protocolName = "range"

    val capturedCallback = EasyMock.newCapture[SyncGroupCallback]()

    if (version < 5) {
      EasyMock.expect(groupCoordinator.handleSyncGroup(
        EasyMock.eq(groupId),
        EasyMock.eq(0),
        EasyMock.eq(memberId),
        EasyMock.eq(None),
        EasyMock.eq(None),
        EasyMock.eq(None),
        EasyMock.eq(Map.empty),
        EasyMock.capture(capturedCallback)
      ))
    }

    val syncGroupRequest = new SyncGroupRequest.Builder(
      new SyncGroupRequestData()
        .setGroupId(groupId)
        .setGenerationId(0)
        .setMemberId(memberId)
    ).build(version)

    val requestChannelRequest = buildRequest(syncGroupRequest)

    EasyMock.replay(groupCoordinator, clientRequestQuotaManager, requestChannel)

    createKafkaApis().handleSyncGroupRequest(requestChannelRequest)

    EasyMock.verify(groupCoordinator)

    if (version < 5) {
      capturedCallback.getValue.apply(SyncGroupResult(
        protocolType = Some(protocolType),
        protocolName = Some(protocolName),
        memberAssignment = Array.empty,
        error = Errors.NONE
      ))
    }

    val response = readResponse(ApiKeys.SYNC_GROUP, syncGroupRequest, capturedResponse)
      .asInstanceOf[SyncGroupResponse]

    if (version < 5) {
      assertEquals(Errors.NONE, response.error)
    } else {
      assertEquals(Errors.INCONSISTENT_GROUP_PROTOCOL, response.error)
    }

    EasyMock.verify(clientRequestQuotaManager, requestChannel)
  }

  @Test
  def rejectJoinGroupRequestWhenStaticMembershipNotSupported(): Unit = {
    val capturedResponse = expectNoThrottling()
    EasyMock.replay(clientRequestQuotaManager, requestChannel)

    val joinGroupRequest = new JoinGroupRequest.Builder(
      new JoinGroupRequestData()
        .setGroupId("test")
        .setMemberId("test")
        .setGroupInstanceId("instanceId")
        .setProtocolType("consumer")
        .setProtocols(new JoinGroupRequestData.JoinGroupRequestProtocolCollection)
    ).build()

    val requestChannelRequest = buildRequest(joinGroupRequest)
    createKafkaApis(KAFKA_2_2_IV1).handleJoinGroupRequest(requestChannelRequest)

    val response = readResponse(ApiKeys.JOIN_GROUP, joinGroupRequest, capturedResponse).asInstanceOf[JoinGroupResponse]
    assertEquals(Errors.UNSUPPORTED_VERSION, response.error())
    EasyMock.replay(groupCoordinator)
  }

  @Test
  def rejectSyncGroupRequestWhenStaticMembershipNotSupported(): Unit = {
    val capturedResponse = expectNoThrottling()
    EasyMock.replay(clientRequestQuotaManager, requestChannel)

    val syncGroupRequest = new SyncGroupRequest.Builder(
      new SyncGroupRequestData()
        .setGroupId("test")
        .setMemberId("test")
        .setGroupInstanceId("instanceId")
        .setGenerationId(1)
    ).build()

    val requestChannelRequest = buildRequest(syncGroupRequest)
    createKafkaApis(KAFKA_2_2_IV1).handleSyncGroupRequest(requestChannelRequest)

    val response = readResponse(ApiKeys.SYNC_GROUP, syncGroupRequest, capturedResponse).asInstanceOf[SyncGroupResponse]
    assertEquals(Errors.UNSUPPORTED_VERSION, response.error)
    EasyMock.replay(groupCoordinator)
  }

  @Test
  def rejectHeartbeatRequestWhenStaticMembershipNotSupported(): Unit = {
    val capturedResponse = expectNoThrottling()
    EasyMock.replay(clientRequestQuotaManager, requestChannel)

    val heartbeatRequest = new HeartbeatRequest.Builder(
      new HeartbeatRequestData()
        .setGroupId("test")
        .setMemberId("test")
        .setGroupInstanceId("instanceId")
        .setGenerationId(1)
    ).build()
    val requestChannelRequest = buildRequest(heartbeatRequest)
    createKafkaApis(KAFKA_2_2_IV1).handleHeartbeatRequest(requestChannelRequest)

    val response = readResponse(ApiKeys.HEARTBEAT, heartbeatRequest, capturedResponse).asInstanceOf[HeartbeatResponse]
    assertEquals(Errors.UNSUPPORTED_VERSION, response.error())
    EasyMock.replay(groupCoordinator)
  }

  @Test
  def rejectOffsetCommitRequestWhenStaticMembershipNotSupported(): Unit = {
    val capturedResponse = expectNoThrottling()
    EasyMock.replay(clientRequestQuotaManager, requestChannel)

    val offsetCommitRequest = new OffsetCommitRequest.Builder(
      new OffsetCommitRequestData()
        .setGroupId("test")
        .setMemberId("test")
        .setGroupInstanceId("instanceId")
        .setGenerationId(100)
        .setTopics(Collections.singletonList(
          new OffsetCommitRequestData.OffsetCommitRequestTopic()
            .setName("test")
            .setPartitions(Collections.singletonList(
              new OffsetCommitRequestData.OffsetCommitRequestPartition()
                .setPartitionIndex(0)
                .setCommittedOffset(100)
                .setCommittedLeaderEpoch(RecordBatch.NO_PARTITION_LEADER_EPOCH)
                .setCommittedMetadata("")
            ))
        ))
    ).build()

    val requestChannelRequest = buildRequest(offsetCommitRequest)
    createKafkaApis(KAFKA_2_2_IV1).handleOffsetCommitRequest(requestChannelRequest)

    val expectedTopicErrors = Collections.singletonList(
      new OffsetCommitResponseData.OffsetCommitResponseTopic()
        .setName("test")
        .setPartitions(Collections.singletonList(
          new OffsetCommitResponseData.OffsetCommitResponsePartition()
            .setPartitionIndex(0)
            .setErrorCode(Errors.UNSUPPORTED_VERSION.code())
        ))
    )
    val response = readResponse(ApiKeys.OFFSET_COMMIT, offsetCommitRequest, capturedResponse).asInstanceOf[OffsetCommitResponse]
    assertEquals(expectedTopicErrors, response.data.topics())
    EasyMock.replay(groupCoordinator)
  }

  @Test
  def testTierFetchThrottlingBehavior(): Unit = {
    val topicPartition = new TopicPartition("foo", 0)
    EasyMock.reset(replicaManager, clientQuotaManager, clientRequestQuotaManager, requestChannel, fetchManager)
    val records1 = new ReclaimableMemoryRecords(MemoryRecords.withRecords(CompressionType.NONE, new SimpleRecord(0, "foo".getBytes(StandardCharsets.UTF_8))).buffer(), Optional.empty())
    val response1 = throttlingBehavior(topicPartition, 0, records1, 0)
    assertTrue("expected that without throttling, a response is returned", response1.responseData().containsKey(topicPartition))
    EasyMock.reset(replicaManager, clientQuotaManager, clientRequestQuotaManager, requestChannel, fetchManager)
    val records2 = new ReclaimableMemoryRecords(MemoryRecords.withRecords(CompressionType.NONE, new SimpleRecord(0, "foo".getBytes(StandardCharsets.UTF_8))).buffer(), Optional.empty())
    val response2 = throttlingBehavior(topicPartition, 0, records2, 100)
    assertTrue("expected that with throttling, a response is still returned", response2.responseData().containsKey(topicPartition))
  }

  private def throttlingBehavior(topicPartition: TopicPartition, hw: Int, records: Records, throttleTimeMs: Int): FetchResponse[BaseRecords] = {
    setupBasicMetadataCache(topicPartition.topic, numPartitions = 1)
    expect(replicaManager.getLogConfig(EasyMock.eq(topicPartition))).andReturn(None)

    replicaManager.fetchMessages(anyLong, anyInt, anyInt, anyInt, anyBoolean,
      anyObject[Seq[(TopicPartition, FetchRequest.PartitionData)]], anyObject[ReplicaQuota],
      anyObject[Seq[(TopicPartition, FetchPartitionData)] => Unit](), anyObject[IsolationLevel],
      anyObject[Option[ClientMetadata]])
    expectLastCall[Unit].andAnswer(new IAnswer[Unit] {
      def answer: Unit = {
        val callback = getCurrentArguments.apply(7).asInstanceOf[Seq[(TopicPartition, FetchPartitionData)] => Unit]
        callback(Seq(topicPartition -> FetchPartitionData(Errors.NONE, hw, 0, records,
          None, None, None, false)))
      }
    })

    val fetchData = Map(topicPartition -> new FetchRequest.PartitionData(0, 0, 1000,
      Optional.empty())).asJava
    val fetchMetadata = new JFetchMetadata(0, 0)
    val fetchContext = new FullFetchContext(time, new FetchSessionCache(1000, 100),
      fetchMetadata, fetchData, false)
    expect(fetchManager.newContext(anyObject[JFetchMetadata],
      anyObject[util.Map[TopicPartition, FetchRequest.PartitionData]],
      anyObject[util.List[TopicPartition]],
      anyBoolean)).andReturn(fetchContext)

    val capturedResponse = expectNoThrottling()
    EasyMock.expect(clientQuotaManager.maybeRecordAndGetThrottleTimeMs( // Introduce a throttle
      anyObject[RequestChannel.Request](), anyDouble, anyLong)).andReturn(throttleTimeMs)

    EasyMock.replay(replicaManager, clientQuotaManager, clientRequestQuotaManager, requestChannel, fetchManager)

    val fetchRequest = new FetchRequest.Builder(9, 9, -1, 100, 0, fetchData)
      .build()
    val request = buildRequest(fetchRequest)
    createKafkaApis().handleFetchRequest(request)

    readResponse(ApiKeys.FETCH, fetchRequest, capturedResponse).asInstanceOf[FetchResponse[BaseRecords]]
  }

  @Test
  def testMultipleLeaveGroup(): Unit = {
    val groupId = "groupId"

    val leaveMemberList = List(
      new MemberIdentity()
        .setMemberId("member-1")
        .setGroupInstanceId("instance-1"),
      new MemberIdentity()
        .setMemberId("member-2")
        .setGroupInstanceId("instance-2")
    )

    EasyMock.expect(groupCoordinator.handleLeaveGroup(
      EasyMock.eq(groupId),
      EasyMock.eq(leaveMemberList),
      anyObject()
    ))

    val leaveRequest = buildRequest(
      new LeaveGroupRequest.Builder(
        groupId,
        leaveMemberList.asJava
      ).build()
    )

    createKafkaApis().handleLeaveGroupRequest(leaveRequest)

    EasyMock.replay(groupCoordinator)
  }

  @Test
  def testSingleLeaveGroup(): Unit = {
    val groupId = "groupId"
    val memberId = "member"

    val singleLeaveMember = List(
      new MemberIdentity()
        .setMemberId(memberId)
    )

    EasyMock.expect(groupCoordinator.handleLeaveGroup(
      EasyMock.eq(groupId),
      EasyMock.eq(singleLeaveMember),
      anyObject()
    ))

    val leaveRequest = buildRequest(
      new LeaveGroupRequest.Builder(
        groupId,
        singleLeaveMember.asJava
      ).build()
    )

    createKafkaApis().handleLeaveGroupRequest(leaveRequest)

    EasyMock.replay(groupCoordinator)
  }

  private def testApiVersionsRequest(kafkaApis: KafkaApis,
                                     isInterBrokerListener: Boolean) = {
    val apiVersionRequest = new ApiVersionsRequest.Builder().build()
    val request = buildRequest(apiVersionRequest)

    val requestFromInterBrokerListener = kafkaApis.config.interBrokerListenerName == request.context.listenerName
    assertEquals(isInterBrokerListener, requestFromInterBrokerListener)

    val capturedResponse = expectNoThrottling()

    EasyMock.replay(replicaManager, clientRequestQuotaManager, requestChannel)
    kafkaApis.handleApiVersionsRequest(request)

    val response = readResponse(ApiKeys.API_VERSIONS, apiVersionRequest, capturedResponse)
      .asInstanceOf[ApiVersionsResponse]

    val supportedApis = response.apiVersions().asScala.map(apiVersion => ApiKeys.forId(apiVersion.apiKey)).toSet

    if (isInterBrokerListener)
      assertEquals(ApiKeys.values.toSet, supportedApis)
    else
      assertEquals(ApiKeys.publicExposedApis.asScala.toSet, supportedApis)
  }

  @Test
  def testHandleApiVersionsInterBrokerListener(): Unit = {
    val kafkaApis = createKafkaApis()
    testApiVersionsRequest(kafkaApis, isInterBrokerListener = true)
  }

  @Test
  def testHandleApiVersionsExternalListener(): Unit = {
    val kafkaApis = createKafkaApis(
      enableSaslPlaintext = true,
      interBrokerSecurityProtocol = Some(SecurityProtocol.SASL_PLAINTEXT))
    testApiVersionsRequest(kafkaApis, isInterBrokerListener = false)
  }

  @Test
  def testListReassignmentShouldIncludeObservers(): Unit = {
    def sendRequestAndReceiveResponse(requestBuilder: ListPartitionReassignmentsRequest.Builder,
                                      expectedReassignments: Map[TopicPartition, ReplicaAssignment]): ListPartitionReassignmentsResponse = {
      val kafkaApis = createKafkaApis()
      val listReassignmentRequest = requestBuilder.build()
      val request = buildRequest(listReassignmentRequest)

      val capturedResponse = expectNoThrottling()
      EasyMock.expect(clientQuotaManager.maybeRecordAndGetThrottleTimeMs(
        anyObject[RequestChannel.Request](), anyDouble, anyLong)).andReturn(0)

      val callbackCapture = EasyMock.newCapture[KafkaController.ListReassignmentsCallback]
      EasyMock.expect(controller.listPartitionReassignments(EasyMock.eq(Some(expectedReassignments.keySet)), EasyMock.capture(callbackCapture)))
        .andAnswer(new IAnswer[Unit] {
          override def answer(): Unit = {
            callbackCapture.getValue.apply(Left(expectedReassignments))
          }
        })

      EasyMock.replay(controller, replicaManager, clientQuotaManager, clientRequestQuotaManager, requestChannel, fetchManager)
      kafkaApis.handle(request)

      readResponse(ApiKeys.LIST_PARTITION_REASSIGNMENTS, listReassignmentRequest, capturedResponse)
        .asInstanceOf[ListPartitionReassignmentsResponse]
    }

    val fooPartition = new TopicPartition("foo", 0)
    val barPartition = new TopicPartition("bar", 1)
    val expectedReassignments = Map(
      fooPartition -> new ReplicaAssignment(Seq(1, 2, 3, 4), Seq(3, 4), Seq(), Seq(3, 4), None),
      barPartition -> new ReplicaAssignment(Seq(1, 2, 3, 4), Seq(), Seq(), Seq(4), None)
    )

    val data = new ListPartitionReassignmentsRequestData().setTopics(List(
      new ListPartitionReassignmentsTopics().setName("foo").setPartitionIndexes(List(Int.box(0)).asJava),
      new ListPartitionReassignmentsTopics().setName("bar").setPartitionIndexes(List(Int.box(1)).asJava)
    ).asJava)
    val listReassignmentResponse = sendRequestAndReceiveResponse(
      new ListPartitionReassignmentsRequest.Builder(data),
      expectedReassignments
    )

    assertEquals(2, listReassignmentResponse.data.topics.size)
    val topicReassignments = listReassignmentResponse.data.topics.asScala

    def assertReassignment(expected: ReplicaAssignment, value: OngoingPartitionReassignment): Unit = {
      assertEquals(expected.replicas, value.replicas.asScala)
      assertEquals(expected.addingReplicas, value.addingReplicas.asScala)
      assertEquals(expected.removingReplicas, value.removingReplicas.asScala)
      assertEquals(expected.observers, value.observers.asScala)
    }

    val fooReassignment = topicReassignments.head
    assertEquals("foo", fooReassignment.name)
    assertEquals(1, fooReassignment.partitions.size)
    assertReassignment(expectedReassignments(fooPartition), fooReassignment.partitions.asScala.head)

    val barReassignment = topicReassignments(1)
    assertEquals("bar", barReassignment.name)
    assertEquals(1, barReassignment.partitions.size)
    assertReassignment(expectedReassignments(barPartition), barReassignment.partitions.asScala.head)
  }

  @Test
  def testReassignmentAndReplicationBytesOutRateWhenReassigning(): Unit = {
    assertReassignmentAndReplicationBytesOutPerSec(true)
  }

  @Test
  def testReassignmentAndReplicationBytesOutRateWhenNotReassigning(): Unit = {
    assertReassignmentAndReplicationBytesOutPerSec(false)
  }

  private def assertReassignmentAndReplicationBytesOutPerSec(isReassigning: Boolean): Unit = {
    val leaderEpoch = 0
    val tp0 = new TopicPartition("tp", 0)

    val fetchData = Collections.singletonMap(tp0, new FetchRequest.PartitionData(0,0, Int.MaxValue, Optional.of(leaderEpoch)))
    val fetchFromFollower = buildRequest(new FetchRequest.Builder(
      ApiKeys.FETCH.oldestVersion(), ApiKeys.FETCH.latestVersion(), 1, 1000, 0, fetchData
    ).build())

    setupBasicMetadataCache(tp0.topic, numPartitions = 1)
    val hw = 3

    val records = MemoryRecords.withRecords(CompressionType.NONE,
      new SimpleRecord(1000, "foo".getBytes(StandardCharsets.UTF_8)))
    replicaManager.fetchMessages(anyLong, anyInt, anyInt, anyInt, anyBoolean,
      anyObject[Seq[(TopicPartition, FetchRequest.PartitionData)]], anyObject[ReplicaQuota],
      anyObject[Seq[(TopicPartition, FetchPartitionData)] => Unit](), anyObject[IsolationLevel],
      anyObject[Option[ClientMetadata]])
    expectLastCall[Unit].andAnswer(new IAnswer[Unit] {
      def answer: Unit = {
        val callback = getCurrentArguments.apply(7).asInstanceOf[Seq[(TopicPartition, FetchPartitionData)] => Unit]
        callback(Seq(tp0 -> FetchPartitionData(Errors.NONE, hw, 0, records, None, None, Option.empty, isReassignmentFetch = isReassigning)))
      }
    })

    val fetchMetadata = new JFetchMetadata(0, 0)
    val fetchContext = new FullFetchContext(time, new FetchSessionCache(1000, 100),
      fetchMetadata, fetchData, true)
    expect(fetchManager.newContext(anyObject[JFetchMetadata],
      anyObject[util.Map[TopicPartition, FetchRequest.PartitionData]],
      anyObject[util.List[TopicPartition]],
      anyBoolean)).andReturn(fetchContext)

    expect(replicaQuotaManager.record(anyLong()))
    expect(replicaManager.getLogConfig(EasyMock.eq(tp0))).andReturn(None)

    val partition: Partition = createNiceMock(classOf[Partition])
    expect(replicaManager.isAddingReplica(anyObject(), anyInt())).andReturn(isReassigning)

    replay(replicaManager, fetchManager, clientQuotaManager, requestChannel, replicaQuotaManager, partition)

    createKafkaApis().handle(fetchFromFollower)

    if (isReassigning)
      assertEquals(records.sizeInBytes(), brokerTopicStats.allTopicsStats.reassignmentBytesOutPerSec.get.count())
    else
      assertEquals(0, brokerTopicStats.allTopicsStats.reassignmentBytesOutPerSec.get.count())
    assertEquals(records.sizeInBytes(), brokerTopicStats.allTopicsStats.replicationBytesOutRate.get.count())

  }

  @Test
  def rejectInitProducerIdWhenIdButNotEpochProvided(): Unit = {
    val capturedResponse = expectNoThrottling()
    EasyMock.replay(clientRequestQuotaManager, requestChannel)

    val initProducerIdRequest = new InitProducerIdRequest.Builder(
      new InitProducerIdRequestData()
        .setTransactionalId("known")
        .setTransactionTimeoutMs(TimeUnit.MINUTES.toMillis(15).toInt)
        .setProducerId(10)
        .setProducerEpoch(RecordBatch.NO_PRODUCER_EPOCH)
    ).build()

    val requestChannelRequest = buildRequest(initProducerIdRequest)
    createKafkaApis(KAFKA_2_2_IV1).handleInitProducerIdRequest(requestChannelRequest)

    val response = readResponse(ApiKeys.INIT_PRODUCER_ID, initProducerIdRequest, capturedResponse)
      .asInstanceOf[InitProducerIdResponse]
    assertEquals(Errors.INVALID_REQUEST, response.error)
  }

  @Test
  def rejectInitProducerIdWhenEpochButNotIdProvided(): Unit = {
    val capturedResponse = expectNoThrottling()
    EasyMock.replay(clientRequestQuotaManager, requestChannel)

    val initProducerIdRequest = new InitProducerIdRequest.Builder(
      new InitProducerIdRequestData()
        .setTransactionalId("known")
        .setTransactionTimeoutMs(TimeUnit.MINUTES.toMillis(15).toInt)
        .setProducerId(RecordBatch.NO_PRODUCER_ID)
        .setProducerEpoch(2)
    ).build()
    val requestChannelRequest = buildRequest(initProducerIdRequest)
    createKafkaApis(KAFKA_2_2_IV1).handleInitProducerIdRequest(requestChannelRequest)

    val response = readResponse(ApiKeys.INIT_PRODUCER_ID, initProducerIdRequest, capturedResponse).asInstanceOf[InitProducerIdResponse]
    assertEquals(Errors.INVALID_REQUEST, response.error)
  }

  /**
   * Return pair of listener names in the metadataCache: PLAINTEXT and LISTENER2 respectively.
   */
  private def updateMetadataCacheWithInconsistentListeners(): (ListenerName, ListenerName) = {
    val plaintextListener = ListenerName.forSecurityProtocol(SecurityProtocol.PLAINTEXT)
    val anotherListener = new ListenerName("LISTENER2")
    val brokers = Seq(
      new UpdateMetadataBroker()
        .setId(0)
        .setRack("rack")
        .setEndpoints(Seq(
          new UpdateMetadataEndpoint()
            .setHost("broker0")
            .setPort(9092)
            .setSecurityProtocol(SecurityProtocol.PLAINTEXT.id)
            .setListener(plaintextListener.value),
          new UpdateMetadataEndpoint()
            .setHost("broker0")
            .setPort(9093)
            .setSecurityProtocol(SecurityProtocol.PLAINTEXT.id)
            .setListener(anotherListener.value)
        ).asJava),
      new UpdateMetadataBroker()
        .setId(1)
        .setRack("rack")
        .setEndpoints(Seq(
          new UpdateMetadataEndpoint()
            .setHost("broker1")
            .setPort(9092)
            .setSecurityProtocol(SecurityProtocol.PLAINTEXT.id)
            .setListener(plaintextListener.value)).asJava)
    )
    val updateMetadataRequest = new UpdateMetadataRequest.Builder(ApiKeys.UPDATE_METADATA.latestVersion, 0,
      0, 0, Seq.empty[UpdateMetadataPartitionState].asJava, brokers.asJava).build()
    metadataCache.updateMetadata(correlationId = 0, updateMetadataRequest)
    (plaintextListener, anotherListener)
  }

  private def sendMetadataRequestWithInconsistentListeners(requestListener: ListenerName): MetadataResponse = {
    val capturedResponse = expectNoThrottling()
    EasyMock.replay(clientRequestQuotaManager, requestChannel)

    val metadataRequest = MetadataRequest.Builder.allTopics.build()
    val requestChannelRequest = buildRequest(metadataRequest, requestListener)
    createKafkaApis().handleTopicMetadataRequest(requestChannelRequest)

    readResponse(ApiKeys.METADATA, metadataRequest, capturedResponse).asInstanceOf[MetadataResponse]
  }

  private def testConsumerListOffsetLatest(isolationLevel: IsolationLevel): Unit = {
    val tp = new TopicPartition("foo", 0)
    val latestOffset = 15L
    val currentLeaderEpoch = Optional.empty[Integer]()

    val capturedSendResponse : Capture[Map[TopicPartition, Option[TimestampAndOffset]] => Unit] = Capture.newInstance()
    val lookupMetadata = Map(tp -> (currentLeaderEpoch, ListOffsetRequest.LATEST_TIMESTAMP))
    EasyMock.expect(replicaManager.fetchOffsetsForTimestamps(
      EasyMock.eq(lookupMetadata),
      EasyMock.eq(Some(isolationLevel)),
      EasyMock.eq(true),
      capture(capturedSendResponse),
      EasyMock.eq(15000L)))

    val capturedResponse = expectNoThrottling()
    EasyMock.replay(replicaManager, clientRequestQuotaManager, requestChannel)

    val targetTimes = Map(tp -> new ListOffsetRequest.PartitionData(ListOffsetRequest.LATEST_TIMESTAMP,
      currentLeaderEpoch))
    val listOffsetRequest = ListOffsetRequest.Builder.forConsumer(true, isolationLevel)
      .setTargetTimes(targetTimes.asJava).build()
    val request = buildRequest(listOffsetRequest)
    createKafkaApis().handleListOffsetRequest(request)

    val results = Map(tp -> Some(new FileTimestampAndOffset(ListOffsetResponse.UNKNOWN_TIMESTAMP, latestOffset, currentLeaderEpoch)))
    capturedSendResponse.getValue.apply(results)

    val response = readResponse(ApiKeys.LIST_OFFSETS, listOffsetRequest, capturedResponse).asInstanceOf[ListOffsetResponse]
    assertTrue(response.responseData.containsKey(tp))

    val partitionData = response.responseData.get(tp)
    assertEquals(Errors.NONE, partitionData.error)
    assertEquals(latestOffset, partitionData.offset)
    assertEquals(ListOffsetResponse.UNKNOWN_TIMESTAMP, partitionData.timestamp)
  }

  private def createWriteTxnMarkersRequest(partitions: util.List[TopicPartition]) = {
    val writeTxnMarkersRequest = new WriteTxnMarkersRequest.Builder(asList(
      new TxnMarkerEntry(1, 1.toShort, 0, TransactionResult.COMMIT, partitions))
    ).build()
    (writeTxnMarkersRequest, buildRequest(writeTxnMarkersRequest))
  }

  private def buildRequest[T <: AbstractRequest](request: AbstractRequest,
                                                 listenerName: ListenerName = ListenerName.forSecurityProtocol(SecurityProtocol.PLAINTEXT)): RequestChannel.Request = {

    val buffer = request.serialize(new RequestHeader(request.api, request.version, clientId, 0))

    // read the header from the buffer first so that the body can be read next from the Request constructor
    val header = RequestHeader.parse(buffer)
    val context = new RequestContext(header, "1", InetAddress.getLocalHost, KafkaPrincipal.ANONYMOUS,
      listenerName, SecurityProtocol.PLAINTEXT, ClientInformation.EMPTY)
    new RequestChannel.Request(processor = 1, context = context, startTimeNanos = 0, MemoryPool.NONE, buffer,
      requestChannelMetrics)
  }

  private def readResponse(api: ApiKeys, request: AbstractRequest, capturedResponse: Capture[RequestChannel.Response]): AbstractResponse = {
    val response = capturedResponse.getValue
    assertTrue(s"Unexpected response type: ${response.getClass}", response.isInstanceOf[SendResponse])
    val sendResponse = response.asInstanceOf[SendResponse]
    val send = sendResponse.responseSend
    val channel = new ByteBufferChannel(send.size)
    send.writeTo(channel)
    channel.close()
    channel.buffer.getInt() // read the size
    ResponseHeader.parse(channel.buffer, api.responseHeaderVersion(request.version))
    val struct = api.responseSchema(request.version).read(channel.buffer)
    println(struct)
    AbstractResponse.parseResponse(api, struct, request.version)
  }

  private def expectNoThrottling(): Capture[RequestChannel.Response] = {
    EasyMock.expect(clientRequestQuotaManager.maybeRecordAndGetThrottleTimeMs(EasyMock.anyObject[RequestChannel.Request]()))
      .andReturn(0)
    EasyMock.expect(clientRequestQuotaManager.throttle(EasyMock.anyObject[RequestChannel.Request](), EasyMock.eq(0),
      EasyMock.anyObject[RequestChannel.Response => Unit]()))

    val capturedResponse = EasyMock.newCapture[RequestChannel.Response]()
    EasyMock.expect(requestChannel.sendResponse(EasyMock.capture(capturedResponse)))
    capturedResponse
  }

  private def setupBasicMetadataCache(topic: String, numPartitions: Int): Unit = {
    val replicas = List(0.asInstanceOf[Integer]).asJava

    def createPartitionState(partition: Int) = new UpdateMetadataPartitionState()
      .setTopicName(topic)
      .setPartitionIndex(partition)
      .setControllerEpoch(1)
      .setLeader(0)
      .setLeaderEpoch(1)
      .setReplicas(replicas)
      .setZkVersion(0)
      .setReplicas(replicas)

    val plaintextListener = ListenerName.forSecurityProtocol(SecurityProtocol.PLAINTEXT)
    val broker = new UpdateMetadataBroker()
      .setId(0)
      .setRack("rack")
      .setEndpoints(Seq(new UpdateMetadataEndpoint()
        .setHost("broker0")
        .setPort(9092)
        .setSecurityProtocol(SecurityProtocol.PLAINTEXT.id)
        .setListener(plaintextListener.value)).asJava)
    val partitionStates = (0 until numPartitions).map(createPartitionState)
    val updateMetadataRequest = new UpdateMetadataRequest.Builder(ApiKeys.UPDATE_METADATA.latestVersion, 0,
      0, 0, partitionStates.asJava, Seq(broker).asJava).build()
    metadataCache.updateMetadata(correlationId = 0, updateMetadataRequest)
  }
}<|MERGE_RESOLUTION|>--- conflicted
+++ resolved
@@ -113,16 +113,12 @@
   }
 
   def createKafkaApis(interBrokerProtocolVersion: ApiVersion = ApiVersion.latestVersion,
-<<<<<<< HEAD
                       enableSaslPlaintext: Boolean = false,
-                      interBrokerSecurityProtocol: Option[SecurityProtocol] = None): KafkaApis = {
+                      interBrokerSecurityProtocol: Option[SecurityProtocol] = None,
+                      authorizer: Option[Authorizer] = None): KafkaApis = {
     val properties = TestUtils.createBrokerConfig(brokerId, "zk",
       enableSaslPlaintext = enableSaslPlaintext,
       interBrokerSecurityProtocol = interBrokerSecurityProtocol)
-=======
-                      authorizer: Option[Authorizer] = None): KafkaApis = {
-    val properties = TestUtils.createBrokerConfig(brokerId, "zk")
->>>>>>> 02defca4
     properties.put(KafkaConfig.InterBrokerProtocolVersionProp, interBrokerProtocolVersion.toString)
     properties.put(KafkaConfig.LogMessageFormatVersionProp, interBrokerProtocolVersion.toString)
     new KafkaApis(requestChannel,
