--- conflicted
+++ resolved
@@ -50,12 +50,9 @@
 import EasyMock._
 import org.apache.kafka.common.message.{HeartbeatRequestData, JoinGroupRequestData, OffsetCommitRequestData, OffsetCommitResponseData, SyncGroupRequestData}
 import org.apache.kafka.common.message.JoinGroupRequestData.JoinGroupRequestProtocol
-<<<<<<< HEAD
 import org.apache.kafka.common.message.OffsetCommitRequestData
 import org.apache.kafka.common.record.FileRecords.FileTimestampAndOffset
 import org.apache.kafka.common.record.FileRecords.TimestampAndOffset
-=======
->>>>>>> aef8d473
 import org.junit.Assert.{assertEquals, assertNull, assertTrue}
 import org.junit.{After, Test}
 
@@ -557,54 +554,6 @@
   }
 
   @Test
-<<<<<<< HEAD
-  def testTierFetchThrottlingBehavior(): Unit = {
-    val topicPartition = new TopicPartition("foo", 0)
-    EasyMock.reset(replicaManager, clientQuotaManager, clientRequestQuotaManager, requestChannel, fetchManager)
-    val response1 = throttlingBehavior(topicPartition, 0, MemoryRecords.withRecords(CompressionType.NONE, new SimpleRecord(0, "foo".getBytes(StandardCharsets.UTF_8))), 0)
-    assertTrue("expected that without throttling, a response is returned", response1.responseData().containsKey(topicPartition))
-    EasyMock.reset(replicaManager, clientQuotaManager, clientRequestQuotaManager, requestChannel, fetchManager)
-    val response2 = throttlingBehavior(topicPartition, 0, MemoryRecords.withRecords(CompressionType.NONE, new SimpleRecord(0, "foo".getBytes(StandardCharsets.UTF_8))), 100)
-    assertTrue("expected that with throttling, a response is still returned", response2.responseData().containsKey(topicPartition))
-  }
-
-  private def throttlingBehavior(topicPartition: TopicPartition, hw: Int, records: Records, throttleTimeMs: Int): FetchResponse[BaseRecords] = {
-    setupBasicMetadataCache(topicPartition.topic, numPartitions = 1)
-    expect(replicaManager.getLogConfig(EasyMock.eq(topicPartition))).andReturn(None)
-
-    replicaManager.fetchMessages(anyLong, anyInt, anyInt, anyInt, anyBoolean,
-      anyObject[Seq[(TopicPartition, FetchRequest.PartitionData)]], anyObject[ReplicaQuota],
-      anyObject[Seq[(TopicPartition, FetchPartitionData)] => Unit](), anyObject[IsolationLevel])
-    expectLastCall[Unit].andAnswer(new IAnswer[Unit] {
-      def answer: Unit = {
-        val callback = getCurrentArguments.apply(7).asInstanceOf[Seq[(TopicPartition, FetchPartitionData)] => Unit]
-        callback(Seq(topicPartition -> FetchPartitionData(Errors.NONE, hw, 0, records,
-          None, None)))
-      }
-    })
-
-    val fetchData = Map(topicPartition -> new FetchRequest.PartitionData(0, 0, 1000,
-      Optional.empty())).asJava
-    val fetchMetadata = new JFetchMetadata(0, 0)
-    val fetchContext = new FullFetchContext(time, new FetchSessionCache(1000, 100),
-      fetchMetadata, fetchData, false)
-    expect(fetchManager.newContext(anyObject[JFetchMetadata],
-      anyObject[util.Map[TopicPartition, FetchRequest.PartitionData]],
-      anyObject[util.List[TopicPartition]],
-      anyBoolean)).andReturn(fetchContext)
-
-    val capturedResponse = expectNoThrottling()
-    EasyMock.expect(clientQuotaManager.maybeRecordAndGetThrottleTimeMs( // Introduce a throttle
-      anyObject[RequestChannel.Request](), anyDouble, anyLong)).andReturn(throttleTimeMs)
-
-    EasyMock.replay(replicaManager, clientQuotaManager, clientRequestQuotaManager, requestChannel, fetchManager)
-
-    val builder = new FetchRequest.Builder(9, 9, -1, 100, 0, fetchData)
-    val (fetchRequest, request) = buildRequest(builder)
-    createKafkaApis().handleFetchRequest(request)
-
-    readResponse(ApiKeys.FETCH, fetchRequest, capturedResponse).asInstanceOf[FetchResponse[BaseRecords]]
-=======
   def rejectJoinGroupRequestWhenStaticMembershipNotSupported() {
     val capturedResponse = expectNoThrottling()
     EasyMock.replay(clientRequestQuotaManager, requestChannel)
@@ -699,7 +648,55 @@
     val response = readResponse(ApiKeys.OFFSET_COMMIT, offsetCommitRequest, capturedResponse).asInstanceOf[OffsetCommitResponse]
     assertEquals(expectedTopicErrors, response.data.topics())
     EasyMock.replay(groupCoordinator)
->>>>>>> aef8d473
+  }
+
+  @Test
+  def testTierFetchThrottlingBehavior(): Unit = {
+    val topicPartition = new TopicPartition("foo", 0)
+    EasyMock.reset(replicaManager, clientQuotaManager, clientRequestQuotaManager, requestChannel, fetchManager)
+    val response1 = throttlingBehavior(topicPartition, 0, MemoryRecords.withRecords(CompressionType.NONE, new SimpleRecord(0, "foo".getBytes(StandardCharsets.UTF_8))), 0)
+    assertTrue("expected that without throttling, a response is returned", response1.responseData().containsKey(topicPartition))
+    EasyMock.reset(replicaManager, clientQuotaManager, clientRequestQuotaManager, requestChannel, fetchManager)
+    val response2 = throttlingBehavior(topicPartition, 0, MemoryRecords.withRecords(CompressionType.NONE, new SimpleRecord(0, "foo".getBytes(StandardCharsets.UTF_8))), 100)
+    assertTrue("expected that with throttling, a response is still returned", response2.responseData().containsKey(topicPartition))
+  }
+
+  private def throttlingBehavior(topicPartition: TopicPartition, hw: Int, records: Records, throttleTimeMs: Int): FetchResponse[BaseRecords] = {
+    setupBasicMetadataCache(topicPartition.topic, numPartitions = 1)
+    expect(replicaManager.getLogConfig(EasyMock.eq(topicPartition))).andReturn(None)
+
+    replicaManager.fetchMessages(anyLong, anyInt, anyInt, anyInt, anyBoolean,
+      anyObject[Seq[(TopicPartition, FetchRequest.PartitionData)]], anyObject[ReplicaQuota],
+      anyObject[Seq[(TopicPartition, FetchPartitionData)] => Unit](), anyObject[IsolationLevel])
+    expectLastCall[Unit].andAnswer(new IAnswer[Unit] {
+      def answer: Unit = {
+        val callback = getCurrentArguments.apply(7).asInstanceOf[Seq[(TopicPartition, FetchPartitionData)] => Unit]
+        callback(Seq(topicPartition -> FetchPartitionData(Errors.NONE, hw, 0, records,
+          None, None)))
+      }
+    })
+
+    val fetchData = Map(topicPartition -> new FetchRequest.PartitionData(0, 0, 1000,
+      Optional.empty())).asJava
+    val fetchMetadata = new JFetchMetadata(0, 0)
+    val fetchContext = new FullFetchContext(time, new FetchSessionCache(1000, 100),
+      fetchMetadata, fetchData, false)
+    expect(fetchManager.newContext(anyObject[JFetchMetadata],
+      anyObject[util.Map[TopicPartition, FetchRequest.PartitionData]],
+      anyObject[util.List[TopicPartition]],
+      anyBoolean)).andReturn(fetchContext)
+
+    val capturedResponse = expectNoThrottling()
+    EasyMock.expect(clientQuotaManager.maybeRecordAndGetThrottleTimeMs( // Introduce a throttle
+      anyObject[RequestChannel.Request](), anyDouble, anyLong)).andReturn(throttleTimeMs)
+
+    EasyMock.replay(replicaManager, clientQuotaManager, clientRequestQuotaManager, requestChannel, fetchManager)
+
+    val builder = new FetchRequest.Builder(9, 9, -1, 100, 0, fetchData)
+    val (fetchRequest, request) = buildRequest(builder)
+    createKafkaApis().handleFetchRequest(request)
+
+    readResponse(ApiKeys.FETCH, fetchRequest, capturedResponse).asInstanceOf[FetchResponse[BaseRecords]]
   }
 
   /**
