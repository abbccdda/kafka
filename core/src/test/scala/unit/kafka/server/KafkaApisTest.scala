--- conflicted
+++ resolved
@@ -26,14 +26,11 @@
 
 import kafka.api.LeaderAndIsr
 import kafka.api.{ApiVersion, KAFKA_0_10_2_IV0, KAFKA_2_2_IV1}
-<<<<<<< HEAD
 import kafka.cluster.{Broker, Partition}
 import kafka.controller.{KafkaController, ReplicaAssignment}
-=======
 import kafka.cluster.Partition
 import kafka.controller.KafkaController
 import kafka.coordinator.group.GroupOverview
->>>>>>> 54b17242
 import kafka.coordinator.group.GroupCoordinatorConcurrencyTest.JoinGroupCallback
 import kafka.coordinator.group.GroupCoordinatorConcurrencyTest.SyncGroupCallback
 import kafka.coordinator.group.JoinGroupResult
@@ -276,11 +273,7 @@
 
     val configResource = new ConfigResource(ConfigResource.Type.TOPIC, resourceName)
     val config = new DescribeConfigsResponse.Config(ApiError.NONE, Collections.emptyList[DescribeConfigsResponse.ConfigEntry])
-<<<<<<< HEAD
-    EasyMock.expect(adminManager.describeConfigs(anyObject(), EasyMock.eq(true), anyObject()))
-=======
-    EasyMock.expect(adminManager.describeConfigs(anyObject(), EasyMock.eq(true), EasyMock.eq(false)))
->>>>>>> 54b17242
+    EasyMock.expect(adminManager.describeConfigs(anyObject(), EasyMock.eq(true), anyObject(), EasyMock.eq(false)))
         .andReturn(Map(configResource -> config))
 
     EasyMock.replay(replicaManager, clientRequestQuotaManager, requestChannel, authorizer,
@@ -2058,7 +2051,6 @@
     EasyMock.verify(replicaManager)
   }
 
-<<<<<<< HEAD
   @Test(expected = classOf[NotControllerException])
   def testDescribeBrokerRemovalsNotController(): Unit = {
     // Test that only the controller broker can handle this API call
@@ -2268,8 +2260,8 @@
     val cluster = new Cluster("clusterId",
       nodes.asJava,
       partitions,
-      Collections.emptySet(),   // unauthorized topics
-      Collections.emptySet())   // internal topics
+      Collections.emptySet(), // unauthorized topics
+      Collections.emptySet()) // internal topics
 
     val metadataCache: MetadataCache = EasyMock.createNiceMock(classOf[MetadataCache])
     EasyMock.expect(metadataCache.getClusterMetadata(anyString(), anyObject(classOf[ListenerName]))).andReturn(cluster)
@@ -2283,7 +2275,8 @@
     val requestChannelRequest = buildRequest(request)
     createKafkaApis(metadataCache = metadataCache).handleRemoveBrokersRequest(requestChannelRequest)
     EasyMock.verify(controller)
-=======
+  }
+
   @Test
   def testListGroupsRequest(): Unit = {
     val overviews = List(
@@ -2326,7 +2319,6 @@
     val response = readResponse(ApiKeys.LIST_GROUPS, listGroupsRequest, capturedResponse).asInstanceOf[ListGroupsResponse]
     assertEquals(Errors.NONE.code, response.data.errorCode)
     response
->>>>>>> 54b17242
   }
 
   /**
