--- conflicted
+++ resolved
@@ -51,15 +51,12 @@
 import EasyMock._
 import kafka.cluster.Partition
 import kafka.tier.TopicIdPartition
-import org.apache.kafka.common.message.{HeartbeatRequestData, JoinGroupRequestData, OffsetCommitRequestData, OffsetCommitResponseData, SyncGroupRequestData}
+import org.apache.kafka.common.message.{HeartbeatRequestData, JoinGroupRequestData, OffsetCommitResponseData, SyncGroupRequestData}
 import org.apache.kafka.common.message.JoinGroupRequestData.JoinGroupRequestProtocol
-<<<<<<< HEAD
 import org.apache.kafka.common.message.OffsetCommitRequestData
 import org.apache.kafka.common.record.FileRecords.FileTimestampAndOffset
 import org.apache.kafka.common.record.FileRecords.TimestampAndOffset
-=======
 import org.apache.kafka.common.replica.ClientMetadata
->>>>>>> 10ab08bc
 import org.junit.Assert.{assertEquals, assertNull, assertTrue}
 import org.junit.{After, Test}
 
@@ -675,12 +672,13 @@
 
     replicaManager.fetchMessages(anyLong, anyInt, anyInt, anyInt, anyBoolean,
       anyObject[Seq[(TopicPartition, FetchRequest.PartitionData)]], anyObject[ReplicaQuota],
-      anyObject[Seq[(TopicPartition, FetchPartitionData)] => Unit](), anyObject[IsolationLevel])
+      anyObject[Seq[(TopicPartition, FetchPartitionData)] => Unit](), anyObject[IsolationLevel],
+      anyObject[Option[ClientMetadata]])
     expectLastCall[Unit].andAnswer(new IAnswer[Unit] {
       def answer: Unit = {
         val callback = getCurrentArguments.apply(7).asInstanceOf[Seq[(TopicPartition, FetchPartitionData)] => Unit]
         callback(Seq(topicPartition -> FetchPartitionData(Errors.NONE, hw, 0, records,
-          None, None)))
+          None, None, None)))
       }
     })
 
