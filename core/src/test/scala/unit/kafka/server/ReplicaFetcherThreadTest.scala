/**
  * Licensed to the Apache Software Foundation (ASF) under one or more
  * contributor license agreements.  See the NOTICE file distributed with
  * this work for additional information regarding copyright ownership.
  * The ASF licenses this file to You under the Apache License, Version 2.0
  * (the "License"); you may not use this file except in compliance with
  * the License.  You may obtain a copy of the License at
  *
  * http://www.apache.org/licenses/LICENSE-2.0
  *
  * Unless required by applicable law or agreed to in writing, software
  * distributed under the License is distributed on an "AS IS" BASIS,
  * WITHOUT WARRANTIES OR CONDITIONS OF ANY KIND, either express or implied.
  * See the License for the specific language governing permissions and
  * limitations under the License.
  */
package kafka.server

import java.util.Optional

import kafka.cluster.{BrokerEndPoint, Partition, Replica}
import kafka.log.LogManager
import kafka.server.QuotaFactory.UnboundedQuota
import kafka.server.epoch.util.ReplicaFetcherMockBlockingSend
import kafka.tier.TierMetadataManager
import kafka.utils.TestUtils
import org.apache.kafka.common.TopicPartition
import org.apache.kafka.common.metrics.Metrics
import org.apache.kafka.common.protocol.Errors._
import org.apache.kafka.common.protocol.{ApiKeys, Errors}
import org.apache.kafka.common.requests.EpochEndOffset._
import org.apache.kafka.common.requests.{EpochEndOffset, OffsetsForLeaderEpochRequest}
import org.apache.kafka.common.utils.SystemTime
import org.easymock.EasyMock._
import org.easymock.{EasyMock, CaptureType, Capture}
import org.junit.Assert._
import org.junit.Test

import scala.collection.JavaConverters._
import scala.collection.{Map, mutable}

class ReplicaFetcherThreadTest {

  private val t1p0 = new TopicPartition("topic1", 0)
  private val t1p1 = new TopicPartition("topic1", 1)
  private val t2p1 = new TopicPartition("topic2", 1)

  private val brokerEndPoint = new BrokerEndPoint(0, "localhost", 1000)
  private val failedPartitions = new FailedPartitions

  private def offsetAndEpoch(fetchOffset: Long, leaderEpoch: Int = 1): OffsetAndEpoch = {
    OffsetAndEpoch(offset = fetchOffset, leaderEpoch = leaderEpoch)
  }

  @Test
  def shouldSendLatestRequestVersionsByDefault(): Unit = {
    val props = TestUtils.createBrokerConfig(1, "localhost:1234")
    val config = KafkaConfig.fromProps(props)
    val thread = new ReplicaFetcherThread(
      name = "bob",
      fetcherId = 0,
      sourceBroker = brokerEndPoint,
      brokerConfig = config,
      failedPartitions: FailedPartitions,
      replicaMgr = null,
      tierMetadataManager = EasyMock.createMock(classOf[TierMetadataManager]) : TierMetadataManager,
      tierStateFetcher = None,
      metrics =  new Metrics(),
      time = new SystemTime(),
      quota = UnboundedQuota,
      leaderEndpointBlockingSend = None)
    assertEquals(ApiKeys.FETCH.latestVersion, thread.fetchRequestVersion)
    assertEquals(ApiKeys.OFFSET_FOR_LEADER_EPOCH.latestVersion, thread.offsetForLeaderEpochRequestVersion)
    assertEquals(ApiKeys.LIST_OFFSETS.latestVersion, thread.listOffsetRequestVersion)
  }

  @Test
  def shouldFetchLeaderEpochRequestIfLastEpochDefinedForSomePartitions(): Unit = {
    val config = KafkaConfig.fromProps(TestUtils.createBrokerConfig(1, "localhost:1234"))

    //Setup all dependencies
    val quota: ReplicationQuotaManager = createNiceMock(classOf[ReplicationQuotaManager])
    val logManager: LogManager = createMock(classOf[LogManager])
    val replicaAlterLogDirsManager: ReplicaAlterLogDirsManager = createMock(classOf[ReplicaAlterLogDirsManager])
    val replica: Replica = createNiceMock(classOf[Replica])
    val partition: Partition = createMock(classOf[Partition])
    val replicaManager: ReplicaManager = createMock(classOf[ReplicaManager])

    val leaderEpoch = 5

    //Stubs
    expect(replica.logEndOffset).andReturn(0).anyTimes()
    expect(replica.highWatermark).andReturn(new LogOffsetMetadata(0)).anyTimes()
    expect(replica.latestEpoch).andReturn(Some(leaderEpoch)).once()
    expect(replica.latestEpoch).andReturn(Some(leaderEpoch)).once()
    expect(replica.latestEpoch).andReturn(None).once()  // t2p1 doesnt support epochs
    expect(replica.endOffsetForEpoch(leaderEpoch)).andReturn(
      Some(OffsetAndEpoch(0, leaderEpoch))).anyTimes()
    expect(replicaManager.logManager).andReturn(logManager).anyTimes()
    expect(replicaManager.replicaAlterLogDirsManager).andReturn(replicaAlterLogDirsManager).anyTimes()
    stub(replica, partition, replicaManager)

    //Expectations
    expect(partition.truncateTo(anyLong(), anyBoolean())).once

    replay(replicaManager, logManager, quota, replica)

    //Define the offsets for the OffsetsForLeaderEpochResponse
    val offsets = Map(t1p0 -> new EpochEndOffset(leaderEpoch, 1),
      t1p1 -> new EpochEndOffset(leaderEpoch, 1)).asJava

    //Create the fetcher thread
    val mockNetwork = new ReplicaFetcherMockBlockingSend(offsets, brokerEndPoint, new SystemTime())

<<<<<<< HEAD
    val thread = new ReplicaFetcherThread("bob", 0, brokerEndPoint, config, replicaManager, new Metrics(), new SystemTime(), quota, null, None, Some(mockNetwork))
=======
    val thread = new ReplicaFetcherThread("bob", 0, brokerEndPoint, config, failedPartitions, replicaManager, new Metrics(), new SystemTime(), quota, Some(mockNetwork))
>>>>>>> aef8d473

    // topic 1 supports epoch, t2 doesn't
    thread.addPartitions(Map(
      t1p0 -> offsetAndEpoch(0L),
      t1p1 -> offsetAndEpoch(0L),
      t2p1 -> offsetAndEpoch(0L)))

    assertPartitionStates(thread, shouldBeReadyForFetch = false, shouldBeTruncatingLog = true, shouldBeDelayed = false)
    //Loop 1
    thread.doWork()
    assertEquals(1, mockNetwork.epochFetchCount)
    assertEquals(1, mockNetwork.fetchCount)

    assertPartitionStates(thread, shouldBeReadyForFetch = true, shouldBeTruncatingLog = false, shouldBeDelayed = false)

    //Loop 2 we should not fetch epochs
    thread.doWork()
    assertEquals(1, mockNetwork.epochFetchCount)
    assertEquals(2, mockNetwork.fetchCount)

    assertPartitionStates(thread, shouldBeReadyForFetch = true, shouldBeTruncatingLog = false, shouldBeDelayed = false)

    //Loop 3 we should not fetch epochs
    thread.doWork()
    assertEquals(1, mockNetwork.epochFetchCount)
    assertEquals(3, mockNetwork.fetchCount)

    assertPartitionStates(thread, shouldBeReadyForFetch = true, shouldBeTruncatingLog = false, shouldBeDelayed = false)

    //Assert that truncate to is called exactly once (despite two loops)
    verify(logManager)
  }

  /**
    * Assert that all partitions' states are as expected
    *
    */
  def assertPartitionStates(fetcher: AbstractFetcherThread,
                            shouldBeReadyForFetch: Boolean,
                            shouldBeTruncatingLog: Boolean,
                            shouldBeDelayed: Boolean): Unit = {
    for (tp <- List(t1p0, t1p1, t2p1)) {
      assertTrue(fetcher.fetchState(tp).isDefined)
      val fetchState = fetcher.fetchState(tp).get

      assertEquals(
        s"Partition $tp should${if (!shouldBeReadyForFetch) " NOT" else ""} be ready for fetching",
        shouldBeReadyForFetch, fetchState.isReadyForFetch)

      assertEquals(
        s"Partition $tp should${if (!shouldBeTruncatingLog) " NOT" else ""} be truncating its log",
        shouldBeTruncatingLog, fetchState.isTruncating)

      assertEquals(
        s"Partition $tp should${if (!shouldBeDelayed) " NOT" else ""} be delayed",
        shouldBeDelayed, fetchState.isDelayed)
    }
  }

  @Test
  def shouldHandleExceptionFromBlockingSend(): Unit = {
    val props = TestUtils.createBrokerConfig(1, "localhost:1234")
    val config = KafkaConfig.fromProps(props)
    val mockBlockingSend: BlockingSend = createMock(classOf[BlockingSend])

    expect(mockBlockingSend.sendRequest(anyObject())).andThrow(new NullPointerException).once()
    replay(mockBlockingSend)

    val thread = new ReplicaFetcherThread(
      name = "bob",
      fetcherId = 0,
      sourceBroker = brokerEndPoint,
      brokerConfig = config,
      failedPartitions: FailedPartitions,
      replicaMgr = null,
      tierMetadataManager = EasyMock.createMock(classOf[TierMetadataManager]) : TierMetadataManager,
      tierStateFetcher = None,
      metrics =  new Metrics(),
      time = new SystemTime(),
      quota = null,
      leaderEndpointBlockingSend = Some(mockBlockingSend))

    val result = thread.fetchEpochEndOffsets(Map(
      t1p0 -> new OffsetsForLeaderEpochRequest.PartitionData(Optional.empty(), 0),
      t1p1 -> new OffsetsForLeaderEpochRequest.PartitionData(Optional.empty(), 0)))

    val expected = Map(
      t1p0 -> new EpochEndOffset(Errors.UNKNOWN_SERVER_ERROR, UNDEFINED_EPOCH, UNDEFINED_EPOCH_OFFSET),
      t1p1 -> new EpochEndOffset(Errors.UNKNOWN_SERVER_ERROR, UNDEFINED_EPOCH, UNDEFINED_EPOCH_OFFSET)
    )

    assertEquals("results from leader epoch request should have undefined offset", expected, result)
    verify(mockBlockingSend)
  }

  @Test
  def shouldFetchLeaderEpochOnFirstFetchOnlyIfLeaderEpochKnownToBoth(): Unit = {
    val config = KafkaConfig.fromProps(TestUtils.createBrokerConfig(1, "localhost:1234"))

    //Setup all dependencies
    val logManager: LogManager = createMock(classOf[LogManager])
    val replicaAlterLogDirsManager: ReplicaAlterLogDirsManager = createMock(classOf[ReplicaAlterLogDirsManager])
    val replica: Replica = createNiceMock(classOf[Replica])
    val partition: Partition = createMock(classOf[Partition])
    val replicaManager: ReplicaManager = createMock(classOf[ReplicaManager])

    val leaderEpoch = 5

    //Stubs
    expect(replica.logEndOffset).andReturn(0).anyTimes()
    expect(replica.highWatermark).andReturn(new LogOffsetMetadata(0)).anyTimes()
    expect(replica.latestEpoch).andReturn(Some(leaderEpoch)).anyTimes()
    expect(replica.endOffsetForEpoch(leaderEpoch)).andReturn(
      Some(OffsetAndEpoch(0, leaderEpoch))).anyTimes()
    expect(replicaManager.logManager).andReturn(logManager).anyTimes()
    expect(replicaManager.replicaAlterLogDirsManager).andReturn(replicaAlterLogDirsManager).anyTimes()
    stub(replica, partition, replicaManager)

    //Expectations
    expect(partition.truncateTo(anyLong(), anyBoolean())).once

    replay(replicaManager, logManager, replica)

    //Define the offsets for the OffsetsForLeaderEpochResponse
    val offsets = Map(t1p0 -> new EpochEndOffset(leaderEpoch, 1), t1p1 -> new EpochEndOffset(leaderEpoch, 1)).asJava

    //Create the fetcher thread
    val mockNetwork = new ReplicaFetcherMockBlockingSend(offsets, brokerEndPoint, new SystemTime())
<<<<<<< HEAD
    val tierMetadataManager : TierMetadataManager = EasyMock.createMock(classOf[TierMetadataManager])
    val thread = new ReplicaFetcherThread("bob", 0, brokerEndPoint, config, replicaManager,
      new Metrics, new SystemTime, UnboundedQuota, tierMetadataManager = tierMetadataManager, None, Some(mockNetwork))
=======
    val thread = new ReplicaFetcherThread("bob", 0, brokerEndPoint, config, failedPartitions, replicaManager,
      new Metrics, new SystemTime, UnboundedQuota, Some(mockNetwork))
>>>>>>> aef8d473
    thread.addPartitions(Map(t1p0 -> offsetAndEpoch(0L), t1p1 -> offsetAndEpoch(0L)))

    //Loop 1
    thread.doWork()
    assertEquals(1, mockNetwork.epochFetchCount)
    assertEquals(1, mockNetwork.fetchCount)

    //Loop 2 we should not fetch epochs
    thread.doWork()
    assertEquals(1, mockNetwork.epochFetchCount)
    assertEquals(2, mockNetwork.fetchCount)

    //Loop 3 we should not fetch epochs
    thread.doWork()
    assertEquals(1, mockNetwork.epochFetchCount)
    assertEquals(3, mockNetwork.fetchCount)

    //Assert that truncate to is called exactly once (despite two loops)
    verify(logManager)
  }

  @Test
  def shouldTruncateToOffsetSpecifiedInEpochOffsetResponse(): Unit = {

    //Create a capture to track what partitions/offsets are truncated
    val truncateToCapture: Capture[Long] = newCapture(CaptureType.ALL)

    // Setup all the dependencies
    val configs = TestUtils.createBrokerConfigs(1, "localhost:1234").map(KafkaConfig.fromProps)
    val quota: ReplicationQuotaManager = createNiceMock(classOf[ReplicationQuotaManager])
    val logManager: LogManager = createMock(classOf[LogManager])
    val replicaAlterLogDirsManager: ReplicaAlterLogDirsManager = createMock(classOf[ReplicaAlterLogDirsManager])
    val replica: Replica = createNiceMock(classOf[Replica])
    val partition: Partition = createMock(classOf[Partition])
    val replicaManager: ReplicaManager = createMock(classOf[ReplicaManager])

    val leaderEpoch = 5
    val initialLEO = 200

    //Stubs
    expect(partition.truncateTo(capture(truncateToCapture), anyBoolean())).anyTimes()
    expect(replica.logEndOffset).andReturn(initialLEO).anyTimes()
    expect(replica.highWatermark).andReturn(new LogOffsetMetadata(initialLEO - 1)).anyTimes()
    expect(replica.latestEpoch).andReturn(Some(leaderEpoch)).anyTimes()
    expect(replica.endOffsetForEpoch(leaderEpoch)).andReturn(
      Some(OffsetAndEpoch(initialLEO, leaderEpoch))).anyTimes()
    expect(replicaManager.logManager).andReturn(logManager).anyTimes()
    expect(replicaManager.replicaAlterLogDirsManager).andReturn(replicaAlterLogDirsManager).anyTimes()
    stub(replica, partition, replicaManager)

    replay(replicaManager, logManager, quota, replica, partition)

    //Define the offsets for the OffsetsForLeaderEpochResponse, these are used for truncation
    val offsetsReply = Map(t1p0 -> new EpochEndOffset(leaderEpoch, 156), t2p1 -> new EpochEndOffset(leaderEpoch, 172)).asJava

    //Create the thread
    val mockNetwork = new ReplicaFetcherMockBlockingSend(offsetsReply, brokerEndPoint, new SystemTime())
<<<<<<< HEAD
    val tierMetadataManager : TierMetadataManager = EasyMock.createMock(classOf[TierMetadataManager])
    val thread = new ReplicaFetcherThread("bob", 0, brokerEndPoint, configs(0), replicaManager, new Metrics(), new SystemTime(), quota, tierMetadataManager = tierMetadataManager, None, Some(mockNetwork))
=======
    val thread = new ReplicaFetcherThread("bob", 0, brokerEndPoint, configs(0), failedPartitions, replicaManager, new Metrics(), new SystemTime(), quota, Some(mockNetwork))
>>>>>>> aef8d473
    thread.addPartitions(Map(t1p0 -> offsetAndEpoch(0L), t2p1 -> offsetAndEpoch(0L)))

    //Run it
    thread.doWork()

    //We should have truncated to the offsets in the response
    assertTrue("Expected " + t1p0 + " to truncate to offset 156 (truncation offsets: " + truncateToCapture.getValues + ")",
               truncateToCapture.getValues.asScala.contains(156))
    assertTrue("Expected " + t2p1 + " to truncate to offset 172 (truncation offsets: " + truncateToCapture.getValues + ")",
               truncateToCapture.getValues.asScala.contains(172))
  }

  @Test
  def shouldTruncateToOffsetSpecifiedInEpochOffsetResponseIfFollowerHasNoMoreEpochs(): Unit = {
    // Create a capture to track what partitions/offsets are truncated
    val truncateToCapture: Capture[Long] = newCapture(CaptureType.ALL)

    // Setup all the dependencies
    val configs = TestUtils.createBrokerConfigs(1, "localhost:1234").map(KafkaConfig.fromProps)
    val quota: ReplicationQuotaManager = createNiceMock(classOf[ReplicationQuotaManager])
    val logManager: LogManager = createMock(classOf[LogManager])
    val replicaAlterLogDirsManager: ReplicaAlterLogDirsManager = createMock(classOf[ReplicaAlterLogDirsManager])
    val replica: Replica = createNiceMock(classOf[Replica])
    val partition: Partition = createMock(classOf[Partition])
    val replicaManager: ReplicaManager = createMock(classOf[ReplicaManager])

    val leaderEpochAtFollower = 5
    val leaderEpochAtLeader = 4
    val initialLEO = 200

    //Stubs
    expect(partition.truncateTo(capture(truncateToCapture), anyBoolean())).anyTimes()
    expect(replica.logEndOffset).andReturn(initialLEO).anyTimes()
    expect(replica.highWatermark).andReturn(new LogOffsetMetadata(initialLEO - 3)).anyTimes()
    expect(replica.latestEpoch).andReturn(Some(leaderEpochAtFollower)).anyTimes()
    expect(replica.endOffsetForEpoch(leaderEpochAtLeader)).andReturn(None).anyTimes()
    expect(replicaManager.logManager).andReturn(logManager).anyTimes()
    expect(replicaManager.replicaAlterLogDirsManager).andReturn(replicaAlterLogDirsManager).anyTimes()
    stub(replica, partition, replicaManager)

    replay(replicaManager, logManager, quota, replica, partition)

    //Define the offsets for the OffsetsForLeaderEpochResponse, these are used for truncation
    val offsetsReply = Map(t1p0 -> new EpochEndOffset(leaderEpochAtLeader, 156),
                           t2p1 -> new EpochEndOffset(leaderEpochAtLeader, 202)).asJava

    //Create the thread
    val mockNetwork = new ReplicaFetcherMockBlockingSend(offsetsReply, brokerEndPoint, new SystemTime())
<<<<<<< HEAD
    val tierMetadataManager : TierMetadataManager = EasyMock.createMock(classOf[TierMetadataManager])
    val thread = new ReplicaFetcherThread("bob", 0, brokerEndPoint, configs(0), replicaManager, new Metrics(), new SystemTime(), quota, tierMetadataManager, None, Some(mockNetwork))
=======
    val thread = new ReplicaFetcherThread("bob", 0, brokerEndPoint, configs(0), failedPartitions, replicaManager, new Metrics(), new SystemTime(), quota, Some(mockNetwork))
>>>>>>> aef8d473
    thread.addPartitions(Map(t1p0 -> offsetAndEpoch(0L), t2p1 -> offsetAndEpoch(0L)))

    //Run it
    thread.doWork()

    //We should have truncated to the offsets in the response
    assertTrue("Expected " + t1p0 + " to truncate to offset 156 (truncation offsets: " + truncateToCapture.getValues + ")",
               truncateToCapture.getValues.asScala.contains(156))
    assertTrue("Expected " + t2p1 + " to truncate to offset " + initialLEO +
               " (truncation offsets: " + truncateToCapture.getValues + ")",
               truncateToCapture.getValues.asScala.contains(initialLEO))
  }

  @Test
  def shouldFetchLeaderEpochSecondTimeIfLeaderRepliesWithEpochNotKnownToFollower(): Unit = {

    // Create a capture to track what partitions/offsets are truncated
    val truncateToCapture: Capture[Long] = newCapture(CaptureType.ALL)

    val config = KafkaConfig.fromProps(TestUtils.createBrokerConfig(1, "localhost:1234"))

    // Setup all dependencies
    val quota: ReplicationQuotaManager = createNiceMock(classOf[ReplicationQuotaManager])
    val logManager: LogManager = createMock(classOf[LogManager])
    val replicaAlterLogDirsManager: ReplicaAlterLogDirsManager = createMock(classOf[ReplicaAlterLogDirsManager])
    val replica: Replica = createNiceMock(classOf[Replica])
    val partition: Partition = createMock(classOf[Partition])
    val replicaManager: ReplicaManager = createMock(classOf[ReplicaManager])

    val initialLEO = 200

    // Stubs
    expect(partition.truncateTo(capture(truncateToCapture), anyBoolean())).anyTimes()
    expect(replica.logEndOffset).andReturn(initialLEO).anyTimes()
    expect(replica.highWatermark).andReturn(new LogOffsetMetadata(initialLEO - 2)).anyTimes()
    expect(replica.latestEpoch).andReturn(Some(5)).anyTimes()
    expect(replica.endOffsetForEpoch(4)).andReturn(
      Some(OffsetAndEpoch(120, 3))).anyTimes()
    expect(replica.endOffsetForEpoch(3)).andReturn(
      Some(OffsetAndEpoch(120, 3))).anyTimes()
    expect(replicaManager.logManager).andReturn(logManager).anyTimes()
    expect(replicaManager.replicaAlterLogDirsManager).andReturn(replicaAlterLogDirsManager).anyTimes()
    stub(replica, partition, replicaManager)

    replay(replicaManager, logManager, quota, replica, partition)

    // Define the offsets for the OffsetsForLeaderEpochResponse
    val offsets = Map(t1p0 -> new EpochEndOffset(4, 155), t1p1 -> new EpochEndOffset(4, 143)).asJava

    // Create the fetcher thread
    val mockNetwork = new ReplicaFetcherMockBlockingSend(offsets, brokerEndPoint, new SystemTime())
<<<<<<< HEAD
    val tierMetadataManager : TierMetadataManager = EasyMock.createMock(classOf[TierMetadataManager])
    val thread = new ReplicaFetcherThread("bob", 0, brokerEndPoint, config, replicaManager, new Metrics(), new SystemTime(), quota, tierMetadataManager, None, Some(mockNetwork))
=======
    val thread = new ReplicaFetcherThread("bob", 0, brokerEndPoint, config, failedPartitions, replicaManager, new Metrics(), new SystemTime(), quota, Some(mockNetwork))
>>>>>>> aef8d473
    thread.addPartitions(Map(t1p0 -> offsetAndEpoch(0L), t1p1 -> offsetAndEpoch(0L)))

    // Loop 1 -- both topic partitions will need to fetch another leader epoch
    thread.doWork()
    assertEquals(1, mockNetwork.epochFetchCount)
    assertEquals(0, mockNetwork.fetchCount)

    // Loop 2 should do the second fetch for both topic partitions because the leader replied with
    // epoch 4 while follower knows only about epoch 3
    val nextOffsets = Map(t1p0 -> new EpochEndOffset(3, 101), t1p1 -> new EpochEndOffset(3, 102)).asJava
    mockNetwork.setOffsetsForNextResponse(nextOffsets)
    thread.doWork()
    assertEquals(2, mockNetwork.epochFetchCount)
    assertEquals(1, mockNetwork.fetchCount)
    assertEquals("OffsetsForLeaderEpochRequest version.",
      3, mockNetwork.lastUsedOffsetForLeaderEpochVersion)

    //Loop 3 we should not fetch epochs
    thread.doWork()
    assertEquals(2, mockNetwork.epochFetchCount)
    assertEquals(2, mockNetwork.fetchCount)


    //We should have truncated to the offsets in the second response
    assertTrue("Expected " + t1p1 + " to truncate to offset 102 (truncation offsets: " + truncateToCapture.getValues + ")",
               truncateToCapture.getValues.asScala.contains(102))
    assertTrue("Expected " + t1p0 + " to truncate to offset 101 (truncation offsets: " + truncateToCapture.getValues + ")",
               truncateToCapture.getValues.asScala.contains(101))
  }

  @Test
  def shouldUseLeaderEndOffsetIfInterBrokerVersionBelow20(): Unit = {

    // Create a capture to track what partitions/offsets are truncated
    val truncateToCapture: Capture[Long] = newCapture(CaptureType.ALL)

    val props = TestUtils.createBrokerConfig(1, "localhost:1234")
    props.put(KafkaConfig.InterBrokerProtocolVersionProp, "0.11.0")
    val config = KafkaConfig.fromProps(props)

    // Setup all dependencies
    val quota: ReplicationQuotaManager = createNiceMock(classOf[ReplicationQuotaManager])
    val logManager: LogManager = createMock(classOf[LogManager])
    val replicaAlterLogDirsManager: ReplicaAlterLogDirsManager = createMock(classOf[ReplicaAlterLogDirsManager])
    val replica: Replica = createNiceMock(classOf[Replica])
    val partition: Partition = createMock(classOf[Partition])
    val replicaManager: ReplicaManager = createMock(classOf[ReplicaManager])

    val initialLEO = 200

    // Stubs
    expect(partition.truncateTo(capture(truncateToCapture), anyBoolean())).anyTimes()
    expect(replica.logEndOffset).andReturn(initialLEO).anyTimes()
    expect(replica.highWatermark).andReturn(new LogOffsetMetadata(initialLEO - 2)).anyTimes()
    expect(replica.latestEpoch).andReturn(Some(5)).anyTimes()
    expect(replica.endOffsetForEpoch(4)).andReturn(
      Some(OffsetAndEpoch(120, 3))).anyTimes()
    expect(replica.endOffsetForEpoch(3)).andReturn(
      Some(OffsetAndEpoch(120, 3))).anyTimes()
    expect(replicaManager.logManager).andReturn(logManager).anyTimes()
    expect(replicaManager.replicaAlterLogDirsManager).andReturn(replicaAlterLogDirsManager).anyTimes()
    stub(replica, partition, replicaManager)

    replay(replicaManager, logManager, quota, replica, partition)

    // Define the offsets for the OffsetsForLeaderEpochResponse with undefined epoch to simulate
    // older protocol version
    val offsets = Map(t1p0 -> new EpochEndOffset(EpochEndOffset.UNDEFINED_EPOCH, 155), t1p1 -> new EpochEndOffset(EpochEndOffset.UNDEFINED_EPOCH, 143)).asJava

    // Create the fetcher thread
    val mockNetwork = new ReplicaFetcherMockBlockingSend(offsets, brokerEndPoint, new SystemTime())
<<<<<<< HEAD
    val tierMetadataManager : TierMetadataManager = EasyMock.createMock(classOf[TierMetadataManager])
    val thread = new ReplicaFetcherThread("bob", 0, brokerEndPoint, config, replicaManager, new Metrics(), new SystemTime(), quota, tierMetadataManager, None, Some(mockNetwork))
=======
    val thread = new ReplicaFetcherThread("bob", 0, brokerEndPoint, config, failedPartitions, replicaManager, new Metrics(), new SystemTime(), quota, Some(mockNetwork))
>>>>>>> aef8d473
    thread.addPartitions(Map(t1p0 -> offsetAndEpoch(0L), t1p1 -> offsetAndEpoch(0L)))

    // Loop 1 -- both topic partitions will truncate to leader offset even though they don't know
    // about leader epoch
    thread.doWork()
    assertEquals(1, mockNetwork.epochFetchCount)
    assertEquals(1, mockNetwork.fetchCount)
    assertEquals("OffsetsForLeaderEpochRequest version.",
                 0, mockNetwork.lastUsedOffsetForLeaderEpochVersion)

    //Loop 2 we should not fetch epochs
    thread.doWork()
    assertEquals(1, mockNetwork.epochFetchCount)
    assertEquals(2, mockNetwork.fetchCount)

    //We should have truncated to the offsets in the first response
    assertTrue("Expected " + t1p0 + " to truncate to offset 155 (truncation offsets: " + truncateToCapture.getValues + ")",
               truncateToCapture.getValues.asScala.contains(155))
    assertTrue("Expected " + t1p1 + " to truncate to offset 143 (truncation offsets: " + truncateToCapture.getValues + ")",
               truncateToCapture.getValues.asScala.contains(143))
  }

  @Test
  def shouldTruncateToInitialFetchOffsetIfLeaderReturnsUndefinedOffset(): Unit = {

    //Create a capture to track what partitions/offsets are truncated
    val truncated: Capture[Long] = newCapture(CaptureType.ALL)

    // Setup all the dependencies
    val configs = TestUtils.createBrokerConfigs(1, "localhost:1234").map(KafkaConfig.fromProps)
    val quota: ReplicationQuotaManager = createNiceMock(classOf[ReplicationQuotaManager])
    val logManager: LogManager = createMock(classOf[LogManager])
    val replicaAlterLogDirsManager: ReplicaAlterLogDirsManager = createMock(classOf[ReplicaAlterLogDirsManager])
    val replica: Replica = createNiceMock(classOf[Replica])
    val partition: Partition = createMock(classOf[Partition])
    val replicaManager: ReplicaManager = createMock(classOf[ReplicaManager])

    val initialFetchOffset = 100
    val initialLeo = 300

    //Stubs
    expect(partition.truncateTo(capture(truncated), anyBoolean())).anyTimes()
    expect(replica.logEndOffset).andReturn(initialLeo).anyTimes()
    expect(replica.highWatermark).andReturn(new LogOffsetMetadata(initialFetchOffset)).anyTimes()
    expect(replica.latestEpoch).andReturn(Some(5))
    expect(replicaManager.logManager).andReturn(logManager).anyTimes()
    expect(replicaManager.replicaAlterLogDirsManager).andReturn(replicaAlterLogDirsManager).anyTimes()
    stub(replica, partition, replicaManager)
    replay(replicaManager, logManager, quota, replica, partition)

    //Define the offsets for the OffsetsForLeaderEpochResponse, these are used for truncation
    val offsetsReply = Map(t1p0 -> new EpochEndOffset(EpochEndOffset.UNDEFINED_EPOCH, EpochEndOffset.UNDEFINED_EPOCH_OFFSET)).asJava

    //Create the thread
    val mockNetwork = new ReplicaFetcherMockBlockingSend(offsetsReply, brokerEndPoint, new SystemTime())
<<<<<<< HEAD
    val tierMetadataManager : TierMetadataManager = EasyMock.createMock(classOf[TierMetadataManager])
    val thread = new ReplicaFetcherThread("bob", 0, brokerEndPoint, configs(0), replicaManager, new Metrics(), new SystemTime(), quota, tierMetadataManager, None, Some(mockNetwork))
=======
    val thread = new ReplicaFetcherThread("bob", 0, brokerEndPoint, configs(0), failedPartitions, replicaManager, new Metrics(), new SystemTime(), quota, Some(mockNetwork))
>>>>>>> aef8d473
    thread.addPartitions(Map(t1p0 -> offsetAndEpoch(initialFetchOffset)))

    //Run it
    thread.doWork()

    //We should have truncated to initial fetch offset
    assertEquals(initialFetchOffset, truncated.getValue)
  }

  @Test
  def shouldPollIndefinitelyIfLeaderReturnsAnyException(): Unit = {

    //Create a capture to track what partitions/offsets are truncated
    val truncated: Capture[Long] = newCapture(CaptureType.ALL)

    // Setup all the dependencies
    val configs = TestUtils.createBrokerConfigs(1, "localhost:1234").map(KafkaConfig.fromProps)
    val quota: ReplicationQuotaManager = createNiceMock(classOf[ReplicationQuotaManager])
    val logManager: LogManager = createMock(classOf[LogManager])
    val replicaAlterLogDirsManager: ReplicaAlterLogDirsManager = createMock(classOf[ReplicaAlterLogDirsManager])
    val replica: Replica = createNiceMock(classOf[Replica])
    val partition: Partition = createMock(classOf[Partition])
    val replicaManager: ReplicaManager = createMock(classOf[ReplicaManager])

    val leaderEpoch = 5
    val highWaterMark = 100
    val initialLeo = 300

    //Stubs
    expect(replica.highWatermark).andReturn(new LogOffsetMetadata(highWaterMark)).anyTimes()
    expect(partition.truncateTo(capture(truncated), anyBoolean())).anyTimes()
    expect(replica.logEndOffset).andReturn(initialLeo).anyTimes()
    expect(replica.latestEpoch).andReturn(Some(leaderEpoch)).anyTimes()
    // this is for the last reply with EpochEndOffset(5, 156)
    expect(replica.endOffsetForEpoch(leaderEpoch)).andReturn(
      Some(OffsetAndEpoch(initialLeo, leaderEpoch))).anyTimes()
    expect(replicaManager.logManager).andReturn(logManager).anyTimes()
    expect(replicaManager.replicaAlterLogDirsManager).andReturn(replicaAlterLogDirsManager).anyTimes()
    stub(replica, partition, replicaManager)
    replay(replicaManager, logManager, quota, replica, partition)

    //Define the offsets for the OffsetsForLeaderEpochResponse, these are used for truncation
    val offsetsReply = mutable.Map(
      t1p0 -> new EpochEndOffset(NOT_LEADER_FOR_PARTITION, EpochEndOffset.UNDEFINED_EPOCH, EpochEndOffset.UNDEFINED_EPOCH_OFFSET),
      t1p1 -> new EpochEndOffset(UNKNOWN_SERVER_ERROR, EpochEndOffset.UNDEFINED_EPOCH, EpochEndOffset.UNDEFINED_EPOCH_OFFSET)
    ).asJava

    //Create the thread
    val mockNetwork = new ReplicaFetcherMockBlockingSend(offsetsReply, brokerEndPoint, new SystemTime())
<<<<<<< HEAD
    val tierMetadataManager : TierMetadataManager = EasyMock.createMock(classOf[TierMetadataManager])
    val thread = new ReplicaFetcherThread("bob", 0, brokerEndPoint, configs(0), replicaManager, new Metrics(), new SystemTime(), quota, tierMetadataManager, None, Some(mockNetwork))
=======
    val thread = new ReplicaFetcherThread("bob", 0, brokerEndPoint, configs(0), failedPartitions, replicaManager, new Metrics(), new SystemTime(), quota, Some(mockNetwork))
>>>>>>> aef8d473
    thread.addPartitions(Map(t1p0 -> offsetAndEpoch(0L), t1p1 -> offsetAndEpoch(0L)))

    //Run thread 3 times
    (0 to 3).foreach { _ =>
      thread.doWork()
    }

    //Then should loop continuously while there is no leader
    assertEquals(0, truncated.getValues.size())

    //New leader elected and replies
    offsetsReply.put(t1p0, new EpochEndOffset(leaderEpoch, 156))

    thread.doWork()

    //Now the final call should have actually done a truncation (to offset 156)
    assertEquals(156, truncated.getValue)
  }

  @Test
  def shouldMovePartitionsOutOfTruncatingLogState(): Unit = {
    val config = KafkaConfig.fromProps(TestUtils.createBrokerConfig(1, "localhost:1234"))

    //Setup all stubs
    val quota: ReplicationQuotaManager = createNiceMock(classOf[ReplicationQuotaManager])
    val logManager: LogManager = createNiceMock(classOf[LogManager])
    val replicaAlterLogDirsManager: ReplicaAlterLogDirsManager = createMock(classOf[ReplicaAlterLogDirsManager])
    val replica: Replica = createNiceMock(classOf[Replica])
    val partition: Partition = createMock(classOf[Partition])
    val replicaManager: ReplicaManager = createNiceMock(classOf[ReplicaManager])

    val leaderEpoch = 4

    //Stub return values
    expect(replica.logEndOffset).andReturn(0).anyTimes()
    expect(replica.highWatermark).andReturn(new LogOffsetMetadata(0)).anyTimes()
    expect(replica.latestEpoch).andReturn(Some(leaderEpoch)).anyTimes()
    expect(replica.endOffsetForEpoch(leaderEpoch)).andReturn(
      Some(OffsetAndEpoch(0, leaderEpoch))).anyTimes()
    expect(replicaManager.logManager).andReturn(logManager).anyTimes()
    expect(replicaManager.replicaAlterLogDirsManager).andReturn(replicaAlterLogDirsManager).anyTimes()
    stub(replica, partition, replicaManager)

    replay(replicaManager, logManager, quota, replica)

    //Define the offsets for the OffsetsForLeaderEpochResponse
    val offsetsReply = Map(
      t1p0 -> new EpochEndOffset(leaderEpoch, 1), t1p1 -> new EpochEndOffset(leaderEpoch, 1)
    ).asJava

    //Create the fetcher thread
    val mockNetwork = new ReplicaFetcherMockBlockingSend(offsetsReply, brokerEndPoint, new SystemTime())
<<<<<<< HEAD
    val tierMetadataManager : TierMetadataManager = EasyMock.createMock(classOf[TierMetadataManager])
    val thread = new ReplicaFetcherThread("bob", 0, brokerEndPoint, config, replicaManager, new Metrics(), new SystemTime(), quota, tierMetadataManager, None, Some(mockNetwork))
=======
    val thread = new ReplicaFetcherThread("bob", 0, brokerEndPoint, config, failedPartitions, replicaManager, new Metrics(), new SystemTime(), quota, Some(mockNetwork))
>>>>>>> aef8d473

    //When
    thread.addPartitions(Map(t1p0 -> offsetAndEpoch(0L), t1p1 -> offsetAndEpoch(0L)))

    //Then all partitions should start in an TruncatingLog state
    assertEquals(Option(Truncating), thread.fetchState(t1p0).map(_.state))
    assertEquals(Option(Truncating), thread.fetchState(t1p1).map(_.state))

    //When
    thread.doWork()

    //Then none should be TruncatingLog anymore
    assertEquals(Option(Fetching), thread.fetchState(t1p0).map(_.state))
    assertEquals(Option(Fetching), thread.fetchState(t1p1).map(_.state))
  }

  @Test
  def shouldFilterPartitionsMadeLeaderDuringLeaderEpochRequest(): Unit ={
    val config = KafkaConfig.fromProps(TestUtils.createBrokerConfig(1, "localhost:1234"))
    val truncateToCapture: Capture[Long] = newCapture(CaptureType.ALL)
    val initialLEO = 100

    //Setup all stubs
    val quota: ReplicationQuotaManager = createNiceMock(classOf[ReplicationQuotaManager])
    val logManager: LogManager = createNiceMock(classOf[LogManager])
    val replicaAlterLogDirsManager: ReplicaAlterLogDirsManager = createMock(classOf[ReplicaAlterLogDirsManager])
    val replica: Replica = createNiceMock(classOf[Replica])
    val partition: Partition = createMock(classOf[Partition])
    val replicaManager: ReplicaManager = createNiceMock(classOf[ReplicaManager])

    //Stub return values
    expect(partition.truncateTo(capture(truncateToCapture), anyBoolean())).once
    expect(replica.logEndOffset).andReturn(initialLEO).anyTimes()
    expect(replica.highWatermark).andReturn(new LogOffsetMetadata(initialLEO - 2)).anyTimes()
    expect(replica.latestEpoch).andReturn(Some(5)).anyTimes()
    expect(replica.endOffsetForEpoch(5)).andReturn(Some(OffsetAndEpoch(initialLEO, 5))).anyTimes()
    expect(replicaManager.logManager).andReturn(logManager).anyTimes()
    expect(replicaManager.replicaAlterLogDirsManager).andReturn(replicaAlterLogDirsManager).anyTimes()
    stub(replica, partition, replicaManager)

    replay(replicaManager, logManager, quota, replica, partition)

    //Define the offsets for the OffsetsForLeaderEpochResponse
    val offsetsReply = Map(
      t1p0 -> new EpochEndOffset(5, 52), t1p1 -> new EpochEndOffset(5, 49)
    ).asJava

    //Create the fetcher thread
    val mockNetwork = new ReplicaFetcherMockBlockingSend(offsetsReply, brokerEndPoint, new SystemTime())
<<<<<<< HEAD
    val tierMetadataManager : TierMetadataManager = EasyMock.createMock(classOf[TierMetadataManager])
    val thread = new ReplicaFetcherThread("bob", 0, brokerEndPoint, config, replicaManager, new Metrics(), new SystemTime(), quota, tierMetadataManager, None, Some(mockNetwork))
=======
    val thread = new ReplicaFetcherThread("bob", 0, brokerEndPoint, config, failedPartitions, replicaManager, new Metrics(), new SystemTime(), quota, Some(mockNetwork))
>>>>>>> aef8d473

    //When
    thread.addPartitions(Map(t1p0 -> offsetAndEpoch(0L), t1p1 -> offsetAndEpoch(0L)))

    //When the epoch request is outstanding, remove one of the partitions to simulate a leader change. We do this via a callback passed to the mock thread
    val partitionThatBecameLeader = t1p0
    mockNetwork.setEpochRequestCallback(() => {
      thread.removePartitions(Set(partitionThatBecameLeader))
    })

    //When
    thread.doWork()

    //Then we should not have truncated the partition that became leader. Exactly one partition should be truncated.
    assertEquals(49, truncateToCapture.getValue)
  }

  @Test
  def shouldCatchExceptionFromBlockingSendWhenShuttingDownReplicaFetcherThread(): Unit = {
    val props = TestUtils.createBrokerConfig(1, "localhost:1234")
    val config = KafkaConfig.fromProps(props)
    val mockBlockingSend: BlockingSend = createMock(classOf[BlockingSend])

    expect(mockBlockingSend.initiateClose()).andThrow(new IllegalArgumentException()).once()
    expect(mockBlockingSend.close()).andThrow(new IllegalStateException()).once()
    replay(mockBlockingSend)

    val thread = new ReplicaFetcherThread(
      name = "bob",
      fetcherId = 0,
      sourceBroker = brokerEndPoint,
      brokerConfig = config,
      failedPartitions = failedPartitions,
      replicaMgr = null,
      tierMetadataManager = EasyMock.createMock(classOf[TierMetadataManager]) : TierMetadataManager,
      tierStateFetcher = None,
      metrics =  new Metrics(),
      time = new SystemTime(),
      quota = null,
      leaderEndpointBlockingSend = Some(mockBlockingSend))
    thread.start()

    // Verify that:
    //   1) IllegalArgumentException thrown by BlockingSend#initiateClose() during `initiateShutdown` is not propagated
    //   2) BlockingSend.close() is invoked even if BlockingSend#initiateClose() fails
    //   3) IllegalStateException thrown by BlockingSend.close() during `awaitShutdown` is not propagated
    thread.initiateShutdown()
    thread.awaitShutdown()
    verify(mockBlockingSend)
  }

  def stub(replica: Replica, partition: Partition, replicaManager: ReplicaManager) = {
    expect(replicaManager.localReplica(t1p0)).andReturn(Some(replica)).anyTimes()
    expect(replicaManager.localReplicaOrException(t1p0)).andReturn(replica).anyTimes()
    expect(replicaManager.getPartition(t1p0)).andReturn(Some(partition)).anyTimes()
    expect(replicaManager.localReplica(t1p1)).andReturn(Some(replica)).anyTimes()
    expect(replicaManager.localReplicaOrException(t1p1)).andReturn(replica).anyTimes()
    expect(replicaManager.getPartition(t1p1)).andReturn(Some(partition)).anyTimes()
    expect(replicaManager.localReplica(t2p1)).andReturn(Some(replica)).anyTimes()
    expect(replicaManager.localReplicaOrException(t2p1)).andReturn(replica).anyTimes()
    expect(replicaManager.getPartition(t2p1)).andReturn(Some(partition)).anyTimes()
  }
}<|MERGE_RESOLUTION|>--- conflicted
+++ resolved
@@ -112,11 +112,7 @@
     //Create the fetcher thread
     val mockNetwork = new ReplicaFetcherMockBlockingSend(offsets, brokerEndPoint, new SystemTime())
 
-<<<<<<< HEAD
-    val thread = new ReplicaFetcherThread("bob", 0, brokerEndPoint, config, replicaManager, new Metrics(), new SystemTime(), quota, null, None, Some(mockNetwork))
-=======
-    val thread = new ReplicaFetcherThread("bob", 0, brokerEndPoint, config, failedPartitions, replicaManager, new Metrics(), new SystemTime(), quota, Some(mockNetwork))
->>>>>>> aef8d473
+    val thread = new ReplicaFetcherThread("bob", 0, brokerEndPoint, config, failedPartitions, replicaManager, new Metrics(), new SystemTime(), quota, null, None, Some(mockNetwork))
 
     // topic 1 supports epoch, t2 doesn't
     thread.addPartitions(Map(
@@ -245,14 +241,9 @@
 
     //Create the fetcher thread
     val mockNetwork = new ReplicaFetcherMockBlockingSend(offsets, brokerEndPoint, new SystemTime())
-<<<<<<< HEAD
     val tierMetadataManager : TierMetadataManager = EasyMock.createMock(classOf[TierMetadataManager])
-    val thread = new ReplicaFetcherThread("bob", 0, brokerEndPoint, config, replicaManager,
+    val thread = new ReplicaFetcherThread("bob", 0, brokerEndPoint, config, failedPartitions, replicaManager,
       new Metrics, new SystemTime, UnboundedQuota, tierMetadataManager = tierMetadataManager, None, Some(mockNetwork))
-=======
-    val thread = new ReplicaFetcherThread("bob", 0, brokerEndPoint, config, failedPartitions, replicaManager,
-      new Metrics, new SystemTime, UnboundedQuota, Some(mockNetwork))
->>>>>>> aef8d473
     thread.addPartitions(Map(t1p0 -> offsetAndEpoch(0L), t1p1 -> offsetAndEpoch(0L)))
 
     //Loop 1
@@ -310,12 +301,8 @@
 
     //Create the thread
     val mockNetwork = new ReplicaFetcherMockBlockingSend(offsetsReply, brokerEndPoint, new SystemTime())
-<<<<<<< HEAD
-    val tierMetadataManager : TierMetadataManager = EasyMock.createMock(classOf[TierMetadataManager])
-    val thread = new ReplicaFetcherThread("bob", 0, brokerEndPoint, configs(0), replicaManager, new Metrics(), new SystemTime(), quota, tierMetadataManager = tierMetadataManager, None, Some(mockNetwork))
-=======
-    val thread = new ReplicaFetcherThread("bob", 0, brokerEndPoint, configs(0), failedPartitions, replicaManager, new Metrics(), new SystemTime(), quota, Some(mockNetwork))
->>>>>>> aef8d473
+    val tierMetadataManager: TierMetadataManager = EasyMock.createMock(classOf[TierMetadataManager])
+    val thread = new ReplicaFetcherThread("bob", 0, brokerEndPoint, configs(0), failedPartitions, replicaManager, new Metrics(), new SystemTime(), quota, tierMetadataManager = tierMetadataManager, None, Some(mockNetwork))
     thread.addPartitions(Map(t1p0 -> offsetAndEpoch(0L), t2p1 -> offsetAndEpoch(0L)))
 
     //Run it
@@ -364,12 +351,8 @@
 
     //Create the thread
     val mockNetwork = new ReplicaFetcherMockBlockingSend(offsetsReply, brokerEndPoint, new SystemTime())
-<<<<<<< HEAD
-    val tierMetadataManager : TierMetadataManager = EasyMock.createMock(classOf[TierMetadataManager])
-    val thread = new ReplicaFetcherThread("bob", 0, brokerEndPoint, configs(0), replicaManager, new Metrics(), new SystemTime(), quota, tierMetadataManager, None, Some(mockNetwork))
-=======
-    val thread = new ReplicaFetcherThread("bob", 0, brokerEndPoint, configs(0), failedPartitions, replicaManager, new Metrics(), new SystemTime(), quota, Some(mockNetwork))
->>>>>>> aef8d473
+    val tierMetadataManager: TierMetadataManager = EasyMock.createMock(classOf[TierMetadataManager])
+    val thread = new ReplicaFetcherThread("bob", 0, brokerEndPoint, configs(0), failedPartitions, replicaManager, new Metrics(), new SystemTime(), quota, tierMetadataManager, None, Some(mockNetwork))
     thread.addPartitions(Map(t1p0 -> offsetAndEpoch(0L), t2p1 -> offsetAndEpoch(0L)))
 
     //Run it
@@ -421,12 +404,8 @@
 
     // Create the fetcher thread
     val mockNetwork = new ReplicaFetcherMockBlockingSend(offsets, brokerEndPoint, new SystemTime())
-<<<<<<< HEAD
-    val tierMetadataManager : TierMetadataManager = EasyMock.createMock(classOf[TierMetadataManager])
-    val thread = new ReplicaFetcherThread("bob", 0, brokerEndPoint, config, replicaManager, new Metrics(), new SystemTime(), quota, tierMetadataManager, None, Some(mockNetwork))
-=======
-    val thread = new ReplicaFetcherThread("bob", 0, brokerEndPoint, config, failedPartitions, replicaManager, new Metrics(), new SystemTime(), quota, Some(mockNetwork))
->>>>>>> aef8d473
+    val tierMetadataManager: TierMetadataManager = EasyMock.createMock(classOf[TierMetadataManager])
+    val thread = new ReplicaFetcherThread("bob", 0, brokerEndPoint, config, failedPartitions, replicaManager, new Metrics(), new SystemTime(), quota, tierMetadataManager, None, Some(mockNetwork))
     thread.addPartitions(Map(t1p0 -> offsetAndEpoch(0L), t1p1 -> offsetAndEpoch(0L)))
 
     // Loop 1 -- both topic partitions will need to fetch another leader epoch
@@ -498,12 +477,8 @@
 
     // Create the fetcher thread
     val mockNetwork = new ReplicaFetcherMockBlockingSend(offsets, brokerEndPoint, new SystemTime())
-<<<<<<< HEAD
-    val tierMetadataManager : TierMetadataManager = EasyMock.createMock(classOf[TierMetadataManager])
-    val thread = new ReplicaFetcherThread("bob", 0, brokerEndPoint, config, replicaManager, new Metrics(), new SystemTime(), quota, tierMetadataManager, None, Some(mockNetwork))
-=======
-    val thread = new ReplicaFetcherThread("bob", 0, brokerEndPoint, config, failedPartitions, replicaManager, new Metrics(), new SystemTime(), quota, Some(mockNetwork))
->>>>>>> aef8d473
+    val tierMetadataManager: TierMetadataManager = EasyMock.createMock(classOf[TierMetadataManager])
+    val thread = new ReplicaFetcherThread("bob", 0, brokerEndPoint, config, failedPartitions, replicaManager, new Metrics(), new SystemTime(), quota, tierMetadataManager, None, Some(mockNetwork))
     thread.addPartitions(Map(t1p0 -> offsetAndEpoch(0L), t1p1 -> offsetAndEpoch(0L)))
 
     // Loop 1 -- both topic partitions will truncate to leader offset even though they don't know
@@ -559,12 +534,8 @@
 
     //Create the thread
     val mockNetwork = new ReplicaFetcherMockBlockingSend(offsetsReply, brokerEndPoint, new SystemTime())
-<<<<<<< HEAD
-    val tierMetadataManager : TierMetadataManager = EasyMock.createMock(classOf[TierMetadataManager])
-    val thread = new ReplicaFetcherThread("bob", 0, brokerEndPoint, configs(0), replicaManager, new Metrics(), new SystemTime(), quota, tierMetadataManager, None, Some(mockNetwork))
-=======
-    val thread = new ReplicaFetcherThread("bob", 0, brokerEndPoint, configs(0), failedPartitions, replicaManager, new Metrics(), new SystemTime(), quota, Some(mockNetwork))
->>>>>>> aef8d473
+    val tierMetadataManager: TierMetadataManager = EasyMock.createMock(classOf[TierMetadataManager])
+    val thread = new ReplicaFetcherThread("bob", 0, brokerEndPoint, configs(0), failedPartitions, replicaManager, new Metrics(), new SystemTime(), quota, tierMetadataManager, None, Some(mockNetwork))
     thread.addPartitions(Map(t1p0 -> offsetAndEpoch(initialFetchOffset)))
 
     //Run it
@@ -614,12 +585,8 @@
 
     //Create the thread
     val mockNetwork = new ReplicaFetcherMockBlockingSend(offsetsReply, brokerEndPoint, new SystemTime())
-<<<<<<< HEAD
-    val tierMetadataManager : TierMetadataManager = EasyMock.createMock(classOf[TierMetadataManager])
-    val thread = new ReplicaFetcherThread("bob", 0, brokerEndPoint, configs(0), replicaManager, new Metrics(), new SystemTime(), quota, tierMetadataManager, None, Some(mockNetwork))
-=======
-    val thread = new ReplicaFetcherThread("bob", 0, brokerEndPoint, configs(0), failedPartitions, replicaManager, new Metrics(), new SystemTime(), quota, Some(mockNetwork))
->>>>>>> aef8d473
+    val tierMetadataManager: TierMetadataManager = EasyMock.createMock(classOf[TierMetadataManager])
+    val thread = new ReplicaFetcherThread("bob", 0, brokerEndPoint, configs(0), failedPartitions, replicaManager, new Metrics(), new SystemTime(), quota, tierMetadataManager, None, Some(mockNetwork))
     thread.addPartitions(Map(t1p0 -> offsetAndEpoch(0L), t1p1 -> offsetAndEpoch(0L)))
 
     //Run thread 3 times
@@ -672,12 +639,8 @@
 
     //Create the fetcher thread
     val mockNetwork = new ReplicaFetcherMockBlockingSend(offsetsReply, brokerEndPoint, new SystemTime())
-<<<<<<< HEAD
-    val tierMetadataManager : TierMetadataManager = EasyMock.createMock(classOf[TierMetadataManager])
-    val thread = new ReplicaFetcherThread("bob", 0, brokerEndPoint, config, replicaManager, new Metrics(), new SystemTime(), quota, tierMetadataManager, None, Some(mockNetwork))
-=======
-    val thread = new ReplicaFetcherThread("bob", 0, brokerEndPoint, config, failedPartitions, replicaManager, new Metrics(), new SystemTime(), quota, Some(mockNetwork))
->>>>>>> aef8d473
+    val tierMetadataManager: TierMetadataManager = EasyMock.createMock(classOf[TierMetadataManager])
+    val thread = new ReplicaFetcherThread("bob", 0, brokerEndPoint, config, failedPartitions, replicaManager, new Metrics(), new SystemTime(), quota, tierMetadataManager, None, Some(mockNetwork))
 
     //When
     thread.addPartitions(Map(t1p0 -> offsetAndEpoch(0L), t1p1 -> offsetAndEpoch(0L)))
@@ -727,12 +690,8 @@
 
     //Create the fetcher thread
     val mockNetwork = new ReplicaFetcherMockBlockingSend(offsetsReply, brokerEndPoint, new SystemTime())
-<<<<<<< HEAD
-    val tierMetadataManager : TierMetadataManager = EasyMock.createMock(classOf[TierMetadataManager])
-    val thread = new ReplicaFetcherThread("bob", 0, brokerEndPoint, config, replicaManager, new Metrics(), new SystemTime(), quota, tierMetadataManager, None, Some(mockNetwork))
-=======
-    val thread = new ReplicaFetcherThread("bob", 0, brokerEndPoint, config, failedPartitions, replicaManager, new Metrics(), new SystemTime(), quota, Some(mockNetwork))
->>>>>>> aef8d473
+    val tierMetadataManager: TierMetadataManager = EasyMock.createMock(classOf[TierMetadataManager])
+    val thread = new ReplicaFetcherThread("bob", 0, brokerEndPoint, config, failedPartitions, replicaManager, new Metrics(), new SystemTime(), quota, tierMetadataManager, None, Some(mockNetwork))
 
     //When
     thread.addPartitions(Map(t1p0 -> offsetAndEpoch(0L), t1p1 -> offsetAndEpoch(0L)))
