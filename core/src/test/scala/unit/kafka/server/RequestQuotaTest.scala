/**
 * Licensed under the Apache License, Version 2.0 (the "License");
 * you may not use this file except in compliance with the License.
 * You may obtain a copy of the License at
 *
 * http://www.apache.org/licenses/LICENSE-2.0
 *
 * Unless required by applicable law or agreed to in writing, software
 * distributed under the License is distributed on an "AS IS" BASIS,
 * WITHOUT WARRANTIES OR CONDITIONS OF ANY KIND, either express or implied.
 * See the License for the specific language governing permissions and
 * limitations under the License.
 **/

package kafka.server

import java.util
import java.util.concurrent.{Executors, Future, TimeUnit}
<<<<<<< HEAD
import java.util.UUID
=======
import java.util.{Collections, LinkedHashMap, Optional, Properties}
>>>>>>> 3a089783

import kafka.log.LogConfig
import kafka.network.RequestChannel.Session
import kafka.security.authorizer.AclAuthorizer
import kafka.utils.TestUtils
import org.apache.kafka.common.acl._
import org.apache.kafka.common.config.ConfigResource
import org.apache.kafka.common.message.CreateTopicsRequestData.{CreatableTopic, CreatableTopicCollection}
import org.apache.kafka.common.message.JoinGroupRequestData.JoinGroupRequestProtocolCollection
import org.apache.kafka.common.message.LeaderAndIsrRequestData.LeaderAndIsrPartitionState
import org.apache.kafka.common.message.LeaveGroupRequestData.MemberIdentity
import org.apache.kafka.common.message.UpdateMetadataRequestData.{UpdateMetadataBroker, UpdateMetadataEndpoint, UpdateMetadataPartitionState}
import org.apache.kafka.common.message._
import org.apache.kafka.common.metrics.{KafkaMetric, Quota, Sensor}
import org.apache.kafka.common.network.ListenerName
import org.apache.kafka.common.protocol.ApiKeys
import org.apache.kafka.common.record._
import org.apache.kafka.common.requests.CreateAclsRequest.AclCreation
import org.apache.kafka.common.requests.TierListOffsetRequest.OffsetType
import org.apache.kafka.common.requests._
import org.apache.kafka.common.resource.{PatternType, ResourcePattern, ResourcePatternFilter, ResourceType => AdminResourceType}
import org.apache.kafka.common.security.auth.{AuthenticationContext, KafkaPrincipal, KafkaPrincipalBuilder, SecurityProtocol}
import org.apache.kafka.common.utils.{Sanitizer, SecurityUtils}
import org.apache.kafka.common.{ElectionType, IsolationLevel, Node, TopicPartition}
import org.apache.kafka.server.authorizer.{Action, AuthorizableRequestContext, AuthorizationResult}
import org.junit.Assert._
import org.junit.{After, Before, Test}

import scala.collection.JavaConverters._
import scala.collection.mutable.ListBuffer

class RequestQuotaTest extends BaseRequestTest {

  override def brokerCount: Int = 1

  private val numIoThreads: Int = 8
  private val numNetworkThreads: Int = 4
  private val topic = "topic-1"
  private val numPartitions = 1
  private val tp = new TopicPartition(topic, 0)
  private val logDir = "logDir"
  private val unthrottledClientId = "unthrottled-client"
  private val smallQuotaProducerClientId = "small-quota-producer-client"
  private val smallQuotaConsumerClientId = "small-quota-consumer-client"
  private val brokerId: Integer = 0
  private var leaderNode: KafkaServer = null

  // Run tests concurrently since a throttle could be up to 1 second because quota percentage allocated is very low
  case class Task(apiKey: ApiKeys, future: Future[_])
  private val executor = Executors.newCachedThreadPool
  private val tasks = new ListBuffer[Task]

  override def brokerPropertyOverrides(properties: Properties): Unit = {
    properties.put(KafkaConfig.ControlledShutdownEnableProp, "false")
    properties.put(KafkaConfig.OffsetsTopicReplicationFactorProp, "1")
    properties.put(KafkaConfig.OffsetsTopicPartitionsProp, "1")
    properties.put(KafkaConfig.GroupMinSessionTimeoutMsProp, "100")
    properties.put(KafkaConfig.GroupInitialRebalanceDelayMsProp, "0")
    properties.put(KafkaConfig.AuthorizerClassNameProp, classOf[RequestQuotaTest.TestAuthorizer].getName)
    properties.put(KafkaConfig.PrincipalBuilderClassProp, classOf[RequestQuotaTest.TestPrincipalBuilder].getName)
    properties.put(KafkaConfig.NumIoThreadsProp, numIoThreads.toString)
    properties.put(KafkaConfig.NumNetworkThreadsProp, numNetworkThreads.toString)
  }

  @Before
  override def setUp(): Unit = {
    RequestQuotaTest.principal = KafkaPrincipal.ANONYMOUS
    super.setUp()

    createTopic(topic, numPartitions, 1)
    leaderNode = servers.head

    // Change default client-id request quota to a small value and a single unthrottledClient with a large quota
    val quotaProps = new Properties()
    quotaProps.put(DynamicConfig.Client.RequestPercentageOverrideProp, "0.01")
    quotaProps.put(DynamicConfig.Client.ProducerByteRateOverrideProp, "2000")
    quotaProps.put(DynamicConfig.Client.ConsumerByteRateOverrideProp, "2000")
    adminZkClient.changeClientIdConfig("<default>", quotaProps)
    quotaProps.put(DynamicConfig.Client.RequestPercentageOverrideProp, "2000")
    adminZkClient.changeClientIdConfig(Sanitizer.sanitize(unthrottledClientId), quotaProps)

    // Client ids with small producer and consumer (fetch) quotas. Quota values were picked so that both
    // producer/consumer and request quotas are violated on the first produce/consume operation, and the delay due to
    // producer/consumer quota violation will be longer than the delay due to request quota violation.
    quotaProps.put(DynamicConfig.Client.ProducerByteRateOverrideProp, "1")
    quotaProps.put(DynamicConfig.Client.RequestPercentageOverrideProp, "0.01")
    adminZkClient.changeClientIdConfig(Sanitizer.sanitize(smallQuotaProducerClientId), quotaProps)
    quotaProps.put(DynamicConfig.Client.ConsumerByteRateOverrideProp, "1")
    quotaProps.put(DynamicConfig.Client.RequestPercentageOverrideProp, "0.01")
    adminZkClient.changeClientIdConfig(Sanitizer.sanitize(smallQuotaConsumerClientId), quotaProps)

    TestUtils.retry(20000) {
      val quotaManager = servers.head.dataPlaneRequestProcessor.quotas.request
      assertEquals(s"Default request quota not set", Quota.upperBound(0.01), quotaManager.quota("some-user", "some-client"))
      assertEquals(s"Request quota override not set", Quota.upperBound(2000), quotaManager.quota("some-user", unthrottledClientId))
      val produceQuotaManager = servers.head.dataPlaneRequestProcessor.quotas.produce
      assertEquals(s"Produce quota override not set", Quota.upperBound(1), produceQuotaManager.quota("some-user", smallQuotaProducerClientId))
      val consumeQuotaManager = servers.head.dataPlaneRequestProcessor.quotas.fetch
      assertEquals(s"Consume quota override not set", Quota.upperBound(1), consumeQuotaManager.quota("some-user", smallQuotaConsumerClientId))
    }
  }

  @After
  override def tearDown(): Unit = {
    try executor.shutdownNow()
    finally super.tearDown()
  }

  @Test
  def testResponseThrottleTime(): Unit = {
    for (apiKey <- RequestQuotaTest.ClientActions)
      submitTest(apiKey, () => checkRequestThrottleTime(apiKey))

    waitAndCheckResults()
  }

  @Test
  def testResponseThrottleTimeWhenBothProduceAndRequestQuotasViolated(): Unit = {
    submitTest(ApiKeys.PRODUCE, () => checkSmallQuotaProducerRequestThrottleTime())
    waitAndCheckResults()
  }

  @Test
  def testResponseThrottleTimeWhenBothFetchAndRequestQuotasViolated(): Unit = {
    submitTest(ApiKeys.FETCH, () => checkSmallQuotaConsumerRequestThrottleTime())
    waitAndCheckResults()
  }

  @Test
  def testUnthrottledClient(): Unit = {
    for (apiKey <- RequestQuotaTest.ClientActions)
      submitTest(apiKey, () => checkUnthrottledClient(apiKey))

    waitAndCheckResults()
  }

  @Test
  def testExemptRequestTime(): Unit = {
    for (apiKey <- RequestQuotaTest.ClusterActions)
      submitTest(apiKey, () => checkExemptRequestMetric(apiKey))

    waitAndCheckResults()
  }

  @Test
  def testUnauthorizedThrottle(): Unit = {
    RequestQuotaTest.principal = RequestQuotaTest.UnauthorizedPrincipal

    for (apiKey <- ApiKeys.values)
      submitTest(apiKey, () => checkUnauthorizedRequestThrottle(apiKey))

    waitAndCheckResults()
  }

  def session(user: String): Session = Session(new KafkaPrincipal(KafkaPrincipal.USER_TYPE, user), null)

  private def throttleTimeMetricValue(clientId: String): Double = {
    throttleTimeMetricValueForQuotaType(clientId, QuotaType.Request)
  }

  private def throttleTimeMetricValueForQuotaType(clientId: String, quotaType: QuotaType): Double = {
    val metricName = leaderNode.metrics.metricName("throttle-time",
                                  quotaType.toString,
                                  "",
                                  "user", "",
                                  "client-id", clientId)
    val sensor = leaderNode.quotaManagers.request.getOrCreateQuotaSensors(session("ANONYMOUS"),
      clientId).throttleTimeSensor
    metricValue(leaderNode.metrics.metrics.get(metricName), sensor)
  }

  private def requestTimeMetricValue(clientId: String): Double = {
    val metricName = leaderNode.metrics.metricName("request-time",
                                  QuotaType.Request.toString,
                                  "",
                                  "user", "",
                                  "client-id", clientId)
    val sensor = leaderNode.quotaManagers.request.getOrCreateQuotaSensors(session("ANONYMOUS"),
      clientId).quotaSensor
    metricValue(leaderNode.metrics.metrics.get(metricName), sensor)
  }

  private def exemptRequestMetricValue: Double = {
    val metricName = leaderNode.metrics.metricName("exempt-request-time", QuotaType.Request.toString, "")
    metricValue(leaderNode.metrics.metrics.get(metricName), leaderNode.quotaManagers.request.exemptSensor)
  }

  private def metricValue(metric: KafkaMetric, sensor: Sensor): Double = {
    sensor.synchronized {
      if (metric == null) -1.0 else metric.metricValue.asInstanceOf[Double]
    }
  }

  private def requestBuilder(apiKey: ApiKeys): AbstractRequest.Builder[_ <: AbstractRequest] = {
    apiKey match {
        case ApiKeys.PRODUCE =>
          ProduceRequest.Builder.forCurrentMagic(1, 5000,
            collection.mutable.Map(tp -> MemoryRecords.withRecords(CompressionType.NONE, new SimpleRecord("test".getBytes))).asJava)

        case ApiKeys.FETCH =>
          val partitionMap = new LinkedHashMap[TopicPartition, FetchRequest.PartitionData]
          partitionMap.put(tp, new FetchRequest.PartitionData(0, 0, 100, Optional.of(15)))
          FetchRequest.Builder.forConsumer(0, 0, partitionMap)

        case ApiKeys.METADATA =>
          new MetadataRequest.Builder(List(topic).asJava, true)

        case ApiKeys.LIST_OFFSETS =>
          ListOffsetRequest.Builder.forConsumer(false, IsolationLevel.READ_UNCOMMITTED)
            .setTargetTimes(Map(tp -> new ListOffsetRequest.PartitionData(
              0L, Optional.of[Integer](15))).asJava)

        case ApiKeys.LEADER_AND_ISR =>
          new LeaderAndIsrRequest.Builder(ApiKeys.LEADER_AND_ISR.latestVersion, brokerId, Int.MaxValue, Long.MaxValue,
            Seq(new LeaderAndIsrPartitionState()
              .setTopicName(tp.topic)
              .setPartitionIndex(tp.partition)
              .setControllerEpoch(Int.MaxValue)
              .setLeader(brokerId)
              .setLeaderEpoch(Int.MaxValue)
              .setIsr(List(brokerId).asJava)
              .setZkVersion(2)
              .setReplicas(Seq(brokerId).asJava)
              .setIsNew(true)).asJava,
            Set(new Node(brokerId, "localhost", 0)).asJava)

        case ApiKeys.CONFLUENT_LEADER_AND_ISR =>
          val partitionStates = Seq(new LeaderAndIsrPartitionState()
            .setTopicName(tp.topic)
            .setTopicId(UUID.fromString("e125dac2-033f-4ba3-9617-b95f973c3c9d"))
            .setPartitionIndex(tp.partition)
            .setControllerEpoch(Int.MaxValue)
            .setLeader(brokerId)
            .setLeaderEpoch(Int.MaxValue)
            .setIsr(List(brokerId).asJava)
            .setZkVersion(2)
            .setReplicas(Seq(brokerId).asJava)
            .setIsNew(true)).asJava
          LeaderAndIsrRequest.Builder.create(ApiKeys.LEADER_AND_ISR.latestVersion, brokerId, Int.MaxValue, Long.MaxValue,
            partitionStates, Set(new Node(brokerId, "localhost", 0)).asJava,
            true)

        case ApiKeys.STOP_REPLICA =>
          new StopReplicaRequest.Builder(ApiKeys.STOP_REPLICA.latestVersion, brokerId, Int.MaxValue, Long.MaxValue, true, Set(tp).asJava)

        case ApiKeys.UPDATE_METADATA =>
          val partitionState = Seq(new UpdateMetadataPartitionState()
            .setTopicName(tp.topic)
            .setPartitionIndex(tp.partition)
            .setControllerEpoch(Int.MaxValue)
            .setLeader(brokerId)
            .setLeaderEpoch(Int.MaxValue)
            .setIsr(List(brokerId).asJava)
            .setZkVersion(2)
            .setReplicas(Seq(brokerId).asJava)).asJava
          val securityProtocol = SecurityProtocol.PLAINTEXT
          val brokers = Seq(new UpdateMetadataBroker()
            .setId(brokerId)
            .setEndpoints(Seq(new UpdateMetadataEndpoint()
              .setHost("localhost")
              .setPort(0)
              .setSecurityProtocol(securityProtocol.id)
              .setListener(ListenerName.forSecurityProtocol(securityProtocol).value)).asJava)).asJava
          new UpdateMetadataRequest.Builder(ApiKeys.UPDATE_METADATA.latestVersion, brokerId, Int.MaxValue, Long.MaxValue, partitionState, brokers)

        case ApiKeys.CONTROLLED_SHUTDOWN =>
          new ControlledShutdownRequest.Builder(
              new ControlledShutdownRequestData()
                .setBrokerId(brokerId)
                .setBrokerEpoch(Long.MaxValue),
              ApiKeys.CONTROLLED_SHUTDOWN.latestVersion)

        case ApiKeys.OFFSET_COMMIT =>
          new OffsetCommitRequest.Builder(
            new OffsetCommitRequestData()
              .setGroupId("test-group")
              .setGenerationId(1)
              .setMemberId(JoinGroupRequest.UNKNOWN_MEMBER_ID)
              .setTopics(
                Collections.singletonList(
                  new OffsetCommitRequestData.OffsetCommitRequestTopic()
                    .setName(topic)
                    .setPartitions(
                      Collections.singletonList(
                        new OffsetCommitRequestData.OffsetCommitRequestPartition()
                          .setPartitionIndex(0)
                          .setCommittedLeaderEpoch(RecordBatch.NO_PARTITION_LEADER_EPOCH)
                          .setCommittedOffset(0)
                          .setCommittedMetadata("metadata")
                      )
                    )
                )
              )
          )
        case ApiKeys.OFFSET_FETCH =>
          new OffsetFetchRequest.Builder("test-group", List(tp).asJava)

        case ApiKeys.FIND_COORDINATOR =>
          new FindCoordinatorRequest.Builder(
              new FindCoordinatorRequestData()
                .setKeyType(FindCoordinatorRequest.CoordinatorType.GROUP.id)
                .setKey("test-group"))

        case ApiKeys.JOIN_GROUP =>
          new JoinGroupRequest.Builder(
            new JoinGroupRequestData()
              .setGroupId("test-join-group")
              .setSessionTimeoutMs(200)
              .setMemberId(JoinGroupRequest.UNKNOWN_MEMBER_ID)
              .setGroupInstanceId(null)
              .setProtocolType("consumer")
              .setProtocols(
                new JoinGroupRequestProtocolCollection(
                  Collections.singletonList(new JoinGroupRequestData.JoinGroupRequestProtocol()
                    .setName("consumer-range")
                    .setMetadata("test".getBytes())).iterator()
                )
              )
              .setRebalanceTimeoutMs(100)
          )

        case ApiKeys.HEARTBEAT =>
          new HeartbeatRequest.Builder(
            new HeartbeatRequestData()
              .setGroupId("test-group")
              .setGenerationId(1)
              .setMemberId(JoinGroupRequest.UNKNOWN_MEMBER_ID)
          )

        case ApiKeys.LEAVE_GROUP =>
          new LeaveGroupRequest.Builder(
            "test-leave-group",
            Collections.singletonList(
              new MemberIdentity()
                .setMemberId(JoinGroupRequest.UNKNOWN_MEMBER_ID))
          )

        case ApiKeys.SYNC_GROUP =>
          new SyncGroupRequest.Builder(
            new SyncGroupRequestData()
              .setGroupId("test-sync-group")
              .setGenerationId(1)
              .setMemberId(JoinGroupRequest.UNKNOWN_MEMBER_ID)
              .setAssignments(Collections.emptyList())
          )

        case ApiKeys.DESCRIBE_GROUPS =>
          new DescribeGroupsRequest.Builder(new DescribeGroupsRequestData().setGroups(List("test-group").asJava))

        case ApiKeys.LIST_GROUPS =>
          new ListGroupsRequest.Builder(new ListGroupsRequestData())

        case ApiKeys.SASL_HANDSHAKE =>
          new SaslHandshakeRequest.Builder(new SaslHandshakeRequestData().setMechanism("PLAIN"))

        case ApiKeys.SASL_AUTHENTICATE =>
          new SaslAuthenticateRequest.Builder(new SaslAuthenticateRequestData().setAuthBytes(new Array[Byte](0)))

        case ApiKeys.API_VERSIONS =>
          new ApiVersionsRequest.Builder()

        case ApiKeys.CREATE_TOPICS => {
          new CreateTopicsRequest.Builder(
            new CreateTopicsRequestData().setTopics(
              new CreatableTopicCollection(Collections.singleton(
                new CreatableTopic().setName("topic-2").setNumPartitions(1).
                  setReplicationFactor(1.toShort)).iterator())))
        }

        case ApiKeys.DELETE_TOPICS =>
          new DeleteTopicsRequest.Builder(
              new DeleteTopicsRequestData()
              .setTopicNames(Collections.singletonList("topic-2"))
              .setTimeoutMs(5000))

        case ApiKeys.DELETE_RECORDS =>
          new DeleteRecordsRequest.Builder(5000, Map(tp -> (0L: java.lang.Long)).asJava)

        case ApiKeys.INIT_PRODUCER_ID =>
          val requestData = new InitProducerIdRequestData()
            .setTransactionalId("test-transactional-id")
            .setTransactionTimeoutMs(5000)
          new InitProducerIdRequest.Builder(requestData)

        case ApiKeys.OFFSET_FOR_LEADER_EPOCH =>
          OffsetsForLeaderEpochRequest.Builder.forConsumer(Map(tp ->
            new OffsetsForLeaderEpochRequest.PartitionData(Optional.of(15), 0)).asJava)

        case ApiKeys.ADD_PARTITIONS_TO_TXN =>
          new AddPartitionsToTxnRequest.Builder("test-transactional-id", 1, 0, List(tp).asJava)

        case ApiKeys.ADD_OFFSETS_TO_TXN =>
          new AddOffsetsToTxnRequest.Builder("test-transactional-id", 1, 0, "test-txn-group")

        case ApiKeys.END_TXN =>
          new EndTxnRequest.Builder("test-transactional-id", 1, 0, TransactionResult.forId(false))

        case ApiKeys.WRITE_TXN_MARKERS =>
          new WriteTxnMarkersRequest.Builder(List.empty.asJava)

        case ApiKeys.TXN_OFFSET_COMMIT =>
          new TxnOffsetCommitRequest.Builder(
            new TxnOffsetCommitRequestData()
              .setTransactionalId("test-transactional-id")
              .setGroupId("test-txn-group")
              .setProducerId(2)
              .setProducerEpoch(0)
              .setTopics(TxnOffsetCommitRequest.getTopics(
                Map.empty[TopicPartition, TxnOffsetCommitRequest.CommittedOffset].asJava
              ))
          )

        case ApiKeys.DESCRIBE_ACLS =>
          new DescribeAclsRequest.Builder(AclBindingFilter.ANY)

        case ApiKeys.CREATE_ACLS =>
          new CreateAclsRequest.Builder(Collections.singletonList(new AclCreation(new AclBinding(
            new ResourcePattern(AdminResourceType.TOPIC, "mytopic", PatternType.LITERAL),
            new AccessControlEntry("User:ANONYMOUS", "*", AclOperation.WRITE, AclPermissionType.DENY)))))

        case ApiKeys.DELETE_ACLS =>
          new DeleteAclsRequest.Builder(Collections.singletonList(new AclBindingFilter(
            new ResourcePatternFilter(AdminResourceType.TOPIC, null, PatternType.LITERAL),
            new AccessControlEntryFilter("User:ANONYMOUS", "*", AclOperation.ANY, AclPermissionType.DENY))))

        case ApiKeys.DESCRIBE_CONFIGS =>
          new DescribeConfigsRequest.Builder(Collections.singleton(new ConfigResource(ConfigResource.Type.TOPIC, tp.topic)))

        case ApiKeys.ALTER_CONFIGS =>
          new AlterConfigsRequest.Builder(
            Collections.singletonMap(new ConfigResource(ConfigResource.Type.TOPIC, tp.topic),
              new AlterConfigsRequest.Config(Collections.singleton(
                new AlterConfigsRequest.ConfigEntry(LogConfig.MaxMessageBytesProp, "1000000")
              ))), true)

        case ApiKeys.ALTER_REPLICA_LOG_DIRS =>
          new AlterReplicaLogDirsRequest.Builder(Collections.singletonMap(tp, logDir))

        case ApiKeys.DESCRIBE_LOG_DIRS =>
          new DescribeLogDirsRequest.Builder(Collections.singleton(tp))

        case ApiKeys.CREATE_PARTITIONS =>
          new CreatePartitionsRequest.Builder(
            Collections.singletonMap("topic-2", new CreatePartitionsRequest.PartitionDetails(1)), 0, false
          )

        case ApiKeys.CREATE_DELEGATION_TOKEN =>
          new CreateDelegationTokenRequest.Builder(
              new CreateDelegationTokenRequestData()
                .setRenewers(Collections.singletonList(new CreateDelegationTokenRequestData.CreatableRenewers()
                .setPrincipalType("User")
                .setPrincipalName("test")))
                .setMaxLifetimeMs(1000)
          )

        case ApiKeys.EXPIRE_DELEGATION_TOKEN =>
          new ExpireDelegationTokenRequest.Builder(
              new ExpireDelegationTokenRequestData()
                .setHmac("".getBytes)
                .setExpiryTimePeriodMs(1000L))

        case ApiKeys.DESCRIBE_DELEGATION_TOKEN =>
          new DescribeDelegationTokenRequest.Builder(Collections.singletonList(SecurityUtils.parseKafkaPrincipal("User:test")))

        case ApiKeys.RENEW_DELEGATION_TOKEN =>
          new RenewDelegationTokenRequest.Builder(
              new RenewDelegationTokenRequestData()
                .setHmac("".getBytes)
                .setRenewPeriodMs(1000L))

        case ApiKeys.DELETE_GROUPS =>
          new DeleteGroupsRequest.Builder(new DeleteGroupsRequestData()
            .setGroupsNames(Collections.singletonList("test-group")))

        case ApiKeys.ELECT_LEADERS =>
          new ElectLeadersRequest.Builder(
            ElectionType.PREFERRED,
            Collections.singletonList(new TopicPartition("my_topic", 0)),
            0
          )

        case ApiKeys.INCREMENTAL_ALTER_CONFIGS =>
          new IncrementalAlterConfigsRequest.Builder(
            new IncrementalAlterConfigsRequestData())

        case ApiKeys.ALTER_PARTITION_REASSIGNMENTS =>
          new AlterPartitionReassignmentsRequest.Builder(
            new AlterPartitionReassignmentsRequestData()
          )

        case ApiKeys.LIST_PARTITION_REASSIGNMENTS =>
          new ListPartitionReassignmentsRequest.Builder(
            new ListPartitionReassignmentsRequestData()
          )

        case ApiKeys.OFFSET_DELETE =>
          new OffsetDeleteRequest.Builder(
            new OffsetDeleteRequestData()
              .setGroupId("test-group")
              .setTopics(new OffsetDeleteRequestData.OffsetDeleteRequestTopicCollection(
                Collections.singletonList(new OffsetDeleteRequestData.OffsetDeleteRequestTopic()
                  .setName("test-topic")
                  .setPartitions(Collections.singletonList(
                    new OffsetDeleteRequestData.OffsetDeleteRequestPartition()
                      .setPartitionIndex(0)))).iterator())))

        case _ =>
          maybeBuildInternalRequest(apiKey)
    }
  }

  private def maybeBuildInternalRequest(apiKey: ApiKeys): AbstractRequest.Builder[_ <: AbstractRequest] = {
    apiKey match {
      case ApiKeys.REPLICA_STATUS =>
        new ReplicaStatusRequest.Builder(Collections.singleton(new TopicPartition("test", 0)))

      case ApiKeys.TIER_LIST_OFFSET =>
        val partition = new TierListOffsetRequestData.TierListOffsetPartition()
          .setPartitionIndex(0)
          .setOffsetType(OffsetType.toId(OffsetType.LOCAL_START_OFFSET))
          .setCurrentLeaderEpoch(0)
        val topic = new TierListOffsetRequestData.TierListOffsetTopic()
          .setName("my_topic")
          .setPartitions(Collections.singletonList(partition))

        new TierListOffsetRequest.Builder(
          new TierListOffsetRequestData()
            .setReplicaId(0)
            .setTopics(Collections.singletonList(topic)))

      case _ =>
        throw new IllegalArgumentException("Unsupported API key " + apiKey)
    }
  }

  case class Client(clientId: String, apiKey: ApiKeys) {
    var correlationId: Int = 0
    def runUntil(until: AbstractResponse => Boolean): Boolean = {
      val startMs = System.currentTimeMillis
      var done = false
      val socket = connect()
      try {
        while (!done && System.currentTimeMillis < startMs + 10000) {
          correlationId += 1
          val request = requestBuilder(apiKey).build()
          val response = sendAndReceive[AbstractResponse](request, socket, clientId, Some(correlationId))
          done = until.apply(response)
        }
      } finally {
        socket.close()
      }
      done
    }

    override def toString: String = {
      val requestTime = requestTimeMetricValue(clientId)
      val throttleTime = throttleTimeMetricValue(clientId)
      val produceThrottleTime = throttleTimeMetricValueForQuotaType(clientId, QuotaType.Produce)
      val consumeThrottleTime = throttleTimeMetricValueForQuotaType(clientId, QuotaType.Fetch)
      s"Client $clientId apiKey $apiKey requests $correlationId requestTime $requestTime " +
      s"throttleTime $throttleTime produceThrottleTime $produceThrottleTime consumeThrottleTime $consumeThrottleTime"
    }
  }

  private def submitTest(apiKey: ApiKeys, test: () => Unit): Unit = {
    val future = executor.submit(new Runnable() {
      def run(): Unit = {
        test.apply()
      }
    })
    tasks += Task(apiKey, future)
  }

  private def waitAndCheckResults(): Unit = {
    for (task <- tasks) {
      try {
        task.future.get(15, TimeUnit.SECONDS)
      } catch {
        case e: Throwable => {
          error(s"Test failed for api-key ${task.apiKey} with exception $e")
          throw e
        }
      }
    }
  }

<<<<<<< HEAD
  private def responseThrottleTime(apiKey: ApiKeys, response: Struct): Int = {
    apiKey match {
      case ApiKeys.PRODUCE => new ProduceResponse(response).throttleTimeMs
      case ApiKeys.FETCH => FetchResponse.parse(response).throttleTimeMs
      case ApiKeys.LIST_OFFSETS => new ListOffsetResponse(response).throttleTimeMs
      case ApiKeys.METADATA =>
        new MetadataResponse(response, ApiKeys.DESCRIBE_GROUPS.latestVersion).throttleTimeMs
      case ApiKeys.OFFSET_COMMIT =>
        new OffsetCommitResponse(response, ApiKeys.OFFSET_COMMIT.latestVersion).throttleTimeMs
      case ApiKeys.OFFSET_FETCH => new OffsetFetchResponse(response, ApiKeys.OFFSET_FETCH.latestVersion).throttleTimeMs
      case ApiKeys.FIND_COORDINATOR =>
        new FindCoordinatorResponse(response, ApiKeys.FIND_COORDINATOR.latestVersion).throttleTimeMs
      case ApiKeys.JOIN_GROUP => new JoinGroupResponse(response).throttleTimeMs
      case ApiKeys.HEARTBEAT => new HeartbeatResponse(response, ApiKeys.HEARTBEAT.latestVersion).throttleTimeMs
      case ApiKeys.LEAVE_GROUP => new LeaveGroupResponse(response).throttleTimeMs
      case ApiKeys.SYNC_GROUP => new SyncGroupResponse(response).throttleTimeMs
      case ApiKeys.DESCRIBE_GROUPS =>
        new DescribeGroupsResponse(response, ApiKeys.DESCRIBE_GROUPS.latestVersion).throttleTimeMs
      case ApiKeys.LIST_GROUPS => new ListGroupsResponse(response, ApiKeys.LIST_GROUPS.latestVersion).throttleTimeMs
      case ApiKeys.API_VERSIONS => new ApiVersionsResponse(response).throttleTimeMs
      case ApiKeys.CREATE_TOPICS =>
        new CreateTopicsResponse(response, ApiKeys.CREATE_TOPICS.latestVersion).throttleTimeMs
      case ApiKeys.DELETE_TOPICS =>
        new DeleteTopicsResponse(response, ApiKeys.DELETE_TOPICS.latestVersion).throttleTimeMs
      case ApiKeys.DELETE_RECORDS => new DeleteRecordsResponse(response).throttleTimeMs
      case ApiKeys.INIT_PRODUCER_ID => new InitProducerIdResponse(response, ApiKeys.INIT_PRODUCER_ID.latestVersion).throttleTimeMs
      case ApiKeys.ADD_PARTITIONS_TO_TXN => new AddPartitionsToTxnResponse(response).throttleTimeMs
      case ApiKeys.ADD_OFFSETS_TO_TXN => new AddOffsetsToTxnResponse(response).throttleTimeMs
      case ApiKeys.END_TXN => new EndTxnResponse(response).throttleTimeMs
      case ApiKeys.TXN_OFFSET_COMMIT => new TxnOffsetCommitResponse(response, ApiKeys.TXN_OFFSET_COMMIT.latestVersion).throttleTimeMs
      case ApiKeys.DESCRIBE_ACLS => new DescribeAclsResponse(response).throttleTimeMs
      case ApiKeys.CREATE_ACLS => new CreateAclsResponse(response, ApiKeys.CREATE_ACLS.latestVersion).throttleTimeMs
      case ApiKeys.DELETE_ACLS => new DeleteAclsResponse(response, ApiKeys.DELETE_ACLS.latestVersion).throttleTimeMs
      case ApiKeys.DESCRIBE_CONFIGS => new DescribeConfigsResponse(response).throttleTimeMs
      case ApiKeys.ALTER_CONFIGS => new AlterConfigsResponse(response).throttleTimeMs
      case ApiKeys.ALTER_REPLICA_LOG_DIRS => new AlterReplicaLogDirsResponse(response).throttleTimeMs
      case ApiKeys.DESCRIBE_LOG_DIRS => new DescribeLogDirsResponse(response).throttleTimeMs
      case ApiKeys.CREATE_PARTITIONS => new CreatePartitionsResponse(response).throttleTimeMs
      case ApiKeys.CREATE_DELEGATION_TOKEN => new CreateDelegationTokenResponse(response, ApiKeys.CREATE_DELEGATION_TOKEN.latestVersion).throttleTimeMs
      case ApiKeys.DESCRIBE_DELEGATION_TOKEN=> new DescribeDelegationTokenResponse(response, ApiKeys.DESCRIBE_DELEGATION_TOKEN.latestVersion).throttleTimeMs
      case ApiKeys.RENEW_DELEGATION_TOKEN => new RenewDelegationTokenResponse(response, ApiKeys.RENEW_DELEGATION_TOKEN.latestVersion).throttleTimeMs
      case ApiKeys.EXPIRE_DELEGATION_TOKEN => new ExpireDelegationTokenResponse(response, ApiKeys.EXPIRE_DELEGATION_TOKEN.latestVersion).throttleTimeMs
      case ApiKeys.DELETE_GROUPS => new DeleteGroupsResponse(response, ApiKeys.DELETE_GROUPS.latestVersion).throttleTimeMs
      case ApiKeys.OFFSET_FOR_LEADER_EPOCH => new OffsetsForLeaderEpochResponse(response).throttleTimeMs
      case ApiKeys.ELECT_LEADERS => new ElectLeadersResponse(response).throttleTimeMs
      case ApiKeys.INCREMENTAL_ALTER_CONFIGS =>
        new IncrementalAlterConfigsResponse(response, ApiKeys.INCREMENTAL_ALTER_CONFIGS.latestVersion()).throttleTimeMs
      case ApiKeys.ALTER_PARTITION_REASSIGNMENTS => new AlterPartitionReassignmentsResponse(response).throttleTimeMs
      case ApiKeys.LIST_PARTITION_REASSIGNMENTS => new ListPartitionReassignmentsResponse(response).throttleTimeMs
      case ApiKeys.OFFSET_DELETE => new OffsetDeleteResponse(response).throttleTimeMs()
      case ApiKeys.REPLICA_STATUS => new ReplicaStatusResponse(response, ApiKeys.REPLICA_STATUS.latestVersion).throttleTimeMs
      case requestId => throw new IllegalArgumentException(s"No throttle time for $requestId")
    }
  }

=======
>>>>>>> 3a089783
  private def checkRequestThrottleTime(apiKey: ApiKeys): Unit = {

    // Request until throttled using client-id with default small quota
    val clientId = apiKey.toString
    val client = Client(clientId, apiKey)

    val throttled = client.runUntil(_.throttleTimeMs > 0)

    assertTrue(s"Response not throttled: $client", throttled)
    assertTrue(s"Throttle time metrics not updated: $client" , throttleTimeMetricValue(clientId) > 0)
  }

  private def checkSmallQuotaProducerRequestThrottleTime(): Unit = {

    // Request until throttled using client-id with default small producer quota
    val smallQuotaProducerClient = Client(smallQuotaProducerClientId, ApiKeys.PRODUCE)
    val throttled = smallQuotaProducerClient.runUntil(_.throttleTimeMs > 0)

    assertTrue(s"Response not throttled: $smallQuotaProducerClient", throttled)
    assertTrue(s"Throttle time metrics for produce quota not updated: $smallQuotaProducerClient",
      throttleTimeMetricValueForQuotaType(smallQuotaProducerClientId, QuotaType.Produce) > 0)
    assertTrue(s"Throttle time metrics for request quota updated: $smallQuotaProducerClient",
      throttleTimeMetricValueForQuotaType(smallQuotaProducerClientId, QuotaType.Request).isNaN)

    checkThreadUsageMetrics(true)
  }

  private def checkSmallQuotaConsumerRequestThrottleTime(): Unit = {

    // Request until throttled using client-id with default small consumer quota
    val smallQuotaConsumerClient =   Client(smallQuotaConsumerClientId, ApiKeys.FETCH)
    val throttled = smallQuotaConsumerClient.runUntil(_.throttleTimeMs > 0)

    assertTrue(s"Response not throttled: $smallQuotaConsumerClientId", throttled)
    assertTrue(s"Throttle time metrics for consumer quota not updated: $smallQuotaConsumerClient",
      throttleTimeMetricValueForQuotaType(smallQuotaConsumerClientId, QuotaType.Fetch) > 0)
    assertTrue(s"Throttle time metrics for request quota updated: $smallQuotaConsumerClient",
      throttleTimeMetricValueForQuotaType(smallQuotaConsumerClientId, QuotaType.Request).isNaN)

    checkThreadUsageMetrics(true)
  }

  private def checkUnthrottledClient(apiKey: ApiKeys): Unit = {

    // Test that request from client with large quota is not throttled
    val unthrottledClient = Client(unthrottledClientId, apiKey)
    unthrottledClient.runUntil(_.throttleTimeMs <= 0.0)
    assertEquals(1, unthrottledClient.correlationId)
    assertTrue(s"Client should not have been throttled: $unthrottledClient", throttleTimeMetricValue(unthrottledClientId).isNaN)
  }

  private def checkExemptRequestMetric(apiKey: ApiKeys): Unit = {
    val exemptTarget = exemptRequestMetricValue + 0.02
    val clientId = apiKey.toString
    val client = Client(clientId, apiKey)
    val updated = client.runUntil(response => exemptRequestMetricValue > exemptTarget)

    assertTrue(s"Exempt-request-time metric not updated: $client", updated)
    assertTrue(s"Client should not have been throttled: $client", throttleTimeMetricValue(clientId).isNaN)

    checkThreadUsageMetrics(false)
  }

  private def checkUnauthorizedRequestThrottle(apiKey: ApiKeys): Unit = {
    val clientId = "unauthorized-" + apiKey.toString
    val client = Client(clientId, apiKey)
    val throttled = client.runUntil(response => throttleTimeMetricValue(clientId) > 0.0)
    assertTrue(s"Unauthorized client should have been throttled: $client", throttled)
  }

  private def checkThreadUsageMetrics(expectNonExemptUsage: Boolean): Unit = {
    assertEquals(numIoThreads * 100.0, ThreadUsageMetrics.ioThreadsCapacity(leaderNode.metrics), 0.001)
    leaderNode.config.listeners.foreach(endpoint => {
      assertEquals(numNetworkThreads * 100,
                   ThreadUsageMetrics.networkThreadsCapacity(leaderNode.metrics, Seq(endpoint.listenerName.value)),
                   0.001)
      assertTrue(ThreadUsageMetrics.networkThreadsUsage(leaderNode.metrics, Seq(endpoint.listenerName.value))  > 0.0)
      if (expectNonExemptUsage) {
        assertTrue(ThreadUsageMetrics.networkThreadsUsage(leaderNode.metrics, Seq(endpoint.listenerName.value), Option(NonExemptRequest)) > 0.0)
      }
    })
    assertTrue(ThreadUsageMetrics.ioThreadsUsage(leaderNode.metrics) > 0.0)
    if (expectNonExemptUsage) {
      assertTrue(ThreadUsageMetrics.ioThreadsUsage(leaderNode.metrics, Option(NonExemptRequest)) > 0.0)
    }
  }

}

object RequestQuotaTest {
  val ClusterActions = ApiKeys.values.toSet.filter(apiKey => apiKey.clusterAction)
  val SaslActions = Set(ApiKeys.SASL_HANDSHAKE, ApiKeys.SASL_AUTHENTICATE)
  val ClientActions = ApiKeys.values.toSet -- ClusterActions -- SaslActions

  val UnauthorizedPrincipal = new KafkaPrincipal(KafkaPrincipal.USER_TYPE, "Unauthorized")
  // Principal used for all client connections. This is modified by tests which
  // check unauthorized code path
  var principal = KafkaPrincipal.ANONYMOUS
  class TestAuthorizer extends AclAuthorizer {
    override def authorize(requestContext: AuthorizableRequestContext, actions: util.List[Action]): util.List[AuthorizationResult] = {
      actions.asScala.map { _ =>
        if (requestContext.principal != UnauthorizedPrincipal) AuthorizationResult.ALLOWED else AuthorizationResult.DENIED
      }.asJava
    }
  }
  class TestPrincipalBuilder extends KafkaPrincipalBuilder {
    override def build(context: AuthenticationContext): KafkaPrincipal = {
      principal
    }
  }
}<|MERGE_RESOLUTION|>--- conflicted
+++ resolved
@@ -16,11 +16,7 @@
 
 import java.util
 import java.util.concurrent.{Executors, Future, TimeUnit}
-<<<<<<< HEAD
-import java.util.UUID
-=======
-import java.util.{Collections, LinkedHashMap, Optional, Properties}
->>>>>>> 3a089783
+import java.util.{Collections, LinkedHashMap, Optional, Properties, UUID}
 
 import kafka.log.LogConfig
 import kafka.network.RequestChannel.Session
@@ -607,64 +603,6 @@
     }
   }
 
-<<<<<<< HEAD
-  private def responseThrottleTime(apiKey: ApiKeys, response: Struct): Int = {
-    apiKey match {
-      case ApiKeys.PRODUCE => new ProduceResponse(response).throttleTimeMs
-      case ApiKeys.FETCH => FetchResponse.parse(response).throttleTimeMs
-      case ApiKeys.LIST_OFFSETS => new ListOffsetResponse(response).throttleTimeMs
-      case ApiKeys.METADATA =>
-        new MetadataResponse(response, ApiKeys.DESCRIBE_GROUPS.latestVersion).throttleTimeMs
-      case ApiKeys.OFFSET_COMMIT =>
-        new OffsetCommitResponse(response, ApiKeys.OFFSET_COMMIT.latestVersion).throttleTimeMs
-      case ApiKeys.OFFSET_FETCH => new OffsetFetchResponse(response, ApiKeys.OFFSET_FETCH.latestVersion).throttleTimeMs
-      case ApiKeys.FIND_COORDINATOR =>
-        new FindCoordinatorResponse(response, ApiKeys.FIND_COORDINATOR.latestVersion).throttleTimeMs
-      case ApiKeys.JOIN_GROUP => new JoinGroupResponse(response).throttleTimeMs
-      case ApiKeys.HEARTBEAT => new HeartbeatResponse(response, ApiKeys.HEARTBEAT.latestVersion).throttleTimeMs
-      case ApiKeys.LEAVE_GROUP => new LeaveGroupResponse(response).throttleTimeMs
-      case ApiKeys.SYNC_GROUP => new SyncGroupResponse(response).throttleTimeMs
-      case ApiKeys.DESCRIBE_GROUPS =>
-        new DescribeGroupsResponse(response, ApiKeys.DESCRIBE_GROUPS.latestVersion).throttleTimeMs
-      case ApiKeys.LIST_GROUPS => new ListGroupsResponse(response, ApiKeys.LIST_GROUPS.latestVersion).throttleTimeMs
-      case ApiKeys.API_VERSIONS => new ApiVersionsResponse(response).throttleTimeMs
-      case ApiKeys.CREATE_TOPICS =>
-        new CreateTopicsResponse(response, ApiKeys.CREATE_TOPICS.latestVersion).throttleTimeMs
-      case ApiKeys.DELETE_TOPICS =>
-        new DeleteTopicsResponse(response, ApiKeys.DELETE_TOPICS.latestVersion).throttleTimeMs
-      case ApiKeys.DELETE_RECORDS => new DeleteRecordsResponse(response).throttleTimeMs
-      case ApiKeys.INIT_PRODUCER_ID => new InitProducerIdResponse(response, ApiKeys.INIT_PRODUCER_ID.latestVersion).throttleTimeMs
-      case ApiKeys.ADD_PARTITIONS_TO_TXN => new AddPartitionsToTxnResponse(response).throttleTimeMs
-      case ApiKeys.ADD_OFFSETS_TO_TXN => new AddOffsetsToTxnResponse(response).throttleTimeMs
-      case ApiKeys.END_TXN => new EndTxnResponse(response).throttleTimeMs
-      case ApiKeys.TXN_OFFSET_COMMIT => new TxnOffsetCommitResponse(response, ApiKeys.TXN_OFFSET_COMMIT.latestVersion).throttleTimeMs
-      case ApiKeys.DESCRIBE_ACLS => new DescribeAclsResponse(response).throttleTimeMs
-      case ApiKeys.CREATE_ACLS => new CreateAclsResponse(response, ApiKeys.CREATE_ACLS.latestVersion).throttleTimeMs
-      case ApiKeys.DELETE_ACLS => new DeleteAclsResponse(response, ApiKeys.DELETE_ACLS.latestVersion).throttleTimeMs
-      case ApiKeys.DESCRIBE_CONFIGS => new DescribeConfigsResponse(response).throttleTimeMs
-      case ApiKeys.ALTER_CONFIGS => new AlterConfigsResponse(response).throttleTimeMs
-      case ApiKeys.ALTER_REPLICA_LOG_DIRS => new AlterReplicaLogDirsResponse(response).throttleTimeMs
-      case ApiKeys.DESCRIBE_LOG_DIRS => new DescribeLogDirsResponse(response).throttleTimeMs
-      case ApiKeys.CREATE_PARTITIONS => new CreatePartitionsResponse(response).throttleTimeMs
-      case ApiKeys.CREATE_DELEGATION_TOKEN => new CreateDelegationTokenResponse(response, ApiKeys.CREATE_DELEGATION_TOKEN.latestVersion).throttleTimeMs
-      case ApiKeys.DESCRIBE_DELEGATION_TOKEN=> new DescribeDelegationTokenResponse(response, ApiKeys.DESCRIBE_DELEGATION_TOKEN.latestVersion).throttleTimeMs
-      case ApiKeys.RENEW_DELEGATION_TOKEN => new RenewDelegationTokenResponse(response, ApiKeys.RENEW_DELEGATION_TOKEN.latestVersion).throttleTimeMs
-      case ApiKeys.EXPIRE_DELEGATION_TOKEN => new ExpireDelegationTokenResponse(response, ApiKeys.EXPIRE_DELEGATION_TOKEN.latestVersion).throttleTimeMs
-      case ApiKeys.DELETE_GROUPS => new DeleteGroupsResponse(response, ApiKeys.DELETE_GROUPS.latestVersion).throttleTimeMs
-      case ApiKeys.OFFSET_FOR_LEADER_EPOCH => new OffsetsForLeaderEpochResponse(response).throttleTimeMs
-      case ApiKeys.ELECT_LEADERS => new ElectLeadersResponse(response).throttleTimeMs
-      case ApiKeys.INCREMENTAL_ALTER_CONFIGS =>
-        new IncrementalAlterConfigsResponse(response, ApiKeys.INCREMENTAL_ALTER_CONFIGS.latestVersion()).throttleTimeMs
-      case ApiKeys.ALTER_PARTITION_REASSIGNMENTS => new AlterPartitionReassignmentsResponse(response).throttleTimeMs
-      case ApiKeys.LIST_PARTITION_REASSIGNMENTS => new ListPartitionReassignmentsResponse(response).throttleTimeMs
-      case ApiKeys.OFFSET_DELETE => new OffsetDeleteResponse(response).throttleTimeMs()
-      case ApiKeys.REPLICA_STATUS => new ReplicaStatusResponse(response, ApiKeys.REPLICA_STATUS.latestVersion).throttleTimeMs
-      case requestId => throw new IllegalArgumentException(s"No throttle time for $requestId")
-    }
-  }
-
-=======
->>>>>>> 3a089783
   private def checkRequestThrottleTime(apiKey: ApiKeys): Unit = {
 
     // Request until throttled using client-id with default small quota
