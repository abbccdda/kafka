--- conflicted
+++ resolved
@@ -655,11 +655,8 @@
         new IncrementalAlterConfigsResponse(response, ApiKeys.INCREMENTAL_ALTER_CONFIGS.latestVersion()).throttleTimeMs
       case ApiKeys.ALTER_PARTITION_REASSIGNMENTS => new AlterPartitionReassignmentsResponse(response).throttleTimeMs
       case ApiKeys.LIST_PARTITION_REASSIGNMENTS => new ListPartitionReassignmentsResponse(response).throttleTimeMs
-<<<<<<< HEAD
       case ApiKeys.OFFSET_DELETE => new OffsetDeleteResponse(response).throttleTimeMs()
-=======
       case ApiKeys.REPLICA_STATUS => new ReplicaStatusResponse(response, ApiKeys.REPLICA_STATUS.latestVersion).throttleTimeMs
->>>>>>> 7ff6b5f9
       case requestId => throw new IllegalArgumentException(s"No throttle time for $requestId")
     }
   }
