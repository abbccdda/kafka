/**
 * Licensed to the Apache Software Foundation (ASF) under one or more
 * contributor license agreements.  See the NOTICE file distributed with
 * this work for additional information regarding copyright ownership.
 * The ASF licenses this file to You under the Apache License, Version 2.0
 * (the "License"); you may not use this file except in compliance with
 * the License.  You may obtain a copy of the License at
 *
 * http://www.apache.org/licenses/LICENSE-2.0
 *
 * Unless required by applicable law or agreed to in writing, software
 * distributed under the License is distributed on an "AS IS" BASIS,
 * WITHOUT WARRANTIES OR CONDITIONS OF ANY KIND, either express or implied.
 * See the License for the specific language governing permissions and
 * limitations under the License.
 */
package kafka.server

import java.net.InetAddress
import java.util
import java.util.Collections

import kafka.network.RequestChannel
import kafka.network.RequestChannel.{EndThrottlingResponse, Session, StartThrottlingResponse}
import kafka.server.QuotaType._
import org.apache.kafka.common.TopicPartition
import org.apache.kafka.common.memory.MemoryPool
import org.apache.kafka.common.metrics.{MetricConfig, Metrics, Quota}
import org.apache.kafka.common.network.ListenerName
import org.apache.kafka.common.requests.FetchRequest.PartitionData
import org.apache.kafka.common.requests.{AbstractRequest, FetchRequest, RequestContext, RequestHeader}
import org.apache.kafka.common.security.auth.{KafkaPrincipal, SecurityProtocol}
import org.apache.kafka.common.utils.{MockTime, Sanitizer}
import org.easymock.EasyMock
import org.junit.Assert.{assertEquals, assertTrue}
import org.junit.{After, Test}

class ClientQuotaManagerTest {
  private val time = new MockTime
  private val metrics = new Metrics(new MetricConfig(), Collections.emptyList(), time)
  private val config = ClientQuotaManagerConfig(quotaBytesPerSecondDefault = 500)

  var numCallbacks: Int = 0

  @After
  def tearDown(): Unit = {
    metrics.close()
  }

  def callback (response: RequestChannel.Response) {
    // Count how many times this callback is called for notifyThrottlingDone().
    response match {
      case _: StartThrottlingResponse =>
      case _: EndThrottlingResponse => numCallbacks += 1
    }
  }

  private def buildRequest[T <: AbstractRequest](builder: AbstractRequest.Builder[T],
                                                 listenerName: ListenerName = ListenerName.forSecurityProtocol(SecurityProtocol.PLAINTEXT)): (T, RequestChannel.Request) = {

    val request = builder.build()
    val buffer = request.serialize(new RequestHeader(builder.apiKey, request.version, "", 0))
    val requestChannelMetrics: RequestChannel.Metrics = EasyMock.createNiceMock(classOf[RequestChannel.Metrics])

    // read the header from the buffer first so that the body can be read next from the Request constructor
    val header = RequestHeader.parse(buffer)
    val context = new RequestContext(header, "1", InetAddress.getLocalHost, KafkaPrincipal.ANONYMOUS,
      listenerName, SecurityProtocol.PLAINTEXT)
    (request, new RequestChannel.Request(processor = 1, context = context, startTimeNanos =  0, MemoryPool.NONE, buffer,
      requestChannelMetrics))
  }

  private def maybeRecord(quotaManager: ClientQuotaManager, user: String, clientId: String, value: Double): Int = {
    val principal = new KafkaPrincipal(KafkaPrincipal.USER_TYPE, user)
    val session = Session(principal, null)
    quotaManager.maybeRecordAndGetThrottleTimeMs(session, clientId, value, time.milliseconds())
  }

  private def throttle(quotaManager: ClientQuotaManager, user: String, clientId: String, throttleTimeMs: Int,
                       channelThrottlingCallback: (RequestChannel.Response) => Unit) {
    val (_, request) = buildRequest(FetchRequest.Builder.forConsumer(0, 1000, new util.HashMap[TopicPartition, PartitionData]))
    quotaManager.throttle(request, throttleTimeMs, channelThrottlingCallback)
  }

  private def testQuotaParsing(config: ClientQuotaManagerConfig, client1: UserClient, client2: UserClient, randomClient: UserClient, defaultConfigClient: UserClient) {
    val clientMetrics = new ClientQuotaManager(config, metrics, Produce, time, "")

    try {
      // Case 1: Update the quota. Assert that the new quota value is returned
      clientMetrics.updateQuota(client1.configUser, client1.configClientId, client1.sanitizedConfigClientId, Some(new Quota(2000, true)))
      clientMetrics.updateQuota(client2.configUser, client2.configClientId, client2.sanitizedConfigClientId, Some(new Quota(4000, true)))

      assertEquals("Default producer quota should be " + config.quotaBytesPerSecondDefault,
        config.quotaBytesPerSecondDefault, clientMetrics.quota(randomClient.user, randomClient.clientId).bound, 0.0)
      assertEquals("Should return the overridden value (2000)", 2000, clientMetrics.quota(client1.user, client1.clientId).bound, 0.0)
      assertEquals("Should return the overridden value (4000)", 4000, clientMetrics.quota(client2.user, client2.clientId).bound, 0.0)

      // p1 should be throttled using the overridden quota
      var throttleTimeMs = maybeRecord(clientMetrics, client1.user, client1.clientId, 2500 * config.numQuotaSamples)
      assertTrue(s"throttleTimeMs should be > 0. was $throttleTimeMs", throttleTimeMs > 0)

      // Case 2: Change quota again. The quota should be updated within KafkaMetrics as well since the sensor was created.
      // p1 should not longer be throttled after the quota change
      clientMetrics.updateQuota(client1.configUser, client1.configClientId, client1.sanitizedConfigClientId, Some(new Quota(3000, true)))
      assertEquals("Should return the newly overridden value (3000)", 3000, clientMetrics.quota(client1.user, client1.clientId).bound, 0.0)

      throttleTimeMs = maybeRecord(clientMetrics, client1.user, client1.clientId, 0)
      assertEquals(s"throttleTimeMs should be 0. was $throttleTimeMs", 0, throttleTimeMs)

      // Case 3: Change quota back to default. Should be throttled again
      clientMetrics.updateQuota(client1.configUser, client1.configClientId, client1.sanitizedConfigClientId, Some(new Quota(500, true)))
      assertEquals("Should return the default value (500)", 500, clientMetrics.quota(client1.user, client1.clientId).bound, 0.0)

      throttleTimeMs = maybeRecord(clientMetrics, client1.user, client1.clientId, 0)
      assertTrue(s"throttleTimeMs should be > 0. was $throttleTimeMs", throttleTimeMs > 0)

      // Case 4: Set high default quota, remove p1 quota. p1 should no longer be throttled
      clientMetrics.updateQuota(client1.configUser, client1.configClientId, client1.sanitizedConfigClientId, None)
      clientMetrics.updateQuota(defaultConfigClient.configUser, defaultConfigClient.configClientId, defaultConfigClient.sanitizedConfigClientId, Some(new Quota(4000, true)))
      assertEquals("Should return the newly overridden value (4000)", 4000, clientMetrics.quota(client1.user, client1.clientId).bound, 0.0)

      throttleTimeMs = maybeRecord(clientMetrics, client1.user, client1.clientId, 1000 * config.numQuotaSamples)
      assertEquals(s"throttleTimeMs should be 0. was $throttleTimeMs", 0, throttleTimeMs)

    } finally {
      clientMetrics.shutdown()
    }
  }

  /**
   * Tests parsing for <client-id> quotas.
   * Quota overrides persisted in ZooKeeper in /config/clients/<client-id>, default persisted in /config/clients/<default>
   */
  @Test
  def testClientIdQuotaParsing() {
    val client1 = UserClient("ANONYMOUS", "p1", None, Some("p1"))
    val client2 = UserClient("ANONYMOUS", "p2", None, Some("p2"))
    val randomClient = UserClient("ANONYMOUS", "random-client-id", None, None)
    val defaultConfigClient = UserClient("", "", None, Some(ConfigEntityName.Default))
    testQuotaParsing(config, client1, client2, randomClient, defaultConfigClient)
  }

  /**
   * Tests parsing for <user> quotas.
   * Quota overrides persisted in ZooKeeper in /config/users/<user>, default persisted in /config/users/<default>
   */
  @Test
  def testUserQuotaParsing() {
    val client1 = UserClient("User1", "p1", Some("User1"), None)
    val client2 = UserClient("User2", "p2", Some("User2"), None)
    val randomClient = UserClient("RandomUser", "random-client-id", None, None)
    val defaultConfigClient = UserClient("", "", Some(ConfigEntityName.Default), None)
    val config = ClientQuotaManagerConfig(quotaBytesPerSecondDefault = Long.MaxValue)
    testQuotaParsing(config, client1, client2, randomClient, defaultConfigClient)
  }

  /**
   * Tests parsing for <user, client-id> quotas.
   * Quotas persisted in ZooKeeper in /config/users/<user>/clients/<client-id>, default in /config/users/<default>/clients/<default>
   */
  @Test
  def testUserClientIdQuotaParsing() {
    val client1 = UserClient("User1", "p1", Some("User1"), Some("p1"))
    val client2 = UserClient("User2", "p2", Some("User2"), Some("p2"))
    val randomClient = UserClient("RandomUser", "random-client-id", None, None)
    val defaultConfigClient = UserClient("", "", Some(ConfigEntityName.Default), Some(ConfigEntityName.Default))
    val config = ClientQuotaManagerConfig(quotaBytesPerSecondDefault = Long.MaxValue)
    testQuotaParsing(config, client1, client2, randomClient, defaultConfigClient)
  }

  /**
   * Tests parsing for <user> quotas when client-id default quota properties are set.
   */
  @Test
  def testUserQuotaParsingWithDefaultClientIdQuota() {
    val client1 = UserClient("User1", "p1", Some("User1"), None)
    val client2 = UserClient("User2", "p2", Some("User2"), None)
    val randomClient = UserClient("RandomUser", "random-client-id", None, None)
    val defaultConfigClient = UserClient("", "", Some(ConfigEntityName.Default), None)
    testQuotaParsing(config, client1, client2, randomClient, defaultConfigClient)
  }

  /**
   * Tests parsing for <user, client-id> quotas when client-id default quota properties are set.
   */
  @Test
  def testUserClientQuotaParsingIdWithDefaultClientIdQuota() {
    val client1 = UserClient("User1", "p1", Some("User1"), Some("p1"))
    val client2 = UserClient("User2", "p2", Some("User2"), Some("p2"))
    val randomClient = UserClient("RandomUser", "random-client-id", None, None)
    val defaultConfigClient = UserClient("", "", Some(ConfigEntityName.Default), Some(ConfigEntityName.Default))
    testQuotaParsing(config, client1, client2, randomClient, defaultConfigClient)
  }

  @Test
  def testQuotaConfigPrecedence() {
    val quotaManager = new ClientQuotaManager(ClientQuotaManagerConfig(quotaBytesPerSecondDefault=Long.MaxValue),
      metrics, Produce, time, "")

    def checkQuota(user: String, clientId: String, expectedBound: Int, value: Int, expectThrottle: Boolean) {
      assertEquals(expectedBound, quotaManager.quota(user, clientId).bound, 0.0)
      val throttleTimeMs = maybeRecord(quotaManager, user, clientId, value * config.numQuotaSamples)
      if (expectThrottle)
        assertTrue(s"throttleTimeMs should be > 0. was $throttleTimeMs", throttleTimeMs > 0)
      else
        assertEquals(s"throttleTimeMs should be 0. was $throttleTimeMs", 0, throttleTimeMs)
    }

    try {
      quotaManager.updateQuota(Some(ConfigEntityName.Default), None, None, Some(new Quota(1000, true)))
      quotaManager.updateQuota(None, Some(ConfigEntityName.Default), Some(ConfigEntityName.Default), Some(new Quota(2000, true)))
      quotaManager.updateQuota(Some(ConfigEntityName.Default), Some(ConfigEntityName.Default), Some(ConfigEntityName.Default), Some(new Quota(3000, true)))
      quotaManager.updateQuota(Some("userA"), None, None, Some(new Quota(4000, true)))
      quotaManager.updateQuota(Some("userA"), Some("client1"), Some("client1"), Some(new Quota(5000, true)))
      quotaManager.updateQuota(Some("userB"), None, None, Some(new Quota(6000, true)))
      quotaManager.updateQuota(Some("userB"), Some("client1"), Some("client1"), Some(new Quota(7000, true)))
      quotaManager.updateQuota(Some("userB"), Some(ConfigEntityName.Default), Some(ConfigEntityName.Default), Some(new Quota(8000, true)))
      quotaManager.updateQuota(Some("userC"), None, None, Some(new Quota(10000, true)))
      quotaManager.updateQuota(None, Some("client1"), Some("client1"), Some(new Quota(9000, true)))

      checkQuota("userA", "client1", 5000, 4500, false) // <user, client> quota takes precedence over <user>
      checkQuota("userA", "client2", 4000, 4500, true)  // <user> quota takes precedence over <client> and defaults
      checkQuota("userA", "client3", 4000, 0, true)     // <user> quota is shared across clients of user
      checkQuota("userA", "client1", 5000, 0, false)    // <user, client> is exclusive use, unaffected by other clients

      checkQuota("userB", "client1", 7000, 8000, true)
      checkQuota("userB", "client2", 8000, 7000, false) // Default per-client quota for exclusive use of <user, client>
      checkQuota("userB", "client3", 8000, 7000, false)

      checkQuota("userD", "client1", 3000, 3500, true)  // Default <user, client> quota
      checkQuota("userD", "client2", 3000, 2500, false)
      checkQuota("userE", "client1", 3000, 2500, false)

      // Remove default <user, client> quota config, revert to <user> default
      quotaManager.updateQuota(Some(ConfigEntityName.Default), Some(ConfigEntityName.Default), Some(ConfigEntityName.Default), None)
      checkQuota("userD", "client1", 1000, 0, false)    // Metrics tags changed, restart counter
      checkQuota("userE", "client4", 1000, 1500, true)
      checkQuota("userF", "client4", 1000, 800, false)  // Default <user> quota shared across clients of user
      checkQuota("userF", "client5", 1000, 800, true)

      // Remove default <user> quota config, revert to <client-id> default
      quotaManager.updateQuota(Some(ConfigEntityName.Default), None, None, None)
      checkQuota("userF", "client4", 2000, 0, false)  // Default <client-id> quota shared across client-id of all users
      checkQuota("userF", "client5", 2000, 0, false)
      checkQuota("userF", "client5", 2000, 2500, true)
      checkQuota("userG", "client5", 2000, 0, true)

      // Update quotas
      quotaManager.updateQuota(Some("userA"), None, None, Some(new Quota(8000, true)))
      quotaManager.updateQuota(Some("userA"), Some("client1"), Some("client1"), Some(new Quota(10000, true)))
      checkQuota("userA", "client2", 8000, 0, false)
      checkQuota("userA", "client2", 8000, 4500, true) // Throttled due to sum of new and earlier values
      checkQuota("userA", "client1", 10000, 0, false)
      checkQuota("userA", "client1", 10000, 6000, true)
      quotaManager.updateQuota(Some("userA"), Some("client1"), Some("client1"), None)
      checkQuota("userA", "client6", 8000, 0, true)    // Throttled due to shared user quota
      quotaManager.updateQuota(Some("userA"), Some("client6"), Some("client6"), Some(new Quota(11000, true)))
      checkQuota("userA", "client6", 11000, 8500, false)
      quotaManager.updateQuota(Some("userA"), Some(ConfigEntityName.Default), Some(ConfigEntityName.Default), Some(new Quota(12000, true)))
      quotaManager.updateQuota(Some("userA"), Some("client6"), Some("client6"), None)
      checkQuota("userA", "client6", 12000, 4000, true) // Throttled due to sum of new and earlier values

    } finally {
      quotaManager.shutdown()
    }
  }

  @Test
  def testQuotaViolation() {
    val clientMetrics = new ClientQuotaManager(config, metrics, Produce, time, "")
    val queueSizeMetric = metrics.metrics().get(metrics.metricName("queue-size", "Produce", ""))
    try {
      /* We have 10 second windows. Make sure that there is no quota violation
       * if we produce under the quota
       */
      for (_ <- 0 until 10) {
        assertEquals(0, maybeRecord(clientMetrics, "ANONYMOUS", "unknown", 400))
        time.sleep(1000)
      }
      assertEquals(0, queueSizeMetric.metricValue.asInstanceOf[Double].toInt)

      // Create a spike.
      // 400*10 + 2000 + 300 = 6300/10.5 = 600 bytes per second.
      // (600 - quota)/quota*window-size = (600-500)/500*10.5 seconds = 2100
      // 10.5 seconds because the last window is half complete
      time.sleep(500)
      val sleepTime = maybeRecord(clientMetrics, "ANONYMOUS", "unknown", 2300)

      assertEquals("Should be throttled", 2100, sleepTime)
      throttle(clientMetrics, "ANONYMOYUS", "unknown", sleepTime, callback)
      assertEquals(1, queueSizeMetric.metricValue.asInstanceOf[Double].toInt)
      // After a request is delayed, the callback cannot be triggered immediately
      clientMetrics.throttledChannelReaper.doWork()
      assertEquals(0, numCallbacks)
      time.sleep(sleepTime)

      // Callback can only be triggered after the delay time passes
      clientMetrics.throttledChannelReaper.doWork()
      assertEquals(0, queueSizeMetric.metricValue.asInstanceOf[Double].toInt)
      assertEquals(1, numCallbacks)

      // Could continue to see delays until the bursty sample disappears
      for (_ <- 0 until 10) {
        maybeRecord(clientMetrics, "ANONYMOUS", "unknown", 400)
        time.sleep(1000)
      }

      assertEquals("Should be unthrottled since bursty sample has rolled over",
                   0, maybeRecord(clientMetrics, "ANONYMOUS", "unknown", 0))
    } finally {
      clientMetrics.shutdown()
    }
  }

  @Test
  def testRequestPercentageQuotaViolation() {
<<<<<<< HEAD
    val metrics = newMetrics
    val quotaManager = new ClientRequestQuotaManager(config, metrics, time, "", None, None)
=======
    val quotaManager = new ClientRequestQuotaManager(config, metrics, time, "", None)
>>>>>>> bfcfb91b
    quotaManager.updateQuota(Some("ANONYMOUS"), Some("test-client"), Some("test-client"), Some(Quota.upperBound(1)))
    val queueSizeMetric = metrics.metrics().get(metrics.metricName("queue-size", "Request", ""))
    def millisToPercent(millis: Double) = millis * 1000 * 1000 * ClientQuotaManagerConfig.NanosToPercentagePerSecond
    try {
      /* We have 10 second windows. Make sure that there is no quota violation
       * if we are under the quota
       */
      for (_ <- 0 until 10) {
        assertEquals(0, maybeRecord(quotaManager, "ANONYMOUS", "test-client", millisToPercent(4)))
        time.sleep(1000)
      }
      assertEquals(0, queueSizeMetric.metricValue.asInstanceOf[Double].toInt)

      // Create a spike.
      // quota = 1% (10ms per second)
      // 4*10 + 67.1 = 107.1/10.5 = 10.2ms per second.
      // (10.2 - quota)/quota*window-size = (10.2-10)/10*10.5 seconds = 210ms
      // 10.5 seconds interval because the last window is half complete
      time.sleep(500)
      val throttleTime = maybeRecord(quotaManager, "ANONYMOUS", "test-client", millisToPercent(67.1))

      assertEquals("Should be throttled", 210, throttleTime)

      throttle(quotaManager, "ANONYMOYUS", "test-client", throttleTime, callback)
      assertEquals(1, queueSizeMetric.metricValue.asInstanceOf[Double].toInt)
      // After a request is delayed, the callback cannot be triggered immediately
      quotaManager.throttledChannelReaper.doWork()
      assertEquals(0, numCallbacks)
      time.sleep(throttleTime)

      // Callback can only be triggered after the delay time passes
      quotaManager.throttledChannelReaper.doWork()
      assertEquals(0, queueSizeMetric.metricValue.asInstanceOf[Double].toInt)
      assertEquals(1, numCallbacks)

      // Could continue to see delays until the bursty sample disappears
      for (_ <- 0 until 11) {
        maybeRecord(quotaManager, "ANONYMOUS", "test-client", millisToPercent(4))
        time.sleep(1000)
      }

      assertEquals("Should be unthrottled since bursty sample has rolled over",
                   0, maybeRecord(quotaManager, "ANONYMOUS", "test-client", 0))

      // Create a very large spike which requires > one quota window to bring within quota
      assertEquals(1000, maybeRecord(quotaManager, "ANONYMOUS", "test-client", millisToPercent(500)))
      for (_ <- 0 until 10) {
        time.sleep(1000)
        assertEquals(1000, maybeRecord(quotaManager, "ANONYMOUS", "test-client", 0))
      }
      time.sleep(1000)
      assertEquals("Should be unthrottled since bursty sample has rolled over",
                   0, maybeRecord(quotaManager, "ANONYMOUS", "test-client", 0))

    } finally {
      quotaManager.shutdown()
    }
  }

  @Test
  def testExpireThrottleTimeSensor() {
    val clientMetrics = new ClientQuotaManager(config, metrics, Produce, time, "")
    try {
      maybeRecord(clientMetrics, "ANONYMOUS", "client1", 100)
      // remove the throttle time sensor
      metrics.removeSensor("ProduceThrottleTime-:client1")
      // should not throw an exception even if the throttle time sensor does not exist.
      val throttleTime = maybeRecord(clientMetrics, "ANONYMOUS", "client1", 10000)
      assertTrue("Should be throttled", throttleTime > 0)
      // the sensor should get recreated
      val throttleTimeSensor = metrics.getSensor("ProduceThrottleTime-:client1")
      assertTrue("Throttle time sensor should exist", throttleTimeSensor != null)
      assertTrue("Throttle time sensor should exist", throttleTimeSensor != null)
    } finally {
      clientMetrics.shutdown()
    }
  }

  @Test
  def testExpireQuotaSensors() {
    val clientMetrics = new ClientQuotaManager(config, metrics, Produce, time, "")
    try {
      maybeRecord(clientMetrics, "ANONYMOUS", "client1", 100)
      // remove all the sensors
      metrics.removeSensor("ProduceThrottleTime-:client1")
      metrics.removeSensor("Produce-ANONYMOUS:client1")
      // should not throw an exception
      val throttleTime = maybeRecord(clientMetrics, "ANONYMOUS", "client1", 10000)
      assertTrue("Should be throttled", throttleTime > 0)

      // all the sensors should get recreated
      val throttleTimeSensor = metrics.getSensor("ProduceThrottleTime-:client1")
      assertTrue("Throttle time sensor should exist", throttleTimeSensor != null)

      val byteRateSensor = metrics.getSensor("Produce-:client1")
      assertTrue("Byte rate sensor should exist", byteRateSensor != null)
    } finally {
      clientMetrics.shutdown()
    }
  }

  @Test
  def testClientIdNotSanitized() {
    val clientMetrics = new ClientQuotaManager(config, metrics, Produce, time, "")
    val clientId = "client@#$%"
    try {
      maybeRecord(clientMetrics, "ANONYMOUS", clientId, 100)

      // The metrics should use the raw client ID, even if the reporters internally sanitize them
      val throttleTimeSensor = metrics.getSensor("ProduceThrottleTime-:" + clientId)
      assertTrue("Throttle time sensor should exist", throttleTimeSensor != null)

      val byteRateSensor = metrics.getSensor("Produce-:"  + clientId)
      assertTrue("Byte rate sensor should exist", byteRateSensor != null)
    } finally {
      clientMetrics.shutdown()
    }
  }

<<<<<<< HEAD
  @Test
  def testUniversalityOfActiveTenants(): Unit = {
    val metrics = newMetrics
    val activeTenantsManager = new ActiveTenantsManager(metrics, time, 1)
    val quotaManager = new ClientQuotaManager(config, metrics, Produce, time, "", None, Option(activeTenantsManager))
    val requestQuotaManager = new ClientRequestQuotaManager(config, metrics, time, "", None, Option(activeTenantsManager))
    var activeTenants = scala.collection.mutable.Set[Map[String, String]]()

    try {
      maybeRecord(quotaManager, "User1", "Client1", 100)
      activeTenants += metricTags("", "Client1")
      assertEquals(activeTenants, activeTenantsManager.getActiveTenants())

      maybeRecord(requestQuotaManager, "User3", "Client3", 100)
      activeTenants += metricTags("", "Client3")
      assertEquals(activeTenants, activeTenantsManager.getActiveTenants())
    } finally {
      quotaManager.shutdown()
      requestQuotaManager.shutdown()
      metrics.close()
    }
  }

  def metricTags(user: String, clientId: String): Map[String, String] = {
    Map("user" -> user, "client-id" -> clientId)
  }

  def newMetrics: Metrics = {
    new Metrics(new MetricConfig(), Collections.emptyList(), time)
  }

=======
>>>>>>> bfcfb91b
  private case class UserClient(val user: String, val clientId: String, val configUser: Option[String] = None, val configClientId: Option[String] = None) {
    // The class under test expects only sanitized client configs. We pass both the default value (which should not be
    // sanitized to ensure it remains unique) and non-default values, so we need to take care in generating the sanitized
    // client ID
    def sanitizedConfigClientId = configClientId.map(x => if (x == ConfigEntityName.Default) ConfigEntityName.Default else Sanitizer.sanitize(x))
  }
}<|MERGE_RESOLUTION|>--- conflicted
+++ resolved
@@ -314,12 +314,7 @@
 
   @Test
   def testRequestPercentageQuotaViolation() {
-<<<<<<< HEAD
-    val metrics = newMetrics
     val quotaManager = new ClientRequestQuotaManager(config, metrics, time, "", None, None)
-=======
-    val quotaManager = new ClientRequestQuotaManager(config, metrics, time, "", None)
->>>>>>> bfcfb91b
     quotaManager.updateQuota(Some("ANONYMOUS"), Some("test-client"), Some("test-client"), Some(Quota.upperBound(1)))
     val queueSizeMetric = metrics.metrics().get(metrics.metricName("queue-size", "Request", ""))
     def millisToPercent(millis: Double) = millis * 1000 * 1000 * ClientQuotaManagerConfig.NanosToPercentagePerSecond
@@ -439,7 +434,6 @@
     }
   }
 
-<<<<<<< HEAD
   @Test
   def testUniversalityOfActiveTenants(): Unit = {
     val metrics = newMetrics
@@ -471,8 +465,6 @@
     new Metrics(new MetricConfig(), Collections.emptyList(), time)
   }
 
-=======
->>>>>>> bfcfb91b
   private case class UserClient(val user: String, val clientId: String, val configUser: Option[String] = None, val configClientId: Option[String] = None) {
     // The class under test expects only sanitized client configs. We pass both the default value (which should not be
     // sanitized to ensure it remains unique) and non-default values, so we need to take care in generating the sanitized
