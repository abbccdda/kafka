/**
 * Licensed to the Apache Software Foundation (ASF) under one or more
 * contributor license agreements.  See the NOTICE file distributed with
 * this work for additional information regarding copyright ownership.
 * The ASF licenses this file to You under the Apache License, Version 2.0
 * (the "License"); you may not use this file except in compliance with
 * the License.  You may obtain a copy of the License at
 *
 * http://www.apache.org/licenses/LICENSE-2.0
 *
 * Unless required by applicable law or agreed to in writing, software
 * distributed under the License is distributed on an "AS IS" BASIS,
 * WITHOUT WARRANTIES OR CONDITIONS OF ANY KIND, either express or implied.
 * See the License for the specific language governing permissions and
 * limitations under the License.
 */

package kafka.server

import java.io.File
import java.net.InetAddress
import java.util.concurrent.atomic.{AtomicBoolean, AtomicReference}
import java.util.concurrent.{CountDownLatch, TimeUnit}
import java.util.{Optional, Properties, UUID}

import kafka.log.{AbstractLog, CleanerConfig, MergedLog, TierLogComponents}
import kafka.server.HostedPartition.Online
import com.yammer.metrics.core.Gauge
import kafka.api.Request
import kafka.log.{AppendOrigin, Log, LogConfig, LogManager, ProducerStateManager}
import kafka.cluster.BrokerEndPoint
import kafka.metrics.KafkaYammerMetrics
import kafka.server.QuotaFactory.UnboundedQuota
import kafka.server.epoch.LeaderEpochFileCache
import kafka.server.checkpoints.LazyOffsetCheckpoints
import kafka.server.epoch.util.ReplicaFetcherMockBlockingSend
import kafka.tier.{TierReplicaManager, TierTestUtils, TopicIdPartition}
import kafka.tier.domain.TierTopicInitLeader
import kafka.tier.state.TierPartitionState.AppendResult
import kafka.tier.state.TierPartitionStateFactory
import kafka.tier.store.TierObjectStore
import kafka.tier.topic.TierTopicConsumer
import kafka.utils.TestUtils.createBroker
import kafka.utils.timer.MockTimer
import kafka.utils.{MockScheduler, MockTime, TestUtils}
import kafka.zk.KafkaZkClient
import org.apache.kafka.common.config.internals.ConfluentConfigs
import org.apache.kafka.common.message.LeaderAndIsrRequestData.LeaderAndIsrPartitionState
import org.apache.kafka.common.metrics.Metrics
import org.apache.kafka.common.protocol.{ApiKeys, Errors}
import org.apache.kafka.common.record._
import org.apache.kafka.common.replica.ClientMetadata
import org.apache.kafka.common.replica.ClientMetadata.DefaultClientMetadata
import org.apache.kafka.common.requests.FetchRequest.PartitionData
import org.apache.kafka.common.requests.FetchResponse.AbortedTransaction
import org.apache.kafka.common.requests.ProduceResponse.PartitionResponse
import org.apache.kafka.common.requests._
import org.apache.kafka.common.security.auth.KafkaPrincipal
import org.apache.kafka.common.utils.Time
import org.apache.kafka.common.{IsolationLevel, Node, TopicPartition}
import org.easymock.EasyMock
import org.junit.Assert._
import org.junit.{After, Before, Test}
import org.mockito.{ArgumentMatchers, Mockito}

import scala.collection.JavaConverters._
import scala.collection.{Map, Seq}

class ReplicaManagerTest {

  val topic = "test-topic"
  val time = new MockTime
  val brokerTopicStats = new BrokerTopicStats
  val metrics = new Metrics
  var kafkaZkClient: KafkaZkClient = _

  // Constants defined for readability
  val zkVersion = 0
  val correlationId = 0
  var controllerEpoch = 0
  val brokerEpoch = 0L

  @Before
  def setUp(): Unit = {
    kafkaZkClient = EasyMock.createMock(classOf[KafkaZkClient])
    EasyMock.expect(kafkaZkClient.getEntityConfigs(EasyMock.anyString(), EasyMock.anyString())).andReturn(new Properties()).anyTimes()
    EasyMock.replay(kafkaZkClient)
    TierTestUtils.initTierTopicOffset()
  }

  @After
  def tearDown(): Unit = {
    metrics.close()
    brokerTopicStats.close()
    TestUtils.clearYammerMetrics()
  }

  @Test
  def testHighWaterMarkDirectoryMapping(): Unit = {
    val props = TestUtils.createBrokerConfig(1, TestUtils.MockZkConnect)
    val config = KafkaConfig.fromProps(props)
    val mockLogMgr = TestUtils.createLogManager(config.logDirs.map(new File(_)))
    val rm = new ReplicaManager(config, metrics, time, kafkaZkClient, new MockScheduler(time), mockLogMgr,
      new AtomicBoolean(false), QuotaFactory.instantiate(config, metrics, time, ""), new BrokerTopicStats,
      new MetadataCache(config.brokerId), new LogDirFailureChannel(config.logDirs.size), TierReplicaComponents.EMPTY)
    try {
      val partition = rm.createPartition(new TopicPartition(topic, 1))
      partition.createLogIfNotExists(1, isNew = false, isFutureReplica = false,
        new LazyOffsetCheckpoints(rm.highWatermarkCheckpoints))
      rm.checkpointHighWatermarks()
    } finally {
      // shutdown the replica manager upon test completion
      rm.shutdown(false)
    }
  }

  @Test
  def testHighwaterMarkRelativeDirectoryMapping(): Unit = {
    val props = TestUtils.createBrokerConfig(1, TestUtils.MockZkConnect)
    props.put("log.dir", TestUtils.tempRelativeDir("data").getAbsolutePath)
    val config = KafkaConfig.fromProps(props)
    val mockLogMgr = TestUtils.createLogManager(config.logDirs.map(new File(_)))
    val rm = new ReplicaManager(config, metrics, time, kafkaZkClient, new MockScheduler(time), mockLogMgr,
      new AtomicBoolean(false), QuotaFactory.instantiate(config, metrics, time, ""), new BrokerTopicStats,
      new MetadataCache(config.brokerId), new LogDirFailureChannel(config.logDirs.size), TierReplicaComponents.EMPTY)
    try {
      val partition = rm.createPartition(new TopicPartition(topic, 1))
      partition.createLogIfNotExists(1, isNew = false, isFutureReplica = false,
        new LazyOffsetCheckpoints(rm.highWatermarkCheckpoints))
      rm.checkpointHighWatermarks()
    } finally {
      // shutdown the replica manager upon test completion
      rm.shutdown(checkpointHW = false)
    }
  }

  @Test
  def testIllegalRequiredAcks(): Unit = {
    val props = TestUtils.createBrokerConfig(1, TestUtils.MockZkConnect)
    val config = KafkaConfig.fromProps(props)
    val mockLogMgr = TestUtils.createLogManager(config.logDirs.map(new File(_)))
    val rm = new ReplicaManager(config, metrics, time, kafkaZkClient, new MockScheduler(time), mockLogMgr,
      new AtomicBoolean(false), QuotaFactory.instantiate(config, metrics, time, ""), new BrokerTopicStats,
      new MetadataCache(config.brokerId), new LogDirFailureChannel(config.logDirs.size), TierReplicaComponents.EMPTY, Option(this.getClass.getName))
    try {
      def callback(responseStatus: Map[TopicPartition, PartitionResponse]) = {
        assert(responseStatus.values.head.error == Errors.INVALID_REQUIRED_ACKS)
      }
      rm.appendRecords(
        timeout = 0,
        requiredAcks = 3,
        internalTopicsAllowed = false,
        origin = AppendOrigin.Client,
        entriesPerPartition = Map(new TopicPartition("test1", 0) -> MemoryRecords.withRecords(CompressionType.NONE,
          new SimpleRecord("first message".getBytes))),
        responseCallback = callback)
    } finally {
      rm.shutdown(checkpointHW = false)
    }

    TestUtils.assertNoNonDaemonThreads(this.getClass.getName)
  }

  @Test
  def testClearPurgatoryOnBecomingFollower(): Unit = {
    val props = TestUtils.createBrokerConfig(0, TestUtils.MockZkConnect)
    props.put("log.dir", TestUtils.tempRelativeDir("data").getAbsolutePath)
    val config = KafkaConfig.fromProps(props)
    val logProps = new Properties()
    val mockLogMgr = TestUtils.createLogManager(config.logDirs.map(new File(_)), LogConfig(logProps))
    val aliveBrokers = Seq(createBroker(0, "host0", 0), createBroker(1, "host1", 1))
    val metadataCache: MetadataCache = EasyMock.createMock(classOf[MetadataCache])
    EasyMock.expect(metadataCache.getAliveBrokers).andReturn(aliveBrokers).anyTimes()
    EasyMock.replay(metadataCache)
    val rm = new ReplicaManager(config, metrics, time, kafkaZkClient, new MockScheduler(time), mockLogMgr,
      new AtomicBoolean(false), QuotaFactory.instantiate(config, metrics, time, ""), new BrokerTopicStats,
      metadataCache, new LogDirFailureChannel(config.logDirs.size), TierReplicaComponents.EMPTY)

    try {
      val brokerList = Seq[Integer](0, 1).asJava

      val partition = rm.createPartition(new TopicPartition(topic, 0))
      partition.createLogIfNotExists(0, isNew = false, isFutureReplica = false,
        new LazyOffsetCheckpoints(rm.highWatermarkCheckpoints))
      // Make this replica the leader.
      val leaderAndIsrRequest1 = new LeaderAndIsrRequest.Builder(ApiKeys.LEADER_AND_ISR.latestVersion, 0, 0, brokerEpoch,
        Seq(new LeaderAndIsrPartitionState()
          .setTopicName(topic)
          .setPartitionIndex(0)
          .setControllerEpoch(0)
          .setLeader(0)
          .setLeaderEpoch(0)
          .setIsr(brokerList)
          .setZkVersion(0)
          .setReplicas(brokerList)
          .setIsNew(false)).asJava,
        Set(new Node(0, "host1", 0), new Node(1, "host2", 1)).asJava,
        false).build()
      rm.becomeLeaderOrFollower(0, leaderAndIsrRequest1, (_, _) => ())
      rm.getPartitionOrException(new TopicPartition(topic, 0), expectLeader = true)
          .localLogOrException

      val records = MemoryRecords.withRecords(CompressionType.NONE, new SimpleRecord("first message".getBytes()))
      val appendResult = appendRecords(rm, new TopicPartition(topic, 0), records).onFire { response =>
        assertEquals(Errors.NOT_LEADER_FOR_PARTITION, response.error)
      }

      // Make this replica the follower
      val leaderAndIsrRequest2 = new LeaderAndIsrRequest.Builder(ApiKeys.LEADER_AND_ISR.latestVersion, 0, 0, brokerEpoch,
        Seq(new LeaderAndIsrPartitionState()
          .setTopicName(topic)
          .setPartitionIndex(0)
          .setControllerEpoch(0)
          .setLeader(1)
          .setLeaderEpoch(1)
          .setIsr(brokerList)
          .setZkVersion(0)
          .setReplicas(brokerList)
          .setIsNew(false)).asJava,
        Set(new Node(0, "host1", 0), new Node(1, "host2", 1)).asJava,
        false).build()
      rm.becomeLeaderOrFollower(1, leaderAndIsrRequest2, (_, _) => ())

      assertTrue(appendResult.isFired)
    } finally {
      rm.shutdown(checkpointHW = false)
    }
  }

  @Test
  def testFencedErrorCausedByBecomeLeader(): Unit = {
    val replicaManager = setupReplicaManagerWithMockedPurgatories(new MockTimer)
    try {
      val brokerList = Seq[Integer](0, 1).asJava
      val topicPartition = new TopicPartition(topic, 0)
      replicaManager.createPartition(topicPartition)
        .createLogIfNotExists(0, isNew = false, isFutureReplica = false,
        new LazyOffsetCheckpoints(replicaManager.highWatermarkCheckpoints))

      def leaderAndIsrRequest(epoch: Int): LeaderAndIsrRequest = new LeaderAndIsrRequest.Builder(ApiKeys.LEADER_AND_ISR.latestVersion, 0, 0, brokerEpoch,
        Seq(new LeaderAndIsrPartitionState()
          .setTopicName(topic)
          .setPartitionIndex(0)
          .setControllerEpoch(0)
          .setLeader(0)
          .setLeaderEpoch(epoch)
          .setIsr(brokerList)
          .setZkVersion(0)
          .setReplicas(brokerList)
          .setIsNew(true)).asJava,
        Set(new Node(0, "host1", 0), new Node(1, "host2", 1)).asJava).build()

      replicaManager.becomeLeaderOrFollower(0, leaderAndIsrRequest(0), (_, _) => ())
      val partition = replicaManager.getPartitionOrException(new TopicPartition(topic, 0), expectLeader = true)
        .localLogOrException
      assertEquals(1, replicaManager.logManager.liveLogDirs.filterNot(_ == partition.dir.getParentFile).size)

      // find the live and different folder
      val newReplicaFolder = replicaManager.logManager.liveLogDirs.filterNot(_ == partition.dir.getParentFile).head
      assertEquals(0, replicaManager.replicaAlterLogDirsManager.fetcherThreadMap.size)
      replicaManager.alterReplicaLogDirs(Map(topicPartition -> newReplicaFolder.getAbsolutePath))
      replicaManager.futureLocalLogOrException(topicPartition)
      assertEquals(1, replicaManager.replicaAlterLogDirsManager.fetcherThreadMap.size)
      // change the epoch from 0 to 1 in order to make fenced error
      replicaManager.becomeLeaderOrFollower(0, leaderAndIsrRequest(1), (_, _) => ())
      TestUtils.waitUntilTrue(() => replicaManager.replicaAlterLogDirsManager.fetcherThreadMap.values.forall(_.partitionCount() == 0),
        s"the partition=$topicPartition should be removed from pending state")
      // the partition is added to failedPartitions if fenced error happens
      // if the thread is done before ReplicaManager#becomeLeaderOrFollower updates epoch,the fenced error does
      // not happen and failedPartitions is empty.
      if (replicaManager.replicaAlterLogDirsManager.failedPartitions.size != 0) {
        replicaManager.replicaAlterLogDirsManager.shutdownIdleFetcherThreads()
        assertEquals(0, replicaManager.replicaAlterLogDirsManager.fetcherThreadMap.size)
        // send request again
        replicaManager.alterReplicaLogDirs(Map(topicPartition -> newReplicaFolder.getAbsolutePath))
        // the future folder exists so it fails to invoke thread
        assertEquals(1, replicaManager.replicaAlterLogDirsManager.fetcherThreadMap.size)
      }
    } finally replicaManager.shutdown(checkpointHW = false)
  }

  @Test
  def testReceiveOutOfOrderSequenceExceptionWithLogStartOffset(): Unit = {
    val timer = new MockTimer
    val replicaManager = setupReplicaManagerWithMockedPurgatories(timer)

    try {
      val brokerList = Seq[Integer](0, 1).asJava

      val partition = replicaManager.createPartition(new TopicPartition(topic, 0))
      partition.createLogIfNotExists(0, isNew = false, isFutureReplica = false,
        new LazyOffsetCheckpoints(replicaManager.highWatermarkCheckpoints))

      // Make this replica the leader.
      val leaderAndIsrRequest1 = new LeaderAndIsrRequest.Builder(ApiKeys.LEADER_AND_ISR.latestVersion, 0, 0, brokerEpoch,
        Seq(new LeaderAndIsrPartitionState()
          .setTopicName(topic)
          .setPartitionIndex(0)
          .setControllerEpoch(0)
          .setLeader(0)
          .setLeaderEpoch(0)
          .setIsr(brokerList)
          .setZkVersion(0)
          .setReplicas(brokerList)
          .setIsNew(true)).asJava,
        Set(new Node(0, "host1", 0), new Node(1, "host2", 1)).asJava,
        false).build()
      replicaManager.becomeLeaderOrFollower(0, leaderAndIsrRequest1, (_, _) => ())
      replicaManager.getPartitionOrException(new TopicPartition(topic, 0), expectLeader = true)
        .localLogOrException

      val producerId = 234L
      val epoch = 5.toShort

      // write a few batches as part of a transaction
      val numRecords = 3
      for (sequence <- 0 until numRecords) {
        val records = MemoryRecords.withIdempotentRecords(CompressionType.NONE, producerId, epoch, sequence,
          new SimpleRecord(s"message $sequence".getBytes))
        appendRecords(replicaManager, new TopicPartition(topic, 0), records).onFire { response =>
          assertEquals(Errors.NONE, response.error)
        }
      }

      assertEquals(0, partition.logStartOffset)

      // Append a record with an out of range sequence. We should get the OutOfOrderSequence error code with the log
      // start offset set.
      val outOfRangeSequence = numRecords + 10
      val record = MemoryRecords.withIdempotentRecords(CompressionType.NONE, producerId, epoch, outOfRangeSequence,
        new SimpleRecord(s"message: $outOfRangeSequence".getBytes))
      appendRecords(replicaManager, new TopicPartition(topic, 0), record).onFire { response =>
        assertEquals(Errors.OUT_OF_ORDER_SEQUENCE_NUMBER, response.error)
        assertEquals(0, response.logStartOffset)
      }

    } finally {
      replicaManager.shutdown(checkpointHW = false)
    }

  }

  private def readMaxLsoLagMetric: Option[Long] = {
    KafkaYammerMetrics.defaultRegistry.allMetrics.asScala.collectFirst {
      case (metricName, gauge: Gauge[_]) if metricName.getName.endsWith("MaxLastStableOffsetLag") =>
        gauge.value.asInstanceOf[Long]
    }
  }

  @Test
  def testReadCommittedFetchLimitedAtLSO(): Unit = {
    val timer = new MockTimer
    val replicaManager = setupReplicaManagerWithMockedPurgatories(timer)

    try {
      val brokerList = Seq[Integer](0, 1).asJava

      val partition = replicaManager.createPartition(new TopicPartition(topic, 0))
      partition.createLogIfNotExists(0, isNew = false, isFutureReplica = false,
        new LazyOffsetCheckpoints(replicaManager.highWatermarkCheckpoints))

      // Make this replica the leader.
      val leaderAndIsrRequest1 = new LeaderAndIsrRequest.Builder(ApiKeys.LEADER_AND_ISR.latestVersion, 0, 0, brokerEpoch,
        Seq(new LeaderAndIsrPartitionState()
          .setTopicName(topic)
          .setPartitionIndex(0)
          .setControllerEpoch(0)
          .setLeader(0)
          .setLeaderEpoch(0)
          .setIsr(brokerList)
          .setZkVersion(0)
          .setReplicas(brokerList)
          .setIsNew(true)).asJava,
        Set(new Node(0, "host1", 0), new Node(1, "host2", 1)).asJava,
        false).build()
      replicaManager.becomeLeaderOrFollower(0, leaderAndIsrRequest1, (_, _) => ())
      replicaManager.getPartitionOrException(new TopicPartition(topic, 0), expectLeader = true)
        .localLogOrException

      val producerId = 234L
      val epoch = 5.toShort

      // write a few batches as part of a transaction
      val numRecords = 3
      for (sequence <- 0 until numRecords) {
        val records = MemoryRecords.withTransactionalRecords(CompressionType.NONE, producerId, epoch, sequence,
          new SimpleRecord(s"message $sequence".getBytes))
        appendRecords(replicaManager, new TopicPartition(topic, 0), records).onFire { response =>
          assertEquals(Errors.NONE, response.error)
        }
      }

      // fetch as follower to advance the high watermark
      fetchAsFollower(replicaManager, new TopicPartition(topic, 0),
        new PartitionData(numRecords, 0, 100000, Optional.empty()),
        isolationLevel = IsolationLevel.READ_UNCOMMITTED)

      // fetch should return empty since LSO should be stuck at 0
      var consumerFetchResult = fetchAsConsumer(replicaManager, new TopicPartition(topic, 0),
        new PartitionData(0, 0, 100000, Optional.empty()),
        isolationLevel = IsolationLevel.READ_COMMITTED)
      var fetchData = consumerFetchResult.assertFired
      assertEquals(Errors.NONE, fetchData.error)
      assertTrue(fetchData.records.batches.asScala.isEmpty)
      assertEquals(Some(0), fetchData.lastStableOffset)
      assertEquals(Some(List.empty[AbortedTransaction]), fetchData.abortedTransactions)
      assertEquals(Some(3), readMaxLsoLagMetric)

      // delayed fetch should timeout and return nothing
      consumerFetchResult = fetchAsConsumer(replicaManager, new TopicPartition(topic, 0),
        new PartitionData(0, 0, 100000, Optional.empty()),
        isolationLevel = IsolationLevel.READ_COMMITTED, minBytes = 1000)
      assertFalse(consumerFetchResult.isFired)
      timer.advanceClock(1001)

      fetchData = consumerFetchResult.assertFired
      assertEquals(Errors.NONE, fetchData.error)
      assertTrue(fetchData.records.batches.asScala.isEmpty)
      assertEquals(Some(0), fetchData.lastStableOffset)
      assertEquals(Some(List.empty[AbortedTransaction]), fetchData.abortedTransactions)

      // now commit the transaction
      val endTxnMarker = new EndTransactionMarker(ControlRecordType.COMMIT, 0)
      val commitRecordBatch = MemoryRecords.withEndTransactionMarker(producerId, epoch, endTxnMarker)
      appendRecords(replicaManager, new TopicPartition(topic, 0), commitRecordBatch,
        origin = AppendOrigin.Coordinator)
        .onFire { response => assertEquals(Errors.NONE, response.error) }

      // the LSO has advanced, but the appended commit marker has not been replicated, so
      // none of the data from the transaction should be visible yet
      consumerFetchResult = fetchAsConsumer(replicaManager, new TopicPartition(topic, 0),
        new PartitionData(0, 0, 100000, Optional.empty()),
        isolationLevel = IsolationLevel.READ_COMMITTED)

      fetchData = consumerFetchResult.assertFired
      assertEquals(Errors.NONE, fetchData.error)
      assertTrue(fetchData.records.batches.asScala.isEmpty)
      assertEquals(Some(3), readMaxLsoLagMetric)

      // fetch as follower to advance the high watermark
      fetchAsFollower(replicaManager, new TopicPartition(topic, 0),
        new PartitionData(numRecords + 1, 0, 100000, Optional.empty()),
        isolationLevel = IsolationLevel.READ_UNCOMMITTED)

      // now all of the records should be fetchable
      consumerFetchResult = fetchAsConsumer(replicaManager, new TopicPartition(topic, 0),
        new PartitionData(0, 0, 100000, Optional.empty()),
        isolationLevel = IsolationLevel.READ_COMMITTED)

      fetchData = consumerFetchResult.assertFired
      assertEquals(Errors.NONE, fetchData.error)
      assertEquals(Some(numRecords + 1), fetchData.lastStableOffset)
      assertEquals(Some(List.empty[AbortedTransaction]), fetchData.abortedTransactions)
      assertEquals(numRecords + 1, fetchData.records.batches.asScala.size)
      assertEquals(Some(0), readMaxLsoLagMetric)
    } finally {
      replicaManager.shutdown(checkpointHW = false)
      assertEquals(None, readMaxLsoLagMetric)
    }
  }

  @Test
  def testDelayedFetchIncludesAbortedTransactions(): Unit = {
    val timer = new MockTimer
    val replicaManager = setupReplicaManagerWithMockedPurgatories(timer)

    try {
      val brokerList = Seq[Integer](0, 1).asJava
      val partition = replicaManager.createPartition(new TopicPartition(topic, 0))
      partition.createLogIfNotExists(0, isNew = false, isFutureReplica = false,
        new LazyOffsetCheckpoints(replicaManager.highWatermarkCheckpoints))

      // Make this replica the leader.
      val leaderAndIsrRequest1 = new LeaderAndIsrRequest.Builder(ApiKeys.LEADER_AND_ISR.latestVersion, 0, 0, brokerEpoch,
        Seq(new LeaderAndIsrPartitionState()
          .setTopicName(topic)
          .setPartitionIndex(0)
          .setControllerEpoch(0)
          .setLeader(0)
          .setLeaderEpoch(0)
          .setIsr(brokerList)
          .setZkVersion(0)
          .setReplicas(brokerList)
          .setIsNew(true)).asJava,
        Set(new Node(0, "host1", 0), new Node(1, "host2", 1)).asJava,
        false).build()
      replicaManager.becomeLeaderOrFollower(0, leaderAndIsrRequest1, (_, _) => ())
      replicaManager.getPartitionOrException(new TopicPartition(topic, 0), expectLeader = true)
        .localLogOrException

      val producerId = 234L
      val epoch = 5.toShort

      // write a few batches as part of a transaction
      val numRecords = 3
      for (sequence <- 0 until numRecords) {
        val records = MemoryRecords.withTransactionalRecords(CompressionType.NONE, producerId, epoch, sequence,
          new SimpleRecord(s"message $sequence".getBytes))
        appendRecords(replicaManager, new TopicPartition(topic, 0), records).onFire { response =>
          assertEquals(Errors.NONE, response.error)
        }
      }

      // now abort the transaction
      val endTxnMarker = new EndTransactionMarker(ControlRecordType.ABORT, 0)
      val abortRecordBatch = MemoryRecords.withEndTransactionMarker(producerId, epoch, endTxnMarker)
      appendRecords(replicaManager, new TopicPartition(topic, 0), abortRecordBatch,
        origin = AppendOrigin.Coordinator)
        .onFire { response => assertEquals(Errors.NONE, response.error) }

      // fetch as follower to advance the high watermark
      fetchAsFollower(replicaManager, new TopicPartition(topic, 0),
        new PartitionData(numRecords + 1, 0, 100000, Optional.empty()),
        isolationLevel = IsolationLevel.READ_UNCOMMITTED)

      // Set the minBytes in order force this request to enter purgatory. When it returns, we should still
      // see the newly aborted transaction.
      val fetchResult = fetchAsConsumer(replicaManager, new TopicPartition(topic, 0),
        new PartitionData(0, 0, 100000, Optional.empty()),
        isolationLevel = IsolationLevel.READ_COMMITTED, minBytes = 10000)
      assertFalse(fetchResult.isFired)

      timer.advanceClock(1001)
      val fetchData = fetchResult.assertFired

      assertEquals(Errors.NONE, fetchData.error)
      assertEquals(Some(numRecords + 1), fetchData.lastStableOffset)
      assertEquals(numRecords + 1, fetchData.records.records.asScala.size)
      assertTrue(fetchData.abortedTransactions.isDefined)
      assertEquals(1, fetchData.abortedTransactions.get.size)

      val abortedTransaction = fetchData.abortedTransactions.get.head
      assertEquals(0L, abortedTransaction.firstOffset)
      assertEquals(producerId, abortedTransaction.producerId)
    } finally {
      replicaManager.shutdown(checkpointHW = false)
    }
  }

  /**
   * The test validates the fetch time lag metric. The log is created and the expected lag is validated.
   *
   * Test scenarios
   * 1. Metric is NOT recorded for follower fetch
   * 2. Metric is not recorded for partitions not being included in the response because maxBytes has been satisfied
   * 3. Metric is recorded for partition included in the response because hardMaxByteLimit=FALSE even when maxBytes=0
   * 4. Metric is updated with 0 lag when consumer is caught up to the end of the log.
   * 5. Metric is updated correctly for all other fetches at valid offsets.
   *
   * Time Lag: The test messages are created with messageEventTimestampDelta (1 ms) different in event time which is then used
   * to validate the time lag by adding the additional timeElapsedSinceAppend
   */
  @Test
  def testConsumerFetchLagMetrics(): Unit = {
    val timer = new MockTimer
    val rm = setupReplicaManagerWithMockedPurgatories(timer, aliveBrokerIds = Seq(0, 1, 2))
    try {
      val brokerList = Seq[Integer](0, 1).asJava

      val partition = rm.createPartition(new TopicPartition(topic, 0))
      partition.createLogIfNotExists(0, isNew = false, isFutureReplica = false,
        new LazyOffsetCheckpoints(rm.highWatermarkCheckpoints))

      // Make this replica the leader.
      val leaderAndIsrRequest1 = new LeaderAndIsrRequest.Builder(ApiKeys.LEADER_AND_ISR.latestVersion, 0, 0, brokerEpoch,
        Seq(new LeaderAndIsrPartitionState()
          .setTopicName(topic)
          .setPartitionIndex(0)
          .setControllerEpoch(0)
          .setLeader(0)
          .setLeaderEpoch(0)
          .setIsr(brokerList)
          .setZkVersion(0)
          .setReplicas(brokerList)
          .setIsNew(false)).asJava,
        Set(new Node(0, "host1", 0), new Node(1, "host2", 1)).asJava,
        false).build()
      rm.becomeLeaderOrFollower(0, leaderAndIsrRequest1, (_, _) => ())
      rm.getPartitionOrException(new TopicPartition(topic, 0), expectLeader = true)
        .localLogOrException

      val lastOffset = 3
      val messageEventTimestampDelta = 1
      // Append messages
      for(i <- 0 to lastOffset) {
        timer.time.sleep(messageEventTimestampDelta)
        val records = TestUtils.singletonRecords(s"message $i".getBytes, timestamp = timer.time.milliseconds())
        appendRecords(rm, new TopicPartition(topic, 0), records).onFire { response =>
          assertEquals(Errors.NONE, response.error)
        }
      }

      // Metric is NOT recorded when hardMaxBytesLimit=true and maxBytes=0
      def assertDoNotRecordWhenHardMaxByteLimitAndZeroMaxBytes(): Unit = {
        brokerTopicStats.allTopicsStats.consumerFetchLagTimeMs.clear()

        val consumerFetchResult = fetchAsConsumer(rm, new TopicPartition(topic, 0),
          new PartitionData(0, 0, 100000, Optional.empty()), maxBytes = 0,
          hardMaxBytesLimit = true, isolationLevel = IsolationLevel.READ_COMMITTED)
        val consumerFetchData = consumerFetchResult.assertFired
        assertFalse("DoNotRecordWhenHardMaxByteLimitAndZeroMaxBytes: Should not return any data", consumerFetchData.records.batches.iterator.hasNext)

        val count = brokerTopicStats.allTopicsStats.consumerFetchLagTimeMs.getSnapshot().getValues().size
        assertEquals("Fetch lag should not recorded when maxBytes is satisfied", 0, count)
      }

      // Metric is recorded when hardMaxBytesLimit=false and maxBytes=0
      def assertRecordWhenNoHardMaxByteLimitAndZeroMaxBytes(): Unit = {
        brokerTopicStats.allTopicsStats.consumerFetchLagTimeMs.clear()

        val consumerFetchResult = fetchAsConsumer(rm, new TopicPartition(topic, 0),
          new PartitionData(0, 0, 100000, Optional.empty()), maxBytes = 0,
          hardMaxBytesLimit = false, isolationLevel = IsolationLevel.READ_COMMITTED)
        val consumerFetchData = consumerFetchResult.assertFired
        assertTrue("RecordWhenNoHardMaxByteLimitAndZeroMaxBytes: Should return data", consumerFetchData.records.batches.iterator.hasNext)

        val count = brokerTopicStats.allTopicsStats.consumerFetchLagTimeMs.getSnapshot().getValues().size
        assertEquals("RecordWhenNoHardMaxByteLimitAndZeroMaxBytes", 1, count)
      }

      def assertRecordZeroLagAfterHWFetches(): Unit = {
        brokerTopicStats.allTopicsStats.consumerFetchLagTimeMs.clear()

        // Fetch a message at offset as a consumer
        val consumerFetchResult = fetchAsConsumer(rm, new TopicPartition(topic, 0),
          new PartitionData(lastOffset + 1, 0, 100000, Optional.empty()),
          isolationLevel = IsolationLevel.READ_COMMITTED)
        val consumerFetchData = consumerFetchResult.assertFired
        assertEquals("RecordZeroLagAfterHWFetches: Should not give an exception", Errors.NONE, consumerFetchData.error)
        assertFalse("RecordZeroLagAfterHWFetches: Should return some data", consumerFetchData.records.batches.iterator.hasNext)

        val lagTimeMs: Double = brokerTopicStats.allTopicsStats.consumerFetchLagTimeMs.getSnapshot().getValues().lastOption.getOrElse(-1: Double)
        assertEquals("RecordZeroLagAfterHWFetches: Fetch time lag last histogram value", 0.0, lagTimeMs, 0)
      }

      def assertRecordForExistingOffsetFetchesMetrics(): Unit = {
        brokerTopicStats.allTopicsStats.consumerFetchLagTimeMs.clear()

        var timeElapsedSinceAppend = 0
        val fetchDelta = 3

        for (offset <- 0 to lastOffset) {
          timer.time.sleep(fetchDelta)

          // Fetch a message at offset as a consumer
          val consumerFetchResult = fetchAsConsumer(rm, new TopicPartition(topic, 0),
            new PartitionData(offset, 0, 100000, Optional.empty()),
            isolationLevel = IsolationLevel.READ_COMMITTED)
          val consumerFetchData = consumerFetchResult.assertFired
          assertEquals("RecordForExistingOffsetFetchesMetrics: Should not give an exception", Errors.NONE, consumerFetchData.error)
          assertTrue("RecordForExistingOffsetFetchesMetrics: Should return some data", consumerFetchData.records.batches.iterator.hasNext)

          timeElapsedSinceAppend += fetchDelta
          val expectedTimeLagMs = messageEventTimestampDelta * (lastOffset - offset) + timeElapsedSinceAppend
          val lagTimeMs: Double = brokerTopicStats.allTopicsStats.consumerFetchLagTimeMs.getSnapshot().getValues().lastOption.getOrElse(-1: Double)

          assertEquals("RecordForExistingOffsetFetchesMetrics: Fetch time lag last histogram value offset=" + offset, expectedTimeLagMs, lagTimeMs, 0)
        }
      }

      brokerTopicStats.allTopicsStats.consumerFetchLagTimeMs.clear()
      // fetch as follower to advance the high watermark
      val followerFetchResult = fetchAsFollower(rm, new TopicPartition(topic, 0),
        new PartitionData(lastOffset + 1, 0, 100000, Optional.empty()),
        isolationLevel = IsolationLevel.READ_UNCOMMITTED)
      val followerFetchData = followerFetchResult.assertFired
      assertEquals("Should not give an exception", Errors.NONE, followerFetchData.error)
      // Metric is NOT recorded for follower fetch
      val count = brokerTopicStats.allTopicsStats.consumerFetchLagTimeMs.getSnapshot().getValues().size
      assertEquals("Follower fetch lag is not recorded",0, count)

      // Metric is not recorded for partitions not being included in the response because maxBytes has been satisfied.
      assertDoNotRecordWhenHardMaxByteLimitAndZeroMaxBytes

      // Metric is recorded for partition included in the response because hardMaxByteLimit=FALSE even when maxBytes=0
      assertRecordWhenNoHardMaxByteLimitAndZeroMaxBytes

      // Metric is updated with 0 lag when consumer is caught up to the end of the log
      assertRecordZeroLagAfterHWFetches

      // Metric is recorded for all existing offset
      assertRecordForExistingOffsetFetchesMetrics
    } finally {
      rm.shutdown(checkpointHW = false)
    }
  }

  @Test
  def testFetchBeyondHighWatermarkReturnEmptyResponse(): Unit = {
    val rm = setupReplicaManagerWithMockedPurgatories(new MockTimer, aliveBrokerIds = Seq(0, 1, 2))
    try {
      val brokerList = Seq[Integer](0, 1, 2).asJava

      val partition = rm.createPartition(new TopicPartition(topic, 0))
      partition.createLogIfNotExists(0, isNew = false, isFutureReplica = false,
        new LazyOffsetCheckpoints(rm.highWatermarkCheckpoints))

      // Make this replica the leader.
      val leaderAndIsrRequest1 = new LeaderAndIsrRequest.Builder(ApiKeys.LEADER_AND_ISR.latestVersion, 0, 0, brokerEpoch,
        Seq(new LeaderAndIsrPartitionState()
          .setTopicName(topic)
          .setPartitionIndex(0)
          .setControllerEpoch(0)
          .setLeader(0)
          .setLeaderEpoch(0)
          .setIsr(brokerList)
          .setZkVersion(0)
          .setReplicas(brokerList)
          .setIsNew(false)).asJava,
        Set(new Node(0, "host1", 0), new Node(1, "host2", 1), new Node(2, "host2", 2)).asJava,
        false).build()
      rm.becomeLeaderOrFollower(0, leaderAndIsrRequest1, (_, _) => ())
      rm.getPartitionOrException(new TopicPartition(topic, 0), expectLeader = true)
        .localLogOrException

      // Append a couple of messages.
      for(i <- 1 to 2) {
        val records = TestUtils.singletonRecords(s"message $i".getBytes)
        appendRecords(rm, new TopicPartition(topic, 0), records).onFire { response =>
          assertEquals(Errors.NONE, response.error)
        }
      }

      // Fetch a message above the high watermark as a follower
      val followerFetchResult = fetchAsFollower(rm, new TopicPartition(topic, 0),
        new PartitionData(1, 0, 100000, Optional.empty()))
      val followerFetchData = followerFetchResult.assertFired
      assertEquals("Should not give an exception", Errors.NONE, followerFetchData.error)
      assertTrue("Should return some data", followerFetchData.records.batches.iterator.hasNext)

      // Fetch a message above the high watermark as a consumer
      val consumerFetchResult = fetchAsConsumer(rm, new TopicPartition(topic, 0),
        new PartitionData(1, 0, 100000, Optional.empty()))
      val consumerFetchData = consumerFetchResult.assertFired
      assertEquals("Should not give an exception", Errors.NONE, consumerFetchData.error)
      assertEquals("Should return empty response", MemoryRecords.EMPTY, consumerFetchData.records)
    } finally {
      rm.shutdown(checkpointHW = false)
    }
  }

  @Test
  def testFollowerStateNotUpdatedIfLogReadFails(): Unit = {
    val maxFetchBytes = 1024 * 1024
    val aliveBrokersIds = Seq(0, 1)
    val leaderEpoch = 5
    val replicaManager = setupReplicaManagerWithMockedPurgatories(new MockTimer, aliveBrokersIds)
    try {
      val tp = new TopicPartition(topic, 0)
      val replicas = aliveBrokersIds.toList.map(Int.box).asJava

      // Broker 0 becomes leader of the partition
      val leaderAndIsrPartitionState = new LeaderAndIsrPartitionState()
        .setTopicName(topic)
        .setPartitionIndex(0)
        .setControllerEpoch(0)
        .setLeader(0)
        .setLeaderEpoch(leaderEpoch)
        .setIsr(replicas)
        .setZkVersion(0)
        .setReplicas(replicas)
        .setIsNew(true)
      val leaderAndIsrRequest = new LeaderAndIsrRequest.Builder(ApiKeys.LEADER_AND_ISR.latestVersion, 0, 0, brokerEpoch,
        Seq(leaderAndIsrPartitionState).asJava,
        Set(new Node(0, "host1", 0), new Node(1, "host2", 1)).asJava, false).build()
      val leaderAndIsrResponse = replicaManager.becomeLeaderOrFollower(0, leaderAndIsrRequest, (_, _) => ())
      assertEquals(1, leaderAndIsrResponse.errorCounts().size)
      assertTrue(leaderAndIsrResponse.errorCounts().containsKey(Errors.NONE))

      // Follower replica state is initialized, but initial state is not known
      assertTrue(replicaManager.nonOfflinePartition(tp).isDefined)
      val partition = replicaManager.nonOfflinePartition(tp).get

      assertTrue(partition.getReplica(1).isDefined)
      val followerReplica = partition.getReplica(1).get
      assertEquals(-1L, followerReplica.logStartOffset)
      assertEquals(-1L, followerReplica.logEndOffset)

      // Leader appends some data
      for (i <- 1 to 5) {
        appendRecords(replicaManager, tp, TestUtils.singletonRecords(s"message $i".getBytes)).onFire { response =>
          assertEquals(Errors.NONE, response.error)
        }
      }

      // We receive one valid request from the follower and replica state is updated
      var successfulFetch: Option[FetchPartitionData] = None
      def callback(response: Seq[(TopicPartition, FetchPartitionData)]): Unit = {
        successfulFetch = response.headOption.filter(_._1 == tp).map(_._2)
      }

      val validFetchPartitionData = new FetchRequest.PartitionData(0L, 0L, maxFetchBytes,
        Optional.of(leaderEpoch))

      replicaManager.fetchMessages(
        timeout = 0L,
        replicaId = 1,
        fetchMinBytes = 1,
        fetchMaxBytes = maxFetchBytes,
        hardMaxBytesLimit = false,
        fetchInfos = Seq(tp -> validFetchPartitionData),
        quota = UnboundedQuota,
        isolationLevel = IsolationLevel.READ_UNCOMMITTED,
        responseCallback = callback,
        clientMetadata = None
      )

      assertTrue(successfulFetch.isDefined)
      assertEquals(0L, followerReplica.logStartOffset)
      assertEquals(0L, followerReplica.logEndOffset)


      // Next we receive an invalid request with a higher fetch offset, but an old epoch.
      // We expect that the replica state does not get updated.
      val invalidFetchPartitionData = new FetchRequest.PartitionData(3L, 0L, maxFetchBytes,
        Optional.of(leaderEpoch - 1))

      replicaManager.fetchMessages(
        timeout = 0L,
        replicaId = 1,
        fetchMinBytes = 1,
        fetchMaxBytes = maxFetchBytes,
        hardMaxBytesLimit = false,
        fetchInfos = Seq(tp -> invalidFetchPartitionData),
        quota = UnboundedQuota,
        isolationLevel = IsolationLevel.READ_UNCOMMITTED,
        responseCallback = callback,
        clientMetadata = None
      )

      assertTrue(successfulFetch.isDefined)
      assertEquals(0L, followerReplica.logStartOffset)
      assertEquals(0L, followerReplica.logEndOffset)

    } finally {
      replicaManager.shutdown(checkpointHW = false)
    }
  }

  /**
   * If a follower sends a fetch request for 2 partitions and it's no longer the follower for one of them, the other
   * partition should not be affected.
   */
  @Test
  def testFetchMessagesWhenNotFollowerForOnePartition(): Unit = {
    val replicaManager = setupReplicaManagerWithMockedPurgatories(new MockTimer, aliveBrokerIds = Seq(0, 1, 2))

    try {
      // Create 2 partitions, assign replica 0 as the leader for both a different follower (1 and 2) for each
      val tp0 = new TopicPartition(topic, 0)
      val tp1 = new TopicPartition(topic, 1)
      val offsetCheckpoints = new LazyOffsetCheckpoints(replicaManager.highWatermarkCheckpoints)
      replicaManager.createPartition(tp0).createLogIfNotExists(0, isNew = false, isFutureReplica = false, offsetCheckpoints)
      replicaManager.createPartition(tp1).createLogIfNotExists(0, isNew = false, isFutureReplica = false, offsetCheckpoints)
      val partition0Replicas = Seq[Integer](0, 1).asJava
      val partition1Replicas = Seq[Integer](0, 2).asJava
      val leaderAndIsrRequest = new LeaderAndIsrRequest.Builder(ApiKeys.LEADER_AND_ISR.latestVersion, 0, 0, brokerEpoch,
        Seq(
          new LeaderAndIsrPartitionState()
            .setTopicName(tp0.topic)
            .setPartitionIndex(tp0.partition)
            .setControllerEpoch(0)
            .setLeader(0)
            .setLeaderEpoch(0)
            .setIsr(partition0Replicas)
            .setZkVersion(0)
            .setReplicas(partition0Replicas)
            .setIsNew(true),
          new LeaderAndIsrPartitionState()
            .setTopicName(tp1.topic)
            .setPartitionIndex(tp1.partition)
            .setControllerEpoch(0)
            .setLeader(0)
            .setLeaderEpoch(0)
            .setIsr(partition1Replicas)
            .setZkVersion(0)
            .setReplicas(partition1Replicas)
            .setIsNew(true)
        ).asJava,
        Set(new Node(0, "host1", 0), new Node(1, "host2", 1)).asJava,
        false).build()
      replicaManager.becomeLeaderOrFollower(0, leaderAndIsrRequest, (_, _) => ())

      // Append a couple of messages.
      for (i <- 1 to 2) {
        appendRecords(replicaManager, tp0, TestUtils.singletonRecords(s"message $i".getBytes)).onFire { response =>
          assertEquals(Errors.NONE, response.error)
        }
        appendRecords(replicaManager, tp1, TestUtils.singletonRecords(s"message $i".getBytes)).onFire { response =>
          assertEquals(Errors.NONE, response.error)
        }
      }

      def fetchCallback(responseStatus: Seq[(TopicPartition, FetchPartitionData)]) = {
        val responseStatusMap = responseStatus.toMap
        assertEquals(2, responseStatus.size)
        assertEquals(Set(tp0, tp1), responseStatusMap.keySet)

        val tp0Status = responseStatusMap.get(tp0)
        assertTrue(tp0Status.isDefined)
        // the response contains high watermark on the leader before it is updated based
        // on this fetch request
        assertEquals(0, tp0Status.get.highWatermark)
        assertEquals(Some(0), tp0Status.get.lastStableOffset)
        assertEquals(Errors.NONE, tp0Status.get.error)
        assertTrue(tp0Status.get.records.batches.iterator.hasNext)

        val tp1Status = responseStatusMap.get(tp1)
        assertTrue(tp1Status.isDefined)
        assertEquals(0, tp1Status.get.highWatermark)
        assertEquals(Some(0), tp0Status.get.lastStableOffset)
        assertEquals(Errors.NONE, tp1Status.get.error)
        assertFalse(tp1Status.get.records.batches.iterator.hasNext)
      }

      replicaManager.fetchMessages(
        timeout = 1000,
        replicaId = 1,
        fetchMinBytes = 0,
        fetchMaxBytes = Int.MaxValue,
        hardMaxBytesLimit = false,
        fetchInfos = Seq(
          tp0 -> new PartitionData(1, 0, 100000, Optional.empty()),
          tp1 -> new PartitionData(1, 0, 100000, Optional.empty())),
        quota = UnboundedQuota,
        responseCallback = fetchCallback,
        isolationLevel = IsolationLevel.READ_UNCOMMITTED,
        clientMetadata = None
      )
      val tp0Log = replicaManager.localLog(tp0)
      assertTrue(tp0Log.isDefined)
      assertEquals("hw should be incremented", 1, tp0Log.get.highWatermark)

      replicaManager.localLog(tp1)
      val tp1Replica = replicaManager.localLog(tp1)
      assertTrue(tp1Replica.isDefined)
      assertEquals("hw should not be incremented", 0, tp1Replica.get.highWatermark)

    } finally {
      replicaManager.shutdown(checkpointHW = false)
    }
  }

  /**
   * Full fetch responses require all partitions to have a read result, even if any of them resulted in an error.
   * This test tests fetchMessages calls for a mix of tiered and non-tiered partitions where the non-tiered partition
   * results in an error.
   */
  @Test
  def testFetchMixedTierAndNonTieredWhenPartitionInError(): Unit = {
    val replicaManager = setupReplicaManagerWithMockedPurgatories(new MockTimer, aliveBrokerIds = Seq(0, 1, 2), tierEnabled = true)

    try {
      val tp0 = new TopicPartition(topic, 0)
      val tp1 = new TopicPartition(topic, 1)
      val topicId = UUID.randomUUID
      val offsetCheckpoints = new LazyOffsetCheckpoints(replicaManager.highWatermarkCheckpoints)
      replicaManager.createPartition(tp0).createLogIfNotExists(0, isNew = false, isFutureReplica = false, offsetCheckpoints)
      replicaManager.createPartition(tp1).createLogIfNotExists(0, isNew = false, isFutureReplica = false, offsetCheckpoints)
      val partition0Replicas = Seq[Integer](0, 1).asJava
      val partition1Replicas = Seq[Integer](0, 2).asJava
      val leaderAndIsrRequest = new LeaderAndIsrRequest.Builder(ApiKeys.LEADER_AND_ISR.latestVersion, 0, 0, brokerEpoch,
        Seq(
          new LeaderAndIsrPartitionState()
            .setTopicName(tp0.topic)
            .setTopicId(topicId)
            .setPartitionIndex(tp0.partition)
            .setControllerEpoch(0)
            .setLeader(0)
            .setLeaderEpoch(0)
            .setIsr(partition0Replicas)
            .setZkVersion(0)
            .setReplicas(partition0Replicas)
            .setIsNew(true),
          new LeaderAndIsrPartitionState()
            .setTopicName(tp1.topic)
            .setTopicId(topicId)
            .setPartitionIndex(tp1.partition)
            .setControllerEpoch(0)
            .setLeader(0)
            .setLeaderEpoch(0)
            .setIsr(partition1Replicas)
            .setZkVersion(0)
            .setReplicas(partition1Replicas)
            .setIsNew(true)
        ).asJava,
        Set(new Node(0, "host1", 0), new Node(1, "host2", 1)).asJava,
        false).build()
      replicaManager.becomeLeaderOrFollower(0, leaderAndIsrRequest, (_, _) => ())

      // Append a couple of messages.
      for (i <- 1 to 2) {
        appendRecords(replicaManager, tp0, TestUtils.singletonRecords(s"message $i".getBytes)).onFire { response =>
          assertEquals(Errors.NONE, response.error)
        }
        appendRecords(replicaManager, tp1, TestUtils.singletonRecords(s"message $i".getBytes)).onFire { response =>
          assertEquals(Errors.NONE, response.error)
        }
      }

      // setup tp0 to have a segment tiered so that ReplicaManager.fetchMessages will perform a tiered fetch
      val log0 = replicaManager.getLog(tp0).get
      val log0tierPartitionState = log0.tierPartitionState
      log0tierPartitionState.onCatchUpComplete()
      log0.roll()
      log0.updateHighWatermark(log0.logEndOffset)
      val tp0topicIdPartition = new TopicIdPartition(tp0.topic(), topicId, tp0.partition())
      log0tierPartitionState.append(new TierTopicInitLeader(tp0topicIdPartition, 0, java.util.UUID.randomUUID(), 0), TierTestUtils.nextTierTopicOffset)
      val result = TierTestUtils.uploadWithMetadata(log0tierPartitionState, tp0topicIdPartition, 0, UUID.randomUUID(), 0, 1)
      assertEquals(AppendResult.ACCEPTED, result)
      log0tierPartitionState.flush()
      assertEquals(1, log0.deleteOldSegments())


      def fetchCallback(responseStatus: Seq[(TopicPartition, FetchPartitionData)]) = {
        val responseStatusMap = responseStatus.toMap
        assertEquals(Set(tp0, tp1), responseStatusMap.keySet)

        val tp0Status = responseStatusMap.get(tp0)
        assertTrue(tp0Status.isDefined)
        assertEquals(Some(2), tp0Status.get.lastStableOffset)
        assertEquals(Errors.NONE, tp0Status.get.error)
        assertEquals(MemoryRecords.EMPTY, tp0Status.get.records)

        val tp1Status = responseStatusMap.get(tp1)
        assertTrue(tp1Status.isDefined)
        assertEquals(Errors.OFFSET_OUT_OF_RANGE, tp1Status.get.error)
        assertEquals(MemoryRecords.EMPTY, tp1Status.get.records)
      }

      // consumer fetch to test tiered / non-tiered fetch with error behavior
      replicaManager.fetchMessages(
        timeout = 1000,
        replicaId = -1,
        fetchMinBytes = 0,
        fetchMaxBytes = Int.MaxValue,
        hardMaxBytesLimit = false,
        fetchInfos = Seq(
          tp0 -> new PartitionData(1, 0, 100000, Optional.empty()),
          // pass in fetch with out of range fetch offset to test a consumer fetch with an error and non-error
          tp1 -> new PartitionData(4, 0, 100000, Optional.empty())),
        quota = UnboundedQuota,
        responseCallback = fetchCallback,
        isolationLevel = IsolationLevel.READ_UNCOMMITTED,
        clientMetadata = None
      )
    } finally {
      replicaManager.shutdown(checkpointHW = false)
    }
  }

  /**
    * If a partition becomes a follower and the leader is unchanged it should check for truncation
    * if the epoch has increased by more than one (which suggests it has missed an update)
    */
  @Test
  def testBecomeFollowerWhenLeaderIsUnchangedButMissedLeaderUpdate(): Unit = {
    val topicPartition = 0
    val followerBrokerId = 0
    val leaderBrokerId = 1
    val controllerId = 0
    val controllerEpoch = 0
    var leaderEpoch = 1
    val leaderEpochIncrement = 2
    val aliveBrokerIds = Seq[Integer] (followerBrokerId, leaderBrokerId)
    val countDownLatch = new CountDownLatch(1)

    // Prepare the mocked components for the test
    val (replicaManager, mockLogMgr) = prepareReplicaManagerAndLogManager(
      topicPartition, leaderEpoch + leaderEpochIncrement, followerBrokerId, leaderBrokerId, countDownLatch, expectTruncation = true)

    // Initialize partition state to follower, with leader = 1, leaderEpoch = 1
    val tp = new TopicPartition(topic, topicPartition)
    val partition = replicaManager.createPartition(tp)
    val offsetCheckpoints = new LazyOffsetCheckpoints(replicaManager.highWatermarkCheckpoints)
    partition.createLogIfNotExists(followerBrokerId, isNew = false, isFutureReplica = false, offsetCheckpoints)
    partition.makeFollower(controllerId,
      leaderAndIsrPartitionState(tp, leaderEpoch, leaderBrokerId, aliveBrokerIds),
      correlationId, offsetCheckpoints)

    // Make local partition a follower - because epoch increased by more than 1, truncation should
    // trigger even though leader does not change
    leaderEpoch += leaderEpochIncrement
    val leaderAndIsrRequest0 = new LeaderAndIsrRequest.Builder(ApiKeys.LEADER_AND_ISR.latestVersion,
      controllerId, controllerEpoch, brokerEpoch,
      Seq(leaderAndIsrPartitionState(tp, leaderEpoch, leaderBrokerId, aliveBrokerIds)).asJava,
      Set(new Node(followerBrokerId, "host1", 0),
        new Node(leaderBrokerId, "host2", 1)).asJava,
      false).build()
    replicaManager.becomeLeaderOrFollower(correlationId, leaderAndIsrRequest0,
      (_, followers) => assertEquals(followerBrokerId, followers.head.partitionId))
    assertTrue(countDownLatch.await(1000L, TimeUnit.MILLISECONDS))

    // Truncation should have happened once
    EasyMock.verify(mockLogMgr)
  }

  @Test
  def testTopicIdPropagationWithEpochUnchanged(): Unit = {
    val topicPartition = 0
    val leaderBrokerId = 0
    val followerBrokerId = 1
    val controllerId = 0
    val controllerEpoch = 0
    val leaderEpoch = 1
    val leaderEpochIncrement = 2
    val aliveBrokerIds = Seq[Integer] (followerBrokerId, leaderBrokerId)
    val countDownLatch = new CountDownLatch(1)

    // Prepare the mocked components for the test
    val (replicaManager, mockLogMgr) = prepareReplicaManagerAndLogManager(
      topicPartition, leaderEpoch + leaderEpochIncrement, followerBrokerId, leaderBrokerId, countDownLatch, expectTruncation = false)

    // Initialize partition state to leader with leaderEpoch = 1
    val partition = replicaManager.createPartition(new TopicPartition(topic, topicPartition))
    val partitionState = leaderAndIsrPartitionState(new TopicPartition(topic, topicPartition), leaderEpoch, leaderBrokerId, aliveBrokerIds)

    val offsetCheckpoints = new LazyOffsetCheckpoints(replicaManager.highWatermarkCheckpoints)
    partition.createLogIfNotExists(followerBrokerId, isNew = false, isFutureReplica = false, offsetCheckpoints)
    partition.makeLeader(controllerId, partitionState, correlationId, offsetCheckpoints)

    val log = replicaManager.getPartition(new TopicPartition(topic, topicPartition)) match {
      case Online(partition) => partition.log.get
      case _ => throw new IllegalStateException("Unexpected partition state")
    }
    assertTrue(log.topicIdPartition.isEmpty)

    // become leader with same leader epoch but now with topic id assigned
    partitionState.setTopicId(UUID.randomUUID)
    val leaderAndIsrRequest = LeaderAndIsrRequest.Builder.create(ApiKeys.CONFLUENT_LEADER_AND_ISR.latestVersion,
      controllerId,
      controllerEpoch,
      brokerEpoch,
      List(partitionState).asJava,
      Set(new Node(followerBrokerId, "host1", 0),
        new Node(leaderBrokerId, "host2", 1)).asJava,
      false,
      true).build()
    replicaManager.becomeLeaderOrFollower(correlationId, leaderAndIsrRequest,
      (newLeaders, newFollowers) => (newLeaders.isEmpty && newFollowers.isEmpty))

    // topic id should have been assigned
    EasyMock.verify(mockLogMgr)
    assertTrue(log.topicIdPartition.isDefined)
  }

  @Test
  def testReplicaSelector(): Unit = {
    val topicPartition = 0
    val followerBrokerId = 0
    val leaderBrokerId = 1
    val controllerId = 0
    val leaderEpoch = 1
    val leaderEpochIncrement = 2
    val aliveBrokerIds = Seq[Integer] (followerBrokerId, leaderBrokerId)
    val countDownLatch = new CountDownLatch(1)

    // Prepare the mocked components for the test
    val (replicaManager, _) = prepareReplicaManagerAndLogManager(
      topicPartition, leaderEpoch + leaderEpochIncrement, followerBrokerId,
      leaderBrokerId, countDownLatch, expectTruncation = true)

    val tp = new TopicPartition(topic, topicPartition)
    val partition = replicaManager.createPartition(tp)

    val offsetCheckpoints = new LazyOffsetCheckpoints(replicaManager.highWatermarkCheckpoints)
    partition.createLogIfNotExists(leaderBrokerId, isNew = false, isFutureReplica = false, offsetCheckpoints)
    partition.makeLeader(
      controllerId,
      leaderAndIsrPartitionState(tp, leaderEpoch, leaderBrokerId, aliveBrokerIds),
      correlationId,
      offsetCheckpoints
    )

    val tp0 = new TopicPartition(topic, 0)

    val metadata: ClientMetadata = new DefaultClientMetadata("rack-a", "client-id",
      InetAddress.getByName("localhost"), KafkaPrincipal.ANONYMOUS, "default")

    // We expect to select the leader, which means we return None
    val preferredReadReplica: Option[Int] = replicaManager.findPreferredReadReplica(
      tp0, metadata, Request.OrdinaryConsumerId, 1L, System.currentTimeMillis)
    assertFalse(preferredReadReplica.isDefined)
  }

  @Test
  def testPreferredReplicaAsFollower(): Unit = {
    val topicPartition = 0
    val followerBrokerId = 0
    val leaderBrokerId = 1
    val leaderEpoch = 1
    val leaderEpochIncrement = 2
    val countDownLatch = new CountDownLatch(1)

    // Prepare the mocked components for the test
    val (replicaManager, _) = prepareReplicaManagerAndLogManager(
      topicPartition, leaderEpoch + leaderEpochIncrement, followerBrokerId,
      leaderBrokerId, countDownLatch, expectTruncation = true)

    val brokerList = Seq[Integer](0, 1).asJava

    val tp0 = new TopicPartition(topic, 0)

    replicaManager.createPartition(new TopicPartition(topic, 0))

    // Make this replica the follower
    val leaderAndIsrRequest2 = new LeaderAndIsrRequest.Builder(ApiKeys.LEADER_AND_ISR.latestVersion, 0, 0, brokerEpoch,
      Seq(new LeaderAndIsrPartitionState()
        .setTopicName(topic)
        .setPartitionIndex(0)
        .setControllerEpoch(0)
        .setLeader(1)
        .setLeaderEpoch(1)
        .setIsr(brokerList)
        .setZkVersion(0)
        .setReplicas(brokerList)
        .setIsNew(false)).asJava,
      Set(new Node(0, "host1", 0), new Node(1, "host2", 1)).asJava,
      false).build()
    replicaManager.becomeLeaderOrFollower(1, leaderAndIsrRequest2, (_, _) => ())

    val metadata: ClientMetadata = new DefaultClientMetadata("rack-a", "client-id",
      InetAddress.getByName("localhost"), KafkaPrincipal.ANONYMOUS, "default")

    val consumerResult = fetchAsConsumer(replicaManager, tp0,
      new PartitionData(0, 0, 100000, Optional.empty()),
      clientMetadata = Some(metadata))

    // Fetch from follower succeeds
    assertTrue(consumerResult.isFired)

    // But only leader will compute preferred replica
    assertTrue(consumerResult.assertFired.preferredReadReplica.isEmpty)
  }

  @Test
  def testPreferredReplicaAsLeader(): Unit = {
    val topicPartition = 0
    val followerBrokerId = 0
    val leaderBrokerId = 1
    val leaderEpoch = 1
    val leaderEpochIncrement = 2
    val countDownLatch = new CountDownLatch(1)

    // Prepare the mocked components for the test
    val (replicaManager, _) = prepareReplicaManagerAndLogManager(
      topicPartition, leaderEpoch + leaderEpochIncrement, followerBrokerId,
      leaderBrokerId, countDownLatch, expectTruncation = true)

    val brokerList = Seq[Integer](0, 1).asJava

    val tp0 = new TopicPartition(topic, 0)

    replicaManager.createPartition(new TopicPartition(topic, 0))

    // Make this replica the follower
    val leaderAndIsrRequest2 = new LeaderAndIsrRequest.Builder(ApiKeys.LEADER_AND_ISR.latestVersion, 0, 0, brokerEpoch,
      Seq(new LeaderAndIsrPartitionState()
        .setTopicName(topic)
        .setPartitionIndex(0)
        .setControllerEpoch(0)
        .setLeader(0)
        .setLeaderEpoch(1)
        .setIsr(brokerList)
        .setZkVersion(0)
        .setReplicas(brokerList)
        .setIsNew(false)).asJava,
      Set(new Node(0, "host1", 0), new Node(1, "host2", 1)).asJava,
      false).build()
    replicaManager.becomeLeaderOrFollower(1, leaderAndIsrRequest2, (_, _) => ())

    val metadata: ClientMetadata = new DefaultClientMetadata("rack-a", "client-id",
      InetAddress.getByName("localhost"), KafkaPrincipal.ANONYMOUS, "default")

    val consumerResult = fetchAsConsumer(replicaManager, tp0,
      new PartitionData(0, 0, 100000, Optional.empty()),
      clientMetadata = Some(metadata))

    // Fetch from follower succeeds
    assertTrue(consumerResult.isFired)

    // Returns a preferred replica (should just be the leader, which is None)
    assertFalse(consumerResult.assertFired.preferredReadReplica.isDefined)
  }

  @Test(expected = classOf[ClassNotFoundException])
  def testUnknownReplicaSelector(): Unit = {
    val topicPartition = 0
    val followerBrokerId = 0
    val leaderBrokerId = 1
    val leaderEpoch = 1
    val leaderEpochIncrement = 2
    val countDownLatch = new CountDownLatch(1)

    val props = new Properties()
    props.put(KafkaConfig.ReplicaSelectorClassProp, "non-a-class")
    prepareReplicaManagerAndLogManager(
      topicPartition, leaderEpoch + leaderEpochIncrement, followerBrokerId,
      leaderBrokerId, countDownLatch, expectTruncation = true, extraProps = props)
  }

  @Test
  def testDefaultReplicaSelector(): Unit = {
    val topicPartition = 0
    val followerBrokerId = 0
    val leaderBrokerId = 1
    val leaderEpoch = 1
    val leaderEpochIncrement = 2
    val countDownLatch = new CountDownLatch(1)

    val (replicaManager, _) = prepareReplicaManagerAndLogManager(
      topicPartition, leaderEpoch + leaderEpochIncrement, followerBrokerId,
      leaderBrokerId, countDownLatch, expectTruncation = true)
    assertFalse(replicaManager.replicaSelectorOpt.isDefined)
  }

  @Test
  def testFetchFollowerNotAllowedForOlderClients(): Unit = {
    val replicaManager = setupReplicaManagerWithMockedPurgatories(new MockTimer, aliveBrokerIds = Seq(0, 1))

    val tp0 = new TopicPartition(topic, 0)
    val offsetCheckpoints = new LazyOffsetCheckpoints(replicaManager.highWatermarkCheckpoints)
    replicaManager.createPartition(tp0).createLogIfNotExists(0, isNew = false, isFutureReplica = false, offsetCheckpoints)
    val partition0Replicas = Seq[Integer](0, 1).asJava
    val becomeFollowerRequest = new LeaderAndIsrRequest.Builder(ApiKeys.LEADER_AND_ISR.latestVersion, 0, 0, brokerEpoch,
      Seq(new LeaderAndIsrPartitionState()
        .setTopicName(tp0.topic)
        .setPartitionIndex(tp0.partition)
        .setControllerEpoch(0)
        .setLeader(1)
        .setLeaderEpoch(0)
        .setIsr(partition0Replicas)
        .setZkVersion(0)
        .setReplicas(partition0Replicas)
        .setIsNew(true)).asJava,
      Set(new Node(0, "host1", 0), new Node(1, "host2", 1)).asJava,
      false).build()
    replicaManager.becomeLeaderOrFollower(0, becomeFollowerRequest, (_, _) => ())

    // Fetch from follower, with non-empty ClientMetadata (FetchRequest v11+)
    val clientMetadata = new DefaultClientMetadata("", "", null, KafkaPrincipal.ANONYMOUS, "")
    var partitionData = new FetchRequest.PartitionData(0L, 0L, 100,
      Optional.of(0))
    var fetchResult = sendConsumerFetch(replicaManager, tp0, partitionData, Some(clientMetadata))
    assertNotNull(fetchResult.get)
    assertEquals(Errors.NONE, fetchResult.get.error)

    // Fetch from follower, with empty ClientMetadata (which implies an older version)
    partitionData = new FetchRequest.PartitionData(0L, 0L, 100,
      Optional.of(0))
    fetchResult = sendConsumerFetch(replicaManager, tp0, partitionData, None)
    assertNotNull(fetchResult.get)
    assertEquals(Errors.NOT_LEADER_FOR_PARTITION, fetchResult.get.error)
  }

  @Test
  def testBecomeFollowerWhileOldClientFetchInPurgatory(): Unit = {
    val mockTimer = new MockTimer
    val replicaManager = setupReplicaManagerWithMockedPurgatories(mockTimer, aliveBrokerIds = Seq(0, 1))

    val tp0 = new TopicPartition(topic, 0)
    val offsetCheckpoints = new LazyOffsetCheckpoints(replicaManager.highWatermarkCheckpoints)
    replicaManager.createPartition(tp0).createLogIfNotExists(0, isNew = false, isFutureReplica = false, offsetCheckpoints)
    val partition0Replicas = Seq[Integer](0, 1).asJava

    val becomeLeaderRequest = new LeaderAndIsrRequest.Builder(ApiKeys.LEADER_AND_ISR.latestVersion, 0, 0, brokerEpoch,
      Seq(new LeaderAndIsrPartitionState()
        .setTopicName(tp0.topic)
        .setPartitionIndex(tp0.partition)
        .setControllerEpoch(0)
        .setLeader(0)
        .setLeaderEpoch(1)
        .setIsr(partition0Replicas)
        .setZkVersion(0)
        .setReplicas(partition0Replicas)
        .setIsNew(true)).asJava,
      Set(new Node(0, "host1", 0), new Node(1, "host2", 1)).asJava,
      false).build()
    replicaManager.becomeLeaderOrFollower(1, becomeLeaderRequest, (_, _) => ())

    val partitionData = new FetchRequest.PartitionData(0L, 0L, 100,
      Optional.empty())
    val fetchResult = sendConsumerFetch(replicaManager, tp0, partitionData, None, timeout = 10)
    assertNull(fetchResult.get)

    // Become a follower and ensure that the delayed fetch returns immediately
    val becomeFollowerRequest = new LeaderAndIsrRequest.Builder(ApiKeys.LEADER_AND_ISR.latestVersion, 0, 0, brokerEpoch,
      Seq(new LeaderAndIsrPartitionState()
        .setTopicName(tp0.topic)
        .setPartitionIndex(tp0.partition)
        .setControllerEpoch(0)
        .setLeader(1)
        .setLeaderEpoch(2)
        .setIsr(partition0Replicas)
        .setZkVersion(0)
        .setReplicas(partition0Replicas)
        .setIsNew(true)).asJava,
      Set(new Node(0, "host1", 0), new Node(1, "host2", 1)).asJava,
      false).build()
    replicaManager.becomeLeaderOrFollower(0, becomeFollowerRequest, (_, _) => ())

    assertNotNull(fetchResult.get)
    assertEquals(Errors.NOT_LEADER_FOR_PARTITION, fetchResult.get.error)
  }

  @Test
  def testBecomeFollowerWhileNewClientFetchInPurgatory(): Unit = {
    val mockTimer = new MockTimer
    val replicaManager = setupReplicaManagerWithMockedPurgatories(mockTimer, aliveBrokerIds = Seq(0, 1))

    val tp0 = new TopicPartition(topic, 0)
    val offsetCheckpoints = new LazyOffsetCheckpoints(replicaManager.highWatermarkCheckpoints)
    replicaManager.createPartition(tp0).createLogIfNotExists(0, isNew = false, isFutureReplica = false, offsetCheckpoints)
    val partition0Replicas = Seq[Integer](0, 1).asJava

    val becomeLeaderRequest = new LeaderAndIsrRequest.Builder(ApiKeys.LEADER_AND_ISR.latestVersion, 0, 0, brokerEpoch,
      Seq(new LeaderAndIsrPartitionState()
        .setTopicName(tp0.topic)
        .setPartitionIndex(tp0.partition)
        .setControllerEpoch(0)
        .setLeader(0)
        .setLeaderEpoch(1)
        .setIsr(partition0Replicas)
        .setZkVersion(0)
        .setReplicas(partition0Replicas)
        .setIsNew(true)).asJava,
      Set(new Node(0, "host1", 0), new Node(1, "host2", 1)).asJava,
      false).build()
    replicaManager.becomeLeaderOrFollower(1, becomeLeaderRequest, (_, _) => ())

    val clientMetadata = new DefaultClientMetadata("", "", null, KafkaPrincipal.ANONYMOUS, "")
    val partitionData = new FetchRequest.PartitionData(0L, 0L, 100,
      Optional.of(1))
    val fetchResult = sendConsumerFetch(replicaManager, tp0, partitionData, Some(clientMetadata), timeout = 10)
    assertNull(fetchResult.get)

    // Become a follower and ensure that the delayed fetch returns immediately
    val becomeFollowerRequest = new LeaderAndIsrRequest.Builder(ApiKeys.LEADER_AND_ISR.latestVersion, 0, 0, brokerEpoch,
      Seq(new LeaderAndIsrPartitionState()
        .setTopicName(tp0.topic)
        .setPartitionIndex(tp0.partition)
        .setControllerEpoch(0)
        .setLeader(1)
        .setLeaderEpoch(2)
        .setIsr(partition0Replicas)
        .setZkVersion(0)
        .setReplicas(partition0Replicas)
        .setIsNew(true)).asJava,
      Set(new Node(0, "host1", 0), new Node(1, "host2", 1)).asJava,
      false).build()
    replicaManager.becomeLeaderOrFollower(0, becomeFollowerRequest, (_, _) => ())

    assertNotNull(fetchResult.get)
    assertEquals(Errors.FENCED_LEADER_EPOCH, fetchResult.get.error)
  }

  @Test
  def testFetchFromLeaderAlwaysAllowed(): Unit = {
    val replicaManager = setupReplicaManagerWithMockedPurgatories(new MockTimer, aliveBrokerIds = Seq(0, 1))

    val tp0 = new TopicPartition(topic, 0)
    val offsetCheckpoints = new LazyOffsetCheckpoints(replicaManager.highWatermarkCheckpoints)
    replicaManager.createPartition(tp0).createLogIfNotExists(0, isNew = false, isFutureReplica = false, offsetCheckpoints)
    val partition0Replicas = Seq[Integer](0, 1).asJava

    val becomeLeaderRequest = new LeaderAndIsrRequest.Builder(ApiKeys.LEADER_AND_ISR.latestVersion, 0, 0, brokerEpoch,
      Seq(new LeaderAndIsrPartitionState()
        .setTopicName(tp0.topic)
        .setPartitionIndex(tp0.partition)
        .setControllerEpoch(0)
        .setLeader(0)
        .setLeaderEpoch(1)
        .setIsr(partition0Replicas)
        .setZkVersion(0)
        .setReplicas(partition0Replicas)
        .setIsNew(true)).asJava,
      Set(new Node(0, "host1", 0), new Node(1, "host2", 1)).asJava,
      false).build()
    replicaManager.becomeLeaderOrFollower(1, becomeLeaderRequest, (_, _) => ())

    val clientMetadata = new DefaultClientMetadata("", "", null, KafkaPrincipal.ANONYMOUS, "")
    var partitionData = new FetchRequest.PartitionData(0L, 0L, 100,
      Optional.of(1))
    var fetchResult = sendConsumerFetch(replicaManager, tp0, partitionData, Some(clientMetadata))
    assertNotNull(fetchResult.get)
    assertEquals(Errors.NONE, fetchResult.get.error)

    partitionData = new FetchRequest.PartitionData(0L, 0L, 100,
      Optional.empty())
    fetchResult = sendConsumerFetch(replicaManager, tp0, partitionData, Some(clientMetadata))
    assertNotNull(fetchResult.get)
    assertEquals(Errors.NONE, fetchResult.get.error)
  }

  @Test
  def testClearFetchPurgatoryOnStopReplica(): Unit = {
    // As part of a reassignment, we may send StopReplica to the old leader.
    // In this case, we should ensure that pending purgatory operations are cancelled
    // immediately rather than sitting around to timeout.

    val mockTimer = new MockTimer
    val replicaManager = setupReplicaManagerWithMockedPurgatories(mockTimer, aliveBrokerIds = Seq(0, 1))

    val tp0 = new TopicPartition(topic, 0)
    val offsetCheckpoints = new LazyOffsetCheckpoints(replicaManager.highWatermarkCheckpoints)
    replicaManager.createPartition(tp0).createLogIfNotExists(0, isNew = false, isFutureReplica = false, offsetCheckpoints)
    val partition0Replicas = Seq[Integer](0, 1).asJava

    val becomeLeaderRequest = new LeaderAndIsrRequest.Builder(ApiKeys.LEADER_AND_ISR.latestVersion, 0, 0, brokerEpoch,
      Seq(new LeaderAndIsrPartitionState()
        .setTopicName(tp0.topic)
        .setPartitionIndex(tp0.partition)
        .setControllerEpoch(0)
        .setLeader(0)
        .setLeaderEpoch(1)
        .setIsr(partition0Replicas)
        .setZkVersion(0)
        .setReplicas(partition0Replicas)
        .setIsNew(true)).asJava,
      Set(new Node(0, "host1", 0), new Node(1, "host2", 1)).asJava,
      false).build()
    replicaManager.becomeLeaderOrFollower(1, becomeLeaderRequest, (_, _) => ())

    val partitionData = new FetchRequest.PartitionData(0L, 0L, 100,
      Optional.of(1))
    val fetchResult = sendConsumerFetch(replicaManager, tp0, partitionData, None, timeout = 10)
    assertNull(fetchResult.get)

    Mockito.when(replicaManager.metadataCache.contains(tp0)).thenReturn(true)

    // We have a fetch in purgatory, now receive a stop replica request and
    // assert that the fetch returns with a NOT_LEADER error

    replicaManager.stopReplica(tp0, deletePartition = true)
    assertNotNull(fetchResult.get)
    assertEquals(Errors.NOT_LEADER_FOR_PARTITION, fetchResult.get.error)
  }

  @Test
  def testClearProducePurgatoryOnStopReplica(): Unit = {
    val mockTimer = new MockTimer
    val replicaManager = setupReplicaManagerWithMockedPurgatories(mockTimer, aliveBrokerIds = Seq(0, 1))

    val tp0 = new TopicPartition(topic, 0)
    val offsetCheckpoints = new LazyOffsetCheckpoints(replicaManager.highWatermarkCheckpoints)
    replicaManager.createPartition(tp0).createLogIfNotExists(0, isNew = false, isFutureReplica = false, offsetCheckpoints)
    val partition0Replicas = Seq[Integer](0, 1).asJava

    val becomeLeaderRequest = new LeaderAndIsrRequest.Builder(ApiKeys.LEADER_AND_ISR.latestVersion, 0, 0, brokerEpoch,
      Seq(new LeaderAndIsrPartitionState()
        .setTopicName(tp0.topic)
        .setPartitionIndex(tp0.partition)
        .setControllerEpoch(0)
        .setLeader(0)
        .setLeaderEpoch(1)
        .setIsr(partition0Replicas)
        .setZkVersion(0)
        .setReplicas(partition0Replicas)
        .setIsNew(true)).asJava,
      Set(new Node(0, "host1", 0), new Node(1, "host2", 1)).asJava,
      false).build()
    replicaManager.becomeLeaderOrFollower(1, becomeLeaderRequest, (_, _) => ())

    val produceResult = sendProducerAppend(replicaManager, tp0)
    assertNull(produceResult.get)

    Mockito.when(replicaManager.metadataCache.contains(tp0)).thenReturn(true)

    replicaManager.stopReplica(tp0, deletePartition = true)
    assertNotNull(produceResult.get)
    assertEquals(Errors.NOT_LEADER_FOR_PARTITION, produceResult.get.error)
  }

  @Test
  def testDeleteStrayLogs(): Unit = {
    val props = TestUtils.createBrokerConfig(1, TestUtils.MockZkConnect)
    props.setProperty(ConfluentConfigs.STRAY_PARTITION_DELETION_ENABLE_CONFIG, "true")
    val config = KafkaConfig.fromProps(props)

    val logManager = TestUtils.createLogManager(config.logDirs.map(new File(_)))
    val replicaManager = new ReplicaManager(config, metrics, time, kafkaZkClient, new MockScheduler(time), logManager,
      new AtomicBoolean(false), QuotaFactory.instantiate(config, metrics, time, ""),
      new BrokerTopicStats, new MetadataCache(config.brokerId), new LogDirFailureChannel(config.logDirs.size),
      TierReplicaComponents.EMPTY, Option(this.getClass.getName))

    val validLogs = createValidLogs(numLogs = 5, replicaManager).toSet
    createStrayLogs(numLogs = 5, logManager)

    replicaManager.deleteStrayLogs()
    assertEquals(validLogs, logManager.allLogs.toSet)
    assertEquals(validLogs.size, replicaManager.partitionCount.value)

    replicaManager.shutdown()
    logManager.shutdown()
  }

  @Test
  def testStrayLogsNotDeletedWhenDisabled(): Unit = {
    val props = TestUtils.createBrokerConfig(1, TestUtils.MockZkConnect)
    props.setProperty(ConfluentConfigs.STRAY_PARTITION_DELETION_ENABLE_CONFIG, "false")
    val config = KafkaConfig.fromProps(props)

    val logManager = TestUtils.createLogManager(config.logDirs.map(new File(_)))
    val replicaManager = new ReplicaManager(config, metrics, time, kafkaZkClient, new MockScheduler(time), logManager,
      new AtomicBoolean(false), QuotaFactory.instantiate(config, metrics, time, ""),
      new BrokerTopicStats, new MetadataCache(config.brokerId), new LogDirFailureChannel(config.logDirs.size),
      TierReplicaComponents.EMPTY, Option(this.getClass.getName))

    val validLogs = createValidLogs(numLogs = 5, replicaManager).toSet
    val strayLogs = createStrayLogs(numLogs = 5, logManager).toSet

    // verify that stray logs are not deleted when disabled
    replicaManager.deleteStrayLogs()
    assertEquals(validLogs ++ strayLogs, logManager.allLogs.toSet)
    assertEquals(validLogs.size, replicaManager.partitionCount.value)

    replicaManager.shutdown()
    logManager.shutdown()
  }

  @Test
  def testDeleteStrayTieredLogs(): Unit = {
    val name = "foo"
    val validPartitions = for (i <- 0 to 5) yield new TopicIdPartition(name, UUID.randomUUID, i)
    val strayPartitions = for (i <- 6 to 10) yield new TopicIdPartition(name, UUID.randomUUID, i)

    // setup TierLogComponents
    val tierTopicConsumer: TierTopicConsumer = EasyMock.createMock(classOf[TierTopicConsumer])
    val partitionStateFactory = new TierPartitionStateFactory(true)
    val tierLogComponents = TierLogComponents(Some(tierTopicConsumer), objectStoreOpt = None, partitionStateFactory)

    // setup TierReplicaComponents
    val tierReplicaManager: TierReplicaManager = EasyMock.createMock(classOf[TierReplicaManager])
    val tierReplicaComponents = TierReplicaComponents(Some(tierReplicaManager), fetcherOpt = None, stateFetcherOpt = None, tierLogComponents)

    // create LogManager and ReplicaManager
    val props = TestUtils.createBrokerConfig(1, TestUtils.MockZkConnect)
    props.setProperty(ConfluentConfigs.STRAY_PARTITION_DELETION_ENABLE_CONFIG, "true")
    val config = KafkaConfig.fromProps(props)

    val logProps = new Properties()
    logProps.put(LogConfig.TierEnableProp, "true")
    val logConfig = LogConfig(logProps)

    val logManager = TestUtils.createLogManager(config.logDirs.map(new File(_)), defaultConfig = logConfig, tierLogComponents = tierLogComponents)
    val replicaManager = new ReplicaManager(config, metrics, time, kafkaZkClient, new MockScheduler(time), logManager,
      new AtomicBoolean(false), QuotaFactory.instantiate(config, metrics, time, ""),
      new BrokerTopicStats, new MetadataCache(config.brokerId), new LogDirFailureChannel(config.logDirs.size),
      tierReplicaComponents, Option(this.getClass.getName))

    // create valid logs
    val validLogs = validPartitions.map { topicIdPartition =>
      val partition = replicaManager.createPartition(topicIdPartition.topicPartition)
      partition.createLogIfNotExists(replicaId = 0, isNew = true, isFutureReplica = false,
        new LazyOffsetCheckpoints(replicaManager.highWatermarkCheckpoints))
      val log = partition.log.get
      log.assignTopicId(topicIdPartition.topicId)
      log
    }

    // create stray logs
    strayPartitions.foreach { topicIdPartition =>
      val log = logManager.getOrCreateLog(topicIdPartition.topicPartition, logManager.currentDefaultConfig)
      log.assignTopicId(topicIdPartition.topicId)
    }

    // Assert that stray partitions are deleted. This should also trigger calls to deregister and delete the partition
    // from tiered storage components.
    EasyMock.reset(tierTopicConsumer, tierReplicaManager)
    strayPartitions.foreach { topicPartition =>
      EasyMock.expect(tierReplicaManager.delete(topicPartition)).once()
      EasyMock.expect(tierTopicConsumer.deregister(topicPartition)).once()
    }
    EasyMock.replay(tierReplicaManager, tierTopicConsumer)

    replicaManager.deleteStrayLogs()
    assertEquals(validLogs.toSet, logManager.allLogs.toSet)
    assertEquals(validLogs.map(_.topicPartition).toSet, replicaManager.allPartitions.map(_._1).toSet)
  }

  @Test
  def testPermitPreferredTierRead(): Unit = {
    val props = TestUtils.createBrokerConfig(1, TestUtils.MockZkConnect)
    val config = KafkaConfig.fromProps(props)
    val mockLogMgr = TestUtils.createLogManager(config.logDirs.map(new File(_)))
    val topicPartition = new TopicPartition(topic, 0)
    val leaderBrokerId = 0
    val followerBrokerId = 1
    val leaderEpoch = 1
    val aliveBrokerIds = Seq[Integer] (followerBrokerId, leaderBrokerId)

    val rm = new ReplicaManager(config, metrics, time, kafkaZkClient, new MockScheduler(time), mockLogMgr,
      new AtomicBoolean(false), QuotaFactory.instantiate(config, metrics, time, ""), new BrokerTopicStats,
      new MetadataCache(config.brokerId), new LogDirFailureChannel(config.logDirs.size), TierReplicaComponents.EMPTY)
    try {
      val partition = rm.createPartition(topicPartition)
      val log = Mockito.mock(classOf[AbstractLog])
      partition.setLog(log, isFutureLog = false)
      Mockito.when(log.logEndOffsetMetadata).thenReturn(LogOffsetMetadata(0, 0, 0))
      Mockito.when(log.maybeIncrementHighWatermark(ArgumentMatchers.any())).thenReturn(None)

      val offsetCheckpoints = new LazyOffsetCheckpoints(rm.highWatermarkCheckpoints)
      val partitionState = leaderAndIsrPartitionState(topicPartition, leaderEpoch, leaderBrokerId, aliveBrokerIds)
      partition.makeLeader(controllerId = 0, partitionState, correlationId, offsetCheckpoints)

      val partitionData = new FetchRequest.PartitionData(0L, 0L, 100, Optional.empty())

      // Tier reads should be permitted when a consumer is fetching
      fetchAsConsumer(rm, topicPartition, partitionData, minBytes = 0, maxBytes = 100)
      Mockito.verify(log, Mockito.times(1))
        .read(0L, 100, FetchHighWatermark, minOneMessage = true, permitPreferredTierRead = true)

      // Tier reads should not be permitted when a follower is fetching
      fetchAsFollower(rm, topicPartition, partitionData, minBytes = 0, maxBytes = 100)
      Mockito.verify(log, Mockito.times(1))
        .read(0L, 100, FetchLogEnd, minOneMessage = true, permitPreferredTierRead = false)
    } finally {
      rm.shutdown(false)
    }
  }

  private def createValidLogs(numLogs: Int, replicaManager: ReplicaManager): Seq[AbstractLog] = {
    val name = "valid"
    for (i <- 0 until numLogs) yield {
      val topicPartition = new TopicPartition(name, i)
      val partition = replicaManager.createPartition(topicPartition)
      partition.createLogIfNotExists(replicaId = 0, isNew = true, isFutureReplica = false,
        new LazyOffsetCheckpoints(replicaManager.highWatermarkCheckpoints))
      partition.log.get
    }
  }

  private def createStrayLogs(numLogs: Int, logManager: LogManager): Seq[AbstractLog] = {
    val name = "stray"
    for (i <- 0 until numLogs)
      yield logManager.getOrCreateLog(new TopicPartition(name, i), logManager.currentDefaultConfig)
  }

  private def sendProducerAppend(replicaManager: ReplicaManager,
                                 topicPartition: TopicPartition): AtomicReference[PartitionResponse] = {
    val produceResult = new AtomicReference[PartitionResponse]()
    def callback(response: Map[TopicPartition, PartitionResponse]): Unit = {
      produceResult.set(response(topicPartition))
    }

    val records = MemoryRecords.withRecords(CompressionType.NONE,
      new SimpleRecord("a".getBytes()),
      new SimpleRecord("b".getBytes()),
      new SimpleRecord("c".getBytes())
    )

    replicaManager.appendRecords(
      timeout = 10,
      requiredAcks = -1,
      internalTopicsAllowed = false,
      origin = AppendOrigin.Client,
      entriesPerPartition = Map(topicPartition -> records),
      responseCallback = callback
    )
    produceResult
  }

  private def sendConsumerFetch(replicaManager: ReplicaManager,
                                topicPartition: TopicPartition,
                                partitionData: FetchRequest.PartitionData,
                                clientMetadataOpt: Option[ClientMetadata],
                                timeout: Long = 0L): AtomicReference[FetchPartitionData] = {
    val fetchResult = new AtomicReference[FetchPartitionData]()
    def callback(response: Seq[(TopicPartition, FetchPartitionData)]): Unit = {
      fetchResult.set(response.toMap.apply(topicPartition))
    }
    replicaManager.fetchMessages(
      timeout = timeout,
      replicaId = Request.OrdinaryConsumerId,
      fetchMinBytes = 1,
      fetchMaxBytes = 100,
      hardMaxBytesLimit = false,
      fetchInfos = Seq(topicPartition -> partitionData),
      quota = UnboundedQuota,
      isolationLevel = IsolationLevel.READ_UNCOMMITTED,
      responseCallback = callback,
      clientMetadata = clientMetadataOpt
    )
    fetchResult
  }

  /**
   * This method assumes that the test using created ReplicaManager calls
   * ReplicaManager.becomeLeaderOrFollower() once with LeaderAndIsrRequest containing
   * 'leaderEpochInLeaderAndIsr' leader epoch for partition 'topicPartition'.
   */
  private def prepareReplicaManagerAndLogManager(topicPartition: Int,
                                                 leaderEpochInLeaderAndIsr: Int,
                                                 followerBrokerId: Int,
                                                 leaderBrokerId: Int,
                                                 countDownLatch: CountDownLatch,
                                                 expectTruncation: Boolean,
                                                 extraProps: Properties = new Properties()) : (ReplicaManager, LogManager) = {
    val props = TestUtils.createBrokerConfig(0, TestUtils.MockZkConnect)
    props.put("log.dir", TestUtils.tempRelativeDir("data").getAbsolutePath)
    props.asScala ++= extraProps.asScala
    val config = KafkaConfig.fromProps(props)

    // Setup mock local log to have leader epoch of 3 and offset of 10
    val localLogOffset = 10
    val offsetFromLeader = 5
    val leaderEpochFromLeader = 3
    val mockScheduler = new MockScheduler(time)
    val mockBrokerTopicStats = new BrokerTopicStats
    val mockLogDirFailureChannel = new LogDirFailureChannel(config.logDirs.size)
    val mockLeaderEpochCache: LeaderEpochFileCache = EasyMock.createMock(classOf[LeaderEpochFileCache])
    EasyMock.expect(mockLeaderEpochCache.latestEpoch).andReturn(Some(leaderEpochFromLeader))
    EasyMock.expect(mockLeaderEpochCache.endOffsetFor(leaderEpochFromLeader))
      .andReturn((leaderEpochFromLeader, localLogOffset))
    EasyMock.expect(mockLeaderEpochCache.truncateFromStart(0))
    EasyMock.replay(mockLeaderEpochCache)
    val logDirs = config.logDirs.map(new File(_))

    val mockLog = new Log(
      dir = new File(new File(config.logDirs.head), s"$topic-0"),
      config = LogConfig(),
      recoveryPoint = 0L,
      scheduler = mockScheduler,
      brokerTopicStats = mockBrokerTopicStats,
      time = time,
      maxProducerIdExpirationMs = 30000,
      producerIdExpirationCheckIntervalMs = 30000,
      topicPartition = new TopicPartition(topic, topicPartition),
      producerStateManager = new ProducerStateManager(new TopicPartition(topic, topicPartition),
        new File(new File(config.logDirs.head), s"$topic-$topicPartition"), 30000),
      logDirFailureChannel = mockLogDirFailureChannel)

    val tierLogComponents = TierLogComponents.EMPTY
    val tierPartitionState = tierLogComponents.partitionStateFactory.initState(logDirs.head, new TopicPartition(topic, topicPartition), mockLog.config, mockLogDirFailureChannel)

    val mockMergedLog = new MergedLog(mockLog,
      logStartOffset = 0L,
      tierPartitionState = tierPartitionState,
      tierLogComponents = tierLogComponents) {

      override def endOffsetForEpoch(leaderEpoch: Int): Option[OffsetAndEpoch] = {
        assertEquals(leaderEpoch, leaderEpochFromLeader)
        Some(OffsetAndEpoch(localLogOffset, leaderEpochFromLeader))
      }

      override def latestEpoch: Option[Int] = Some(leaderEpochFromLeader)

      override def logEndOffsetMetadata = LogOffsetMetadata(localLogOffset)

      override def logEndOffset: Long = localLogOffset
    }

    // Expect to call LogManager.truncateTo exactly once
    val topicPartitionObj = new TopicPartition(topic, topicPartition)
    val mockLogMgr: LogManager = EasyMock.createMock(classOf[LogManager])
    EasyMock.expect(mockLogMgr.liveLogDirs).andReturn(config.logDirs.map(new File(_).getAbsoluteFile)).anyTimes
    EasyMock.expect(mockLogMgr.currentDefaultConfig).andReturn(LogConfig())
    EasyMock.expect(mockLogMgr.getOrCreateLog(topicPartitionObj,
      LogConfig(), isNew = false, isFuture = false)).andReturn(mockMergedLog).anyTimes
    if (expectTruncation) {
      EasyMock.expect(mockLogMgr.truncateTo(Map(topicPartitionObj -> offsetFromLeader),
        isFuture = false)).once
    }
    EasyMock.expect(mockLogMgr.initializingLog(topicPartitionObj)).anyTimes
    EasyMock.expect(mockLogMgr.getLog(topicPartitionObj, isFuture = true)).andReturn(None)

    EasyMock.expect(mockLogMgr.finishedInitializingLog(
      EasyMock.eq(topicPartitionObj), EasyMock.anyObject(), EasyMock.anyObject())).anyTimes

    EasyMock.replay(mockLogMgr)

    val aliveBrokerIds = Seq[Integer](followerBrokerId, leaderBrokerId)
    val aliveBrokers = aliveBrokerIds.map(brokerId => createBroker(brokerId, s"host$brokerId", brokerId))

    val metadataCache: MetadataCache = EasyMock.createMock(classOf[MetadataCache])
    EasyMock.expect(metadataCache.getAliveBrokers).andReturn(aliveBrokers).anyTimes
    aliveBrokerIds.foreach { brokerId =>
      EasyMock.expect(metadataCache.getAliveBroker(EasyMock.eq(brokerId)))
        .andReturn(Option(createBroker(brokerId, s"host$brokerId", brokerId)))
        .anyTimes
    }
    EasyMock
      .expect(metadataCache.getPartitionReplicaEndpoints(
        EasyMock.anyObject(), EasyMock.anyObject()))
      .andReturn(Map(
        leaderBrokerId -> new Node(leaderBrokerId, "host1", 9092, "rack-a"),
        followerBrokerId -> new Node(followerBrokerId, "host2", 9092, "rack-b")).toMap
      )
      .anyTimes()
    EasyMock.replay(metadataCache)

    val timer = new MockTimer
    val mockProducePurgatory = new DelayedOperationPurgatory[DelayedProduce](
      purgatoryName = "Produce", timer, reaperEnabled = false)
    val mockFetchPurgatory = new DelayedOperationPurgatory[DelayedFetch](
      purgatoryName = "Fetch", timer, reaperEnabled = false)
    val mockDeleteRecordsPurgatory = new DelayedOperationPurgatory[DelayedDeleteRecords](
      purgatoryName = "DeleteRecords", timer, reaperEnabled = false)
    val mockElectLeaderPurgatory = new DelayedOperationPurgatory[DelayedElectLeader](
      purgatoryName = "ElectLeader", timer, reaperEnabled = false)
    val mockListOffestsPurgatory = new DelayedOperationPurgatory[DelayedListOffsets](
      purgatoryName = "ElectPreferredLeader", timer, reaperEnabled = false)

    // Mock network client to show leader offset of 5
    val quota = QuotaFactory.instantiate(config, metrics, time, "")
    val blockingSend = new ReplicaFetcherMockBlockingSend(Map(topicPartitionObj ->
      new EpochEndOffset(leaderEpochFromLeader, offsetFromLeader)).asJava, BrokerEndPoint(1, "host1" ,1), time)
    val replicaManager = new ReplicaManager(config, metrics, time, kafkaZkClient, mockScheduler, mockLogMgr,
      new AtomicBoolean(false), quota, mockBrokerTopicStats,
      metadataCache, mockLogDirFailureChannel, mockProducePurgatory, mockFetchPurgatory,
      mockDeleteRecordsPurgatory, mockElectLeaderPurgatory, mockListOffestsPurgatory, TierReplicaComponents.EMPTY, Option(this.getClass.getName)) {
      override protected def createReplicaFetcherManager(metrics: Metrics,
                                                         time: Time,
                                                         threadNamePrefix: Option[String],
                                                         quotaManager: ReplicationQuotaManager): ReplicaFetcherManager = {
        new ReplicaFetcherManager(config, this, metrics, time, threadNamePrefix, quotaManager) {

          override def createFetcherThread(fetcherId: Int, sourceBroker: BrokerEndPoint): ReplicaFetcherThread = {
            new ReplicaFetcherThread(s"ReplicaFetcherThread-$fetcherId", fetcherId,
              sourceBroker, config, failedPartitions, replicaManager, metrics, time, quota.follower, None, Some(blockingSend)) {

              override def doWork() = {
                // In case the thread starts before the partition is added by AbstractFetcherManager,
                // add it here (it's a no-op if already added)
                val initialOffset = OffsetAndEpoch(offset = 0L, leaderEpoch = leaderEpochInLeaderAndIsr)
                addPartitions(Map(new TopicPartition(topic, topicPartition) -> initialOffset))
                super.doWork()

                // Shut the thread down after one iteration to avoid double-counting truncations
                initiateShutdown()
                countDownLatch.countDown()
              }
            }
          }
        }
      }
    }

    (replicaManager, mockLogMgr)
  }

  private def leaderAndIsrPartitionState(topicPartition: TopicPartition,
                                         leaderEpoch: Int,
                                         leaderBrokerId: Int,
                                         aliveBrokerIds: Seq[Integer]): LeaderAndIsrPartitionState = {
    new LeaderAndIsrPartitionState()
      .setTopicName(topic)
      .setPartitionIndex(topicPartition.partition)
      .setControllerEpoch(controllerEpoch)
      .setLeader(leaderBrokerId)
      .setLeaderEpoch(leaderEpoch)
      .setIsr(aliveBrokerIds.asJava)
      .setZkVersion(zkVersion)
      .setReplicas(aliveBrokerIds.asJava)
      .setIsNew(false)
  }

  private class CallbackResult[T] {
    private var value: Option[T] = None
    private var fun: Option[T => Unit] = None

    def assertFired: T = {
      assertTrue("Callback has not been fired", isFired)
      value.get
    }

    def isFired: Boolean = {
      value.isDefined
    }

    def fire(value: T): Unit = {
      this.value = Some(value)
      fun.foreach(f => f(value))
    }

    def onFire(fun: T => Unit): CallbackResult[T] = {
      this.fun = Some(fun)
      if (this.isFired) fire(value.get)
      this
    }
  }

  private def appendRecords(replicaManager: ReplicaManager,
                            partition: TopicPartition,
                            records: MemoryRecords,
                            origin: AppendOrigin = AppendOrigin.Client,
                            requiredAcks: Short = -1): CallbackResult[PartitionResponse] = {
    val result = new CallbackResult[PartitionResponse]()
    def appendCallback(responses: Map[TopicPartition, PartitionResponse]): Unit = {
      val response = responses.get(partition)
      assertTrue(response.isDefined)
      result.fire(response.get)
    }

    replicaManager.appendRecords(
      timeout = 1000,
      requiredAcks = requiredAcks,
      internalTopicsAllowed = false,
      origin = origin,
      entriesPerPartition = Map(partition -> records),
      responseCallback = appendCallback)

    result
  }

  private def fetchAsConsumer(replicaManager: ReplicaManager,
                              partition: TopicPartition,
                              partitionData: PartitionData,
                              minBytes: Int = 0,
                              maxBytes: Int = Int.MaxValue,
                              hardMaxBytesLimit: Boolean = false,
                              isolationLevel: IsolationLevel = IsolationLevel.READ_UNCOMMITTED,
                              clientMetadata: Option[ClientMetadata] = None): CallbackResult[FetchPartitionData] = {
    fetchMessages(replicaManager, replicaId = -1, partition, partitionData, minBytes, maxBytes, hardMaxBytesLimit, isolationLevel, clientMetadata)
  }

  private def fetchAsFollower(replicaManager: ReplicaManager,
                              partition: TopicPartition,
                              partitionData: PartitionData,
                              minBytes: Int = 0,
                              maxBytes: Int = Int.MaxValue,
                              hardMaxBytesLimit: Boolean = false,
                              isolationLevel: IsolationLevel = IsolationLevel.READ_UNCOMMITTED,
                              clientMetadata: Option[ClientMetadata] = None): CallbackResult[FetchPartitionData] = {
    fetchMessages(replicaManager, replicaId = 1, partition, partitionData, minBytes, maxBytes, hardMaxBytesLimit, isolationLevel, clientMetadata)
  }

  private def fetchMessages(replicaManager: ReplicaManager,
                            replicaId: Int,
                            partition: TopicPartition,
                            partitionData: PartitionData,
                            minBytes: Int,
                            maxBytes: Int,
                            hardMaxBytesLimit: Boolean,
                            isolationLevel: IsolationLevel,
                            clientMetadata: Option[ClientMetadata]): CallbackResult[FetchPartitionData] = {
    val result = new CallbackResult[FetchPartitionData]()
    def fetchCallback(responseStatus: Seq[(TopicPartition, FetchPartitionData)]) = {
      assertEquals(1, responseStatus.size)
      val (topicPartition, fetchData) = responseStatus.head
      assertEquals(partition, topicPartition)
      result.fire(fetchData)
    }

    replicaManager.fetchMessages(
      timeout = 1000,
      replicaId = replicaId,
      fetchMinBytes = minBytes,
      fetchMaxBytes = maxBytes,
      hardMaxBytesLimit = hardMaxBytesLimit,
      fetchInfos = Seq(partition -> partitionData),
      quota = UnboundedQuota,
      responseCallback = fetchCallback,
      isolationLevel = isolationLevel,
      clientMetadata = clientMetadata
    )

    result
  }

  private def setupReplicaManagerWithMockedPurgatories(timer: MockTimer, aliveBrokerIds: Seq[Int] = Seq(0, 1), tierEnabled: Boolean = false): ReplicaManager = {
    val props = TestUtils.createBrokerConfig(0, TestUtils.MockZkConnect)
<<<<<<< HEAD
    props.put("log.dir", TestUtils.tempRelativeDir("data").getAbsolutePath)
    props.put("confluent.tier.feature", tierEnabled.toString)
    props.put("confluent.tier.enable", tierEnabled.toString)

=======
    props.put("log.dirs", TestUtils.tempRelativeDir("data").getAbsolutePath + "," + TestUtils.tempRelativeDir("data2").getAbsolutePath)
>>>>>>> e1a85005
    val config = KafkaConfig.fromProps(props)
    val logProps = new Properties()
    val tierLogComponents = if (tierEnabled) {
      logProps.put("confluent.tier.feature", tierEnabled.toString)
      logProps.put("confluent.tier.enable", tierEnabled.toString)
      logProps.put("confluent.tier.local.hotset.bytes", "0")
      val tierObjectStore : TierObjectStore = EasyMock.mock(classOf[TierObjectStore])
      TierLogComponents(None, Some(tierObjectStore), new TierPartitionStateFactory(true))
    } else {
      TierLogComponents.EMPTY
    }

    val mockLogMgr = TestUtils.createLogManager(config.logDirs.map(new File(_)), LogConfig(logProps),  CleanerConfig(enableCleaner = false), timer.time, tierLogComponents = tierLogComponents)
    val aliveBrokers = aliveBrokerIds.map(brokerId => createBroker(brokerId, s"host$brokerId", brokerId))

    val metadataCache: MetadataCache = Mockito.mock(classOf[MetadataCache])
    Mockito.when(metadataCache.getAliveBrokers).thenReturn(aliveBrokers)

    aliveBrokerIds.foreach { brokerId =>
      Mockito.when(metadataCache.getAliveBroker(brokerId))
        .thenReturn(Option(createBroker(brokerId, s"host$brokerId", brokerId)))
    }

    val mockProducePurgatory = new DelayedOperationPurgatory[DelayedProduce](
      purgatoryName = "Produce", timer, reaperEnabled = false)
    val mockFetchPurgatory = new DelayedOperationPurgatory[DelayedFetch](
      purgatoryName = "Fetch", timer, reaperEnabled = false)
    val mockDeleteRecordsPurgatory = new DelayedOperationPurgatory[DelayedDeleteRecords](
      purgatoryName = "DeleteRecords", timer, reaperEnabled = false)
    val mockDelayedElectLeaderPurgatory = new DelayedOperationPurgatory[DelayedElectLeader](
      purgatoryName = "DelayedElectLeader", timer, reaperEnabled = false)
    val mockDelayedListOffsetsPurgatory = new DelayedOperationPurgatory[DelayedListOffsets](
      purgatoryName = "DelayedElectPreferredLeader", timer, reaperEnabled = false)

    new ReplicaManager(config, metrics, timer.time, kafkaZkClient, new MockScheduler(time), mockLogMgr,
      new AtomicBoolean(false), QuotaFactory.instantiate(config, metrics, timer.time, ""), brokerTopicStats,
      metadataCache, new LogDirFailureChannel(config.logDirs.size), mockProducePurgatory, mockFetchPurgatory,
      mockDeleteRecordsPurgatory, mockDelayedElectLeaderPurgatory, mockDelayedListOffsetsPurgatory, TierReplicaComponents.EMPTY, Option(this.getClass.getName))
  }

  @Test
  def testOldLeaderLosesMetricsWhenReassignPartitions(): Unit = {
    val controllerEpoch = 0
    val leaderEpoch = 0
    val leaderEpochIncrement = 1
    val correlationId = 0
    val controllerId = 0
    val mockTopicStats1: BrokerTopicStats = EasyMock.mock(classOf[BrokerTopicStats])
    val (rm0, rm1) = prepareDifferentReplicaManagers(EasyMock.mock(classOf[BrokerTopicStats]), mockTopicStats1)

    EasyMock.expect(mockTopicStats1.removeOldLeaderMetrics(topic)).andVoid.once
    EasyMock.replay(mockTopicStats1)

    try {
      // make broker 0 the leader of partition 0 and
      // make broker 1 the leader of partition 1
      val tp0 = new TopicPartition(topic, 0)
      val tp1 = new TopicPartition(topic, 1)
      val partition0Replicas = Seq[Integer](0, 1).asJava
      val partition1Replicas = Seq[Integer](1, 0).asJava

      val leaderAndIsrRequest1 = new LeaderAndIsrRequest.Builder(ApiKeys.LEADER_AND_ISR.latestVersion,
        controllerId, 0, brokerEpoch,
        Seq(
          new LeaderAndIsrPartitionState()
            .setTopicName(tp0.topic)
            .setPartitionIndex(tp0.partition)
            .setControllerEpoch(controllerEpoch)
            .setLeader(0)
            .setLeaderEpoch(leaderEpoch)
            .setIsr(partition0Replicas)
            .setZkVersion(0)
            .setReplicas(partition0Replicas)
            .setIsNew(true),
          new LeaderAndIsrPartitionState()
            .setTopicName(tp1.topic)
            .setPartitionIndex(tp1.partition)
            .setControllerEpoch(controllerEpoch)
            .setLeader(1)
            .setLeaderEpoch(leaderEpoch)
            .setIsr(partition1Replicas)
            .setZkVersion(0)
            .setReplicas(partition1Replicas)
            .setIsNew(true)
        ).asJava,
        Set(new Node(0, "host0", 0), new Node(1, "host1", 1)).asJava,
        false).build()

      rm0.becomeLeaderOrFollower(correlationId, leaderAndIsrRequest1, (_, _) => ())
      rm1.becomeLeaderOrFollower(correlationId, leaderAndIsrRequest1, (_, _) => ())

      // make broker 0 the leader of partition 1 so broker 1 loses its leadership position
      val leaderAndIsrRequest2 = new LeaderAndIsrRequest.Builder(ApiKeys.LEADER_AND_ISR.latestVersion, controllerId,
        controllerEpoch, brokerEpoch,
        Seq(
          new LeaderAndIsrPartitionState()
            .setTopicName(tp0.topic)
            .setPartitionIndex(tp0.partition)
            .setControllerEpoch(controllerEpoch)
            .setLeader(0)
            .setLeaderEpoch(leaderEpoch + leaderEpochIncrement)
            .setIsr(partition0Replicas)
            .setZkVersion(0)
            .setReplicas(partition0Replicas)
            .setIsNew(true),
          new LeaderAndIsrPartitionState()
            .setTopicName(tp1.topic)
            .setPartitionIndex(tp1.partition)
            .setControllerEpoch(controllerEpoch)
            .setLeader(0)
            .setLeaderEpoch(leaderEpoch + leaderEpochIncrement)
            .setIsr(partition1Replicas)
            .setZkVersion(0)
            .setReplicas(partition1Replicas)
            .setIsNew(true)
        ).asJava,
        Set(new Node(0, "host0", 0), new Node(1, "host1", 1)).asJava,
        false).build()

      rm0.becomeLeaderOrFollower(correlationId, leaderAndIsrRequest2, (_, _) => ())
      rm1.becomeLeaderOrFollower(correlationId, leaderAndIsrRequest2, (_, _) => ())
    } finally {
      rm0.shutdown()
      rm1.shutdown()
    }

    // verify that broker 1 did remove its metrics when no longer being the leader of partition 1
    EasyMock.verify(mockTopicStats1)
  }

  @Test
  def testOldFollowerLosesMetricsWhenReassignPartitions(): Unit = {
    val controllerEpoch = 0
    val leaderEpoch = 0
    val leaderEpochIncrement = 1
    val correlationId = 0
    val controllerId = 0
    val mockTopicStats1: BrokerTopicStats = EasyMock.mock(classOf[BrokerTopicStats])
    val (rm0, rm1) = prepareDifferentReplicaManagers(EasyMock.mock(classOf[BrokerTopicStats]), mockTopicStats1)

    EasyMock.expect(mockTopicStats1.removeOldLeaderMetrics(topic)).andVoid.once
    EasyMock.expect(mockTopicStats1.removeOldFollowerMetrics(topic)).andVoid.once
    EasyMock.replay(mockTopicStats1)

    try {
      // make broker 0 the leader of partition 0 and
      // make broker 1 the leader of partition 1
      val tp0 = new TopicPartition(topic, 0)
      val tp1 = new TopicPartition(topic, 1)
      val partition0Replicas = Seq[Integer](1, 0).asJava
      val partition1Replicas = Seq[Integer](1, 0).asJava

      val leaderAndIsrRequest1 = new LeaderAndIsrRequest.Builder(ApiKeys.LEADER_AND_ISR.latestVersion,
        controllerId, 0, brokerEpoch,
        Seq(
          new LeaderAndIsrPartitionState()
            .setTopicName(tp0.topic)
            .setPartitionIndex(tp0.partition)
            .setControllerEpoch(controllerEpoch)
            .setLeader(1)
            .setLeaderEpoch(leaderEpoch)
            .setIsr(partition0Replicas)
            .setZkVersion(0)
            .setReplicas(partition0Replicas)
            .setIsNew(true),
          new LeaderAndIsrPartitionState()
            .setTopicName(tp1.topic)
            .setPartitionIndex(tp1.partition)
            .setControllerEpoch(controllerEpoch)
            .setLeader(1)
            .setLeaderEpoch(leaderEpoch)
            .setIsr(partition1Replicas)
            .setZkVersion(0)
            .setReplicas(partition1Replicas)
            .setIsNew(true)
        ).asJava,
        Set(new Node(0, "host0", 0), new Node(1, "host1", 1)).asJava,
        false).build()

      rm0.becomeLeaderOrFollower(correlationId, leaderAndIsrRequest1, (_, _) => ())
      rm1.becomeLeaderOrFollower(correlationId, leaderAndIsrRequest1, (_, _) => ())

      // make broker 0 the leader of partition 1 so broker 1 loses its leadership position
      val leaderAndIsrRequest2 = new LeaderAndIsrRequest.Builder(ApiKeys.LEADER_AND_ISR.latestVersion, controllerId,
        controllerEpoch, brokerEpoch,
        Seq(
          new LeaderAndIsrPartitionState()
            .setTopicName(tp0.topic)
            .setPartitionIndex(tp0.partition)
            .setControllerEpoch(controllerEpoch)
            .setLeader(0)
            .setLeaderEpoch(leaderEpoch + leaderEpochIncrement)
            .setIsr(partition0Replicas)
            .setZkVersion(0)
            .setReplicas(partition0Replicas)
            .setIsNew(true),
          new LeaderAndIsrPartitionState()
            .setTopicName(tp1.topic)
            .setPartitionIndex(tp1.partition)
            .setControllerEpoch(controllerEpoch)
            .setLeader(0)
            .setLeaderEpoch(leaderEpoch + leaderEpochIncrement)
            .setIsr(partition1Replicas)
            .setZkVersion(0)
            .setReplicas(partition1Replicas)
            .setIsNew(true)
        ).asJava,
        Set(new Node(0, "host0", 0), new Node(1, "host1", 1)).asJava,
        false).build()

      rm0.becomeLeaderOrFollower(correlationId, leaderAndIsrRequest2, (_, _) => ())
      rm1.becomeLeaderOrFollower(correlationId, leaderAndIsrRequest2, (_, _) => ())
    } finally {
      rm0.shutdown()
      rm1.shutdown()
    }

    // verify that broker 1 did remove its metrics when no longer being the leader of partition 1
    EasyMock.verify(mockTopicStats1)
  }

  private def prepareDifferentReplicaManagers(brokerTopicStats1: BrokerTopicStats,
                                              brokerTopicStats2: BrokerTopicStats): (ReplicaManager, ReplicaManager) = {
    val props0 = TestUtils.createBrokerConfig(0, TestUtils.MockZkConnect)
    val props1 = TestUtils.createBrokerConfig(1, TestUtils.MockZkConnect)

    props0.put("log0.dir", TestUtils.tempRelativeDir("data").getAbsolutePath)
    props1.put("log1.dir", TestUtils.tempRelativeDir("data").getAbsolutePath)

    val config0 = KafkaConfig.fromProps(props0)
    val config1 = KafkaConfig.fromProps(props1)

    val mockLogMgr0 = TestUtils.createLogManager(config0.logDirs.map(new File(_)))
    val mockLogMgr1 = TestUtils.createLogManager(config1.logDirs.map(new File(_)))

    val metadataCache0: MetadataCache = EasyMock.createMock(classOf[MetadataCache])
    val metadataCache1: MetadataCache = EasyMock.createMock(classOf[MetadataCache])

    val aliveBrokers = Seq(createBroker(0, "host0", 0), createBroker(1, "host1", 1))

    EasyMock.expect(metadataCache0.getAliveBrokers).andReturn(aliveBrokers).anyTimes()
    EasyMock.replay(metadataCache0)
    EasyMock.expect(metadataCache1.getAliveBrokers).andReturn(aliveBrokers).anyTimes()
    EasyMock.replay(metadataCache1)

    // each replica manager is for a broker
    val rm0 = new ReplicaManager(config0, metrics, time, kafkaZkClient, new MockScheduler(time), mockLogMgr0,
      new AtomicBoolean(false), QuotaFactory.instantiate(config0, metrics, time, ""),
      brokerTopicStats1, metadataCache0, new LogDirFailureChannel(config0.logDirs.size), TierReplicaComponents.EMPTY)
    val rm1 = new ReplicaManager(config1, metrics, time, kafkaZkClient, new MockScheduler(time), mockLogMgr1,
      new AtomicBoolean(false), QuotaFactory.instantiate(config1, metrics, time, ""),
      brokerTopicStats2, metadataCache1, new LogDirFailureChannel(config1.logDirs.size), TierReplicaComponents.EMPTY)

    (rm0, rm1)
  }
}<|MERGE_RESOLUTION|>--- conflicted
+++ resolved
@@ -248,7 +248,7 @@
           .setZkVersion(0)
           .setReplicas(brokerList)
           .setIsNew(true)).asJava,
-        Set(new Node(0, "host1", 0), new Node(1, "host2", 1)).asJava).build()
+        Set(new Node(0, "host1", 0), new Node(1, "host2", 1)).asJava, false).build()
 
       replicaManager.becomeLeaderOrFollower(0, leaderAndIsrRequest(0), (_, _) => ())
       val partition = replicaManager.getPartitionOrException(new TopicPartition(topic, 0), expectLeader = true)
@@ -2060,14 +2060,10 @@
 
   private def setupReplicaManagerWithMockedPurgatories(timer: MockTimer, aliveBrokerIds: Seq[Int] = Seq(0, 1), tierEnabled: Boolean = false): ReplicaManager = {
     val props = TestUtils.createBrokerConfig(0, TestUtils.MockZkConnect)
-<<<<<<< HEAD
-    props.put("log.dir", TestUtils.tempRelativeDir("data").getAbsolutePath)
+    props.put("log.dirs", TestUtils.tempRelativeDir("data").getAbsolutePath + "," + TestUtils.tempRelativeDir("data2").getAbsolutePath)
     props.put("confluent.tier.feature", tierEnabled.toString)
     props.put("confluent.tier.enable", tierEnabled.toString)
 
-=======
-    props.put("log.dirs", TestUtils.tempRelativeDir("data").getAbsolutePath + "," + TestUtils.tempRelativeDir("data2").getAbsolutePath)
->>>>>>> e1a85005
     val config = KafkaConfig.fromProps(props)
     val logProps = new Properties()
     val tierLogComponents = if (tierEnabled) {
