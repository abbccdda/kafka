/**
 * Licensed to the Apache Software Foundation (ASF) under one or more
 * contributor license agreements.  See the NOTICE file distributed with
 * this work for additional information regarding copyright ownership.
 * The ASF licenses this file to You under the Apache License, Version 2.0
 * (the "License"); you may not use this file except in compliance with
 * the License.  You may obtain a copy of the License at
 *
 *    http://www.apache.org/licenses/LICENSE-2.0
 *
 * Unless required by applicable law or agreed to in writing, software
 * distributed under the License is distributed on an "AS IS" BASIS,
 * WITHOUT WARRANTIES OR CONDITIONS OF ANY KIND, either express or implied.
 * See the License for the specific language governing permissions and
 * limitations under the License.
*/
package kafka.server

import kafka.log._
import java.io.File

import org.apache.kafka.common.metrics.Metrics
import org.apache.kafka.common.utils.Utils
import org.easymock.EasyMock
import org.junit._
import org.junit.Assert._
import kafka.utils.{KafkaScheduler, MockTime, TestUtils}
import kafka.zk.KafkaZkClient
import java.util.concurrent.atomic.AtomicBoolean

import kafka.cluster.Partition
import org.apache.kafka.common.TopicPartition
import org.apache.kafka.common.record.SimpleRecord

class HighwatermarkPersistenceTest {

  val configs = TestUtils.createBrokerConfigs(2, TestUtils.MockZkConnect).map(KafkaConfig.fromProps)
  val topic = "foo"
  val zkClient: KafkaZkClient = EasyMock.createMock(classOf[KafkaZkClient])
  val logManagers = configs map { config =>
    TestUtils.createLogManager(
      logDirs = config.logDirs.map(new File(_)),
      cleanerConfig = CleanerConfig())
  }

  val logDirFailureChannels = configs map { config =>
    new LogDirFailureChannel(config.logDirs.size)
  }

  @After
  def teardown(): Unit = {
    for (manager <- logManagers; dir <- manager.liveLogDirs)
      Utils.delete(dir)
  }

  @Test
  def testHighWatermarkPersistenceSinglePartition(): Unit = {
    // mock zkclient
    EasyMock.replay(zkClient)

    // create kafka scheduler
    val scheduler = new KafkaScheduler(2)
    scheduler.startup
    val metrics = new Metrics
    val time = new MockTime
    // create replica manager
    val replicaManager = new ReplicaManager(configs.head, metrics, time, zkClient, scheduler,
      logManagers.head, new AtomicBoolean(false), QuotaFactory.instantiate(configs.head, metrics, time, ""),
      new BrokerTopicStats, new MetadataCache(configs.head.brokerId), logDirFailureChannels.head, TierReplicaComponents.EMPTY)
    replicaManager.startup()
    try {
      replicaManager.checkpointHighWatermarks()
      var fooPartition0Hw = hwmFor(replicaManager, topic, 0)
      assertEquals(0L, fooPartition0Hw)
      val tp0 = new TopicPartition(topic, 0)
      val partition0 = replicaManager.createPartition(tp0)
      // create leader and follower replicas
      val log0 = logManagers.head.getOrCreateLog(new TopicPartition(topic, 0), LogConfig())
      partition0.setLog(log0, isFutureLog = false)

      partition0.updateAssignmentAndIsr(
<<<<<<< HEAD
        replicas = Seq(configs.head.brokerId, configs.last.brokerId),
        observers = Set.empty,
        isr = Set(configs.head.brokerId)
=======
        assignment = Seq(configs.head.brokerId, configs.last.brokerId),
        isr = Set(configs.head.brokerId),
        addingReplicas = Seq.empty,
        removingReplicas = Seq.empty
>>>>>>> fec42f2d
      )

      replicaManager.checkpointHighWatermarks()
      fooPartition0Hw = hwmFor(replicaManager, topic, 0)
      assertEquals(log0.highWatermark, fooPartition0Hw)
      // set the high watermark for local replica
      partition0.localLogOrException.updateHighWatermark(5L)
      replicaManager.checkpointHighWatermarks()
      fooPartition0Hw = hwmFor(replicaManager, topic, 0)
      assertEquals(log0.highWatermark, fooPartition0Hw)
      EasyMock.verify(zkClient)
    } finally {
      // shutdown the replica manager upon test completion
      replicaManager.shutdown(false)
      metrics.close()
      scheduler.shutdown()
    }
  }

  @Test
  def testHighWatermarkPersistenceMultiplePartitions(): Unit = {
    val topic1 = "foo1"
    val topic2 = "foo2"
    // mock zkclient
    EasyMock.replay(zkClient)
    // create kafka scheduler
    val scheduler = new KafkaScheduler(2)
    scheduler.startup
    val metrics = new Metrics
    val time = new MockTime
    // create replica manager
    val replicaManager = new ReplicaManager(configs.head, metrics, time, zkClient,
      scheduler, logManagers.head, new AtomicBoolean(false), QuotaFactory.instantiate(configs.head, metrics, time, ""),
      new BrokerTopicStats, new MetadataCache(configs.head.brokerId), logDirFailureChannels.head, TierReplicaComponents.EMPTY)
    replicaManager.startup()
    try {
      replicaManager.checkpointHighWatermarks()
      var topic1Partition0Hw = hwmFor(replicaManager, topic1, 0)
      assertEquals(0L, topic1Partition0Hw)
      val t1p0 = new TopicPartition(topic1, 0)
      val topic1Partition0 = replicaManager.createPartition(t1p0)
      // create leader log
      val topic1Log0 = logManagers.head.getOrCreateLog(t1p0, LogConfig())
      // create a local replica for topic1
      topic1Partition0.setLog(topic1Log0, isFutureLog = false)
      replicaManager.checkpointHighWatermarks()
      topic1Partition0Hw = hwmFor(replicaManager, topic1, 0)
      assertEquals(topic1Log0.highWatermark, topic1Partition0Hw)
      // set the high watermark for local replica
      append(topic1Partition0, count = 5)
      topic1Partition0.localLogOrException.updateHighWatermark(5L)
      replicaManager.checkpointHighWatermarks()
      topic1Partition0Hw = hwmFor(replicaManager, topic1, 0)
      assertEquals(5L, topic1Log0.highWatermark)
      assertEquals(5L, topic1Partition0Hw)
      // add another partition and set highwatermark
      val t2p0 = new TopicPartition(topic2, 0)
      val topic2Partition0 = replicaManager.createPartition(t2p0)
      // create leader log
      val topic2Log0 = logManagers.head.getOrCreateLog(t2p0, LogConfig())
      // create a local replica for topic2
      topic2Partition0.setLog(topic2Log0, isFutureLog = false)
      replicaManager.checkpointHighWatermarks()
      var topic2Partition0Hw = hwmFor(replicaManager, topic2, 0)
      assertEquals(topic2Log0.highWatermark, topic2Partition0Hw)
      // set the highwatermark for local replica
      append(topic2Partition0, count = 15)
      topic2Partition0.localLogOrException.updateHighWatermark(15L)
      assertEquals(15L, topic2Log0.highWatermark)
      // change the highwatermark for topic1
      append(topic1Partition0, count = 5)
      topic1Partition0.localLogOrException.updateHighWatermark(10L)
      assertEquals(10L, topic1Log0.highWatermark)
      replicaManager.checkpointHighWatermarks()
      // verify checkpointed hw for topic 2
      topic2Partition0Hw = hwmFor(replicaManager, topic2, 0)
      assertEquals(15L, topic2Partition0Hw)
      // verify checkpointed hw for topic 1
      topic1Partition0Hw = hwmFor(replicaManager, topic1, 0)
      assertEquals(10L, topic1Partition0Hw)
      EasyMock.verify(zkClient)
    } finally {
      // shutdown the replica manager upon test completion
      replicaManager.shutdown(false)
      metrics.close()
      scheduler.shutdown()
    }
  }

  private def append(partition: Partition, count: Int): Unit = {
    val records = TestUtils.records((0 to count).map(i => new SimpleRecord(s"$i".getBytes)))
    partition.localLogOrException.appendAsLeader(records, leaderEpoch = 0)
  }

  private def hwmFor(replicaManager: ReplicaManager, topic: String, partition: Int): Long = {
    replicaManager.highWatermarkCheckpoints(new File(replicaManager.config.logDirs.head).getAbsolutePath).read.getOrElse(
      new TopicPartition(topic, partition), 0L)
  }
}<|MERGE_RESOLUTION|>--- conflicted
+++ resolved
@@ -79,16 +79,11 @@
       partition0.setLog(log0, isFutureLog = false)
 
       partition0.updateAssignmentAndIsr(
-<<<<<<< HEAD
-        replicas = Seq(configs.head.brokerId, configs.last.brokerId),
-        observers = Set.empty,
-        isr = Set(configs.head.brokerId)
-=======
         assignment = Seq(configs.head.brokerId, configs.last.brokerId),
         isr = Set(configs.head.brokerId),
         addingReplicas = Seq.empty,
-        removingReplicas = Seq.empty
->>>>>>> fec42f2d
+        removingReplicas = Seq.empty,
+        observers = Set.empty
       )
 
       replicaManager.checkpointHighWatermarks()
