--- conflicted
+++ resolved
@@ -111,9 +111,9 @@
     // Test that creates persistent nodes
     val topic1 = "topic1"
     val assignment = Map(
-      new TopicPartition(topic1, 0) -> PartitionReplicaAssignment.fromCreate(Seq(0, 1), Seq.empty),
-      new TopicPartition(topic1, 1) -> PartitionReplicaAssignment.fromCreate(Seq(0, 1), Seq.empty),
-      new TopicPartition(topic1, 2) -> PartitionReplicaAssignment.fromCreate(Seq(1, 2, 3), Seq.empty)
+      new TopicPartition(topic1, 0) -> ReplicaAssignment(Seq(0, 1), Seq.empty),
+      new TopicPartition(topic1, 1) -> ReplicaAssignment(Seq(0, 1), Seq.empty),
+      new TopicPartition(topic1, 2) -> ReplicaAssignment(Seq(1, 2, 3), Seq.empty)
     )
 
     // create a topic assignment
@@ -131,15 +131,11 @@
 
     // Test that can update persistent nodes
     val updatedAssignment = assignment - new TopicPartition(topic1, 2)
-<<<<<<< HEAD
     zkClient.setTopicAssignment(
       topic1,
       None,
       updatedAssignment
     )
-=======
-    zkClient.setTopicAssignment(topic1, updatedAssignment.mapValues { case (v) => ReplicaAssignment(v, List(), List()) }.toMap)
->>>>>>> fec42f2d
     assertEquals(updatedAssignment.size, zkClient.getTopicPartitionCount(topic1).get)
   }
 
