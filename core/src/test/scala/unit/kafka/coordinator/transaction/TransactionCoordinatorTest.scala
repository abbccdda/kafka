--- conflicted
+++ resolved
@@ -963,9 +963,6 @@
     EasyMock.verify(transactionManager)
   }
 
-<<<<<<< HEAD
-  private def validateRespondsWithConcurrentTransactionsOnInitPidWhenInPrepareState(state: TransactionState): Unit = {
-=======
   @Test
   def testTransactionTimeoutMetric(): Unit = {
     val sensor = metrics.sensor(TransactionStateManager.TimeoutSensor)
@@ -1009,8 +1006,7 @@
     assertTrue(metrics.metric(timeoutCountMetricName).metricValue().asInstanceOf[Double] > 0)
   }
 
-  private def validateRespondsWithConcurrentTransactionsOnInitPidWhenInPrepareState(state: TransactionState) = {
->>>>>>> 630c4b61
+  private def validateRespondsWithConcurrentTransactionsOnInitPidWhenInPrepareState(state: TransactionState): Unit = {
     EasyMock.expect(transactionManager.validateTransactionTimeoutMs(EasyMock.anyInt()))
       .andReturn(true).anyTimes()
 
