/*
 * Licensed to the Apache Software Foundation (ASF) under one or more
 * contributor license agreements.  See the NOTICE file distributed with
 * this work for additional information regarding copyright ownership.
 * The ASF licenses this file to You under the Apache License, Version 2.0
 * (the "License"); you may not use this file except in compliance with
 * the License.  You may obtain a copy of the License at
 *
 *      http://www.apache.org/licenses/LICENSE-2.0
 *
 * Unless required by applicable law or agreed to in writing, software
 * distributed under the License is distributed on an "AS IS" BASIS,
 * WITHOUT WARRANTIES OR CONDITIONS OF ANY KIND, either express or implied.
 * See the License for the specific language governing permissions and
 * limitations under the License.
 */
package kafka.cluster

import java.nio.ByteBuffer
<<<<<<< HEAD
import java.util.{Optional, Properties, UUID}
import java.util.concurrent.{CountDownLatch, Executors, TimeUnit, TimeoutException}
=======
import java.util.{Optional, Properties}
import java.util.concurrent.{CountDownLatch, Executors, TimeoutException, TimeUnit}
>>>>>>> fec42f2d
import java.util.concurrent.atomic.AtomicBoolean

import com.yammer.metrics.Metrics
import com.yammer.metrics.core.Metric
import kafka.api.{ApiVersion, LeaderAndIsr}
import kafka.common.UnexpectedAppendOffsetException
import kafka.log.{Defaults => _, _}
import kafka.server._
<<<<<<< HEAD
import kafka.server.checkpoints.OffsetCheckpoints
import kafka.tier.TierReplicaManager
=======
>>>>>>> fec42f2d
import kafka.utils._
import org.apache.kafka.common.{IsolationLevel, TopicPartition}
import org.apache.kafka.common.errors.{ApiException, OffsetNotAvailableException, ReplicaNotAvailableException}
import org.apache.kafka.common.message.LeaderAndIsrRequestData.LeaderAndIsrPartitionState
import org.apache.kafka.common.protocol.Errors
<<<<<<< HEAD
import org.apache.kafka.common.record.FileRecords.{FileTimestampAndOffset, TimestampAndOffset}
import org.apache.kafka.common.utils.Utils
=======
import org.apache.kafka.common.record.FileRecords.TimestampAndOffset
import org.apache.kafka.common.utils.SystemTime
>>>>>>> fec42f2d
import org.apache.kafka.common.record._
import org.apache.kafka.common.requests.{EpochEndOffset, ListOffsetRequest}
import org.junit.Test
import org.junit.Assert._
import org.mockito.Mockito._
import org.scalatest.Assertions.assertThrows
import org.mockito.ArgumentMatchers
import org.mockito.invocation.InvocationOnMock
import org.mockito.stubbing.Answer
import unit.kafka.cluster.AbstractPartitionTest

import scala.collection.JavaConverters._
import scala.collection.mutable.ListBuffer

<<<<<<< HEAD
class PartitionTest {
  import PartitionTest._

  val brokerId = 101
  val topicPartition = new TopicPartition("test-topic", 0)
  val time = new MockTime()
  var tmpDir: File = _
  var logDir1: File = _
  var logDir2: File = _
  var logManager: LogManager = _
  var logConfig: LogConfig = _
  val stateStore: PartitionStateStore = mock(classOf[PartitionStateStore])
  val delayedOperations: DelayedOperations = mock(classOf[DelayedOperations])
  val metadataCache: MetadataCache = mock(classOf[MetadataCache])
  val offsetCheckpoints: OffsetCheckpoints = mock(classOf[OffsetCheckpoints])
  val tierReplicaManager = mock(classOf[TierReplicaManager])
  var partition: Partition = _

  @Before
  def setup(): Unit = {
    TestUtils.clearYammerMetrics()

    val logProps = createLogProperties(Map.empty)
    logConfig = LogConfig(logProps)

    tmpDir = TestUtils.tempDir()
    logDir1 = TestUtils.randomPartitionLogDir(tmpDir)
    logDir2 = TestUtils.randomPartitionLogDir(tmpDir)
    logManager = TestUtils.createLogManager(
      logDirs = Seq(logDir1, logDir2), defaultConfig = logConfig, CleanerConfig(enableCleaner = false), time,
      tierLogComponents = TierLogComponents.EMPTY)
    logManager.startup()

    partition = new Partition(topicPartition,
      replicaLagTimeMaxMs = Defaults.ReplicaLagTimeMaxMs,
      interBrokerProtocolVersion = ApiVersion.latestVersion,
      localBrokerId = brokerId,
      observerFeature = false,
      time,
      stateStore,
      delayedOperations,
      metadataCache,
      logManager,
      Some(tierReplicaManager))

    when(stateStore.fetchTopicConfig()).thenReturn(createLogProperties(Map.empty))
    when(offsetCheckpoints.fetch(ArgumentMatchers.anyString, ArgumentMatchers.eq(topicPartition)))
      .thenReturn(None)
  }

  private def createLogProperties(overrides: Map[String, String]): Properties = {
    val logProps = new Properties()
    logProps.put(LogConfig.SegmentBytesProp, 512: java.lang.Integer)
    logProps.put(LogConfig.SegmentIndexBytesProp, 1000: java.lang.Integer)
    logProps.put(LogConfig.RetentionMsProp, 999: java.lang.Integer)
    overrides.foreach { case (k, v) => logProps.put(k, v) }
    logProps
  }

  @After
  def tearDown(): Unit = {
    logManager.shutdown()
    Utils.delete(tmpDir)
    TestUtils.clearYammerMetrics()
  }
=======
class PartitionTest extends AbstractPartitionTest {
>>>>>>> fec42f2d

  @Test
  def testMakeLeaderUpdatesEpochCache(): Unit = {
    val leaderEpoch = 8

    val log = logManager.getOrCreateLog(topicPartition, logConfig)
    log.appendAsLeader(MemoryRecords.withRecords(0L, CompressionType.NONE, 0,
      new SimpleRecord("k1".getBytes, "v1".getBytes),
      new SimpleRecord("k2".getBytes, "v2".getBytes)
    ), leaderEpoch = 0)
    log.appendAsLeader(MemoryRecords.withRecords(0L, CompressionType.NONE, 5,
      new SimpleRecord("k3".getBytes, "v3".getBytes),
      new SimpleRecord("k4".getBytes, "v4".getBytes)
    ), leaderEpoch = 5)
    assertEquals(4, log.logEndOffset)

    val partition = setupPartitionWithMocks(leaderEpoch = leaderEpoch, isLeader = true, log = log)
    assertEquals(Some(4), partition.leaderLogIfLocal.map(_.logEndOffset))

    val epochEndOffset = partition.lastOffsetForLeaderEpoch(currentLeaderEpoch = Optional.of[Integer](leaderEpoch),
      leaderEpoch = leaderEpoch, fetchOnlyFromLeader = true)
    assertEquals(4, epochEndOffset.endOffset)
    assertEquals(leaderEpoch, epochEndOffset.leaderEpoch)
  }

  @Test
  def testMakeLeaderDoesNotUpdateEpochCacheForOldFormats(): Unit = {
    val leaderEpoch = 8

    val logConfig = LogConfig(createLogProperties(Map(
      LogConfig.MessageFormatVersionProp -> kafka.api.KAFKA_0_10_2_IV0.shortVersion)))
    val log = logManager.getOrCreateLog(topicPartition, logConfig)
    log.appendAsLeader(TestUtils.records(List(
      new SimpleRecord("k1".getBytes, "v1".getBytes),
      new SimpleRecord("k2".getBytes, "v2".getBytes)),
      magicValue = RecordVersion.V1.value
    ), leaderEpoch = 0)
    log.appendAsLeader(TestUtils.records(List(
      new SimpleRecord("k3".getBytes, "v3".getBytes),
      new SimpleRecord("k4".getBytes, "v4".getBytes)),
      magicValue = RecordVersion.V1.value
    ), leaderEpoch = 5)
    assertEquals(4, log.logEndOffset)

    val partition = setupPartitionWithMocks(leaderEpoch = leaderEpoch, isLeader = true, log = log)
    assertEquals(Some(4), partition.leaderLogIfLocal.map(_.logEndOffset))
    assertEquals(None, log.latestEpoch)

    val epochEndOffset = partition.lastOffsetForLeaderEpoch(currentLeaderEpoch = Optional.of[Integer](leaderEpoch),
      leaderEpoch = leaderEpoch, fetchOnlyFromLeader = true)
    assertEquals(EpochEndOffset.UNDEFINED_EPOCH_OFFSET, epochEndOffset.endOffset)
    assertEquals(EpochEndOffset.UNDEFINED_EPOCH, epochEndOffset.leaderEpoch)
  }

  @Test
  // Verify that partition.removeFutureLocalReplica() and partition.maybeReplaceCurrentWithFutureReplica() can run concurrently
  def testMaybeReplaceCurrentWithFutureReplica(): Unit = {
    val latch = new CountDownLatch(1)

    logManager.maybeUpdatePreferredLogDir(topicPartition, logDir1.getAbsolutePath)
    partition.createLogIfNotExists(brokerId, isNew = true, isFutureReplica = false, offsetCheckpoints)
    logManager.maybeUpdatePreferredLogDir(topicPartition, logDir2.getAbsolutePath)
    partition.maybeCreateFutureReplica(logDir2.getAbsolutePath, offsetCheckpoints)

    val thread1 = new Thread {
      override def run(): Unit = {
        latch.await()
        partition.removeFutureLocalReplica()
      }
    }

    val thread2 = new Thread {
      override def run(): Unit = {
        latch.await()
        partition.maybeReplaceCurrentWithFutureReplica()
      }
    }

    thread1.start()
    thread2.start()

    latch.countDown()
    thread1.join()
    thread2.join()
    assertEquals(None, partition.futureLog)
  }

  @Test
  // Verify that replacement works when the replicas have the same log end offset but different base offsets in the
  // active segment
  def testMaybeReplaceCurrentWithFutureReplicaDifferentBaseOffsets(): Unit = {
    logManager.maybeUpdatePreferredLogDir(topicPartition, logDir1.getAbsolutePath)
    partition.createLogIfNotExists(brokerId, isNew = true, isFutureReplica = false, offsetCheckpoints)
    logManager.maybeUpdatePreferredLogDir(topicPartition, logDir2.getAbsolutePath)
    partition.maybeCreateFutureReplica(logDir2.getAbsolutePath, offsetCheckpoints)

    // Write records with duplicate keys to current replica and roll at offset 6
    val currentLog = partition.log.get
    currentLog.appendAsLeader(MemoryRecords.withRecords(0L, CompressionType.NONE, 0,
      new SimpleRecord("k1".getBytes, "v1".getBytes),
      new SimpleRecord("k1".getBytes, "v2".getBytes),
      new SimpleRecord("k1".getBytes, "v3".getBytes),
      new SimpleRecord("k2".getBytes, "v4".getBytes),
      new SimpleRecord("k2".getBytes, "v5".getBytes),
      new SimpleRecord("k2".getBytes, "v6".getBytes)
    ), leaderEpoch = 0)
    currentLog.roll()
    currentLog.appendAsLeader(MemoryRecords.withRecords(0L, CompressionType.NONE, 0,
      new SimpleRecord("k3".getBytes, "v7".getBytes),
      new SimpleRecord("k4".getBytes, "v8".getBytes)
    ), leaderEpoch = 0)

    // Write to the future replica as if the log had been compacted, and do not roll the segment

    val buffer = ByteBuffer.allocate(1024)
    val builder = MemoryRecords.builder(buffer, RecordBatch.CURRENT_MAGIC_VALUE, CompressionType.NONE,
      TimestampType.CREATE_TIME, 0L, RecordBatch.NO_TIMESTAMP, 0)
    builder.appendWithOffset(2L, new SimpleRecord("k1".getBytes, "v3".getBytes))
    builder.appendWithOffset(5L, new SimpleRecord("k2".getBytes, "v6".getBytes))
    builder.appendWithOffset(6L, new SimpleRecord("k3".getBytes, "v7".getBytes))
    builder.appendWithOffset(7L, new SimpleRecord("k4".getBytes, "v8".getBytes))

    val futureLog = partition.futureLocalLogOrException
    futureLog.appendAsFollower(builder.build())

    assertTrue(partition.maybeReplaceCurrentWithFutureReplica())
  }

  @Test
  def testFetchOffsetSnapshotEpochValidationForLeader(): Unit = {
    val leaderEpoch = 5
    val partition = setupPartitionWithMocks(leaderEpoch, isLeader = true)

    def assertSnapshotError(expectedError: Errors, currentLeaderEpoch: Optional[Integer]): Unit = {
      try {
        partition.fetchOffsetSnapshot(currentLeaderEpoch, fetchOnlyFromLeader = true)
        assertEquals(Errors.NONE, expectedError)
      } catch {
        case error: ApiException => assertEquals(expectedError, Errors.forException(error))
      }
    }

    assertSnapshotError(Errors.FENCED_LEADER_EPOCH, Optional.of(leaderEpoch - 1))
    assertSnapshotError(Errors.UNKNOWN_LEADER_EPOCH, Optional.of(leaderEpoch + 1))
    assertSnapshotError(Errors.NONE, Optional.of(leaderEpoch))
    assertSnapshotError(Errors.NONE, Optional.empty())
  }

  @Test
  def testFetchOffsetSnapshotEpochValidationForFollower(): Unit = {
    val leaderEpoch = 5
    val partition = setupPartitionWithMocks(leaderEpoch, isLeader = false)

    def assertSnapshotError(expectedError: Errors,
                            currentLeaderEpoch: Optional[Integer],
                            fetchOnlyLeader: Boolean): Unit = {
      try {
        partition.fetchOffsetSnapshot(currentLeaderEpoch, fetchOnlyFromLeader = fetchOnlyLeader)
        assertEquals(Errors.NONE, expectedError)
      } catch {
        case error: ApiException => assertEquals(expectedError, Errors.forException(error))
      }
    }

    assertSnapshotError(Errors.NONE, Optional.of(leaderEpoch), fetchOnlyLeader = false)
    assertSnapshotError(Errors.NONE, Optional.empty(), fetchOnlyLeader = false)
    assertSnapshotError(Errors.FENCED_LEADER_EPOCH, Optional.of(leaderEpoch - 1), fetchOnlyLeader = false)
    assertSnapshotError(Errors.UNKNOWN_LEADER_EPOCH, Optional.of(leaderEpoch + 1), fetchOnlyLeader = false)

    assertSnapshotError(Errors.NOT_LEADER_FOR_PARTITION, Optional.of(leaderEpoch), fetchOnlyLeader = true)
    assertSnapshotError(Errors.NOT_LEADER_FOR_PARTITION, Optional.empty(), fetchOnlyLeader = true)
    assertSnapshotError(Errors.FENCED_LEADER_EPOCH, Optional.of(leaderEpoch - 1), fetchOnlyLeader = true)
    assertSnapshotError(Errors.UNKNOWN_LEADER_EPOCH, Optional.of(leaderEpoch + 1), fetchOnlyLeader = true)
  }

  @Test
  def testOffsetForLeaderEpochValidationForLeader(): Unit = {
    val leaderEpoch = 5
    val partition = setupPartitionWithMocks(leaderEpoch, isLeader = true)

    def assertLastOffsetForLeaderError(error: Errors, currentLeaderEpochOpt: Optional[Integer]): Unit = {
      val endOffset = partition.lastOffsetForLeaderEpoch(currentLeaderEpochOpt, 0,
        fetchOnlyFromLeader = true)
      assertEquals(error, endOffset.error)
    }

    assertLastOffsetForLeaderError(Errors.NONE, Optional.empty())
    assertLastOffsetForLeaderError(Errors.NONE, Optional.of(leaderEpoch))
    assertLastOffsetForLeaderError(Errors.FENCED_LEADER_EPOCH, Optional.of(leaderEpoch - 1))
    assertLastOffsetForLeaderError(Errors.UNKNOWN_LEADER_EPOCH, Optional.of(leaderEpoch + 1))
  }

  @Test
  def testOffsetForLeaderEpochValidationForFollower(): Unit = {
    val leaderEpoch = 5
    val partition = setupPartitionWithMocks(leaderEpoch, isLeader = false)

    def assertLastOffsetForLeaderError(error: Errors,
                                       currentLeaderEpochOpt: Optional[Integer],
                                       fetchOnlyLeader: Boolean): Unit = {
      val endOffset = partition.lastOffsetForLeaderEpoch(currentLeaderEpochOpt, 0,
        fetchOnlyFromLeader = fetchOnlyLeader)
      assertEquals(error, endOffset.error)
    }

    assertLastOffsetForLeaderError(Errors.NONE, Optional.empty(), fetchOnlyLeader = false)
    assertLastOffsetForLeaderError(Errors.NONE, Optional.of(leaderEpoch), fetchOnlyLeader = false)
    assertLastOffsetForLeaderError(Errors.FENCED_LEADER_EPOCH, Optional.of(leaderEpoch - 1), fetchOnlyLeader = false)
    assertLastOffsetForLeaderError(Errors.UNKNOWN_LEADER_EPOCH, Optional.of(leaderEpoch + 1), fetchOnlyLeader = false)

    assertLastOffsetForLeaderError(Errors.NOT_LEADER_FOR_PARTITION, Optional.empty(), fetchOnlyLeader = true)
    assertLastOffsetForLeaderError(Errors.NOT_LEADER_FOR_PARTITION, Optional.of(leaderEpoch), fetchOnlyLeader = true)
    assertLastOffsetForLeaderError(Errors.FENCED_LEADER_EPOCH, Optional.of(leaderEpoch - 1), fetchOnlyLeader = true)
    assertLastOffsetForLeaderError(Errors.UNKNOWN_LEADER_EPOCH, Optional.of(leaderEpoch + 1), fetchOnlyLeader = true)
  }

  @Test
  def testReadRecordEpochValidationForLeader(): Unit = {
    val leaderEpoch = 5
    val partition = setupPartitionWithMocks(leaderEpoch, isLeader = true)

    def assertReadRecordsError(error: Errors,
                               currentLeaderEpochOpt: Optional[Integer]): Unit = {
      try {
        partition.readRecords(0L, currentLeaderEpochOpt,
          maxBytes = 1024,
          fetchIsolation = FetchLogEnd,
          fetchOnlyFromLeader = true,
          minOneMessage = false)
        if (error != Errors.NONE)
          fail(s"Expected readRecords to fail with error $error")
      } catch {
        case e: Exception =>
          assertEquals(error, Errors.forException(e))
      }
    }

    assertReadRecordsError(Errors.NONE, Optional.empty())
    assertReadRecordsError(Errors.NONE, Optional.of(leaderEpoch))
    assertReadRecordsError(Errors.FENCED_LEADER_EPOCH, Optional.of(leaderEpoch - 1))
    assertReadRecordsError(Errors.UNKNOWN_LEADER_EPOCH, Optional.of(leaderEpoch + 1))
  }

  @Test
  def testReadRecordEpochValidationForFollower(): Unit = {
    val leaderEpoch = 5
    val partition = setupPartitionWithMocks(leaderEpoch, isLeader = false)

    def assertReadRecordsError(error: Errors,
                               currentLeaderEpochOpt: Optional[Integer],
                               fetchOnlyFromLeader: Boolean): Unit = {
      try {
        partition.readRecords(0L, currentLeaderEpochOpt,
          maxBytes = 1024,
          fetchIsolation = FetchLogEnd,
          fetchOnlyFromLeader = fetchOnlyFromLeader,
          minOneMessage = false)
        if (error != Errors.NONE)
          fail(s"Expected readRecords to fail with error $error")
      } catch {
        case e: Exception =>
          assertEquals(error, Errors.forException(e))
      }
    }

    assertReadRecordsError(Errors.NONE, Optional.empty(), fetchOnlyFromLeader = false)
    assertReadRecordsError(Errors.NONE, Optional.of(leaderEpoch), fetchOnlyFromLeader = false)
    assertReadRecordsError(Errors.FENCED_LEADER_EPOCH, Optional.of(leaderEpoch - 1), fetchOnlyFromLeader = false)
    assertReadRecordsError(Errors.UNKNOWN_LEADER_EPOCH, Optional.of(leaderEpoch + 1), fetchOnlyFromLeader = false)

    assertReadRecordsError(Errors.NOT_LEADER_FOR_PARTITION, Optional.empty(), fetchOnlyFromLeader = true)
    assertReadRecordsError(Errors.NOT_LEADER_FOR_PARTITION, Optional.of(leaderEpoch), fetchOnlyFromLeader = true)
    assertReadRecordsError(Errors.FENCED_LEADER_EPOCH, Optional.of(leaderEpoch - 1), fetchOnlyFromLeader = true)
    assertReadRecordsError(Errors.UNKNOWN_LEADER_EPOCH, Optional.of(leaderEpoch + 1), fetchOnlyFromLeader = true)
  }

  @Test
  def testFetchOffsetForTimestampEpochValidationForLeader(): Unit = {
    val leaderEpoch = 5
    val partition = setupPartitionWithMocks(leaderEpoch, isLeader = true)

    def assertFetchOffsetError(error: Errors,
                               currentLeaderEpochOpt: Optional[Integer]): Unit = {
      try {
        partition.fetchOffsetForTimestamp(0L,
          isolationLevel = None,
          currentLeaderEpoch = currentLeaderEpochOpt,
          fetchOnlyFromLeader = true)
        if (error != Errors.NONE)
          fail(s"Expected readRecords to fail with error $error")
      } catch {
        case e: Exception =>
          assertEquals(error, Errors.forException(e))
      }
    }

    assertFetchOffsetError(Errors.NONE, Optional.empty())
    assertFetchOffsetError(Errors.NONE, Optional.of(leaderEpoch))
    assertFetchOffsetError(Errors.FENCED_LEADER_EPOCH, Optional.of(leaderEpoch - 1))
    assertFetchOffsetError(Errors.UNKNOWN_LEADER_EPOCH, Optional.of(leaderEpoch + 1))
  }

  @Test
  def testFetchOffsetForTimestampEpochValidationForFollower(): Unit = {
    val leaderEpoch = 5
    val partition = setupPartitionWithMocks(leaderEpoch, isLeader = false)

    def assertFetchOffsetError(error: Errors,
                               currentLeaderEpochOpt: Optional[Integer],
                               fetchOnlyLeader: Boolean): Unit = {
      try {
        partition.fetchOffsetForTimestamp(0L,
          isolationLevel = None,
          currentLeaderEpoch = currentLeaderEpochOpt,
          fetchOnlyFromLeader = fetchOnlyLeader)
        if (error != Errors.NONE)
          fail(s"Expected readRecords to fail with error $error")
      } catch {
        case e: Exception =>
          assertEquals(error, Errors.forException(e))
      }
    }

    assertFetchOffsetError(Errors.NONE, Optional.empty(), fetchOnlyLeader = false)
    assertFetchOffsetError(Errors.NONE, Optional.of(leaderEpoch), fetchOnlyLeader = false)
    assertFetchOffsetError(Errors.FENCED_LEADER_EPOCH, Optional.of(leaderEpoch - 1), fetchOnlyLeader = false)
    assertFetchOffsetError(Errors.UNKNOWN_LEADER_EPOCH, Optional.of(leaderEpoch + 1), fetchOnlyLeader = false)

    assertFetchOffsetError(Errors.NOT_LEADER_FOR_PARTITION, Optional.empty(), fetchOnlyLeader = true)
    assertFetchOffsetError(Errors.NOT_LEADER_FOR_PARTITION, Optional.of(leaderEpoch), fetchOnlyLeader = true)
    assertFetchOffsetError(Errors.FENCED_LEADER_EPOCH, Optional.of(leaderEpoch - 1), fetchOnlyLeader = true)
    assertFetchOffsetError(Errors.UNKNOWN_LEADER_EPOCH, Optional.of(leaderEpoch + 1), fetchOnlyLeader = true)
  }

  @Test
  def testFetchLatestOffsetIncludesLeaderEpoch(): Unit = {
    val leaderEpoch = 5
    val partition = setupPartitionWithMocks(leaderEpoch, isLeader = true)

    val timestampAndOffsetOpt = partition.fetchOffsetForTimestamp(ListOffsetRequest.LATEST_TIMESTAMP,
      isolationLevel = None,
      currentLeaderEpoch = Optional.empty(),
      fetchOnlyFromLeader = true)

    assertTrue(timestampAndOffsetOpt.isDefined)

    val timestampAndOffset = timestampAndOffsetOpt.get
    assertEquals(Optional.of(leaderEpoch), timestampAndOffset.leaderEpoch)
  }

  /**
    * This test checks that after a new leader election, we don't answer any ListOffsetsRequest until
    * the HW of the new leader has caught up to its startLogOffset for this epoch. From a client
    * perspective this helps guarantee monotonic offsets
    *
    * @see <a href="https://cwiki.apache.org/confluence/display/KAFKA/KIP-207%3A+Offsets+returned+by+ListOffsetsResponse+should+be+monotonically+increasing+even+during+a+partition+leader+change">KIP-207</a>
    */
  @Test
  def testMonotonicOffsetsAfterLeaderChange(): Unit = {
    val controllerEpoch = 3
    val leader = brokerId
    val follower1 = brokerId + 1
    val follower2 = brokerId + 2
    val controllerId = brokerId + 3
    val replicas = List(leader, follower1, follower2)
    val isr = List[Integer](leader, follower2).asJava
    val leaderEpoch = 8
    val batch1 = TestUtils.records(records = List(
      new SimpleRecord(10, "k1".getBytes, "v1".getBytes),
      new SimpleRecord(11,"k2".getBytes, "v2".getBytes)))
    val batch2 = TestUtils.records(records = List(new SimpleRecord("k3".getBytes, "v1".getBytes),
      new SimpleRecord(20,"k4".getBytes, "v2".getBytes),
      new SimpleRecord(21,"k5".getBytes, "v3".getBytes)))

    val leaderState = new LeaderAndIsrPartitionState()
      .setControllerEpoch(controllerEpoch)
      .setLeader(leader)
      .setLeaderEpoch(leaderEpoch)
      .setIsr(isr)
      .setZkVersion(1)
      .setReplicas(replicas.map(Int.box).asJava)
      .setIsNew(true)

    assertTrue("Expected first makeLeader() to return 'leader changed'",
      partition.makeLeader(controllerId, leaderState, 0, offsetCheckpoints))
    assertEquals("Current leader epoch", leaderEpoch, partition.getLeaderEpoch)
    assertEquals("ISR", Set[Integer](leader, follower2), partition.inSyncReplicaIds)

    // after makeLeader(() call, partition should know about all the replicas
    // append records with initial leader epoch
    partition.appendRecordsToLeader(batch1, isFromClient = true)
    partition.appendRecordsToLeader(batch2, isFromClient = true)
    assertEquals("Expected leader's HW not move", partition.localLogOrException.logStartOffset,
      partition.localLogOrException.highWatermark)

    // let the follower in ISR move leader's HW to move further but below LEO
    def updateFollowerFetchState(followerId: Int, fetchOffsetMetadata: LogOffsetMetadata): Unit = {
      partition.updateFollowerFetchState(
        followerId,
        followerFetchOffsetMetadata = fetchOffsetMetadata,
        followerStartOffset = 0L,
        followerFetchTimeMs = time.milliseconds(),
        leaderEndOffset = partition.localLogOrException.logEndOffset)
    }

    def fetchOffsetsForTimestamp(timestamp: Long, isolation: Option[IsolationLevel]): Either[ApiException, Option[TimestampAndOffset]] = {
      try {
        Right(partition.fetchOffsetForTimestamp(
          timestamp = timestamp,
          isolationLevel = isolation,
          currentLeaderEpoch = Optional.of(partition.getLeaderEpoch),
          fetchOnlyFromLeader = true
        ))
      } catch {
        case e: ApiException => Left(e)
      }
    }

    mockAliveBrokers(metadataCache, replicas)

    when(stateStore.expandIsr(controllerEpoch, new LeaderAndIsr(leader, leaderEpoch,
      List(leader, follower2, follower1), 1)))
      .thenReturn(Some(2))

    updateFollowerFetchState(follower1, LogOffsetMetadata(0))
    updateFollowerFetchState(follower1, LogOffsetMetadata(2))

    updateFollowerFetchState(follower2, LogOffsetMetadata(0))
    updateFollowerFetchState(follower2, LogOffsetMetadata(2))

    // At this point, the leader has gotten 5 writes, but followers have only fetched two
    assertEquals(2, partition.localLogOrException.highWatermark)

    // Get the LEO
    fetchOffsetsForTimestamp(ListOffsetRequest.LATEST_TIMESTAMP, None) match {
      case Right(Some(offsetAndTimestamp)) => assertOffset(5L, offsetAndTimestamp)
      case Right(None) => fail("Should have seen some offsets")
      case Left(e) => fail("Should not have seen an error")
    }

    // Get the HW
    fetchOffsetsForTimestamp(ListOffsetRequest.LATEST_TIMESTAMP, Some(IsolationLevel.READ_UNCOMMITTED)) match {
      case Right(Some(offsetAndTimestamp)) => assertOffset(2L, offsetAndTimestamp)
      case Right(None) => fail("Should have seen some offsets")
      case Left(e) => fail("Should not have seen an error")
    }

    // Get a offset beyond the HW by timestamp, get a None
    assertEquals(Right(None), fetchOffsetsForTimestamp(30, Some(IsolationLevel.READ_UNCOMMITTED)))

    // Make into a follower
    val followerState = new LeaderAndIsrPartitionState()
      .setControllerEpoch(controllerEpoch)
      .setLeader(follower2)
      .setLeaderEpoch(leaderEpoch + 1)
      .setIsr(isr)
      .setZkVersion(4)
      .setReplicas(replicas.map(Int.box).asJava)
      .setIsNew(false)

    assertTrue(partition.makeFollower(controllerId, followerState, 1, offsetCheckpoints))

    // Back to leader, this resets the startLogOffset for this epoch (to 2), we're now in the fault condition
    val newLeaderState = new LeaderAndIsrPartitionState()
      .setControllerEpoch(controllerEpoch)
      .setLeader(leader)
      .setLeaderEpoch(leaderEpoch + 2)
      .setIsr(isr)
      .setZkVersion(5)
      .setReplicas(replicas.map(Int.box).asJava)
      .setIsNew(false)

    assertTrue(partition.makeLeader(controllerId, newLeaderState, 2, offsetCheckpoints))

    // Try to get offsets as a client
    fetchOffsetsForTimestamp(ListOffsetRequest.LATEST_TIMESTAMP, Some(IsolationLevel.READ_UNCOMMITTED)) match {
      case Right(Some(offsetAndTimestamp)) => fail("Should have failed with OffsetNotAvailable")
      case Right(None) => fail("Should have seen an error")
      case Left(e: OffsetNotAvailableException) => // ok
      case Left(e: ApiException) => fail(s"Expected OffsetNotAvailableException, got $e")
    }

    // If request is not from a client, we skip the check
    fetchOffsetsForTimestamp(ListOffsetRequest.LATEST_TIMESTAMP, None) match {
      case Right(Some(offsetAndTimestamp)) => assertOffset(5L, offsetAndTimestamp)
      case Right(None) => fail("Should have seen some offsets")
      case Left(e: ApiException) => fail(s"Got ApiException $e")
    }

    // If we request the earliest timestamp, we skip the check
    fetchOffsetsForTimestamp(ListOffsetRequest.EARLIEST_TIMESTAMP, Some(IsolationLevel.READ_UNCOMMITTED)) match {
      case Right(Some(offsetAndTimestamp)) => assertOffset(0L, offsetAndTimestamp)
      case Right(None) => fail("Should have seen some offsets")
      case Left(e: ApiException) => fail(s"Got ApiException $e")
    }

    // If we request an offset by timestamp earlier than the HW, we are ok
    fetchOffsetsForTimestamp(11, Some(IsolationLevel.READ_UNCOMMITTED)) match {
      case Right(Some(offsetAndTimestamp)) =>
        assertOffset(1L, offsetAndTimestamp)
        assertEquals(11, offsetAndTimestamp.timestamp)
      case Right(None) => fail("Should have seen some offsets")
      case Left(e: ApiException) => fail(s"Got ApiException $e")
    }

    // Request an offset by timestamp beyond the HW, get an error now since we're in a bad state
    fetchOffsetsForTimestamp(100, Some(IsolationLevel.READ_UNCOMMITTED)) match {
      case Right(Some(offsetAndTimestamp)) => fail("Should have failed")
      case Right(None) => fail("Should have failed")
      case Left(e: OffsetNotAvailableException) => // ok
      case Left(e: ApiException) => fail(s"Should have seen OffsetNotAvailableException, saw $e")
    }

    when(stateStore.expandIsr(controllerEpoch, new LeaderAndIsr(leader, leaderEpoch + 2,
      List(leader, follower2, follower1), 5)))
      .thenReturn(Some(2))

    // Next fetch from replicas, HW is moved up to 5 (ahead of the LEO)
    updateFollowerFetchState(follower1, LogOffsetMetadata(5))
    updateFollowerFetchState(follower2, LogOffsetMetadata(5))

    // Error goes away
    fetchOffsetsForTimestamp(ListOffsetRequest.LATEST_TIMESTAMP, Some(IsolationLevel.READ_UNCOMMITTED)) match {
      case Right(Some(offsetAndTimestamp)) => assertOffset(5L, offsetAndTimestamp)
      case Right(None) => fail("Should have seen some offsets")
      case Left(e: ApiException) => fail(s"Got ApiException $e")
    }

    // Now we see None instead of an error for out of range timestamp
    assertEquals(Right(None), fetchOffsetsForTimestamp(100, Some(IsolationLevel.READ_UNCOMMITTED)))
  }

  private def setupPartitionWithMocks(leaderEpoch: Int,
                                      isLeader: Boolean,
                                      log: AbstractLog = logManager.getOrCreateLog(topicPartition, logConfig),
                                      topicIdOpt: Option[UUID] = None): Partition = {
    partition.createLogIfNotExists(brokerId, isNew = false, isFutureReplica = false, offsetCheckpoints)

    val controllerId = 0
    val controllerEpoch = 0
    val replicas = List[Integer](brokerId, brokerId + 1).asJava
    val isr = replicas

    if (isLeader) {
      val partitionState = new LeaderAndIsrPartitionState()
          .setControllerEpoch(controllerEpoch)
          .setLeader(brokerId)
          .setLeaderEpoch(leaderEpoch)
          .setIsr(isr)
          .setZkVersion(1)
          .setReplicas(replicas)
          .setIsNew(true)
      topicIdOpt.foreach { topicId => partitionState.setTopicId(topicId) }

      assertTrue("Expected become leader transition to succeed",
        partition.makeLeader(controllerId, partitionState, 0, offsetCheckpoints))
      assertEquals(leaderEpoch, partition.getLeaderEpoch)
    } else {
      val partitionState = new LeaderAndIsrPartitionState()
        .setControllerEpoch(controllerEpoch)
        .setLeader(brokerId + 1)
        .setLeaderEpoch(leaderEpoch)
        .setIsr(isr)
        .setZkVersion(1)
        .setReplicas(replicas)
        .setIsNew(true)
      topicIdOpt.foreach { topicId => partitionState.setTopicId(topicId) }

      assertTrue("Expected become follower transition to succeed",
        partition.makeFollower(controllerId, partitionState, 0, offsetCheckpoints))
      assertEquals(leaderEpoch, partition.getLeaderEpoch)
      assertEquals(None, partition.leaderLogIfLocal)
    }

    partition
  }

  @Test
  def testAppendRecordsAsFollowerBelowLogStartOffset(): Unit = {
    partition.createLogIfNotExists(brokerId, isNew = false, isFutureReplica = false, offsetCheckpoints)
    val log = partition.localLogOrException

    val initialLogStartOffset = 5L
    partition.truncateFullyAndStartAt(initialLogStartOffset, isFuture = false)
    assertEquals(s"Log end offset after truncate fully and start at $initialLogStartOffset:",
                 initialLogStartOffset, log.logEndOffset)
    assertEquals(s"Log start offset after truncate fully and start at $initialLogStartOffset:",
                 initialLogStartOffset, log.logStartOffset)

    // verify that we cannot append records that do not contain log start offset even if the log is empty
    assertThrows[UnexpectedAppendOffsetException] {
      // append one record with offset = 3
      partition.appendRecordsToFollowerOrFutureReplica(createRecords(List(new SimpleRecord("k1".getBytes, "v1".getBytes)), baseOffset = 3L), isFuture = false)
    }
    assertEquals(s"Log end offset should not change after failure to append", initialLogStartOffset, log.logEndOffset)

    // verify that we can append records that contain log start offset, even when first
    // offset < log start offset if the log is empty
    val newLogStartOffset = 4L
    val records = createRecords(List(new SimpleRecord("k1".getBytes, "v1".getBytes),
                                     new SimpleRecord("k2".getBytes, "v2".getBytes),
                                     new SimpleRecord("k3".getBytes, "v3".getBytes)),
                                baseOffset = newLogStartOffset)
    partition.appendRecordsToFollowerOrFutureReplica(records, isFuture = false)
    assertEquals(s"Log end offset after append of 3 records with base offset $newLogStartOffset:", 7L, log.logEndOffset)
    assertEquals(s"Log start offset after append of 3 records with base offset $newLogStartOffset:", newLogStartOffset, log.logStartOffset)

    // and we can append more records after that
    partition.appendRecordsToFollowerOrFutureReplica(createRecords(List(new SimpleRecord("k1".getBytes, "v1".getBytes)), baseOffset = 7L), isFuture = false)
    assertEquals(s"Log end offset after append of 1 record at offset 7:", 8L, log.logEndOffset)
    assertEquals(s"Log start offset not expected to change:", newLogStartOffset, log.logStartOffset)

    // but we cannot append to offset < log start if the log is not empty
    assertThrows[UnexpectedAppendOffsetException] {
      val records2 = createRecords(List(new SimpleRecord("k1".getBytes, "v1".getBytes),
                                        new SimpleRecord("k2".getBytes, "v2".getBytes)),
                                   baseOffset = 3L)
      partition.appendRecordsToFollowerOrFutureReplica(records2, isFuture = false)
    }
    assertEquals(s"Log end offset should not change after failure to append", 8L, log.logEndOffset)

    // we still can append to next offset
    partition.appendRecordsToFollowerOrFutureReplica(createRecords(List(new SimpleRecord("k1".getBytes, "v1".getBytes)), baseOffset = 8L), isFuture = false)
    assertEquals(s"Log end offset after append of 1 record at offset 8:", 9L, log.logEndOffset)
    assertEquals(s"Log start offset not expected to change:", newLogStartOffset, log.logStartOffset)
  }

  @Test
  def testListOffsetIsolationLevels(): Unit = {
    val controllerId = 0
    val controllerEpoch = 0
    val leaderEpoch = 5
    val replicas = List[Integer](brokerId, brokerId + 1).asJava
    val isr = replicas

    doNothing().when(delayedOperations).checkAndCompleteFetch()

    partition.createLogIfNotExists(brokerId, isNew = false, isFutureReplica = false, offsetCheckpoints)

    assertTrue("Expected become leader transition to succeed",
      partition.makeLeader(controllerId, new LeaderAndIsrPartitionState()
        .setControllerEpoch(controllerEpoch)
        .setLeader(brokerId)
        .setLeaderEpoch(leaderEpoch)
        .setIsr(isr)
        .setZkVersion(1)
        .setReplicas(replicas)
        .setIsNew(true), 0, offsetCheckpoints))
    assertEquals(leaderEpoch, partition.getLeaderEpoch)

    val records = createTransactionalRecords(List(
      new SimpleRecord("k1".getBytes, "v1".getBytes),
      new SimpleRecord("k2".getBytes, "v2".getBytes),
      new SimpleRecord("k3".getBytes, "v3".getBytes)),
      baseOffset = 0L)
    partition.appendRecordsToLeader(records, isFromClient = true)

    def fetchLatestOffset(isolationLevel: Option[IsolationLevel]): TimestampAndOffset = {
      val res = partition.fetchOffsetForTimestamp(ListOffsetRequest.LATEST_TIMESTAMP,
        isolationLevel = isolationLevel,
        currentLeaderEpoch = Optional.empty(),
        fetchOnlyFromLeader = true)
      assertTrue(res.isDefined)
      res.get
    }

    def fetchEarliestOffset(isolationLevel: Option[IsolationLevel]): TimestampAndOffset = {
      val res = partition.fetchOffsetForTimestamp(ListOffsetRequest.EARLIEST_TIMESTAMP,
        isolationLevel = isolationLevel,
        currentLeaderEpoch = Optional.empty(),
        fetchOnlyFromLeader = true)
      assertTrue(res.isDefined)
      res.get
    }

    assertOffset(3L, fetchLatestOffset(isolationLevel = None))
    assertOffset(0L, fetchLatestOffset(isolationLevel = Some(IsolationLevel.READ_UNCOMMITTED)))
    assertOffset(0L, fetchLatestOffset(isolationLevel = Some(IsolationLevel.READ_COMMITTED)))

    partition.log.get.updateHighWatermark(1L)

    assertOffset(3L, fetchLatestOffset(isolationLevel = None))
    assertOffset(1L, fetchLatestOffset(isolationLevel = Some(IsolationLevel.READ_UNCOMMITTED)))
    assertOffset(0L, fetchLatestOffset(isolationLevel = Some(IsolationLevel.READ_COMMITTED)))

    assertOffset(0L, fetchEarliestOffset(isolationLevel = None))
    assertOffset(0L, fetchEarliestOffset(isolationLevel = Some(IsolationLevel.READ_UNCOMMITTED)))
    assertOffset(0L, fetchEarliestOffset(isolationLevel = Some(IsolationLevel.READ_COMMITTED)))
  }

  @Test
  def testGetReplica(): Unit = {
    assertEquals(None, partition.log)
    assertThrows[ReplicaNotAvailableException] {
      partition.localLogOrException
    }
  }

  @Test
  def testAppendRecordsToFollowerWithNoReplicaThrowsException(): Unit = {
    assertThrows[ReplicaNotAvailableException] {
      partition.appendRecordsToFollowerOrFutureReplica(
           createRecords(List(new SimpleRecord("k1".getBytes, "v1".getBytes)), baseOffset = 0L), isFuture = false)
    }
  }

  @Test
  def testMakeFollowerWithNoLeaderIdChange(): Unit = {
    // Start off as follower
    var partitionState = new LeaderAndIsrPartitionState()
      .setControllerEpoch(0)
      .setLeader(1)
      .setLeaderEpoch(1)
      .setIsr(List[Integer](0, 1, 2, brokerId).asJava)
      .setZkVersion(1)
      .setReplicas(List[Integer](0, 1, 2, brokerId).asJava)
      .setIsNew(false)
    partition.makeFollower(0, partitionState, 0, offsetCheckpoints)

    // Request with same leader and epoch increases by only 1, do become-follower steps
    partitionState = new LeaderAndIsrPartitionState()
      .setControllerEpoch(0)
      .setLeader(1)
      .setLeaderEpoch(4)
      .setIsr(List[Integer](0, 1, 2, brokerId).asJava)
      .setZkVersion(1)
      .setReplicas(List[Integer](0, 1, 2, brokerId).asJava)
      .setIsNew(false)
    assertTrue(partition.makeFollower(0, partitionState, 2, offsetCheckpoints))

    // Request with same leader and same epoch, skip become-follower steps
    partitionState = new LeaderAndIsrPartitionState()
      .setControllerEpoch(0)
      .setLeader(1)
      .setLeaderEpoch(4)
      .setIsr(List[Integer](0, 1, 2, brokerId).asJava)
      .setZkVersion(1)
      .setReplicas(List[Integer](0, 1, 2, brokerId).asJava)
    assertFalse(partition.makeFollower(0, partitionState, 2, offsetCheckpoints))
  }

  @Test
  def testFollowerDoesNotJoinISRUntilCaughtUpToOffsetWithinCurrentLeaderEpoch(): Unit = {
    val controllerEpoch = 3
    val leader = brokerId
    val follower1 = brokerId + 1
    val follower2 = brokerId + 2
    val controllerId = brokerId + 3
    val replicas = List[Integer](leader, follower1, follower2).asJava
    val isr = List[Integer](leader, follower2).asJava
    val leaderEpoch = 8
    val batch1 = TestUtils.records(records = List(new SimpleRecord("k1".getBytes, "v1".getBytes),
                                                  new SimpleRecord("k2".getBytes, "v2".getBytes)))
    val batch2 = TestUtils.records(records = List(new SimpleRecord("k3".getBytes, "v1".getBytes),
                                                  new SimpleRecord("k4".getBytes, "v2".getBytes),
                                                  new SimpleRecord("k5".getBytes, "v3".getBytes)))
    val batch3 = TestUtils.records(records = List(new SimpleRecord("k6".getBytes, "v1".getBytes),
                                                  new SimpleRecord("k7".getBytes, "v2".getBytes)))

    val leaderState = new LeaderAndIsrPartitionState()
      .setControllerEpoch(controllerEpoch)
      .setLeader(leader)
      .setLeaderEpoch(leaderEpoch)
      .setIsr(isr)
      .setZkVersion(1)
      .setReplicas(replicas)
      .setIsNew(true)
    assertTrue("Expected first makeLeader() to return 'leader changed'",
               partition.makeLeader(controllerId, leaderState, 0, offsetCheckpoints))
    assertEquals("Current leader epoch", leaderEpoch, partition.getLeaderEpoch)
    assertEquals("ISR", Set[Integer](leader, follower2), partition.inSyncReplicaIds)

    // after makeLeader(() call, partition should know about all the replicas
    // append records with initial leader epoch
    val lastOffsetOfFirstBatch = partition.appendRecordsToLeader(batch1, isFromClient = true).lastOffset
    partition.appendRecordsToLeader(batch2, isFromClient = true)
    assertEquals("Expected leader's HW not move", partition.localLogOrException.logStartOffset,
      partition.log.get.highWatermark)

    // let the follower in ISR move leader's HW to move further but below LEO
    def updateFollowerFetchState(followerId: Int, fetchOffsetMetadata: LogOffsetMetadata): Unit = {
      partition.updateFollowerFetchState(
        followerId,
        followerFetchOffsetMetadata = fetchOffsetMetadata,
        followerStartOffset = 0L,
        followerFetchTimeMs = time.milliseconds(),
        leaderEndOffset = partition.localLogOrException.logEndOffset)
    }

    updateFollowerFetchState(follower2, LogOffsetMetadata(0))
    updateFollowerFetchState(follower2, LogOffsetMetadata(lastOffsetOfFirstBatch))
    assertEquals("Expected leader's HW", lastOffsetOfFirstBatch, partition.log.get.highWatermark)

    // current leader becomes follower and then leader again (without any new records appended)
    val followerState = new LeaderAndIsrPartitionState()
      .setControllerEpoch(controllerEpoch)
      .setLeader(follower2)
      .setLeaderEpoch(leaderEpoch + 1)
      .setIsr(isr)
      .setZkVersion(1)
      .setReplicas(replicas)
      .setIsNew(false)
    partition.makeFollower(controllerId, followerState, 1, offsetCheckpoints)

    val newLeaderState = new LeaderAndIsrPartitionState()
      .setControllerEpoch(controllerEpoch)
      .setLeader(leader)
      .setLeaderEpoch(leaderEpoch + 2)
      .setIsr(isr)
      .setZkVersion(1)
      .setReplicas(replicas)
      .setIsNew(false)
    assertTrue("Expected makeLeader() to return 'leader changed' after makeFollower()",
               partition.makeLeader(controllerEpoch, newLeaderState, 2, offsetCheckpoints))
    val currentLeaderEpochStartOffset = partition.localLogOrException.logEndOffset

    // append records with the latest leader epoch
    partition.appendRecordsToLeader(batch3, isFromClient = true)

    // fetch from follower not in ISR from log start offset should not add this follower to ISR
    updateFollowerFetchState(follower1, LogOffsetMetadata(0))
    updateFollowerFetchState(follower1, LogOffsetMetadata(lastOffsetOfFirstBatch))
    assertEquals("ISR", Set[Integer](leader, follower2), partition.inSyncReplicaIds)

    // fetch from the follower not in ISR from start offset of the current leader epoch should
    // add this follower to ISR
    when(stateStore.expandIsr(controllerEpoch, new LeaderAndIsr(leader, leaderEpoch + 2,
      List(leader, follower2, follower1), 1))).thenReturn(Some(2))
    updateFollowerFetchState(follower1, LogOffsetMetadata(currentLeaderEpochStartOffset))
    assertEquals("ISR", Set[Integer](leader, follower1, follower2), partition.inSyncReplicaIds)
  }

  /**
   * Verify that delayed fetch operations which are completed when records are appended don't result in deadlocks.
   * Delayed fetch operations acquire Partition leaderIsrUpdate read lock for one or more partitions. So they
   * need to be completed after releasing the lock acquired to append records. Otherwise, waiting writers
   * (e.g. to check if ISR needs to be shrinked) can trigger deadlock in request handler threads waiting for
   * read lock of one Partition while holding on to read lock of another Partition.
   */
  @Test
  def testDelayedFetchAfterAppendRecords(): Unit = {
    val controllerId = 0
    val controllerEpoch = 0
    val leaderEpoch = 5
    val replicaIds = List[Integer](brokerId, brokerId + 1).asJava
    val isr = replicaIds
    val logConfig = LogConfig(new Properties)

    val topicPartitions = (0 until 5).map { i => new TopicPartition("test-topic", i) }
    val logs = topicPartitions.map { tp => logManager.getOrCreateLog(tp, logConfig) }
    val partitions = ListBuffer.empty[Partition]

    logs.foreach { log =>
      val tp = log.topicPartition
      val delayedOperations: DelayedOperations = mock(classOf[DelayedOperations])
      val partition = new Partition(tp,
        replicaLagTimeMaxMs = Defaults.ReplicaLagTimeMaxMs,
        interBrokerProtocolVersion = ApiVersion.latestVersion,
        localBrokerId = brokerId,
        observerFeature = false,
        time,
        stateStore,
        delayedOperations,
        metadataCache,
        logManager,
        Some(mock(classOf[TierReplicaManager])))

      when(delayedOperations.checkAndCompleteFetch())
        .thenAnswer(new Answer[Unit] {
          override def answer(invocation: InvocationOnMock): Unit = {
            // Acquire leaderIsrUpdate read lock of a different partition when completing delayed fetch
            val anotherPartition = (tp.partition + 1) % topicPartitions.size
            val partition = partitions(anotherPartition)
            partition.fetchOffsetSnapshot(Optional.of(leaderEpoch), fetchOnlyFromLeader = true)
          }
        })

      partition.setLog(log, isFutureLog = false)
      val leaderState = new LeaderAndIsrPartitionState()
        .setControllerEpoch(controllerEpoch)
        .setLeader(brokerId)
        .setLeaderEpoch(leaderEpoch)
        .setIsr(isr)
        .setZkVersion(1)
        .setReplicas(replicaIds)
        .setIsNew(true)
      partition.makeLeader(controllerId, leaderState, 0, offsetCheckpoints)
      partitions += partition
    }

    def createRecords(baseOffset: Long): MemoryRecords = {
      val records = List(
        new SimpleRecord("k1".getBytes, "v1".getBytes),
        new SimpleRecord("k2".getBytes, "v2".getBytes))
      val buf = ByteBuffer.allocate(DefaultRecordBatch.sizeInBytes(records.asJava))
      val builder = MemoryRecords.builder(
        buf, RecordBatch.CURRENT_MAGIC_VALUE, CompressionType.NONE, TimestampType.CREATE_TIME,
        baseOffset, time.milliseconds, 0)
      records.foreach(builder.append)
      builder.build()
    }

    val done = new AtomicBoolean()
    val executor = Executors.newFixedThreadPool(topicPartitions.size + 1)
    try {
      // Invoke some operation that acquires leaderIsrUpdate write lock on one thread
      executor.submit(CoreUtils.runnable {
        while (!done.get) {
          partitions.foreach(_.maybeShrinkIsr())
        }
      })
      // Append records to partitions, one partition-per-thread
      val futures = partitions.map { partition =>
        executor.submit(CoreUtils.runnable {
          (1 to 10000).foreach { _ => partition.appendRecordsToLeader(createRecords(baseOffset = 0), isFromClient = true) }
        })
      }
      futures.foreach(_.get(15, TimeUnit.SECONDS))
      done.set(true)
    } catch {
      case e: TimeoutException =>
        val allThreads = TestUtils.allThreadStackTraces()
        fail(s"Test timed out with exception $e, thread stack traces: $allThreads")
    } finally {
      executor.shutdownNow()
      executor.awaitTermination(5, TimeUnit.SECONDS)
    }
  }

  private def assertOffset(expected: Long, timestampAndOffset: TimestampAndOffset): Unit = {
    assertTrue(timestampAndOffset.isInstanceOf[FileTimestampAndOffset])
    assertEquals(expected, timestampAndOffset.asInstanceOf[FileTimestampAndOffset].offset)
  }

  def createRecords(records: Iterable[SimpleRecord], baseOffset: Long, partitionLeaderEpoch: Int = 0): MemoryRecords = {
    val buf = ByteBuffer.allocate(DefaultRecordBatch.sizeInBytes(records.asJava))
    val builder = MemoryRecords.builder(
      buf, RecordBatch.CURRENT_MAGIC_VALUE, CompressionType.NONE, TimestampType.LOG_APPEND_TIME,
      baseOffset, time.milliseconds, partitionLeaderEpoch)
    records.foreach(builder.append)
    builder.build()
  }

  def createTransactionalRecords(records: Iterable[SimpleRecord],
                                 baseOffset: Long,
                                 partitionLeaderEpoch: Int = 0): MemoryRecords = {
    val producerId = 1L
    val producerEpoch = 0.toShort
    val baseSequence = 0
    val isTransactional = true
    val buf = ByteBuffer.allocate(DefaultRecordBatch.sizeInBytes(records.asJava))
    val builder = MemoryRecords.builder(buf, CompressionType.NONE, baseOffset, producerId,
      producerEpoch, baseSequence, isTransactional)
    records.foreach(builder.append)
    builder.build()
  }

  /**
    * Test for AtMinIsr partition state. We set the partition replica set size as 3, but only set one replica as an ISR.
    * As the default minIsr configuration is 1, then the partition should be at min ISR (isAtMinIsr = true).
    */
  @Test
  def testAtMinIsr(): Unit = {
    val controllerEpoch = 3
    val leader = brokerId
    val follower1 = brokerId + 1
    val follower2 = brokerId + 2
    val controllerId = brokerId + 3
    val replicas = List[Integer](leader, follower1, follower2).asJava
    val isr = List[Integer](leader).asJava
    val leaderEpoch = 8

    assertFalse(partition.isAtMinIsr)
    // Make isr set to only have leader to trigger AtMinIsr (default min isr config is 1)
    val leaderState = new LeaderAndIsrPartitionState()
      .setControllerEpoch(controllerEpoch)
      .setLeader(leader)
      .setLeaderEpoch(leaderEpoch)
      .setIsr(isr)
      .setZkVersion(1)
      .setReplicas(replicas)
      .setIsNew(true)
    partition.makeLeader(controllerId, leaderState, 0, offsetCheckpoints)
    assertTrue(partition.isAtMinIsr)
  }

  @Test
  def testUpdateFollowerFetchState(): Unit = {
    val log = logManager.getOrCreateLog(topicPartition, logConfig)
    seedLogData(log, numRecords = 6, leaderEpoch = 4)

    val controllerId = 0
    val controllerEpoch = 0
    val leaderEpoch = 5
    val remoteBrokerId = brokerId + 1
    val replicas = List[Integer](brokerId, remoteBrokerId).asJava
    val isr = replicas

    doNothing().when(delayedOperations).checkAndCompleteFetch()

    partition.createLogIfNotExists(brokerId, isNew = false, isFutureReplica = false, offsetCheckpoints)

    val initializeTimeMs = time.milliseconds()
    assertTrue("Expected become leader transition to succeed",
      partition.makeLeader(
        controllerId,
        new LeaderAndIsrPartitionState()
          .setControllerEpoch(controllerEpoch)
          .setLeader(brokerId)
          .setLeaderEpoch(leaderEpoch)
          .setIsr(isr)
          .setZkVersion(1)
          .setReplicas(replicas)
          .setIsNew(true),
        0,
        offsetCheckpoints))

    val remoteReplica = partition.getReplica(remoteBrokerId).get
    assertEquals(initializeTimeMs, remoteReplica.lastCaughtUpTimeMs)
    assertEquals(LogOffsetMetadata.UnknownOffsetMetadata.messageOffset, remoteReplica.logEndOffset)
    assertEquals(Log.UnknownOffset, remoteReplica.logStartOffset)

    time.sleep(500)

    partition.updateFollowerFetchState(remoteBrokerId,
      followerFetchOffsetMetadata = LogOffsetMetadata(3),
      followerStartOffset = 0L,
      followerFetchTimeMs = time.milliseconds(),
      leaderEndOffset = 6L)

    assertEquals(initializeTimeMs, remoteReplica.lastCaughtUpTimeMs)
    assertEquals(3L, remoteReplica.logEndOffset)
    assertEquals(0L, remoteReplica.logStartOffset)

    time.sleep(500)

    partition.updateFollowerFetchState(remoteBrokerId,
      followerFetchOffsetMetadata = LogOffsetMetadata(6L),
      followerStartOffset = 0L,
      followerFetchTimeMs = time.milliseconds(),
      leaderEndOffset = 6L)

    assertEquals(time.milliseconds(), remoteReplica.lastCaughtUpTimeMs)
    assertEquals(6L, remoteReplica.logEndOffset)
    assertEquals(0L, remoteReplica.logStartOffset)

  }

  @Test
  def testIsrExpansion(): Unit = {
    val log = logManager.getOrCreateLog(topicPartition, logConfig)
    seedLogData(log, numRecords = 10, leaderEpoch = 4)

    val controllerId = 0
    val controllerEpoch = 0
    val leaderEpoch = 5
    val remoteBrokerId = brokerId + 1
    val replicas = List(brokerId, remoteBrokerId)
    val isr = List[Integer](brokerId).asJava

    doNothing().when(delayedOperations).checkAndCompleteFetch()
    mockAliveBrokers(metadataCache, replicas)

    partition.createLogIfNotExists(brokerId, isNew = false, isFutureReplica = false, offsetCheckpoints)
    assertTrue(
      "Expected become leader transition to succeed",
      partition.makeLeader(
        controllerId,
        new LeaderAndIsrPartitionState()
          .setControllerEpoch(controllerEpoch)
          .setLeader(brokerId)
          .setLeaderEpoch(leaderEpoch)
          .setIsr(isr)
          .setZkVersion(1)
          .setReplicas(replicas.map(Int.box).asJava)
          .setIsNew(true),
        0,
        offsetCheckpoints)
    )
    assertEquals(Set(brokerId), partition.inSyncReplicaIds)

    val remoteReplica = partition.getReplica(remoteBrokerId).get
    assertEquals(LogOffsetMetadata.UnknownOffsetMetadata.messageOffset, remoteReplica.logEndOffset)
    assertEquals(Log.UnknownOffset, remoteReplica.logStartOffset)

    partition.updateFollowerFetchState(remoteBrokerId,
      followerFetchOffsetMetadata = LogOffsetMetadata(3),
      followerStartOffset = 0L,
      followerFetchTimeMs = time.milliseconds(),
      leaderEndOffset = 6L)

    assertEquals(Set(brokerId), partition.inSyncReplicaIds)
    assertEquals(3L, remoteReplica.logEndOffset)
    assertEquals(0L, remoteReplica.logStartOffset)

    // The next update should bring the follower back into the ISR
    val updatedLeaderAndIsr = LeaderAndIsr(
      leader = brokerId,
      leaderEpoch = leaderEpoch,
      isr = List(brokerId, remoteBrokerId),
      zkVersion = 1)
    when(stateStore.expandIsr(controllerEpoch, updatedLeaderAndIsr)).thenReturn(Some(2))

    partition.updateFollowerFetchState(remoteBrokerId,
      followerFetchOffsetMetadata = LogOffsetMetadata(10),
      followerStartOffset = 0L,
      followerFetchTimeMs = time.milliseconds(),
      leaderEndOffset = 6L)

    assertEquals(Set(brokerId, remoteBrokerId), partition.inSyncReplicaIds)
    assertEquals(10L, remoteReplica.logEndOffset)
    assertEquals(0L, remoteReplica.logStartOffset)
  }

  @Test
  def testIsrNotExpandedIfUpdateFails(): Unit = {
    val log = logManager.getOrCreateLog(topicPartition, logConfig)
    seedLogData(log, numRecords = 10, leaderEpoch = 4)

    val controllerId = 0
    val controllerEpoch = 0
    val leaderEpoch = 5
    val remoteBrokerId = brokerId + 1
    val replicas = List(brokerId, remoteBrokerId)
    val isr = List[Integer](brokerId).asJava

    doNothing().when(delayedOperations).checkAndCompleteFetch()
    mockAliveBrokers(metadataCache, replicas)

    partition.createLogIfNotExists(brokerId, isNew = false, isFutureReplica = false, offsetCheckpoints)
    assertTrue("Expected become leader transition to succeed",
      partition.makeLeader(
        controllerId,
        new LeaderAndIsrPartitionState()
          .setControllerEpoch(controllerEpoch)
          .setLeader(brokerId)
          .setLeaderEpoch(leaderEpoch)
          .setIsr(isr)
          .setZkVersion(1)
          .setReplicas(replicas.map(Integer.valueOf).asJava)
          .setIsNew(true),
        0,
        offsetCheckpoints))
    assertEquals(Set(brokerId), partition.inSyncReplicaIds)

    val remoteReplica = partition.getReplica(remoteBrokerId).get
    assertEquals(LogOffsetMetadata.UnknownOffsetMetadata.messageOffset, remoteReplica.logEndOffset)
    assertEquals(Log.UnknownOffset, remoteReplica.logStartOffset)

    // Mock the expected ISR update failure
    val updatedLeaderAndIsr = LeaderAndIsr(
      leader = brokerId,
      leaderEpoch = leaderEpoch,
      isr = List(brokerId, remoteBrokerId),
      zkVersion = 1)
    when(stateStore.expandIsr(controllerEpoch, updatedLeaderAndIsr)).thenReturn(None)

    partition.updateFollowerFetchState(remoteBrokerId,
      followerFetchOffsetMetadata = LogOffsetMetadata(10),
      followerStartOffset = 0L,
      followerFetchTimeMs = time.milliseconds(),
      leaderEndOffset = 10L)

    // Follower state is updated, but the ISR has not expanded
    assertEquals(Set(brokerId), partition.inSyncReplicaIds)
    assertEquals(10L, remoteReplica.logEndOffset)
    assertEquals(0L, remoteReplica.logStartOffset)
  }

  @Test
  def testMaybeShrinkIsr(): Unit = {
    val log = logManager.getOrCreateLog(topicPartition, logConfig)
    seedLogData(log, numRecords = 10, leaderEpoch = 4)

    val controllerId = 0
    val controllerEpoch = 0
    val leaderEpoch = 5
    val remoteBrokerId = brokerId + 1
    val replicas = List(brokerId, remoteBrokerId)
    val isr = List[Integer](brokerId, remoteBrokerId).asJava

    doNothing().when(delayedOperations).checkAndCompleteFetch()
    mockAliveBrokers(metadataCache, replicas)

    val initializeTimeMs = time.milliseconds()
    partition.createLogIfNotExists(brokerId, isNew = false, isFutureReplica = false, offsetCheckpoints)
    assertTrue(
      "Expected become leader transition to succeed",
      partition.makeLeader(
        controllerId,
        new LeaderAndIsrPartitionState()
          .setControllerEpoch(controllerEpoch)
          .setLeader(brokerId)
          .setLeaderEpoch(leaderEpoch)
          .setIsr(isr)
          .setZkVersion(1)
          .setReplicas(replicas.map(Int.box).asJava)
          .setIsNew(true),
        0,
        offsetCheckpoints)
    )
    assertEquals(Set(brokerId, remoteBrokerId), partition.inSyncReplicaIds)
    assertEquals(0L, partition.localLogOrException.highWatermark)

    val remoteReplica = partition.getReplica(remoteBrokerId).get
    assertEquals(initializeTimeMs, remoteReplica.lastCaughtUpTimeMs)
    assertEquals(LogOffsetMetadata.UnknownOffsetMetadata.messageOffset, remoteReplica.logEndOffset)
    assertEquals(Log.UnknownOffset, remoteReplica.logStartOffset)

    // On initialization, the replica is considered caught up and should not be removed
    partition.maybeShrinkIsr()
    assertEquals(Set(brokerId, remoteBrokerId), partition.inSyncReplicaIds)

    // If enough time passes without a fetch update, the ISR should shrink
    time.sleep(partition.replicaLagTimeMaxMs + 1)
    val updatedLeaderAndIsr = LeaderAndIsr(
      leader = brokerId,
      leaderEpoch = leaderEpoch,
      isr = List(brokerId),
      zkVersion = 1)
    when(stateStore.shrinkIsr(controllerEpoch, updatedLeaderAndIsr)).thenReturn(Some(2))

    partition.maybeShrinkIsr()
    assertEquals(Set(brokerId), partition.inSyncReplicaIds)
    assertEquals(10L, partition.localLogOrException.highWatermark)
  }

  @Test
  def testShouldNotShrinkIsrIfPreviousFetchIsCaughtUp(): Unit = {
    val log = logManager.getOrCreateLog(topicPartition, logConfig)
    seedLogData(log, numRecords = 10, leaderEpoch = 4)

    val controllerId = 0
    val controllerEpoch = 0
    val leaderEpoch = 5
    val remoteBrokerId = brokerId + 1
    val replicas = List(brokerId, remoteBrokerId)
    val isr = List[Integer](brokerId, remoteBrokerId).asJava

    doNothing().when(delayedOperations).checkAndCompleteFetch()
    mockAliveBrokers(metadataCache, replicas)

    val initializeTimeMs = time.milliseconds()
    partition.createLogIfNotExists(brokerId, isNew = false, isFutureReplica = false, offsetCheckpoints)
    assertTrue(
      "Expected become leader transition to succeed",
      partition.makeLeader(
        controllerId,
        new LeaderAndIsrPartitionState()
          .setControllerEpoch(controllerEpoch)
          .setLeader(brokerId)
          .setLeaderEpoch(leaderEpoch)
          .setIsr(isr)
          .setZkVersion(1)
          .setReplicas(replicas.map(Int.box).asJava)
          .setIsNew(true),
        0,
        offsetCheckpoints)
    )
    assertEquals(Set(brokerId, remoteBrokerId), partition.inSyncReplicaIds)
    assertEquals(0L, partition.localLogOrException.highWatermark)

    val remoteReplica = partition.getReplica(remoteBrokerId).get
    assertEquals(initializeTimeMs, remoteReplica.lastCaughtUpTimeMs)
    assertEquals(LogOffsetMetadata.UnknownOffsetMetadata.messageOffset, remoteReplica.logEndOffset)
    assertEquals(Log.UnknownOffset, remoteReplica.logStartOffset)

    // There is a short delay before the first fetch. The follower is not yet caught up to the log end.
    time.sleep(5000)
    val firstFetchTimeMs = time.milliseconds()
    partition.updateFollowerFetchState(remoteBrokerId,
      followerFetchOffsetMetadata = LogOffsetMetadata(5),
      followerStartOffset = 0L,
      followerFetchTimeMs = firstFetchTimeMs,
      leaderEndOffset = 10L)
    assertEquals(initializeTimeMs, remoteReplica.lastCaughtUpTimeMs)
    assertEquals(5L, partition.localLogOrException.highWatermark)
    assertEquals(5L, remoteReplica.logEndOffset)
    assertEquals(0L, remoteReplica.logStartOffset)

    // Some new data is appended, but the follower catches up to the old end offset.
    // The total elapsed time from initialization is larger than the max allowed replica lag.
    time.sleep(5001)
    seedLogData(log, numRecords = 5, leaderEpoch = leaderEpoch)
    partition.updateFollowerFetchState(remoteBrokerId,
      followerFetchOffsetMetadata = LogOffsetMetadata(10),
      followerStartOffset = 0L,
      followerFetchTimeMs = time.milliseconds(),
      leaderEndOffset = 15L)
    assertEquals(firstFetchTimeMs, remoteReplica.lastCaughtUpTimeMs)
    assertEquals(10L, partition.localLogOrException.highWatermark)
    assertEquals(10L, remoteReplica.logEndOffset)
    assertEquals(0L, remoteReplica.logStartOffset)

    // The ISR should not be shrunk because the follower has caught up with the leader at the
    // time of the first fetch.
    partition.maybeShrinkIsr()
    assertEquals(Set(brokerId, remoteBrokerId), partition.inSyncReplicaIds)
  }

  @Test
  def testShouldNotShrinkIsrIfFollowerCaughtUpToLogEnd(): Unit = {
    val log = logManager.getOrCreateLog(topicPartition, logConfig)
    seedLogData(log, numRecords = 10, leaderEpoch = 4)

    val controllerId = 0
    val controllerEpoch = 0
    val leaderEpoch = 5
    val remoteBrokerId = brokerId + 1
    val replicas = List(brokerId, remoteBrokerId)
    val isr = List[Integer](brokerId, remoteBrokerId).asJava

    doNothing().when(delayedOperations).checkAndCompleteFetch()
    mockAliveBrokers(metadataCache, replicas)

    val initializeTimeMs = time.milliseconds()
    partition.createLogIfNotExists(brokerId, isNew = false, isFutureReplica = false, offsetCheckpoints)
    assertTrue(
      "Expected become leader transition to succeed",
      partition.makeLeader(
        controllerId,
        new LeaderAndIsrPartitionState()
          .setControllerEpoch(controllerEpoch)
          .setLeader(brokerId)
          .setLeaderEpoch(leaderEpoch)
          .setIsr(isr)
          .setZkVersion(1)
          .setReplicas(replicas.map(Int.box).asJava)
          .setIsNew(true),
        0,
        offsetCheckpoints)
    )
    assertEquals(Set(brokerId, remoteBrokerId), partition.inSyncReplicaIds)
    assertEquals(0L, partition.localLogOrException.highWatermark)

    val remoteReplica = partition.getReplica(remoteBrokerId).get
    assertEquals(initializeTimeMs, remoteReplica.lastCaughtUpTimeMs)
    assertEquals(LogOffsetMetadata.UnknownOffsetMetadata.messageOffset, remoteReplica.logEndOffset)
    assertEquals(Log.UnknownOffset, remoteReplica.logStartOffset)

    // The follower catches up to the log end immediately.
    partition.updateFollowerFetchState(remoteBrokerId,
      followerFetchOffsetMetadata = LogOffsetMetadata(10),
      followerStartOffset = 0L,
      followerFetchTimeMs = time.milliseconds(),
      leaderEndOffset = 10L)
    assertEquals(initializeTimeMs, remoteReplica.lastCaughtUpTimeMs)
    assertEquals(10L, partition.localLogOrException.highWatermark)
    assertEquals(10L, remoteReplica.logEndOffset)
    assertEquals(0L, remoteReplica.logStartOffset)

    // Sleep longer than the max allowed follower lag
    time.sleep(10001)

    // The ISR should not be shrunk because the follower is caught up to the leader's log end
    partition.maybeShrinkIsr()
    assertEquals(Set(brokerId, remoteBrokerId), partition.inSyncReplicaIds)
  }

  @Test
  def testIsrNotShrunkIfUpdateFails(): Unit = {
    val log = logManager.getOrCreateLog(topicPartition, logConfig)
    seedLogData(log, numRecords = 10, leaderEpoch = 4)

    val controllerId = 0
    val controllerEpoch = 0
    val leaderEpoch = 5
    val remoteBrokerId = brokerId + 1
    val replicas = List(brokerId, remoteBrokerId)
    val isr = List[Integer](brokerId, remoteBrokerId).asJava

    doNothing().when(delayedOperations).checkAndCompleteFetch()
    mockAliveBrokers(metadataCache, replicas)

    val initializeTimeMs = time.milliseconds()
    partition.createLogIfNotExists(brokerId, isNew = false, isFutureReplica = false, offsetCheckpoints)
    assertTrue("Expected become leader transition to succeed",
      partition.makeLeader(
        controllerId,
        new LeaderAndIsrPartitionState()
          .setControllerEpoch(controllerEpoch)
          .setLeader(brokerId)
          .setLeaderEpoch(leaderEpoch)
          .setIsr(isr)
          .setZkVersion(1)
          .setReplicas(replicas.map(Integer.valueOf).asJava)
          .setIsNew(true),
        0,
        offsetCheckpoints))
    assertEquals(Set(brokerId, remoteBrokerId), partition.inSyncReplicaIds)
    assertEquals(0L, partition.localLogOrException.highWatermark)

    val remoteReplica = partition.getReplica(remoteBrokerId).get
    assertEquals(initializeTimeMs, remoteReplica.lastCaughtUpTimeMs)
    assertEquals(LogOffsetMetadata.UnknownOffsetMetadata.messageOffset, remoteReplica.logEndOffset)
    assertEquals(Log.UnknownOffset, remoteReplica.logStartOffset)

    time.sleep(10001)

    // Mock the expected ISR update failure
    val updatedLeaderAndIsr = LeaderAndIsr(
      leader = brokerId,
      leaderEpoch = leaderEpoch,
      isr = List(brokerId),
      zkVersion = 1)
    when(stateStore.shrinkIsr(controllerEpoch, updatedLeaderAndIsr)).thenReturn(None)

    partition.maybeShrinkIsr()
    assertEquals(Set(brokerId, remoteBrokerId), partition.inSyncReplicaIds)
    assertEquals(0L, partition.localLogOrException.highWatermark)
  }

  @Test
  def testUseCheckpointToInitializeHighWatermark(): Unit = {
    val log = logManager.getOrCreateLog(topicPartition, logConfig)
    seedLogData(log, numRecords = 6, leaderEpoch = 5)

    when(offsetCheckpoints.fetch(logDir1.getAbsolutePath, topicPartition))
      .thenReturn(Some(4L))

    val controllerId = 0
    val controllerEpoch = 3
    val replicas = List[Integer](brokerId, brokerId + 1).asJava
    val leaderState = new LeaderAndIsrPartitionState()
      .setControllerEpoch(controllerEpoch)
      .setLeader(brokerId)
      .setLeaderEpoch(6)
      .setIsr(replicas)
      .setZkVersion(1)
      .setReplicas(replicas)
      .setIsNew(false)
    partition.makeLeader(controllerId, leaderState, 0, offsetCheckpoints)
    assertEquals(4, partition.localLogOrException.highWatermark)
  }

  @Test
  def testAddAndRemoveMetrics(): Unit = {
    val metricsToCheck = List(
      "UnderReplicated",
      "UnderMinIsr",
      "InSyncReplicasCount",
      "CaughtUpReplicasCount",
      "ReplicasCount",
      "LastStableOffsetLag",
      "AtMinIsr",
      "IsNotCaughtUp",
      "ObserverReplicasCount"
    )

    def getMetric(metric: String): Option[Metric] = {
      Metrics.defaultRegistry().allMetrics().asScala.filterKeys { metricName =>
        metricName.getName == metric && metricName.getType == "Partition"
      }.headOption.map(_._2)
    }

    assertTrue(metricsToCheck.forall(getMetric(_).isDefined))

    Partition.removeMetrics(topicPartition)

    assertEquals(Set(), Metrics.defaultRegistry().allMetrics().asScala.keySet.filter(_.getType == "Partition"))
  }

  @Test
  def testUnderReplicatedPartitionsCorrectSemantics(): Unit = {
    val controllerId = 0
    val controllerEpoch = 3
    val replicas = List[Integer](brokerId, brokerId + 1, brokerId + 2).asJava
    val isr = List[Integer](brokerId, brokerId + 1).asJava

    var leaderState = new LeaderAndIsrPartitionState()
      .setControllerEpoch(controllerEpoch)
      .setLeader(brokerId)
      .setLeaderEpoch(6)
      .setIsr(isr)
      .setZkVersion(1)
      .setReplicas(replicas)
      .setIsNew(false)
    partition.makeLeader(controllerId, leaderState, 0, offsetCheckpoints)
    assertTrue(partition.isUnderReplicated)

    leaderState = leaderState.setIsr(replicas)
    partition.makeLeader(controllerId, leaderState, 0, offsetCheckpoints)
    assertFalse(partition.isUnderReplicated)
  }

  @Test
  def testUpdateAssignmentAndIsr(): Unit = {
    val topicPartition = new TopicPartition("test", 1)
    val partition = new Partition(
      topicPartition, 1000, ApiVersion.latestVersion, 0,
      new SystemTime(), mock(classOf[PartitionStateStore]), mock(classOf[DelayedOperations]),
      mock(classOf[MetadataCache]), mock(classOf[LogManager]))

    val replicas = Seq(0, 1, 2, 3)
    val isr = Set(0, 1, 2, 3)
    val adding = Seq(4, 5)
    val removing = Seq(1, 2)

    // Test with ongoing reassignment
    partition.updateAssignmentAndIsr(replicas, isr, adding, removing)

    assertTrue("The assignmentState is not OngoingReassignmentState",
      partition.assignmentState.isInstanceOf[OngoingReassignmentState])
    assertEquals(replicas, partition.assignmentState.replicas)
    assertEquals(isr, partition.inSyncReplicaIds)
    assertEquals(adding, partition.assignmentState.asInstanceOf[OngoingReassignmentState].addingReplicas)
    assertEquals(removing, partition.assignmentState.asInstanceOf[OngoingReassignmentState].removingReplicas)
    assertEquals(Seq(1, 2, 3), partition.remoteReplicas.map(_.brokerId))

    // Test with simple assignment
    val replicas2 = Seq(0, 3, 4, 5)
    val isr2 = Set(0, 3, 4, 5)
    partition.updateAssignmentAndIsr(replicas2, isr2, Seq.empty, Seq.empty)

    assertTrue("The assignmentState is not SimpleAssignmentState",
      partition.assignmentState.isInstanceOf[SimpleAssignmentState])
    assertEquals(replicas2, partition.assignmentState.replicas)
    assertEquals(isr2, partition.inSyncReplicaIds)
    assertEquals(Seq(3, 4, 5), partition.remoteReplicas.map(_.brokerId))
  }

  /**
   * Test when log is getting initialized, its config remains untouched after initialization is done.
   */
  @Test
  def testLogConfigNotDirty(): Unit = {
    val spyLogManager = spy(logManager)
    val partition = new Partition(topicPartition,
      replicaLagTimeMaxMs = Defaults.ReplicaLagTimeMaxMs,
      interBrokerProtocolVersion = ApiVersion.latestVersion,
      localBrokerId = brokerId,
      observerFeature = false,
      time,
      stateStore,
      delayedOperations,
      metadataCache,
      spyLogManager,
      tierReplicaManagerOpt = None)

    partition.createLog(brokerId, isNew = true, isFutureReplica = false, offsetCheckpoints)

    // Validate that initializingLog and finishedInitializingLog was called
    verify(spyLogManager).initializingLog(ArgumentMatchers.eq(topicPartition))
    verify(spyLogManager).finishedInitializingLog(ArgumentMatchers.eq(topicPartition),
      ArgumentMatchers.any(),
      ArgumentMatchers.any()) // This doesn't get evaluated, but needed to satisfy compilation

    // We should get config from ZK only once
    verify(stateStore).fetchTopicConfig()
  }

  /**
   * Test when log is getting initialized, its config remains gets reloaded if Topic config gets changed
   * before initialization is done.
   */
  @Test
  def testLogConfigDirtyAsTopicUpdated(): Unit = {
    val spyLogManager = spy(logManager)
    doAnswer(new Answer[Unit] {
      def answer(invocation: InvocationOnMock): Unit = {
        logManager.initializingLog(topicPartition)
        logManager.topicConfigUpdated(topicPartition.topic())
      }
    }).when(spyLogManager).initializingLog(ArgumentMatchers.eq(topicPartition))

    val partition = new Partition(topicPartition,
      replicaLagTimeMaxMs = Defaults.ReplicaLagTimeMaxMs,
      interBrokerProtocolVersion = ApiVersion.latestVersion,
      localBrokerId = brokerId,
      observerFeature = false,
      time,
      stateStore,
      delayedOperations,
      metadataCache,
      spyLogManager,
      tierReplicaManagerOpt = None)

    partition.createLog(brokerId, isNew = true, isFutureReplica = false, offsetCheckpoints)

    // Validate that initializingLog and finishedInitializingLog was called
    verify(spyLogManager).initializingLog(ArgumentMatchers.eq(topicPartition))
    verify(spyLogManager).finishedInitializingLog(ArgumentMatchers.eq(topicPartition),
      ArgumentMatchers.any(),
      ArgumentMatchers.any()) // This doesn't get evaluated, but needed to satisfy compilation

    // We should get config from ZK twice, once before log is created, and second time once
    // we find log config is dirty and refresh it.
    verify(stateStore, times(2)).fetchTopicConfig()
  }

  /**
   * Test when log is getting initialized, its config remains gets reloaded if Broker config gets changed
   * before initialization is done.
   */
  @Test
  def testLogConfigDirtyAsBrokerUpdated(): Unit = {
    val spyLogManager = spy(logManager)
    doAnswer(new Answer[Unit] {
      def answer(invocation: InvocationOnMock): Unit = {
        logManager.initializingLog(topicPartition)
        logManager.brokerConfigUpdated()
      }
    }).when(spyLogManager).initializingLog(ArgumentMatchers.eq(topicPartition))

    val partition = new Partition(topicPartition,
      replicaLagTimeMaxMs = Defaults.ReplicaLagTimeMaxMs,
      interBrokerProtocolVersion = ApiVersion.latestVersion,
      localBrokerId = brokerId,
      observerFeature = false,
      time,
      stateStore,
      delayedOperations,
      metadataCache,
      spyLogManager,
      tierReplicaManagerOpt = None)

    partition.createLog(brokerId, isNew = true, isFutureReplica = false, offsetCheckpoints)

    // Validate that initializingLog and finishedInitializingLog was called
    verify(spyLogManager).initializingLog(ArgumentMatchers.eq(topicPartition))
    verify(spyLogManager).finishedInitializingLog(ArgumentMatchers.eq(topicPartition),
      ArgumentMatchers.any(),
      ArgumentMatchers.any()) // This doesn't get evaluated, but needed to satisfy compilation

    // We should get config from ZK twice, once before log is created, and second time once
    // we find log config is dirty and refresh it.
    verify(stateStore, times(2)).fetchTopicConfig()
  }

  @Test
  def testMakeLeaderWithTopicId(): Unit = {
    var leaderEpoch = 7
    val log = logManager.getOrCreateLog(topicPartition, logConfig)
    val tierPartitionState = log.tierPartitionState
    val topicId = UUID.randomUUID

    val partition = setupPartitionWithMocks(leaderEpoch = leaderEpoch, isLeader = true, log = log, topicIdOpt = Some(topicId))
    val replicas = partition.allReplicaIds.map(Int.box).asJava

    // assert topic id was propagated
    assertTrue(tierPartitionState.topicIdPartition.isPresent)
    verify(tierReplicaManager, times(1)).becomeLeader(tierPartitionState, leaderEpoch)

    // make leader with a new epoch
    leaderEpoch = 8
    partition.makeLeader(0,
      new LeaderAndIsrPartitionState()
        .setControllerEpoch(0)
        .setLeader(1)
        .setLeaderEpoch(leaderEpoch)
        .setIsr(replicas)
        .setReplicas(replicas)
        .setZkVersion(1)
        .setIsNew(true),
      0,
      offsetCheckpoints)
    assertTrue(tierPartitionState.topicIdPartition.isPresent)
    verify(tierReplicaManager, times(1)).becomeLeader(tierPartitionState, leaderEpoch)
  }

  @Test
  def testMakeFollowerWithTopicId(): Unit = {
    val leaderEpoch = 7
    val log = logManager.getOrCreateLog(topicPartition, logConfig)
    val tierPartitionState = log.tierPartitionState
    val topicId = UUID.randomUUID

    setupPartitionWithMocks(leaderEpoch = leaderEpoch, isLeader = false, log = log, topicIdOpt = Some(topicId))

    // assert topic id was propagated
    assertTrue(tierPartitionState.topicIdPartition.isPresent)
    verify(tierReplicaManager, times(1)).becomeFollower(tierPartitionState)
  }

  @Test
  def testShouldRemoveObserversFromIsr(): Unit = {
    val partition = createPartitionWithObserverFeature()
    val zkVersion = 23934
    val controllerEpoch = 137
    val leaderEpoch = 245
    val syncReplicaId1 = brokerId
    val syncReplicaId2 = brokerId + 1
    val observerId1 = brokerId + 2
    val observerId2 = brokerId + 3

    val leaderAndIsrUpdate = new LeaderAndIsrPartitionState()
      .setLeader(syncReplicaId1)
      .setLeaderEpoch(leaderEpoch)
      .setReplicas(List[Integer](syncReplicaId1, syncReplicaId2, observerId1, observerId2).asJava)
      .setControllerEpoch(controllerEpoch)
      .setObservers(List[Integer](observerId1, observerId2).asJava)
      .setTopicName(topicPartition.topic)
      .setIsr(List[Integer](syncReplicaId1, syncReplicaId2, observerId1).asJava)
      .setZkVersion(zkVersion)
      .setPartitionIndex(0)

    assertTrue(partition.makeLeader(controllerId = 1,
      partitionState = leaderAndIsrUpdate,
      correlationId = 2334,
      highWatermarkCheckpoints = offsetCheckpoints))

    assertEquals(Set(observerId1, observerId2), partition.observerIds)
    assertEquals(Set(syncReplicaId1, syncReplicaId2, observerId1), partition.inSyncReplicaIds)
    assertEquals(Seq(syncReplicaId1, syncReplicaId2, observerId1, observerId2), partition.allReplicaIds)
    assertFalse(partition.isUnderReplicated)

    when(stateStore.shrinkIsr(controllerEpoch, LeaderAndIsr(brokerId, leaderEpoch,
      List(syncReplicaId1, syncReplicaId2), zkVersion)))
      .thenReturn(Some(zkVersion + 1))

    partition.maybeShrinkIsr(Long.MaxValue)

    assertEquals(Set(observerId1, observerId2), partition.observerIds)
    assertEquals(Set(syncReplicaId1, syncReplicaId2), partition.inSyncReplicaIds)
    assertEquals(Seq(syncReplicaId1, syncReplicaId2, observerId1, observerId2), partition.allReplicaIds)
    assertFalse(partition.isUnderReplicated)
  }

  @Test
  def testShouldNotRemoveObserverFromIsrIfThatCausesUnderMinIsr(): Unit = {
    val logConfig = LogConfig(createLogProperties(Map(LogConfig.MinInSyncReplicasProp -> "2")))
    logManager.getOrCreateLog(topicPartition, logConfig)

    val partition = createPartitionWithObserverFeature()
    val zkVersion = 23934
    val controllerEpoch = 137
    val leaderEpoch = 245
    val syncReplicaId1 = brokerId
    val syncReplicaId2 = brokerId + 1
    val observerId1 = brokerId + 2
    val observerId2 = brokerId + 3

    val leaderAndIsrUpdate = new LeaderAndIsrPartitionState()
      .setLeader(syncReplicaId1)
      .setLeaderEpoch(leaderEpoch)
      .setReplicas(List[Integer](syncReplicaId1, syncReplicaId2, observerId1, observerId2).asJava)
      .setControllerEpoch(controllerEpoch)
      .setObservers(List[Integer](observerId1, observerId2).asJava)
      .setTopicName(topicPartition.topic)
      .setIsr(List[Integer](syncReplicaId1, observerId1).asJava)
      .setZkVersion(zkVersion)
      .setPartitionIndex(0)

    assertTrue(partition.makeLeader(controllerId = 1,
      partitionState = leaderAndIsrUpdate,
      correlationId = 2334,
      highWatermarkCheckpoints = offsetCheckpoints))

    assertEquals(Set(observerId1, observerId2), partition.observerIds)
    assertEquals(Set(syncReplicaId1, observerId1), partition.inSyncReplicaIds)
    assertEquals(Seq(syncReplicaId1, syncReplicaId2, observerId1, observerId2), partition.allReplicaIds)
    assertFalse(partition.isUnderReplicated)

    partition.maybeShrinkIsr(Long.MaxValue)

    assertEquals(Set(observerId1, observerId2), partition.observerIds)
    assertEquals(Set(syncReplicaId1, observerId1), partition.inSyncReplicaIds)
    assertEquals(Seq(syncReplicaId1, syncReplicaId2, observerId1, observerId2), partition.allReplicaIds)
    assertFalse(partition.isUnderReplicated)
  }

  @Test
  def testShouldAddAllReplicasToIsrWhenLeaderIsAnObserver(): Unit = {
    val partition = createPartitionWithObserverFeature()
    val zkVersion = 23934
    val controllerEpoch = 137
    val leaderEpoch = 245
    val observerId1 = brokerId
    val observerId2 = brokerId + 1
    val syncReplicaId1 = brokerId + 2
    val syncReplicaId2 = brokerId + 3

    val leaderAndIsrUpdate = new LeaderAndIsrPartitionState()
      .setLeader(observerId1)
      .setLeaderEpoch(leaderEpoch)
      .setReplicas(List[Integer](syncReplicaId1, syncReplicaId2, observerId1, observerId2).asJava)
      .setControllerEpoch(controllerEpoch)
      .setObservers(List[Integer](observerId1, observerId2).asJava)
      .setTopicName(topicPartition.topic)
      .setIsr(List[Integer](observerId1).asJava)
      .setZkVersion(zkVersion)
      .setPartitionIndex(0)

    assertTrue(partition.makeLeader(controllerId = 1,
      partitionState = leaderAndIsrUpdate,
      correlationId = 2334,
      highWatermarkCheckpoints = offsetCheckpoints))

    assertEquals(Set(observerId1, observerId2), partition.observerIds)
    assertEquals(Set(observerId1), partition.inSyncReplicaIds)
    assertEquals(Seq(syncReplicaId1, syncReplicaId2, observerId1, observerId2), partition.allReplicaIds)
    assertTrue(partition.isUnderReplicated)

    var expectedIsr = Seq(observerId1)
    var expectedZkVersion = zkVersion

    for (replicaId <- Seq(observerId2, syncReplicaId1, syncReplicaId2)) {
      expectedIsr ++= Seq(replicaId)
      expectedZkVersion += 1

      when(stateStore.expandIsr(controllerEpoch,
        LeaderAndIsr(brokerId, leaderEpoch, expectedIsr.toList, expectedZkVersion - 1)))
        .thenReturn(Some(expectedZkVersion))

      partition.updateFollowerFetchState(replicaId,
        LogOffsetMetadata(0L),
        followerStartOffset = 0L,
        followerFetchTimeMs = time.milliseconds(),
        leaderEndOffset = 0L)

      assertEquals(Set(observerId1, observerId2), partition.observerIds)
      assertEquals(expectedIsr.toSet, partition.inSyncReplicaIds)
      assertEquals(Seq(syncReplicaId1, syncReplicaId2, observerId1, observerId2), partition.allReplicaIds)
      assertEquals(partition.inSyncReplicaIds.size < 2, partition.isUnderReplicated)
      assertEquals(partition.inSyncReplicaIds.size < 4, partition.isNotCaughtUp)
    }

    assertEquals(false, partition.isUnderReplicated)
    assertEquals(false, partition.isNotCaughtUp)
  }

  @Test
  def testShouldNotAddObserversToIsrWhenLeaderIsNotAnObserver(): Unit = {
    val partition = createPartitionWithObserverFeature()
    val zkVersion = 23934
    val controllerEpoch = 137
    val leaderEpoch = 245
    val syncReplicaId1 = brokerId
    val syncReplicaId2 = brokerId + 1
    val observerId1 = brokerId + 2
    val observerId2 = brokerId + 3

    val leaderAndIsrUpdate = new LeaderAndIsrPartitionState()
      .setLeader(syncReplicaId1)
      .setLeaderEpoch(leaderEpoch)
      .setReplicas(List[Integer](syncReplicaId1, syncReplicaId2, observerId1, observerId2).asJava)
      .setControllerEpoch(controllerEpoch)
      .setObservers(List[Integer](observerId1, observerId2).asJava)
      .setTopicName(topicPartition.topic)
      .setIsr(List[Integer](syncReplicaId1, syncReplicaId2).asJava)
      .setZkVersion(zkVersion)
      .setPartitionIndex(0)

    assertTrue(partition.makeLeader(controllerId = 1,
      partitionState = leaderAndIsrUpdate,
      correlationId = 2334,
      highWatermarkCheckpoints = offsetCheckpoints))

    assertEquals(Set(observerId1, observerId2), partition.observerIds)
    assertEquals(Set(syncReplicaId1, syncReplicaId2), partition.inSyncReplicaIds)
    assertEquals(Seq(syncReplicaId1, syncReplicaId2, observerId1, observerId2), partition.allReplicaIds)
    assertFalse(partition.isUnderReplicated)

    partition.updateFollowerFetchState(observerId2,
      LogOffsetMetadata(0L),
      followerStartOffset = 0L,
      followerFetchTimeMs = time.milliseconds(),
      leaderEndOffset = 0L)

    assertEquals(Set(observerId1, observerId2), partition.observerIds)
    assertEquals(Set(syncReplicaId1, syncReplicaId2), partition.inSyncReplicaIds)
    assertEquals(Seq(syncReplicaId1, syncReplicaId2, observerId1, observerId2), partition.allReplicaIds)
    assertFalse(partition.isUnderReplicated)
  }

  @Test
  def testShouldAddSyncReplicaToIsrWhenLeaderIsNotAnObserver(): Unit = {
    val partition = createPartitionWithObserverFeature()
    val zkVersion = 23934
    val controllerEpoch = 137
    val leaderEpoch = 245
    val syncReplicaId1 = brokerId
    val syncReplicaId2 = brokerId + 1
    val observerId1 = brokerId + 2
    val observerId2 = brokerId + 3

    val leaderAndIsrUpdate = new LeaderAndIsrPartitionState()
      .setLeader(syncReplicaId1)
      .setLeaderEpoch(leaderEpoch)
      .setReplicas(List[Integer](syncReplicaId1, syncReplicaId2, observerId1, observerId2).asJava)
      .setControllerEpoch(controllerEpoch)
      .setObservers(List[Integer](observerId1, observerId2).asJava)
      .setTopicName(topicPartition.topic)
      .setIsr(List[Integer](syncReplicaId1).asJava)
      .setZkVersion(zkVersion)
      .setPartitionIndex(0)

    assertTrue(partition.makeLeader(controllerId = 1,
      partitionState = leaderAndIsrUpdate,
      correlationId = 2334,
      highWatermarkCheckpoints = offsetCheckpoints))

    assertEquals(Set(observerId1, observerId2), partition.observerIds)
    assertEquals(Set(syncReplicaId1), partition.inSyncReplicaIds)
    assertEquals(Seq(syncReplicaId1, syncReplicaId2, observerId1, observerId2), partition.allReplicaIds)
    assertTrue(partition.isUnderReplicated)

    when(stateStore.expandIsr(controllerEpoch,
      LeaderAndIsr(brokerId, leaderEpoch, List(syncReplicaId1, syncReplicaId2), zkVersion)))
      .thenReturn(Some(zkVersion + 1))

    partition.updateFollowerFetchState(syncReplicaId2,
      LogOffsetMetadata(0L),
      followerStartOffset = 0L,
      followerFetchTimeMs = time.milliseconds(),
      leaderEndOffset = 0L)

    assertEquals(Set(observerId1, observerId2), partition.observerIds)
    assertEquals(Set(syncReplicaId1, syncReplicaId2), partition.inSyncReplicaIds)
    assertEquals(Seq(syncReplicaId1, syncReplicaId2, observerId1, observerId2), partition.allReplicaIds)
    assertFalse(partition.isUnderReplicated)
  }

  private def createPartitionWithObserverFeature(): Partition = {
    new Partition(topicPartition,
      replicaLagTimeMaxMs = Defaults.ReplicaLagTimeMaxMs,
      interBrokerProtocolVersion = ApiVersion.latestVersion,
      localBrokerId = brokerId,
      observerFeature = true,
      time,
      stateStore,
      delayedOperations,
      metadataCache,
      logManager,
      None)
  }

  private def seedLogData(log: AbstractLog, numRecords: Int, leaderEpoch: Int): Unit = {
    for (i <- 0 until numRecords) {
      val records = MemoryRecords.withRecords(0L, CompressionType.NONE, leaderEpoch,
        new SimpleRecord(s"k$i".getBytes, s"v$i".getBytes))
      log.appendAsLeader(records, leaderEpoch)
    }
  }
}

object PartitionTest {
  def mockAliveBrokers(metadataCache: MetadataCache, ids: Iterable[Int]): Unit = {
    val aliveBrokers = ids.map { brokerId =>
      TestUtils.createBroker(brokerId, s"host$brokerId", brokerId)
    }.toSeq

    when(metadataCache.getAliveBrokers).thenReturn(aliveBrokers)

    ids.foreach { brokerId =>
      when(metadataCache.getAliveBroker(brokerId))
        .thenReturn(Option(TestUtils.createBroker(brokerId, s"host$brokerId", brokerId)))
    }
  }
}<|MERGE_RESOLUTION|>--- conflicted
+++ resolved
@@ -16,14 +16,10 @@
  */
 package kafka.cluster
 
+import java.io.File
 import java.nio.ByteBuffer
-<<<<<<< HEAD
 import java.util.{Optional, Properties, UUID}
 import java.util.concurrent.{CountDownLatch, Executors, TimeUnit, TimeoutException}
-=======
-import java.util.{Optional, Properties}
-import java.util.concurrent.{CountDownLatch, Executors, TimeoutException, TimeUnit}
->>>>>>> fec42f2d
 import java.util.concurrent.atomic.AtomicBoolean
 
 import com.yammer.metrics.Metrics
@@ -32,38 +28,29 @@
 import kafka.common.UnexpectedAppendOffsetException
 import kafka.log.{Defaults => _, _}
 import kafka.server._
-<<<<<<< HEAD
 import kafka.server.checkpoints.OffsetCheckpoints
 import kafka.tier.TierReplicaManager
-=======
->>>>>>> fec42f2d
 import kafka.utils._
-import org.apache.kafka.common.{IsolationLevel, TopicPartition}
+import org.apache.kafka.common.IsolationLevel
+import org.apache.kafka.common.TopicPartition
 import org.apache.kafka.common.errors.{ApiException, OffsetNotAvailableException, ReplicaNotAvailableException}
 import org.apache.kafka.common.message.LeaderAndIsrRequestData.LeaderAndIsrPartitionState
 import org.apache.kafka.common.protocol.Errors
-<<<<<<< HEAD
 import org.apache.kafka.common.record.FileRecords.{FileTimestampAndOffset, TimestampAndOffset}
 import org.apache.kafka.common.utils.Utils
-=======
-import org.apache.kafka.common.record.FileRecords.TimestampAndOffset
-import org.apache.kafka.common.utils.SystemTime
->>>>>>> fec42f2d
 import org.apache.kafka.common.record._
 import org.apache.kafka.common.requests.{EpochEndOffset, ListOffsetRequest}
-import org.junit.Test
+import org.junit.{After, Before, Test}
 import org.junit.Assert._
-import org.mockito.Mockito._
+import org.mockito.Mockito.{doAnswer, doNothing, mock, spy, times, verify, when}
 import org.scalatest.Assertions.assertThrows
 import org.mockito.ArgumentMatchers
 import org.mockito.invocation.InvocationOnMock
 import org.mockito.stubbing.Answer
-import unit.kafka.cluster.AbstractPartitionTest
 
 import scala.collection.JavaConverters._
 import scala.collection.mutable.ListBuffer
 
-<<<<<<< HEAD
 class PartitionTest {
   import PartitionTest._
 
@@ -129,9 +116,6 @@
     Utils.delete(tmpDir)
     TestUtils.clearYammerMetrics()
   }
-=======
-class PartitionTest extends AbstractPartitionTest {
->>>>>>> fec42f2d
 
   @Test
   def testMakeLeaderUpdatesEpochCache(): Unit = {
@@ -1154,7 +1138,7 @@
     assertEquals(LogOffsetMetadata.UnknownOffsetMetadata.messageOffset, remoteReplica.logEndOffset)
     assertEquals(Log.UnknownOffset, remoteReplica.logStartOffset)
 
-    time.sleep(500)
+    time.sleep(partition.replicaLagTimeMaxMs / 2)
 
     partition.updateFollowerFetchState(remoteBrokerId,
       followerFetchOffsetMetadata = LogOffsetMetadata(3),
@@ -1166,7 +1150,7 @@
     assertEquals(3L, remoteReplica.logEndOffset)
     assertEquals(0L, remoteReplica.logStartOffset)
 
-    time.sleep(500)
+    time.sleep(partition.replicaLagTimeMaxMs / 2)
 
     partition.updateFollowerFetchState(remoteBrokerId,
       followerFetchOffsetMetadata = LogOffsetMetadata(6L),
@@ -1484,7 +1468,7 @@
     assertEquals(0L, remoteReplica.logStartOffset)
 
     // Sleep longer than the max allowed follower lag
-    time.sleep(10001)
+    time.sleep(partition.replicaLagTimeMaxMs + 1)
 
     // The ISR should not be shrunk because the follower is caught up to the leader's log end
     partition.maybeShrinkIsr()
@@ -1529,7 +1513,7 @@
     assertEquals(LogOffsetMetadata.UnknownOffsetMetadata.messageOffset, remoteReplica.logEndOffset)
     assertEquals(Log.UnknownOffset, remoteReplica.logStartOffset)
 
-    time.sleep(10001)
+    time.sleep(partition.replicaLagTimeMaxMs + 1)
 
     // Mock the expected ISR update failure
     val updatedLeaderAndIsr = LeaderAndIsr(
@@ -1594,65 +1578,6 @@
     assertEquals(Set(), Metrics.defaultRegistry().allMetrics().asScala.keySet.filter(_.getType == "Partition"))
   }
 
-  @Test
-  def testUnderReplicatedPartitionsCorrectSemantics(): Unit = {
-    val controllerId = 0
-    val controllerEpoch = 3
-    val replicas = List[Integer](brokerId, brokerId + 1, brokerId + 2).asJava
-    val isr = List[Integer](brokerId, brokerId + 1).asJava
-
-    var leaderState = new LeaderAndIsrPartitionState()
-      .setControllerEpoch(controllerEpoch)
-      .setLeader(brokerId)
-      .setLeaderEpoch(6)
-      .setIsr(isr)
-      .setZkVersion(1)
-      .setReplicas(replicas)
-      .setIsNew(false)
-    partition.makeLeader(controllerId, leaderState, 0, offsetCheckpoints)
-    assertTrue(partition.isUnderReplicated)
-
-    leaderState = leaderState.setIsr(replicas)
-    partition.makeLeader(controllerId, leaderState, 0, offsetCheckpoints)
-    assertFalse(partition.isUnderReplicated)
-  }
-
-  @Test
-  def testUpdateAssignmentAndIsr(): Unit = {
-    val topicPartition = new TopicPartition("test", 1)
-    val partition = new Partition(
-      topicPartition, 1000, ApiVersion.latestVersion, 0,
-      new SystemTime(), mock(classOf[PartitionStateStore]), mock(classOf[DelayedOperations]),
-      mock(classOf[MetadataCache]), mock(classOf[LogManager]))
-
-    val replicas = Seq(0, 1, 2, 3)
-    val isr = Set(0, 1, 2, 3)
-    val adding = Seq(4, 5)
-    val removing = Seq(1, 2)
-
-    // Test with ongoing reassignment
-    partition.updateAssignmentAndIsr(replicas, isr, adding, removing)
-
-    assertTrue("The assignmentState is not OngoingReassignmentState",
-      partition.assignmentState.isInstanceOf[OngoingReassignmentState])
-    assertEquals(replicas, partition.assignmentState.replicas)
-    assertEquals(isr, partition.inSyncReplicaIds)
-    assertEquals(adding, partition.assignmentState.asInstanceOf[OngoingReassignmentState].addingReplicas)
-    assertEquals(removing, partition.assignmentState.asInstanceOf[OngoingReassignmentState].removingReplicas)
-    assertEquals(Seq(1, 2, 3), partition.remoteReplicas.map(_.brokerId))
-
-    // Test with simple assignment
-    val replicas2 = Seq(0, 3, 4, 5)
-    val isr2 = Set(0, 3, 4, 5)
-    partition.updateAssignmentAndIsr(replicas2, isr2, Seq.empty, Seq.empty)
-
-    assertTrue("The assignmentState is not SimpleAssignmentState",
-      partition.assignmentState.isInstanceOf[SimpleAssignmentState])
-    assertEquals(replicas2, partition.assignmentState.replicas)
-    assertEquals(isr2, partition.inSyncReplicaIds)
-    assertEquals(Seq(3, 4, 5), partition.remoteReplicas.map(_.brokerId))
-  }
-
   /**
    * Test when log is getting initialized, its config remains untouched after initialization is done.
    */
@@ -1769,7 +1694,7 @@
     val topicId = UUID.randomUUID
 
     val partition = setupPartitionWithMocks(leaderEpoch = leaderEpoch, isLeader = true, log = log, topicIdOpt = Some(topicId))
-    val replicas = partition.allReplicaIds.map(Int.box).asJava
+    val replicas = partition.assignmentState.replicas.map(Int.box).asJava
 
     // assert topic id was propagated
     assertTrue(tierPartitionState.topicIdPartition.isPresent)
@@ -1833,20 +1758,20 @@
       correlationId = 2334,
       highWatermarkCheckpoints = offsetCheckpoints))
 
-    assertEquals(Set(observerId1, observerId2), partition.observerIds)
+    assertEquals(Set(observerId1, observerId2), partition.assignmentState.observers)
     assertEquals(Set(syncReplicaId1, syncReplicaId2, observerId1), partition.inSyncReplicaIds)
-    assertEquals(Seq(syncReplicaId1, syncReplicaId2, observerId1, observerId2), partition.allReplicaIds)
+    assertEquals(Seq(syncReplicaId1, syncReplicaId2, observerId1, observerId2), partition.assignmentState.replicas)
     assertFalse(partition.isUnderReplicated)
 
     when(stateStore.shrinkIsr(controllerEpoch, LeaderAndIsr(brokerId, leaderEpoch,
       List(syncReplicaId1, syncReplicaId2), zkVersion)))
       .thenReturn(Some(zkVersion + 1))
 
-    partition.maybeShrinkIsr(Long.MaxValue)
-
-    assertEquals(Set(observerId1, observerId2), partition.observerIds)
+    partition.maybeShrinkIsr()
+
+    assertEquals(Set(observerId1, observerId2), partition.assignmentState.observers)
     assertEquals(Set(syncReplicaId1, syncReplicaId2), partition.inSyncReplicaIds)
-    assertEquals(Seq(syncReplicaId1, syncReplicaId2, observerId1, observerId2), partition.allReplicaIds)
+    assertEquals(Seq(syncReplicaId1, syncReplicaId2, observerId1, observerId2), partition.assignmentState.replicas)
     assertFalse(partition.isUnderReplicated)
   }
 
@@ -1880,16 +1805,16 @@
       correlationId = 2334,
       highWatermarkCheckpoints = offsetCheckpoints))
 
-    assertEquals(Set(observerId1, observerId2), partition.observerIds)
+    assertEquals(Set(observerId1, observerId2), partition.assignmentState.observers)
     assertEquals(Set(syncReplicaId1, observerId1), partition.inSyncReplicaIds)
-    assertEquals(Seq(syncReplicaId1, syncReplicaId2, observerId1, observerId2), partition.allReplicaIds)
+    assertEquals(Seq(syncReplicaId1, syncReplicaId2, observerId1, observerId2), partition.assignmentState.replicas)
     assertFalse(partition.isUnderReplicated)
 
-    partition.maybeShrinkIsr(Long.MaxValue)
-
-    assertEquals(Set(observerId1, observerId2), partition.observerIds)
+    partition.maybeShrinkIsr()
+
+    assertEquals(Set(observerId1, observerId2), partition.assignmentState.observers)
     assertEquals(Set(syncReplicaId1, observerId1), partition.inSyncReplicaIds)
-    assertEquals(Seq(syncReplicaId1, syncReplicaId2, observerId1, observerId2), partition.allReplicaIds)
+    assertEquals(Seq(syncReplicaId1, syncReplicaId2, observerId1, observerId2), partition.assignmentState.replicas)
     assertFalse(partition.isUnderReplicated)
   }
 
@@ -1920,9 +1845,9 @@
       correlationId = 2334,
       highWatermarkCheckpoints = offsetCheckpoints))
 
-    assertEquals(Set(observerId1, observerId2), partition.observerIds)
+    assertEquals(Set(observerId1, observerId2), partition.assignmentState.observers)
     assertEquals(Set(observerId1), partition.inSyncReplicaIds)
-    assertEquals(Seq(syncReplicaId1, syncReplicaId2, observerId1, observerId2), partition.allReplicaIds)
+    assertEquals(Seq(syncReplicaId1, syncReplicaId2, observerId1, observerId2), partition.assignmentState.replicas)
     assertTrue(partition.isUnderReplicated)
 
     var expectedIsr = Seq(observerId1)
@@ -1942,9 +1867,9 @@
         followerFetchTimeMs = time.milliseconds(),
         leaderEndOffset = 0L)
 
-      assertEquals(Set(observerId1, observerId2), partition.observerIds)
+      assertEquals(Set(observerId1, observerId2), partition.assignmentState.observers)
       assertEquals(expectedIsr.toSet, partition.inSyncReplicaIds)
-      assertEquals(Seq(syncReplicaId1, syncReplicaId2, observerId1, observerId2), partition.allReplicaIds)
+      assertEquals(Seq(syncReplicaId1, syncReplicaId2, observerId1, observerId2), partition.assignmentState.replicas)
       assertEquals(partition.inSyncReplicaIds.size < 2, partition.isUnderReplicated)
       assertEquals(partition.inSyncReplicaIds.size < 4, partition.isNotCaughtUp)
     }
@@ -1980,9 +1905,9 @@
       correlationId = 2334,
       highWatermarkCheckpoints = offsetCheckpoints))
 
-    assertEquals(Set(observerId1, observerId2), partition.observerIds)
+    assertEquals(Set(observerId1, observerId2), partition.assignmentState.observers)
     assertEquals(Set(syncReplicaId1, syncReplicaId2), partition.inSyncReplicaIds)
-    assertEquals(Seq(syncReplicaId1, syncReplicaId2, observerId1, observerId2), partition.allReplicaIds)
+    assertEquals(Seq(syncReplicaId1, syncReplicaId2, observerId1, observerId2), partition.assignmentState.replicas)
     assertFalse(partition.isUnderReplicated)
 
     partition.updateFollowerFetchState(observerId2,
@@ -1991,9 +1916,9 @@
       followerFetchTimeMs = time.milliseconds(),
       leaderEndOffset = 0L)
 
-    assertEquals(Set(observerId1, observerId2), partition.observerIds)
+    assertEquals(Set(observerId1, observerId2), partition.assignmentState.observers)
     assertEquals(Set(syncReplicaId1, syncReplicaId2), partition.inSyncReplicaIds)
-    assertEquals(Seq(syncReplicaId1, syncReplicaId2, observerId1, observerId2), partition.allReplicaIds)
+    assertEquals(Seq(syncReplicaId1, syncReplicaId2, observerId1, observerId2), partition.assignmentState.replicas)
     assertFalse(partition.isUnderReplicated)
   }
 
@@ -2024,9 +1949,9 @@
       correlationId = 2334,
       highWatermarkCheckpoints = offsetCheckpoints))
 
-    assertEquals(Set(observerId1, observerId2), partition.observerIds)
+    assertEquals(Set(observerId1, observerId2), partition.assignmentState.observers)
     assertEquals(Set(syncReplicaId1), partition.inSyncReplicaIds)
-    assertEquals(Seq(syncReplicaId1, syncReplicaId2, observerId1, observerId2), partition.allReplicaIds)
+    assertEquals(Seq(syncReplicaId1, syncReplicaId2, observerId1, observerId2), partition.assignmentState.replicas)
     assertTrue(partition.isUnderReplicated)
 
     when(stateStore.expandIsr(controllerEpoch,
@@ -2039,9 +1964,9 @@
       followerFetchTimeMs = time.milliseconds(),
       leaderEndOffset = 0L)
 
-    assertEquals(Set(observerId1, observerId2), partition.observerIds)
+    assertEquals(Set(observerId1, observerId2), partition.assignmentState.observers)
     assertEquals(Set(syncReplicaId1, syncReplicaId2), partition.inSyncReplicaIds)
-    assertEquals(Seq(syncReplicaId1, syncReplicaId2, observerId1, observerId2), partition.allReplicaIds)
+    assertEquals(Seq(syncReplicaId1, syncReplicaId2, observerId1, observerId2), partition.assignmentState.replicas)
     assertFalse(partition.isUnderReplicated)
   }
 
