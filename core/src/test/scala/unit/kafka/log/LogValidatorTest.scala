--- conflicted
+++ resolved
@@ -85,15 +85,9 @@
   }
 
   private def checkMismatchMagic(batchMagic: Byte, recordMagic: Byte, compressionType: CompressionType): Unit = {
-<<<<<<< HEAD
-    try {
-=======
     assertThrows[RecordValidationException] {
->>>>>>> 57e01123
       validateMessages(recordsWithInvalidInnerMagic(batchMagic, recordMagic, compressionType), batchMagic, compressionType, compressionType)
       Assertions.fail("InvalidRecordException should have been thrown")
-    } catch {
-      case _: InvalidRecordException => // GOOD
     }
     assertEquals(metricsKeySet.count(_.getMBeanName.endsWith(s"${BrokerTopicStats.InvalidMagicNumberRecordsPerSec}")), 1)
     assertTrue(meterCount(s"${BrokerTopicStats.InvalidMagicNumberRecordsPerSec}") > 0)
@@ -1358,7 +1352,9 @@
         partitionLeaderEpoch = RecordBatch.NO_PARTITION_LEADER_EPOCH,
         isFromClient = true,
         interBrokerProtocolVersion = ApiVersion.latestVersion,
-        brokerTopicStats = brokerTopicStats)
+        brokerTopicStats = brokerTopicStats,
+        interceptors = Collections.emptyList().asScala,
+        interceptorStats = interceptorStats)
     }
 
     assertTrue(e.invalidException.isInstanceOf[InvalidTimestampException])
