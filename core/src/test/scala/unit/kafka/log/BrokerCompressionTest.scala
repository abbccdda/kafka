/**
 * Licensed to the Apache Software Foundation (ASF) under one or more
 * contributor license agreements.  See the NOTICE file distributed with
 * this work for additional information regarding copyright ownership.
 * The ASF licenses this file to You under the Apache License, Version 2.0
 * (the "License"); you may not use this file except in compliance with
 * the License.  You may obtain a copy of the License at
 *
 *    http://www.apache.org/licenses/LICENSE-2.0
 *
 * Unless required by applicable law or agreed to in writing, software
 * distributed under the License is distributed on an "AS IS" BASIS,
 * WITHOUT WARRANTIES OR CONDITIONS OF ANY KIND, either express or implied.
 * See the License for the specific language governing permissions and
 * limitations under the License.
 */

package kafka.log

import kafka.utils._
import kafka.message._
import org.junit._
import org.junit.Assert._
import org.junit.runner.RunWith
import org.junit.runners.Parameterized
import org.junit.runners.Parameterized.Parameters
import org.apache.kafka.common.record.{CompressionType, MemoryRecords, RecordBatch, SimpleRecord}
import org.apache.kafka.common.utils.Utils
import java.util.{Collection, Properties}

import kafka.server.{BrokerTopicStats, FetchLogEnd, LogDirFailureChannel}

import scala.collection.JavaConverters._

@RunWith(value = classOf[Parameterized])
class BrokerCompressionTest(messageCompression: String, brokerCompression: String) {

  val tmpDir = TestUtils.tempDir()
  val logDir = TestUtils.randomPartitionLogDir(tmpDir)
  val time = new MockTime(0, 0)
  val logConfig = LogConfig()

  @After
  def tearDown() {
    Utils.delete(tmpDir)
  }

  /**
   * Test broker-side compression configuration
   */
  @Test
  def testBrokerSideCompression() {
    val messageCompressionCode = CompressionCodec.getCompressionCodec(messageCompression)
    val logProps = new Properties()
    logProps.put(LogConfig.CompressionTypeProp, brokerCompression)
    /*configure broker-side compression  */
    val log = Log(logDir, LogConfig(logProps), logStartOffset = 0L, recoveryPoint = 0L, scheduler = time.scheduler,
      time = time, brokerTopicStats = new BrokerTopicStats, maxProducerIdExpirationMs = 60 * 60 * 1000,
      producerIdExpirationCheckIntervalMs = LogManager.ProducerIdExpirationCheckIntervalMs,
      logDirFailureChannel = new LogDirFailureChannel(10))

    /* append two messages */
    log.appendAsLeader(MemoryRecords.withRecords(CompressionType.forId(messageCompressionCode.codec), 0,
          new SimpleRecord("hello".getBytes), new SimpleRecord("there".getBytes)), leaderEpoch = 0)

    def readBatch(offset: Int): RecordBatch = {
<<<<<<< HEAD
      val fetchInfo = log.readLocal(offset, 4096, maxOffset = None,
        includeAbortedTxns = false, minOneMessage = true)
=======
      val fetchInfo = log.read(offset,
        maxLength = 4096,
        isolation = FetchLogEnd,
        minOneMessage = true)
>>>>>>> acd766f5
      fetchInfo.records.batches.iterator.next()
    }

    if (!brokerCompression.equals("producer")) {
      val brokerCompressionCode = BrokerCompressionCodec.getCompressionCodec(brokerCompression)
      assertEquals("Compression at offset 0 should produce " + brokerCompressionCode.name, brokerCompressionCode.codec, readBatch(0).compressionType.id)
    }
    else
      assertEquals("Compression at offset 0 should produce " + messageCompressionCode.name, messageCompressionCode.codec, readBatch(0).compressionType.id)
  }

}

object BrokerCompressionTest {
  @Parameters
  def parameters: Collection[Array[String]] = {
    (for (brokerCompression <- BrokerCompressionCodec.brokerCompressionOptions;
         messageCompression <- CompressionType.values
    ) yield Array(messageCompression.name, brokerCompression)).asJava
  }
}<|MERGE_RESOLUTION|>--- conflicted
+++ resolved
@@ -64,15 +64,10 @@
           new SimpleRecord("hello".getBytes), new SimpleRecord("there".getBytes)), leaderEpoch = 0)
 
     def readBatch(offset: Int): RecordBatch = {
-<<<<<<< HEAD
-      val fetchInfo = log.readLocal(offset, 4096, maxOffset = None,
-        includeAbortedTxns = false, minOneMessage = true)
-=======
-      val fetchInfo = log.read(offset,
+      val fetchInfo = log.readLocal(offset,
         maxLength = 4096,
         isolation = FetchLogEnd,
         minOneMessage = true)
->>>>>>> acd766f5
       fetchInfo.records.batches.iterator.next()
     }
 
