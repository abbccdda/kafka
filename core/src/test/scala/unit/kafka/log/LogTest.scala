/**
 * Licensed to the Apache Software Foundation (ASF) under one or more
 * contributor license agreements.  See the NOTICE file distributed with
 * this work for additional information regarding copyright ownership.
 * The ASF licenses this file to You under the Apache License, Version 2.0
 * (the "License"); you may not use this file except in compliance with
 * the License.  You may obtain a copy of the License at
 *
 *    http://www.apache.org/licenses/LICENSE-2.0
 *
 * Unless required by applicable law or agreed to in writing, software
 * distributed under the License is distributed on an "AS IS" BASIS,
 * WITHOUT WARRANTIES OR CONDITIONS OF ANY KIND, either express or implied.
 * See the License for the specific language governing permissions and
 * limitations under the License.
 */

package kafka.log

import java.io._
import java.nio.ByteBuffer
import java.nio.file.{Files, Paths}
import java.util.regex.Pattern
import java.util.{Collections, Optional, Properties}

import com.yammer.metrics.Metrics
import kafka.api.{ApiVersion, KAFKA_0_11_0_IV0}
import kafka.common.{OffsetsOutOfOrderException, UnexpectedAppendOffsetException}
import kafka.log.Log.DeleteDirSuffix
import kafka.server.checkpoints.LeaderEpochCheckpointFile
import kafka.server.epoch.{EpochEntry, LeaderEpochFileCache}
import kafka.server.{BrokerTopicStats, FetchDataInfo, FetchHighWatermark, FetchIsolation, FetchLogEnd, FetchTxnCommitted, KafkaConfig, LogDirFailureChannel, LogOffsetMetadata}
import kafka.tier.TierMetadataManager
import kafka.utils._
import org.apache.kafka.common.{KafkaException, TopicPartition}
import org.apache.kafka.common.errors._
import org.apache.kafka.common.record.MemoryRecords.RecordFilter
import org.apache.kafka.common.record.MemoryRecords.RecordFilter.BatchRetention
import org.apache.kafka.common.record._
import org.apache.kafka.common.record.FileRecords.FileTimestampAndOffset
import org.apache.kafka.common.record.FileRecords.TimestampAndOffset
import org.apache.kafka.common.requests.FetchResponse.AbortedTransaction
import org.apache.kafka.common.requests.{ListOffsetRequest, ListOffsetResponse}
import org.apache.kafka.common.utils.{Time, Utils}
import org.apache.kafka.test.MockRecordInterceptor
import org.easymock.EasyMock
import org.junit.Assert._
import org.junit.{After, Before, Test}
import org.scalatest.Assertions

import scala.collection.{Iterable, mutable}
import scala.collection.JavaConverters._
import scala.collection.mutable.ListBuffer
import org.scalatest.Assertions.{assertThrows, intercept, withClue}

class LogTest {
  var config: KafkaConfig = null
  val brokerTopicStats = new BrokerTopicStats
  val tmpDir = TestUtils.tempDir()
  val logDir = TestUtils.randomPartitionLogDir(tmpDir)
  val mockTime = new MockTime()
  def metricsKeySet = Metrics.defaultRegistry.allMetrics.keySet.asScala

  @Before
  def setUp(): Unit = {
    val props = TestUtils.createBrokerConfig(0, "127.0.0.1:1", port = -1)
    config = KafkaConfig.fromProps(props)
  }

  @After
  def tearDown(): Unit = {
    brokerTopicStats.close()
    Utils.delete(tmpDir)
  }

  def createEmptyLogs(dir: File, offsets: Int*): Unit = {
    for(offset <- offsets) {
      Log.logFile(dir, offset).createNewFile()
      Log.offsetIndexFile(dir, offset).createNewFile()
    }
  }

  @Test
  def testHighWatermarkMaintenance(): Unit = {
    val logConfig = LogTest.createLogConfig(segmentBytes = 1024 * 1024)
    val log = createLog(logDir, logConfig)

    val records = TestUtils.records(List(
      new SimpleRecord(mockTime.milliseconds, "a".getBytes, "value".getBytes),
      new SimpleRecord(mockTime.milliseconds, "b".getBytes, "value".getBytes),
      new SimpleRecord(mockTime.milliseconds, "c".getBytes, "value".getBytes)
    ))

    def assertHighWatermark(offset: Long): Unit = {
      assertEquals(offset, log.highWatermark)
      assertValidLogOffsetMetadata(log, log.fetchOffsetSnapshot.highWatermark)
    }

    // High watermark initialized to 0
    assertHighWatermark(0L)

    // High watermark not changed by append
    log.appendAsLeader(records, leaderEpoch = 0)
    assertHighWatermark(0L)

    // Update high watermark as leader
    log.maybeIncrementHighWatermark(LogOffsetMetadata(1L))
    assertHighWatermark(1L)

    // Cannot update past the log end offset
    log.updateHighWatermark(5L)
    assertHighWatermark(3L)

    // Update high watermark as follower
    log.appendAsLeader(records, leaderEpoch = 0)
    log.updateHighWatermark(6L)
    assertHighWatermark(6L)

    // High watermark should be adjusted by truncation
    log.truncateTo(3L)
    assertHighWatermark(3L)
  }

  private def assertNonEmptyFetch(log: AbstractLog, offset: Long, isolation: FetchIsolation): Unit = {
    val readInfo = log.read(startOffset = offset,
      maxLength = Int.MaxValue,
      isolation = isolation,
      minOneMessage = true)
      .asInstanceOf[FetchDataInfo]

    assertFalse(readInfo.firstEntryIncomplete)
    assertTrue(readInfo.records.sizeInBytes > 0)

    val upperBoundOffset = isolation match {
      case FetchLogEnd => log.logEndOffset
      case FetchHighWatermark => log.highWatermark
      case FetchTxnCommitted => log.lastStableOffset
    }

    for (record <- readInfo.records.records.asScala)
      assertTrue(record.offset < upperBoundOffset)

    assertEquals(offset, readInfo.fetchOffsetMetadata.messageOffset)
    assertValidLogOffsetMetadata(log, readInfo.fetchOffsetMetadata)
  }

  private def assertEmptyFetch(log: AbstractLog, offset: Long, isolation: FetchIsolation): Unit = {
    val readInfo = log.read(startOffset = offset,
      maxLength = Int.MaxValue,
      isolation = isolation,
      minOneMessage = true)
      .asInstanceOf[FetchDataInfo]
    assertFalse(readInfo.firstEntryIncomplete)
    assertEquals(0, readInfo.records.sizeInBytes)
    assertEquals(offset, readInfo.fetchOffsetMetadata.messageOffset)
    assertValidLogOffsetMetadata(log, readInfo.fetchOffsetMetadata)
  }

  @Test
  def testFetchUpToLogEndOffset(): Unit = {
    val logConfig = LogTest.createLogConfig(segmentBytes = 1024 * 1024)
    val log = createLog(logDir, logConfig)

    log.appendAsLeader(TestUtils.records(List(
      new SimpleRecord("0".getBytes),
      new SimpleRecord("1".getBytes),
      new SimpleRecord("2".getBytes)
    )), leaderEpoch = 0)
    log.appendAsLeader(TestUtils.records(List(
      new SimpleRecord("3".getBytes),
      new SimpleRecord("4".getBytes)
    )), leaderEpoch = 0)

    (log.logStartOffset until log.logEndOffset).foreach { offset =>
      assertNonEmptyFetch(log, offset, FetchLogEnd)
    }
  }

  @Test
  def testFetchUpToHighWatermark(): Unit = {
    val logConfig = LogTest.createLogConfig(segmentBytes = 1024 * 1024)
    val log = createLog(logDir, logConfig)

    log.appendAsLeader(TestUtils.records(List(
      new SimpleRecord("0".getBytes),
      new SimpleRecord("1".getBytes),
      new SimpleRecord("2".getBytes)
    )), leaderEpoch = 0)
    log.appendAsLeader(TestUtils.records(List(
      new SimpleRecord("3".getBytes),
      new SimpleRecord("4".getBytes)
    )), leaderEpoch = 0)

    def assertHighWatermarkBoundedFetches(): Unit = {
      (log.logStartOffset until log.highWatermark).foreach { offset =>
        assertNonEmptyFetch(log, offset, FetchHighWatermark)
      }

      (log.highWatermark to log.logEndOffset).foreach { offset =>
        assertEmptyFetch(log, offset, FetchHighWatermark)
      }
    }

    assertHighWatermarkBoundedFetches()

    log.updateHighWatermark(3L)
    assertHighWatermarkBoundedFetches()

    log.updateHighWatermark(5L)
    assertHighWatermarkBoundedFetches()
  }

  @Test
  def testFetchUpToLastStableOffset(): Unit = {
    val logConfig = LogTest.createLogConfig(segmentBytes = 1024 * 1024)
    val log = createLog(logDir, logConfig)
    val epoch = 0.toShort

    val producerId1 = 1L
    val producerId2 = 2L

    val appendProducer1 = appendTransactionalAsLeader(log, producerId1, epoch)
    val appendProducer2 = appendTransactionalAsLeader(log, producerId2, epoch)

    appendProducer1(5)
    appendNonTransactionalAsLeader(log, 3)
    appendProducer2(2)
    appendProducer1(4)
    appendNonTransactionalAsLeader(log, 2)
    appendProducer1(10)

    def assertLsoBoundedFetches(): Unit = {
      (log.logStartOffset until log.lastStableOffset).foreach { offset =>
        assertNonEmptyFetch(log, offset, FetchTxnCommitted)
      }

      (log.lastStableOffset to log.logEndOffset).foreach { offset =>
        assertEmptyFetch(log, offset, FetchTxnCommitted)
      }
    }

    assertLsoBoundedFetches()

    log.updateHighWatermark(log.logEndOffset)
    assertLsoBoundedFetches()

    appendEndTxnMarkerAsLeader(log, producerId1, epoch, ControlRecordType.COMMIT)
    assertEquals(0L, log.lastStableOffset)

    log.updateHighWatermark(log.logEndOffset)
    assertEquals(8L, log.lastStableOffset)
    assertLsoBoundedFetches()

    appendEndTxnMarkerAsLeader(log, producerId2, epoch, ControlRecordType.ABORT)
    assertEquals(8L, log.lastStableOffset)

    log.updateHighWatermark(log.logEndOffset)
    assertEquals(log.logEndOffset, log.lastStableOffset)
    assertLsoBoundedFetches()
  }

  @Test
  def testLogDeleteDirName(): Unit = {
    val name1 = Log.logDeleteDirName(new TopicPartition("foo", 3))
    assertTrue(name1.length <= 255)
    assertTrue(Pattern.compile("foo-3\\.[0-9a-z]{32}-delete").matcher(name1).matches())
    assertTrue(Log.DeleteDirPattern.matcher(name1).matches())
    assertFalse(Log.FutureDirPattern.matcher(name1).matches())
    val name2 = Log.logDeleteDirName(
      new TopicPartition("n" + String.join("", Collections.nCopies(248, "o")), 5))
    System.out.println("name2 = " + name2)
    assertEquals(255, name2.length)
    assertTrue(Pattern.compile("n[o]{212}-5\\.[0-9a-z]{32}-delete").matcher(name2).matches())
    assertTrue(Log.DeleteDirPattern.matcher(name2).matches())
    assertFalse(Log.FutureDirPattern.matcher(name2).matches())
  }

  @Test
  def testOffsetFromFile(): Unit = {
    val offset = 23423423L

    val logFile = Log.logFile(tmpDir, offset)
    assertEquals(offset, Log.offsetFromFile(logFile))

    val offsetIndexFile = Log.offsetIndexFile(tmpDir, offset)
    assertEquals(offset, Log.offsetFromFile(offsetIndexFile))

    val timeIndexFile = Log.timeIndexFile(tmpDir, offset)
    assertEquals(offset, Log.offsetFromFile(timeIndexFile))

    val snapshotFile = Log.producerSnapshotFile(tmpDir, offset)
    assertEquals(offset, Log.offsetFromFile(snapshotFile))
  }

  /**
   * Tests that configured append record interceptor is indeed triggered
   */
  @Test
  def testAppendWithInterceptorTriggered(): Unit = {
    val log = createLog(logDir, LogTest.createLogConfig())
    log.appendAsLeader(MemoryRecords.withRecords(CompressionType.NONE,
      new SimpleRecord(RecordBatch.NO_TIMESTAMP, "key".getBytes, "value".getBytes)), leaderEpoch = 0)

    assertEquals(1, MockRecordInterceptor.INTERCEPTED.size())
    assertEquals(classOf[MockRecordInterceptor].getName, MockRecordInterceptor.CONFIGURED.get(LogConfig.AppendRecordInterceptorClassesProp))
  }

  @Test
  def testAppendSingleRecordRejectedByInterceptorMetricsLogged(): Unit = {
    val log = createLog(logDir, LogTest.createLogConfig())

    try {
      log.appendAsLeader(MemoryRecords.withRecords(CompressionType.NONE,
        new SimpleRecord(RecordBatch.NO_TIMESTAMP, "key".getBytes, "reject me".getBytes)), leaderEpoch = 0)
      Assertions.fail("InvalidRecordException should have been thrown")
    } catch {
      case _: UnsupportedForMessageFormatException => // GOOD
    }

    assertEquals(metricsKeySet.count(_.getMBeanName.startsWith(
      s"kafka.log:type=InterceptorMetrics," +
      s"name=TotalRejectedRecordsPerSec," +
      s"topic=${log.topicPartition.topic}," +
      s"interceptorClassName=${classOf[MockRecordInterceptor].getName}")), 1)
  }

  /**
   * Tests for time based log roll. This test appends messages then changes the time
   * using the mock clock to force the log to roll and checks the number of segments.
   */
  @Test
  def testTimeBasedLogRoll(): Unit = {
    def createRecords = TestUtils.singletonRecords("test".getBytes)
    val logConfig = LogTest.createLogConfig(segmentMs = 1 * 60 * 60L)

    // create a log
    val log = createLog(logDir, logConfig, maxProducerIdExpirationMs = 24 * 60)
    assertEquals("Log begins with a single empty segment.", 1, log.numberOfSegments)
    // Test the segment rolling behavior when messages do not have a timestamp.
    mockTime.sleep(log.config.segmentMs + 1)
    log.appendAsLeader(createRecords, leaderEpoch = 0)
    assertEquals("Log doesn't roll if doing so creates an empty segment.", 1, log.numberOfSegments)

    log.appendAsLeader(createRecords, leaderEpoch = 0)
    assertEquals("Log rolls on this append since time has expired.", 2, log.numberOfSegments)

    for (numSegments <- 3 until 5) {
      mockTime.sleep(log.config.segmentMs + 1)
      log.appendAsLeader(createRecords, leaderEpoch = 0)
      assertEquals("Changing time beyond rollMs and appending should create a new segment.", numSegments, log.numberOfSegments)
    }

    // Append a message with timestamp to a segment whose first message do not have a timestamp.
    val timestamp = mockTime.milliseconds + log.config.segmentMs + 1
    def createRecordsWithTimestamp = TestUtils.singletonRecords(value = "test".getBytes, timestamp = timestamp)
    log.appendAsLeader(createRecordsWithTimestamp, leaderEpoch = 0)
    assertEquals("Segment should not have been rolled out because the log rolling should be based on wall clock.", 4, log.numberOfSegments)

    // Test the segment rolling behavior when messages have timestamps.
    mockTime.sleep(log.config.segmentMs + 1)
    log.appendAsLeader(createRecordsWithTimestamp, leaderEpoch = 0)
    assertEquals("A new segment should have been rolled out", 5, log.numberOfSegments)

    // move the wall clock beyond log rolling time
    mockTime.sleep(log.config.segmentMs + 1)
    log.appendAsLeader(createRecordsWithTimestamp, leaderEpoch = 0)
    assertEquals("Log should not roll because the roll should depend on timestamp of the first message.", 5, log.numberOfSegments)

    val recordWithExpiredTimestamp = TestUtils.singletonRecords(value = "test".getBytes, timestamp = mockTime.milliseconds)
    log.appendAsLeader(recordWithExpiredTimestamp, leaderEpoch = 0)
    assertEquals("Log should roll because the timestamp in the message should make the log segment expire.", 6, log.numberOfSegments)

    val numSegments = log.numberOfSegments
    mockTime.sleep(log.config.segmentMs + 1)
    log.appendAsLeader(MemoryRecords.withRecords(CompressionType.NONE), leaderEpoch = 0)
    assertEquals("Appending an empty message set should not roll log even if sufficient time has passed.", numSegments, log.numberOfSegments)
  }

  @Test
  def testRollSegmentThatAlreadyExists(): Unit = {
    val logConfig = LogTest.createLogConfig(segmentMs = 1 * 60 * 60L)

    // create a log
    val log = createLog(logDir, logConfig)
    assertEquals("Log begins with a single empty segment.", 1, log.numberOfSegments)

    // roll active segment with the same base offset of size zero should recreate the segment
    log.roll(Some(0L))
    assertEquals("Expect 1 segment after roll() empty segment with base offset.", 1, log.numberOfSegments)

    // should be able to append records to active segment
    val records = TestUtils.records(
      List(new SimpleRecord(mockTime.milliseconds, "k1".getBytes, "v1".getBytes)),
      baseOffset = 0L, partitionLeaderEpoch = 0)
    log.appendAsFollower(records)
    assertEquals("Expect one segment.", 1, log.numberOfSegments)
    assertEquals(0L, log.activeSegment.baseOffset)

    // make sure we can append more records
    val records2 = TestUtils.records(
      List(new SimpleRecord(mockTime.milliseconds + 10, "k2".getBytes, "v2".getBytes)),
      baseOffset = 1L, partitionLeaderEpoch = 0)
    log.appendAsFollower(records2)

    assertEquals("Expect two records in the log", 2, log.logEndOffset)
    assertEquals(0, readLog(log, 0, 1).records.batches.iterator.next().lastOffset)
    assertEquals(1, readLog(log, 1, 1).records.batches.iterator.next().lastOffset)

    // roll so that active segment is empty
    log.roll()
    assertEquals("Expect base offset of active segment to be LEO", 2L, log.activeSegment.baseOffset)
    assertEquals("Expect two segments.", 2, log.numberOfSegments)

    // manually resize offset index to force roll of an empty active segment on next append
    log.activeSegment.offsetIndex.resize(0)
    val records3 = TestUtils.records(
      List(new SimpleRecord(mockTime.milliseconds + 12, "k3".getBytes, "v3".getBytes)),
      baseOffset = 2L, partitionLeaderEpoch = 0)
    log.appendAsFollower(records3)
    assertTrue(log.activeSegment.offsetIndex.maxEntries > 1)
    assertEquals(2, readLog(log, 2, 1).records.batches.iterator.next().lastOffset)
    assertEquals("Expect two segments.", 2, log.numberOfSegments)
  }

  @Test(expected = classOf[OutOfOrderSequenceException])
  def testNonSequentialAppend(): Unit = {
    // create a log
    val log = createLog(logDir, LogConfig())
    val pid = 1L
    val epoch: Short = 0

    val records = TestUtils.records(List(new SimpleRecord(mockTime.milliseconds, "key".getBytes, "value".getBytes)), producerId = pid, producerEpoch = epoch, sequence = 0)
    log.appendAsLeader(records, leaderEpoch = 0)

    val nextRecords = TestUtils.records(List(new SimpleRecord(mockTime.milliseconds, "key".getBytes, "value".getBytes)), producerId = pid, producerEpoch = epoch, sequence = 2)
    log.appendAsLeader(nextRecords, leaderEpoch = 0)
  }

  @Test
  def testTruncateToEmptySegment(): Unit = {
    val log = createLog(logDir, LogConfig())

    // Force a segment roll by using a large offset. The first segment will be empty
    val records = TestUtils.records(List(new SimpleRecord(mockTime.milliseconds, "key".getBytes, "value".getBytes)),
      baseOffset = Int.MaxValue.toLong + 200)
    appendAsFollower(log, records)
    assertEquals(0, log.localLogSegments.head.size)
    assertEquals(2, log.localLogSegments.size)

    // Truncate to an offset before the base offset of the latest segment
    log.truncateTo(0L)
    assertEquals(1, log.localLogSegments.size)

    // Now verify that we can still append to the active segment
    appendAsFollower(log, TestUtils.records(List(new SimpleRecord(mockTime.milliseconds, "key".getBytes, "value".getBytes)),
      baseOffset = 100L))
    assertEquals(1, log.localLogSegments.size)
    assertEquals(101L, log.logEndOffset)
  }

  @Test
  def testInitializationOfProducerSnapshotsUpgradePath(): Unit = {
    // simulate the upgrade path by creating a new log with several segments, deleting the
    // snapshot files, and then reloading the log
    val logConfig = LogTest.createLogConfig(segmentBytes = 64 * 10)
    var log = createLog(logDir, logConfig)
    assertEquals(None, log.oldestProducerSnapshotOffset)

    for (i <- 0 to 100) {
      val record = new SimpleRecord(mockTime.milliseconds, i.toString.getBytes)
      log.appendAsLeader(TestUtils.records(List(record)), leaderEpoch = 0)
    }
    assertTrue(log.localLogSegments.size >= 2)
    val logEndOffset = log.logEndOffset
    log.close()

    val cleanShutdownFile = createCleanShutdownFile()
    deleteProducerSnapshotFiles()

    // Reload after clean shutdown
    log = createLog(logDir, logConfig, recoveryPoint = logEndOffset)
    var expectedSnapshotOffsets = log.localLogSegments.map(_.baseOffset).takeRight(2).toVector :+ log.logEndOffset
    assertEquals(expectedSnapshotOffsets, listProducerSnapshotOffsets)
    log.close()

    Utils.delete(cleanShutdownFile)
    deleteProducerSnapshotFiles()

    // Reload after unclean shutdown with recoveryPoint set to log end offset
    log = createLog(logDir, logConfig, recoveryPoint = logEndOffset)
    assertEquals(expectedSnapshotOffsets, listProducerSnapshotOffsets)
    log.close()

    deleteProducerSnapshotFiles()

    // Reload after unclean shutdown with recoveryPoint set to 0
    log = createLog(logDir, logConfig, recoveryPoint = 0L)
    // We progressively create a snapshot for each segment after the recovery point
    expectedSnapshotOffsets = log.localLogSegments.map(_.baseOffset).tail.toVector :+ log.logEndOffset
    assertEquals(expectedSnapshotOffsets, listProducerSnapshotOffsets)
    log.close()
  }

  @Test
  def testProducerSnapshotsRecoveryAfterUncleanShutdownV1(): Unit = {
    testProducerSnapshotsRecoveryAfterUncleanShutdown(ApiVersion.minSupportedFor(RecordVersion.V1).version)
  }

  @Test
  def testProducerSnapshotsRecoveryAfterUncleanShutdownCurrentMessageFormat(): Unit = {
    testProducerSnapshotsRecoveryAfterUncleanShutdown(ApiVersion.latestVersion.version)
  }

  @Test
  def testLogReinitializeAfterManualDelete(): Unit = {
    val logConfig = LogTest.createLogConfig()
    // simulate a case where log data does not exist but the start offset is non-zero
    val log = createLog(logDir, logConfig, logStartOffset = 500)
    assertEquals(500, log.logStartOffset)
    assertEquals(500, log.logEndOffset)
  }

  @Test
  def testLogEndLessThanStartAfterReopen(): Unit = {
    val logConfig = LogTest.createLogConfig()
    var log = createLog(logDir, logConfig)
    for (i <- 0 until 5) {
      val record = new SimpleRecord(mockTime.milliseconds, i.toString.getBytes)
      log.appendAsLeader(TestUtils.records(List(record)), leaderEpoch = 0)
      log.roll()
    }
    assertEquals(6, log.localLogSegments.size)

    // Increment the log start offset
    val startOffset = 4
    log.updateHighWatermark(log.logEndOffset)
    log.maybeIncrementLogStartOffset(startOffset)
    assertTrue(log.logEndOffset > log.logStartOffset)

    // Append garbage to a segment below the current log start offset
    val segmentToForceTruncation = log.localLogSegments.take(2).last
    val bw = new BufferedWriter(new FileWriter(segmentToForceTruncation.log.file))
    bw.write("corruptRecord")
    bw.close()
    log.close()

    // Reopen the log. This will cause truncate the segment to which we appended garbage and delete all other segments.
    // All remaining segments will be lower than the current log start offset, which will force deletion of all segments
    // and recreation of a single, active segment starting at logStartOffset.
    log = createLog(logDir, logConfig, logStartOffset = startOffset)
    assertEquals(1, log.localLogSegments.size)
    assertEquals(startOffset, log.logStartOffset)
    assertEquals(startOffset, log.logEndOffset)
  }

  @Test
  def testLogDelete(): Unit = {
    val logConfig = LogTest.createLogConfig()
    val log = createLog(logDir, logConfig)

    for (i <- 0 to 100) {
      val record = new SimpleRecord(mockTime.milliseconds, i.toString.getBytes)
      log.appendAsLeader(TestUtils.records(List(record)), leaderEpoch = 0)
      log.roll()
    }

    assertTrue(log.localLogSegments.size > 0)
    assertFalse(logDir.listFiles.isEmpty)

    // delete the log
    log.delete()

    assertEquals(0, log.localLogSegments.size)
    assertFalse(logDir.exists)
  }

  private def testProducerSnapshotsRecoveryAfterUncleanShutdown(messageFormatVersion: String): Unit = {
    val logConfig = LogTest.createLogConfig(segmentBytes = 64 * 10, messageFormatVersion = messageFormatVersion)
    var log = createLog(logDir, logConfig)
    assertEquals(None, log.oldestProducerSnapshotOffset)

    for (i <- 0 to 100) {
      val record = new SimpleRecord(mockTime.milliseconds, i.toString.getBytes)
      log.appendAsLeader(TestUtils.records(List(record)), leaderEpoch = 0)
    }

    assertTrue(log.localLogSegments.size >= 5)
    val segmentOffsets = log.localLogSegments.toVector.map(_.baseOffset)
    val activeSegmentOffset = segmentOffsets.last

    // We want the recovery point to be past the segment offset and before the last 2 segments including a gap of
    // 1 segment. We collect the data before closing the log.
    val offsetForSegmentAfterRecoveryPoint = segmentOffsets(segmentOffsets.size - 3)
    val offsetForRecoveryPointSegment = segmentOffsets(segmentOffsets.size - 4)
    val (segOffsetsBeforeRecovery, segOffsetsAfterRecovery) = segmentOffsets.toSet.partition(_ < offsetForRecoveryPointSegment)
    val recoveryPoint = offsetForRecoveryPointSegment + 1
    assertTrue(recoveryPoint < offsetForSegmentAfterRecoveryPoint)
    log.close()

    val segmentsWithReads = mutable.Set[LogSegment]()
    val recoveredSegments = mutable.Set[LogSegment]()
    val expectedSegmentsWithReads = mutable.Set[Long]()
    val expectedSnapshotOffsets = mutable.Set[Long]()

    if (logConfig.messageFormatVersion < KAFKA_0_11_0_IV0) {
      expectedSegmentsWithReads += activeSegmentOffset
      expectedSnapshotOffsets ++= log.localLogSegments.map(_.baseOffset).toVector.takeRight(2) :+ log.logEndOffset
    } else {
      expectedSegmentsWithReads ++= segOffsetsBeforeRecovery ++ Seq(activeSegmentOffset)
      expectedSnapshotOffsets ++= log.localLogSegments.map(_.baseOffset).toVector.takeRight(4) :+ log.logEndOffset
    }

    def createLogWithInterceptedReads(recoveryPoint: Long) = {
      val maxProducerIdExpirationMs = 60 * 60 * 1000
      val topicPartition = Log.parseTopicPartitionName(logDir)
      val producerStateManager = new ProducerStateManager(topicPartition, logDir, maxProducerIdExpirationMs)

      // Intercept all segment read calls
      val localLog = new Log(logDir, logConfig, recoveryPoint = recoveryPoint, mockTime.scheduler,
        brokerTopicStats, mockTime, maxProducerIdExpirationMs, LogManager.ProducerIdExpirationCheckIntervalMs,
        topicPartition, producerStateManager, new LogDirFailureChannel(10)) {
        override def addSegment(segment: LogSegment): LogSegment = {
          val wrapper = new LogSegment(segment.log, segment.lazyOffsetIndex, segment.lazyTimeIndex, segment.txnIndex, segment.baseOffset,
            segment.indexIntervalBytes, segment.rollJitterMs, mockTime) {

            override def read(startOffset: Long, maxSize: Int, maxPosition: Long, minOneMessage: Boolean): FetchDataInfo = {
              segmentsWithReads += this
              super.read(startOffset, maxSize, maxPosition, minOneMessage)
            }

            override def recover(producerStateManager: ProducerStateManager,
                                 leaderEpochCache: Option[LeaderEpochFileCache]): Int = {
              recoveredSegments += this
              super.recover(producerStateManager, leaderEpochCache)
            }
          }
          super.addSegment(wrapper)
        }
      }
      val tierMetadataManager = TestUtils.createTierMetadataManager(Seq(logDir))
      val tierPartitionState = tierMetadataManager.initState(topicPartition, logDir, localLog.config)
      new MergedLog(localLog, logStartOffset = 0, tierPartitionState, tierMetadataManager)
    }

    // Retain snapshots for the last 2 segments
    ProducerStateManager.deleteSnapshotsBefore(logDir, segmentOffsets(segmentOffsets.size - 2))
    log = createLogWithInterceptedReads(offsetForRecoveryPointSegment)
    // We will reload all segments because the recovery point is behind the producer snapshot files (pre KAFKA-5829 behaviour)
    assertEquals(expectedSegmentsWithReads, segmentsWithReads.map(_.baseOffset))
    assertEquals(segOffsetsAfterRecovery, recoveredSegments.map(_.baseOffset))
    assertEquals(expectedSnapshotOffsets, listProducerSnapshotOffsets.toSet)
    log.close()
    segmentsWithReads.clear()
    recoveredSegments.clear()

    // Only delete snapshots before the base offset of the recovery point segment (post KAFKA-5829 behaviour) to
    // avoid reading all segments
    ProducerStateManager.deleteSnapshotsBefore(logDir, offsetForRecoveryPointSegment)
    log = createLogWithInterceptedReads(recoveryPoint = recoveryPoint)
    assertEquals(Set(activeSegmentOffset), segmentsWithReads.map(_.baseOffset))
    assertEquals(segOffsetsAfterRecovery, recoveredSegments.map(_.baseOffset))
    assertEquals(expectedSnapshotOffsets, listProducerSnapshotOffsets.toSet)
  }

  @Test
  def testSizeForLargeLogs(): Unit = {
    val largeSize = Int.MaxValue.toLong * 2
    val logSegment: LogSegment = EasyMock.createMock(classOf[LogSegment])

    EasyMock.expect(logSegment.size).andReturn(Int.MaxValue).anyTimes
    EasyMock.replay(logSegment)

    assertEquals(Int.MaxValue, Log.sizeInBytes(Seq(logSegment)))
    assertEquals(largeSize, Log.sizeInBytes(Seq(logSegment, logSegment)))
    assertTrue(Log.sizeInBytes(Seq(logSegment, logSegment)) > Int.MaxValue)
  }

  @Test
  def testProducerIdMapOffsetUpdatedForNonIdempotentData(): Unit = {
    val logConfig = LogTest.createLogConfig(segmentBytes = 2048 * 5)
    val log = createLog(logDir, logConfig)
    val records = TestUtils.records(List(new SimpleRecord(mockTime.milliseconds, "key".getBytes, "value".getBytes)))
    log.appendAsLeader(records, leaderEpoch = 0)
    log.takeProducerSnapshot()
    assertEquals(Some(1), log.latestProducerSnapshotOffset)
  }

  @Test
  def testSkipLoadingIfEmptyProducerStateBeforeTruncation(): Unit = {
    val stateManager: ProducerStateManager = EasyMock.mock(classOf[ProducerStateManager])

    // Load the log
    EasyMock.expect(stateManager.latestSnapshotOffset).andReturn(None)

    stateManager.updateMapEndOffset(0L)
    EasyMock.expectLastCall().anyTimes()

    EasyMock.expect(stateManager.mapEndOffset).andStubReturn(0L)
    EasyMock.expect(stateManager.isEmpty).andStubReturn(true)

    stateManager.takeSnapshot()
    EasyMock.expectLastCall().anyTimes()

    stateManager.truncateAndReload(EasyMock.eq(0L), EasyMock.eq(0L), EasyMock.anyLong)
    EasyMock.expectLastCall()

    EasyMock.expect(stateManager.firstUnstableOffset).andStubReturn(None)

    EasyMock.replay(stateManager)

    val config = LogConfig(new Properties())
    val log = new Log(logDir,
      config,
      recoveryPoint = 0L,
      scheduler = mockTime.scheduler,
      brokerTopicStats = brokerTopicStats,
      time = mockTime,
      maxProducerIdExpirationMs = 300000,
      producerIdExpirationCheckIntervalMs = 30000,
      topicPartition = Log.parseTopicPartitionName(logDir),
      producerStateManager = stateManager,
      logDirFailureChannel = null)

    EasyMock.verify(stateManager)

    // Append some messages
    EasyMock.reset(stateManager)
    EasyMock.expect(stateManager.firstUnstableOffset).andStubReturn(None)

    stateManager.updateMapEndOffset(1L)
    EasyMock.expectLastCall()
    stateManager.updateMapEndOffset(2L)
    EasyMock.expectLastCall()

    EasyMock.replay(stateManager)

    log.appendAsLeader(TestUtils.records(List(new SimpleRecord("a".getBytes))), leaderEpoch = 0)
    log.appendAsLeader(TestUtils.records(List(new SimpleRecord("b".getBytes))), leaderEpoch = 0)

    EasyMock.verify(stateManager)

    // Now truncate
    EasyMock.reset(stateManager)
    EasyMock.expect(stateManager.firstUnstableOffset).andStubReturn(None)
    EasyMock.expect(stateManager.latestSnapshotOffset).andReturn(None)
    EasyMock.expect(stateManager.isEmpty).andStubReturn(true)
    EasyMock.expect(stateManager.mapEndOffset).andReturn(2L)
    stateManager.truncateAndReload(EasyMock.eq(0L), EasyMock.eq(1L), EasyMock.anyLong)
    EasyMock.expectLastCall()
    // Truncation causes the map end offset to reset to 0
    EasyMock.expect(stateManager.mapEndOffset).andReturn(0L)
    // We skip directly to updating the map end offset
    stateManager.updateMapEndOffset(1L)
    EasyMock.expectLastCall()
    // Finally, we take a snapshot
    stateManager.takeSnapshot()
    EasyMock.expectLastCall().once()

    EasyMock.replay(stateManager)

    log.truncateTo(1L)

    EasyMock.verify(stateManager)
  }

  @Test
  def testSkipTruncateAndReloadIfOldMessageFormatAndNoCleanShutdown(): Unit = {
    val stateManager: ProducerStateManager = EasyMock.mock(classOf[ProducerStateManager])

    stateManager.updateMapEndOffset(0L)
    EasyMock.expectLastCall().anyTimes()

    stateManager.takeSnapshot()
    EasyMock.expectLastCall().anyTimes()

    EasyMock.expect(stateManager.isEmpty).andReturn(true)
    EasyMock.expectLastCall().once()

    EasyMock.expect(stateManager.firstUnstableOffset).andReturn(None)
    EasyMock.expectLastCall().once()

    EasyMock.replay(stateManager)

    val logProps = new Properties()
    logProps.put(LogConfig.MessageFormatVersionProp, "0.10.2")
    val config = LogConfig(logProps)
    new Log(logDir,
      config,
      recoveryPoint = 0L,
      scheduler = mockTime.scheduler,
      brokerTopicStats = brokerTopicStats,
      time = mockTime,
      maxProducerIdExpirationMs = 300000,
      producerIdExpirationCheckIntervalMs = 30000,
      topicPartition = Log.parseTopicPartitionName(logDir),
      producerStateManager = stateManager,
      logDirFailureChannel = null)

    EasyMock.verify(stateManager)
  }

  @Test
  def testSkipTruncateAndReloadIfOldMessageFormatAndCleanShutdown(): Unit = {
    val stateManager: ProducerStateManager = EasyMock.mock(classOf[ProducerStateManager])

    stateManager.updateMapEndOffset(0L)
    EasyMock.expectLastCall().anyTimes()

    stateManager.takeSnapshot()
    EasyMock.expectLastCall().anyTimes()

    EasyMock.expect(stateManager.isEmpty).andReturn(true)
    EasyMock.expectLastCall().once()

    EasyMock.expect(stateManager.firstUnstableOffset).andReturn(None)
    EasyMock.expectLastCall().once()

    EasyMock.replay(stateManager)

    val cleanShutdownFile = createCleanShutdownFile()

    val logProps = new Properties()
    logProps.put(LogConfig.MessageFormatVersionProp, "0.10.2")
    val config = LogConfig(logProps)
    new Log(logDir,
      config,
      recoveryPoint = 0L,
      scheduler = mockTime.scheduler,
      brokerTopicStats = brokerTopicStats,
      time = mockTime,
      maxProducerIdExpirationMs = 300000,
      producerIdExpirationCheckIntervalMs = 30000,
      topicPartition = Log.parseTopicPartitionName(logDir),
      producerStateManager = stateManager,
      logDirFailureChannel = null)

    EasyMock.verify(stateManager)
    Utils.delete(cleanShutdownFile)
  }

  @Test
  def testSkipTruncateAndReloadIfNewMessageFormatAndCleanShutdown(): Unit = {
    val stateManager: ProducerStateManager = EasyMock.mock(classOf[ProducerStateManager])

    EasyMock.expect(stateManager.latestSnapshotOffset).andReturn(None)

    stateManager.updateMapEndOffset(0L)
    EasyMock.expectLastCall().anyTimes()

    stateManager.takeSnapshot()
    EasyMock.expectLastCall().anyTimes()

    EasyMock.expect(stateManager.isEmpty).andReturn(true)
    EasyMock.expectLastCall().once()

    EasyMock.expect(stateManager.firstUnstableOffset).andReturn(None)
    EasyMock.expectLastCall().once()

    EasyMock.replay(stateManager)

    val cleanShutdownFile = createCleanShutdownFile()

    val logProps = new Properties()
    logProps.put(LogConfig.MessageFormatVersionProp, "0.11.0")
    val config = LogConfig(logProps)
    new Log(logDir,
      config,
      recoveryPoint = 0L,
      scheduler = mockTime.scheduler,
      brokerTopicStats = brokerTopicStats,
      time = mockTime,
      maxProducerIdExpirationMs = 300000,
      producerIdExpirationCheckIntervalMs = 30000,
      topicPartition = Log.parseTopicPartitionName(logDir),
      producerStateManager = stateManager,
      logDirFailureChannel = null)

    EasyMock.verify(stateManager)
    Utils.delete(cleanShutdownFile)
  }

  @Test
  def testRebuildProducerIdMapWithCompactedData(): Unit = {
    val logConfig = LogTest.createLogConfig(segmentBytes = 2048 * 5)
    val log = createLog(logDir, logConfig)
    val pid = 1L
    val epoch = 0.toShort
    val seq = 0
    val baseOffset = 23L

    // create a batch with a couple gaps to simulate compaction
    val records = TestUtils.records(producerId = pid, producerEpoch = epoch, sequence = seq, baseOffset = baseOffset, records = List(
      new SimpleRecord(System.currentTimeMillis(), "a".getBytes),
      new SimpleRecord(System.currentTimeMillis(), "key".getBytes, "b".getBytes),
      new SimpleRecord(System.currentTimeMillis(), "c".getBytes),
      new SimpleRecord(System.currentTimeMillis(), "key".getBytes, "d".getBytes)))
    records.batches.asScala.foreach(_.setPartitionLeaderEpoch(0))

    val filtered = ByteBuffer.allocate(2048)
    records.filterTo(new TopicPartition("foo", 0), new RecordFilter {
      override def checkBatchRetention(batch: RecordBatch): BatchRetention = RecordFilter.BatchRetention.DELETE_EMPTY
      override def shouldRetainRecord(recordBatch: RecordBatch, record: Record): Boolean = !record.hasKey
    }, filtered, Int.MaxValue, BufferSupplier.NO_CACHING)
    filtered.flip()
    val filteredRecords = MemoryRecords.readableRecords(filtered)

    log.appendAsFollower(filteredRecords)

    // append some more data and then truncate to force rebuilding of the PID map
    val moreRecords = TestUtils.records(baseOffset = baseOffset + 4, records = List(
      new SimpleRecord(System.currentTimeMillis(), "e".getBytes),
      new SimpleRecord(System.currentTimeMillis(), "f".getBytes)))
    moreRecords.batches.asScala.foreach(_.setPartitionLeaderEpoch(0))
    log.appendAsFollower(moreRecords)

    log.truncateTo(baseOffset + 4)

    val activeProducers = log.activeProducersWithLastSequence
    assertTrue(activeProducers.contains(pid))

    val lastSeq = activeProducers(pid)
    assertEquals(3, lastSeq)
  }

  @Test
  def testRebuildProducerStateWithEmptyCompactedBatch(): Unit = {
    val logConfig = LogTest.createLogConfig(segmentBytes = 2048 * 5)
    val log = createLog(logDir, logConfig)
    val pid = 1L
    val epoch = 0.toShort
    val seq = 0
    val baseOffset = 23L

    // create an empty batch
    val records = TestUtils.records(producerId = pid, producerEpoch = epoch, sequence = seq, baseOffset = baseOffset, records = List(
      new SimpleRecord(System.currentTimeMillis(), "key".getBytes, "a".getBytes),
      new SimpleRecord(System.currentTimeMillis(), "key".getBytes, "b".getBytes)))
    records.batches.asScala.foreach(_.setPartitionLeaderEpoch(0))

    val filtered = ByteBuffer.allocate(2048)
    records.filterTo(new TopicPartition("foo", 0), new RecordFilter {
      override def checkBatchRetention(batch: RecordBatch): BatchRetention = RecordFilter.BatchRetention.RETAIN_EMPTY
      override def shouldRetainRecord(recordBatch: RecordBatch, record: Record): Boolean = false
    }, filtered, Int.MaxValue, BufferSupplier.NO_CACHING)
    filtered.flip()
    val filteredRecords = MemoryRecords.readableRecords(filtered)

    log.appendAsFollower(filteredRecords)

    // append some more data and then truncate to force rebuilding of the PID map
    val moreRecords = TestUtils.records(baseOffset = baseOffset + 2, records = List(
      new SimpleRecord(System.currentTimeMillis(), "e".getBytes),
      new SimpleRecord(System.currentTimeMillis(), "f".getBytes)))
    moreRecords.batches.asScala.foreach(_.setPartitionLeaderEpoch(0))
    log.appendAsFollower(moreRecords)

    log.truncateTo(baseOffset + 2)

    val activeProducers = log.activeProducersWithLastSequence
    assertTrue(activeProducers.contains(pid))

    val lastSeq = activeProducers(pid)
    assertEquals(1, lastSeq)
  }

  @Test
  def testUpdateProducerIdMapWithCompactedData(): Unit = {
    val logConfig = LogTest.createLogConfig(segmentBytes = 2048 * 5)
    val log = createLog(logDir, logConfig)
    val pid = 1L
    val epoch = 0.toShort
    val seq = 0
    val baseOffset = 23L

    // create a batch with a couple gaps to simulate compaction
    val records = TestUtils.records(producerId = pid, producerEpoch = epoch, sequence = seq, baseOffset = baseOffset, records = List(
      new SimpleRecord(System.currentTimeMillis(), "a".getBytes),
      new SimpleRecord(System.currentTimeMillis(), "key".getBytes, "b".getBytes),
      new SimpleRecord(System.currentTimeMillis(), "c".getBytes),
      new SimpleRecord(System.currentTimeMillis(), "key".getBytes, "d".getBytes)))
    records.batches.asScala.foreach(_.setPartitionLeaderEpoch(0))

    val filtered = ByteBuffer.allocate(2048)
    records.filterTo(new TopicPartition("foo", 0), new RecordFilter {
      override def checkBatchRetention(batch: RecordBatch): BatchRetention = RecordFilter.BatchRetention.DELETE_EMPTY
      override def shouldRetainRecord(recordBatch: RecordBatch, record: Record): Boolean = !record.hasKey
    }, filtered, Int.MaxValue, BufferSupplier.NO_CACHING)
    filtered.flip()
    val filteredRecords = MemoryRecords.readableRecords(filtered)

    log.appendAsFollower(filteredRecords)
    val activeProducers = log.activeProducersWithLastSequence
    assertTrue(activeProducers.contains(pid))

    val lastSeq = activeProducers(pid)
    assertEquals(3, lastSeq)
  }

  @Test
  def testProducerIdMapTruncateTo(): Unit = {
    val logConfig = LogTest.createLogConfig(segmentBytes = 2048 * 5)
    val log = createLog(logDir, logConfig)
    log.appendAsLeader(TestUtils.records(List(new SimpleRecord("a".getBytes))), leaderEpoch = 0)
    log.appendAsLeader(TestUtils.records(List(new SimpleRecord("b".getBytes))), leaderEpoch = 0)
    log.takeProducerSnapshot()

    log.appendAsLeader(TestUtils.records(List(new SimpleRecord("c".getBytes))), leaderEpoch = 0)
    log.takeProducerSnapshot()

    log.truncateTo(2)
    assertEquals(Some(2), log.latestProducerSnapshotOffset)
    assertEquals(2, log.latestProducerStateEndOffset)

    log.truncateTo(1)
    assertEquals(Some(1), log.latestProducerSnapshotOffset)
    assertEquals(1, log.latestProducerStateEndOffset)

    log.truncateTo(0)
    assertEquals(None, log.latestProducerSnapshotOffset)
    assertEquals(0, log.latestProducerStateEndOffset)
  }

  @Test
  def testProducerIdMapTruncateToWithNoSnapshots(): Unit = {
    // This ensures that the upgrade optimization path cannot be hit after initial loading
    val logConfig = LogTest.createLogConfig(segmentBytes = 2048 * 5)
    val log = createLog(logDir, logConfig)
    val pid = 1L
    val epoch = 0.toShort

    log.appendAsLeader(TestUtils.records(List(new SimpleRecord("a".getBytes)), producerId = pid,
      producerEpoch = epoch, sequence = 0), leaderEpoch = 0)
    log.appendAsLeader(TestUtils.records(List(new SimpleRecord("b".getBytes)), producerId = pid,
      producerEpoch = epoch, sequence = 1), leaderEpoch = 0)

    deleteProducerSnapshotFiles()

    log.truncateTo(1L)
    assertEquals(1, log.activeProducersWithLastSequence.size)

    val lastSeqOpt = log.activeProducersWithLastSequence.get(pid)
    assertTrue(lastSeqOpt.isDefined)

    val lastSeq = lastSeqOpt.get
    assertEquals(0, lastSeq)
  }

  @Test
  def testLoadProducersAfterDeleteRecordsMidSegment(): Unit = {
    val logConfig = LogTest.createLogConfig(segmentBytes = 2048 * 5)
    val log = createLog(logDir, logConfig)
    val pid1 = 1L
    val pid2 = 2L
    val epoch = 0.toShort

    log.appendAsLeader(TestUtils.records(List(new SimpleRecord(mockTime.milliseconds(), "a".getBytes)), producerId = pid1,
      producerEpoch = epoch, sequence = 0), leaderEpoch = 0)
    log.appendAsLeader(TestUtils.records(List(new SimpleRecord(mockTime.milliseconds(), "b".getBytes)), producerId = pid2,
      producerEpoch = epoch, sequence = 0), leaderEpoch = 0)
    assertEquals(2, log.activeProducersWithLastSequence.size)

    log.updateHighWatermark(log.logEndOffset)
    log.maybeIncrementLogStartOffset(1L)

    assertEquals(1, log.activeProducersWithLastSequence.size)
    val retainedLastSeqOpt = log.activeProducersWithLastSequence.get(pid2)
    assertTrue(retainedLastSeqOpt.isDefined)
    assertEquals(0, retainedLastSeqOpt.get)

    log.close()

    val reloadedLog = createLog(logDir, logConfig, logStartOffset = 1L)
    assertEquals(1, reloadedLog.activeProducersWithLastSequence.size)
    val reloadedLastSeqOpt = log.activeProducersWithLastSequence.get(pid2)
    assertEquals(retainedLastSeqOpt, reloadedLastSeqOpt)
  }

  @Test
  def testLoadProducersAfterDeleteRecordsOnSegment(): Unit = {
    val logConfig = LogTest.createLogConfig(segmentBytes = 2048 * 5)
    val log = createLog(logDir, logConfig)
    val pid1 = 1L
    val pid2 = 2L
    val epoch = 0.toShort

    log.appendAsLeader(TestUtils.records(List(new SimpleRecord(mockTime.milliseconds(), "a".getBytes)), producerId = pid1,
      producerEpoch = epoch, sequence = 0), leaderEpoch = 0)
    log.roll()
    log.appendAsLeader(TestUtils.records(List(new SimpleRecord(mockTime.milliseconds(), "b".getBytes)), producerId = pid2,
      producerEpoch = epoch, sequence = 0), leaderEpoch = 0)

    assertEquals(2, log.localLogSegments.size)
    assertEquals(2, log.activeProducersWithLastSequence.size)

    log.updateHighWatermark(log.logEndOffset)
    log.maybeIncrementLogStartOffset(1L)
    log.deleteOldSegments()

    assertEquals(1, log.localLogSegments.size)
    assertEquals(1, log.activeProducersWithLastSequence.size)
    val retainedLastSeqOpt = log.activeProducersWithLastSequence.get(pid2)
    assertTrue(retainedLastSeqOpt.isDefined)
    assertEquals(0, retainedLastSeqOpt.get)

    log.close()

    val reloadedLog = createLog(logDir, logConfig, logStartOffset = 1L)
    assertEquals(1, reloadedLog.activeProducersWithLastSequence.size)
    val reloadedEntryOpt = log.activeProducersWithLastSequence.get(pid2)
    assertEquals(retainedLastSeqOpt, reloadedEntryOpt)
  }

  @Test
  def testProducerIdMapTruncateFullyAndStartAt(): Unit = {
    val records = TestUtils.singletonRecords("foo".getBytes)
    val logConfig = LogTest.createLogConfig(segmentBytes = records.sizeInBytes, retentionBytes = records.sizeInBytes * 2)
    val log = createLog(logDir, logConfig)
    log.appendAsLeader(records, leaderEpoch = 0)
    log.takeProducerSnapshot()

    log.appendAsLeader(TestUtils.singletonRecords("bar".getBytes), leaderEpoch = 0)
    log.appendAsLeader(TestUtils.singletonRecords("baz".getBytes), leaderEpoch = 0)
    log.takeProducerSnapshot()

    assertEquals(3, log.localLogSegments.size)
    assertEquals(3, log.latestProducerStateEndOffset)
    assertEquals(Some(3), log.latestProducerSnapshotOffset)

    log.truncateFullyAndStartAt(29)
    assertEquals(1, log.localLogSegments.size)
    assertEquals(None, log.latestProducerSnapshotOffset)
    assertEquals(29, log.latestProducerStateEndOffset)
  }

  @Test
  def testProducerIdExpirationOnSegmentDeletion(): Unit = {
    val pid1 = 1L
    val records = TestUtils.records(Seq(new SimpleRecord("foo".getBytes)), producerId = pid1, producerEpoch = 0, sequence = 0)
    val logConfig = LogTest.createLogConfig(segmentBytes = records.sizeInBytes, retentionBytes = records.sizeInBytes * 2)
    val log = createLog(logDir, logConfig)
    log.appendAsLeader(records, leaderEpoch = 0)
    log.takeProducerSnapshot()

    val pid2 = 2L
    log.appendAsLeader(TestUtils.records(Seq(new SimpleRecord("bar".getBytes)), producerId = pid2, producerEpoch = 0, sequence = 0),
      leaderEpoch = 0)
    log.appendAsLeader(TestUtils.records(Seq(new SimpleRecord("baz".getBytes)), producerId = pid2, producerEpoch = 0, sequence = 1),
      leaderEpoch = 0)
    log.takeProducerSnapshot()

    assertEquals(3, log.localLogSegments.size)
    assertEquals(Set(pid1, pid2), log.activeProducersWithLastSequence.keySet)

    log.updateHighWatermark(log.logEndOffset)
    log.deleteOldSegments()

    assertEquals(2, log.localLogSegments.size)
    assertEquals(Set(pid2), log.activeProducersWithLastSequence.keySet)
  }

  @Test
  def testTakeSnapshotOnRollAndDeleteSnapshotOnRecoveryPointCheckpoint(): Unit = {
    val logConfig = LogTest.createLogConfig(segmentBytes = 2048 * 5)
    val log = createLog(logDir, logConfig)
    log.appendAsLeader(TestUtils.singletonRecords("a".getBytes), leaderEpoch = 0)
    log.roll(Some(1L))
    assertEquals(Some(1L), log.latestProducerSnapshotOffset)
    assertEquals(Some(1L), log.oldestProducerSnapshotOffset)

    log.appendAsLeader(TestUtils.singletonRecords("b".getBytes), leaderEpoch = 0)
    log.roll(Some(2L))
    assertEquals(Some(2L), log.latestProducerSnapshotOffset)
    assertEquals(Some(1L), log.oldestProducerSnapshotOffset)

    log.appendAsLeader(TestUtils.singletonRecords("c".getBytes), leaderEpoch = 0)
    log.roll(Some(3L))
    assertEquals(Some(3L), log.latestProducerSnapshotOffset)

    // roll triggers a flush at the starting offset of the new segment, we should retain all snapshots
    assertEquals(Some(1L), log.oldestProducerSnapshotOffset)

    // retain the snapshots from all non-deleted segments.
    assertEquals(Some(1L), log.oldestProducerSnapshotOffset)

    // even if we flush within the active segment, the snapshot should remain
    log.appendAsLeader(TestUtils.singletonRecords("baz".getBytes), leaderEpoch = 0)
    log.flush(4L)
    assertEquals(Some(3L), log.latestProducerSnapshotOffset)
    assertEquals(Some(1L), log.oldestProducerSnapshotOffset)
  }

  @Test
  def testProducerSnapshotAfterSegmentRollOnAppend(): Unit = {
    val producerId = 1L
    val logConfig = LogTest.createLogConfig(segmentBytes = 1024)
    val log = createLog(logDir, logConfig)

    log.appendAsLeader(TestUtils.records(Seq(new SimpleRecord(mockTime.milliseconds(), new Array[Byte](512))),
      producerId = producerId, producerEpoch = 0, sequence = 0),
      leaderEpoch = 0)

    // The next append should overflow the segment and cause it to roll
    log.appendAsLeader(TestUtils.records(Seq(new SimpleRecord(mockTime.milliseconds(), new Array[Byte](512))),
      producerId = producerId, producerEpoch = 0, sequence = 1),
      leaderEpoch = 0)

    assertEquals(2, log.localLogSegments.size)
    assertEquals(1L, log.activeSegment.baseOffset)
    assertEquals(Some(1L), log.latestProducerSnapshotOffset)

    // Force a reload from the snapshot to check its consistency
    log.truncateTo(1L)

    assertEquals(2, log.localLogSegments.size)
    assertEquals(1L, log.activeSegment.baseOffset)
    assertTrue(log.activeSegment.log.batches.asScala.isEmpty)
    assertEquals(Some(1L), log.latestProducerSnapshotOffset)

    val lastEntry = log.producerStateManagerLastEntry(producerId)
    assertTrue(lastEntry.isDefined)
    assertEquals(0L, lastEntry.get.firstOffset)
    assertEquals(0L, lastEntry.get.lastDataOffset)
  }

  @Test
  def testRebuildTransactionalState(): Unit = {
    val logConfig = LogTest.createLogConfig(segmentBytes = 1024 * 1024 * 5)
    val log = createLog(logDir, logConfig)

    val pid = 137L
    val epoch = 5.toShort
    val seq = 0

    // add some transactional records
    val records = MemoryRecords.withTransactionalRecords(CompressionType.NONE, pid, epoch, seq,
      new SimpleRecord("foo".getBytes),
      new SimpleRecord("bar".getBytes),
      new SimpleRecord("baz".getBytes))
    log.appendAsLeader(records, leaderEpoch = 0)
    val commitAppendInfo = log.appendAsLeader(endTxnRecords(ControlRecordType.ABORT, pid, epoch),
      isFromClient = false, leaderEpoch = 0)
    log.updateHighWatermark(commitAppendInfo.lastOffset + 1)

    // now there should be no first unstable offset
    assertEquals(None, log.firstUnstableOffset)

    log.close()

    val reopenedLog = createLog(logDir, logConfig)
    reopenedLog.updateHighWatermark(commitAppendInfo.lastOffset + 1)
    assertEquals(None, reopenedLog.firstUnstableOffset)
  }

  private def endTxnRecords(controlRecordType: ControlRecordType,
                            producerId: Long,
                            epoch: Short,
                            offset: Long = 0L,
                            coordinatorEpoch: Int = 0,
                            partitionLeaderEpoch: Int = 0): MemoryRecords = {
    val marker = new EndTransactionMarker(controlRecordType, coordinatorEpoch)
    MemoryRecords.withEndTransactionMarker(offset, mockTime.milliseconds(), partitionLeaderEpoch, producerId, epoch, marker)
  }

  @Test
  def testPeriodicProducerIdExpiration(): Unit = {
    val maxProducerIdExpirationMs = 200
    val producerIdExpirationCheckIntervalMs = 100

    val pid = 23L
    val logConfig = LogTest.createLogConfig(segmentBytes = 2048 * 5)
    val log = createLog(logDir, logConfig, maxProducerIdExpirationMs = maxProducerIdExpirationMs,
      producerIdExpirationCheckIntervalMs = producerIdExpirationCheckIntervalMs)
    val records = Seq(new SimpleRecord(mockTime.milliseconds(), "foo".getBytes))
    log.appendAsLeader(TestUtils.records(records, producerId = pid, producerEpoch = 0, sequence = 0), leaderEpoch = 0)

    assertEquals(Set(pid), log.activeProducersWithLastSequence.keySet)

    mockTime.sleep(producerIdExpirationCheckIntervalMs)
    assertEquals(Set(pid), log.activeProducersWithLastSequence.keySet)

    mockTime.sleep(producerIdExpirationCheckIntervalMs)
    assertEquals(Set(), log.activeProducersWithLastSequence.keySet)
  }

  @Test
  def testDuplicateAppends(): Unit = {
    // create a log
    val log = createLog(logDir, LogConfig())
    val pid = 1L
    val epoch: Short = 0

    var seq = 0
    // Pad the beginning of the log.
    for (_ <- 0 to 5) {
      val record = TestUtils.records(List(new SimpleRecord(mockTime.milliseconds, "key".getBytes, "value".getBytes)),
        producerId = pid, producerEpoch = epoch, sequence = seq)
      log.appendAsLeader(record, leaderEpoch = 0)
      seq = seq + 1
    }
    // Append an entry with multiple log records.
    def createRecords = TestUtils.records(List(
      new SimpleRecord(mockTime.milliseconds, s"key-$seq".getBytes, s"value-$seq".getBytes),
      new SimpleRecord(mockTime.milliseconds, s"key-$seq".getBytes, s"value-$seq".getBytes),
      new SimpleRecord(mockTime.milliseconds, s"key-$seq".getBytes, s"value-$seq".getBytes)
    ), producerId = pid, producerEpoch = epoch, sequence = seq)
    val multiEntryAppendInfo = log.appendAsLeader(createRecords, leaderEpoch = 0)
    assertEquals("should have appended 3 entries", multiEntryAppendInfo.lastOffset - multiEntryAppendInfo.firstOffset.get + 1, 3)

    // Append a Duplicate of the tail, when the entry at the tail has multiple records.
    val dupMultiEntryAppendInfo = log.appendAsLeader(createRecords, leaderEpoch = 0)
    assertEquals("Somehow appended a duplicate entry with multiple log records to the tail",
      multiEntryAppendInfo.firstOffset.get, dupMultiEntryAppendInfo.firstOffset.get)
    assertEquals("Somehow appended a duplicate entry with multiple log records to the tail",
      multiEntryAppendInfo.lastOffset, dupMultiEntryAppendInfo.lastOffset)

    seq = seq + 3

    // Append a partial duplicate of the tail. This is not allowed.
    try {
      val records = TestUtils.records(
        List(
          new SimpleRecord(mockTime.milliseconds, s"key-$seq".getBytes, s"value-$seq".getBytes),
          new SimpleRecord(mockTime.milliseconds, s"key-$seq".getBytes, s"value-$seq".getBytes)),
        producerId = pid, producerEpoch = epoch, sequence = seq - 2)
      log.appendAsLeader(records, leaderEpoch = 0)
      fail("Should have received an OutOfOrderSequenceException since we attempted to append a duplicate of a records " +
        "in the middle of the log.")
    } catch {
      case _: OutOfOrderSequenceException => // Good!
    }

    // Append a duplicate of the batch which is 4th from the tail. This should succeed without error since we
    // retain the batch metadata of the last 5 batches.
    val duplicateOfFourth = TestUtils.records(List(new SimpleRecord(mockTime.milliseconds, "key".getBytes, "value".getBytes)),
      producerId = pid, producerEpoch = epoch, sequence = 2)
    log.appendAsLeader(duplicateOfFourth, leaderEpoch = 0)

    // Duplicates at older entries are reported as OutOfOrderSequence errors
    try {
      val records = TestUtils.records(
        List(new SimpleRecord(mockTime.milliseconds, s"key-1".getBytes, s"value-1".getBytes)),
        producerId = pid, producerEpoch = epoch, sequence = 1)
      log.appendAsLeader(records, leaderEpoch = 0)
      fail("Should have received an OutOfOrderSequenceException since we attempted to append a duplicate of a batch " +
        "which is older than the last 5 appended batches.")
    } catch {
      case _: OutOfOrderSequenceException => // Good!
    }

    // Append a duplicate entry with a single records at the tail of the log. This should return the appendInfo of the original entry.
    def createRecordsWithDuplicate = TestUtils.records(List(new SimpleRecord(mockTime.milliseconds, "key".getBytes, "value".getBytes)),
      producerId = pid, producerEpoch = epoch, sequence = seq)
    val origAppendInfo = log.appendAsLeader(createRecordsWithDuplicate, leaderEpoch = 0)
    val newAppendInfo = log.appendAsLeader(createRecordsWithDuplicate, leaderEpoch = 0)
    assertEquals("Inserted a duplicate records into the log", origAppendInfo.firstOffset.get, newAppendInfo.firstOffset.get)
    assertEquals("Inserted a duplicate records into the log", origAppendInfo.lastOffset, newAppendInfo.lastOffset)
  }

  @Test
  def testMultipleProducerIdsPerMemoryRecord(): Unit = {
    // create a log
    val log = createLog(logDir, LogConfig())

    val epoch: Short = 0
    val buffer = ByteBuffer.allocate(512)

    var builder = MemoryRecords.builder(buffer, RecordBatch.MAGIC_VALUE_V2, CompressionType.NONE,
      TimestampType.LOG_APPEND_TIME, 0L, mockTime.milliseconds(), 1L, epoch, 0, false, 0)
    builder.append(new SimpleRecord("key".getBytes, "value".getBytes))
    builder.close()

    builder = MemoryRecords.builder(buffer, RecordBatch.MAGIC_VALUE_V2, CompressionType.NONE,
      TimestampType.LOG_APPEND_TIME, 1L, mockTime.milliseconds(), 2L, epoch, 0, false, 0)
    builder.append(new SimpleRecord("key".getBytes, "value".getBytes))
    builder.close()

    builder = MemoryRecords.builder(buffer, RecordBatch.MAGIC_VALUE_V2, CompressionType.NONE,
      TimestampType.LOG_APPEND_TIME, 2L, mockTime.milliseconds(), 3L, epoch, 0, false, 0)
    builder.append(new SimpleRecord("key".getBytes, "value".getBytes))
    builder.close()

    builder = MemoryRecords.builder(buffer, RecordBatch.MAGIC_VALUE_V2, CompressionType.NONE,
      TimestampType.LOG_APPEND_TIME, 3L, mockTime.milliseconds(), 4L, epoch, 0, false, 0)
    builder.append(new SimpleRecord("key".getBytes, "value".getBytes))
    builder.close()

    buffer.flip()
    val memoryRecords = MemoryRecords.readableRecords(buffer)

    log.appendAsFollower(memoryRecords)
    log.flush()

    val fetchedData = readLog(log, 0, Int.MaxValue)

    val origIterator = memoryRecords.batches.iterator()
    for (batch <- fetchedData.records.batches.asScala) {
      assertTrue(origIterator.hasNext)
      val origEntry = origIterator.next()
      assertEquals(origEntry.producerId, batch.producerId)
      assertEquals(origEntry.baseOffset, batch.baseOffset)
      assertEquals(origEntry.baseSequence, batch.baseSequence)
    }
  }

  @Test
  def testDuplicateAppendToFollower(): Unit = {
    val logConfig = LogTest.createLogConfig(segmentBytes = 1024 * 1024 * 5)
    val log = createLog(logDir, logConfig)
    val epoch: Short = 0
    val pid = 1L
    val baseSequence = 0
    val partitionLeaderEpoch = 0
    // The point of this test is to ensure that validation isn't performed on the follower.
    // this is a bit contrived. to trigger the duplicate case for a follower append, we have to append
    // a batch with matching sequence numbers, but valid increasing offsets
    assertEquals(0L, log.logEndOffset)
    log.appendAsFollower(MemoryRecords.withIdempotentRecords(0L, CompressionType.NONE, pid, epoch, baseSequence,
      partitionLeaderEpoch, new SimpleRecord("a".getBytes), new SimpleRecord("b".getBytes)))
    log.appendAsFollower(MemoryRecords.withIdempotentRecords(2L, CompressionType.NONE, pid, epoch, baseSequence,
      partitionLeaderEpoch, new SimpleRecord("a".getBytes), new SimpleRecord("b".getBytes)))

    // Ensure that even the duplicate sequences are accepted on the follower.
    assertEquals(4L, log.logEndOffset)
  }

  @Test
  def testMultipleProducersWithDuplicatesInSingleAppend(): Unit = {
    val logConfig = LogTest.createLogConfig(segmentBytes = 1024 * 1024 * 5)
    val log = createLog(logDir, logConfig)

    val pid1 = 1L
    val pid2 = 2L
    val epoch: Short = 0

    val buffer = ByteBuffer.allocate(512)

    // pid1 seq = 0
    var builder = MemoryRecords.builder(buffer, RecordBatch.CURRENT_MAGIC_VALUE, CompressionType.NONE,
      TimestampType.LOG_APPEND_TIME, 0L, mockTime.milliseconds(), pid1, epoch, 0)
    builder.append(new SimpleRecord("key".getBytes, "value".getBytes))
    builder.close()

    // pid2 seq = 0
    builder = MemoryRecords.builder(buffer, RecordBatch.CURRENT_MAGIC_VALUE, CompressionType.NONE,
      TimestampType.LOG_APPEND_TIME, 1L, mockTime.milliseconds(), pid2, epoch, 0)
    builder.append(new SimpleRecord("key".getBytes, "value".getBytes))
    builder.close()

    // pid1 seq = 1
    builder = MemoryRecords.builder(buffer, RecordBatch.CURRENT_MAGIC_VALUE, CompressionType.NONE,
      TimestampType.LOG_APPEND_TIME, 2L, mockTime.milliseconds(), pid1, epoch, 1)
    builder.append(new SimpleRecord("key".getBytes, "value".getBytes))
    builder.close()

    // pid2 seq = 1
    builder = MemoryRecords.builder(buffer, RecordBatch.CURRENT_MAGIC_VALUE, CompressionType.NONE,
      TimestampType.LOG_APPEND_TIME, 3L, mockTime.milliseconds(), pid2, epoch, 1)
    builder.append(new SimpleRecord("key".getBytes, "value".getBytes))
    builder.close()

    // // pid1 seq = 1 (duplicate)
    builder = MemoryRecords.builder(buffer, RecordBatch.CURRENT_MAGIC_VALUE, CompressionType.NONE,
      TimestampType.LOG_APPEND_TIME, 4L, mockTime.milliseconds(), pid1, epoch, 1)
    builder.append(new SimpleRecord("key".getBytes, "value".getBytes))
    builder.close()

    buffer.flip()

    val records = MemoryRecords.readableRecords(buffer)
    records.batches.asScala.foreach(_.setPartitionLeaderEpoch(0))

    // Ensure that batches with duplicates are accepted on the follower.
    assertEquals(0L, log.logEndOffset)
    log.appendAsFollower(records)
    assertEquals(5L, log.logEndOffset)
  }

  @Test(expected = classOf[ProducerFencedException])
  def testOldProducerEpoch(): Unit = {
    // create a log
    val log = createLog(logDir, LogConfig())
    val pid = 1L
    val newEpoch: Short = 1
    val oldEpoch: Short = 0

    val records = TestUtils.records(List(new SimpleRecord(mockTime.milliseconds, "key".getBytes, "value".getBytes)), producerId = pid, producerEpoch = newEpoch, sequence = 0)
    log.appendAsLeader(records, leaderEpoch = 0)

    val nextRecords = TestUtils.records(List(new SimpleRecord(mockTime.milliseconds, "key".getBytes, "value".getBytes)), producerId = pid, producerEpoch = oldEpoch, sequence = 0)
    log.appendAsLeader(nextRecords, leaderEpoch = 0)
  }

  /**
   * Test for jitter s for time based log roll. This test appends messages then changes the time
   * using the mock clock to force the log to roll and checks the number of segments.
   */
  @Test
  def testTimeBasedLogRollJitter(): Unit = {
    var set = TestUtils.singletonRecords(value = "test".getBytes, timestamp = mockTime.milliseconds)
    val maxJitter = 20 * 60L
    // create a log
    val logConfig = LogTest.createLogConfig(segmentMs = 1 * 60 * 60L, segmentJitterMs = maxJitter)
    val log = createLog(logDir, logConfig)
    assertEquals("Log begins with a single empty segment.", 1, log.numberOfSegments)
    log.appendAsLeader(set, leaderEpoch = 0)

    mockTime.sleep(log.config.segmentMs - maxJitter)
    set = TestUtils.singletonRecords(value = "test".getBytes, timestamp = mockTime.milliseconds)
    log.appendAsLeader(set, leaderEpoch = 0)
    assertEquals("Log does not roll on this append because it occurs earlier than max jitter", 1, log.numberOfSegments)
    mockTime.sleep(maxJitter - log.activeSegment.rollJitterMs + 1)
    set = TestUtils.singletonRecords(value = "test".getBytes, timestamp = mockTime.milliseconds)
    log.appendAsLeader(set, leaderEpoch = 0)
    assertEquals("Log should roll after segmentMs adjusted by random jitter", 2, log.numberOfSegments)
  }

  /**
   * Test that appending more than the maximum segment size rolls the log
   */
  @Test
  def testSizeBasedLogRoll(): Unit = {
    def createRecords = TestUtils.singletonRecords(value = "test".getBytes, timestamp = mockTime.milliseconds)
    val setSize = createRecords.sizeInBytes
    val msgPerSeg = 10
    val segmentSize = msgPerSeg * (setSize - 1) // each segment will be 10 messages
    // create a log
    val logConfig = LogTest.createLogConfig(segmentBytes = segmentSize)
    val log = createLog(logDir, logConfig)
    assertEquals("There should be exactly 1 segment.", 1, log.numberOfSegments)

    // segments expire in size
    for (_ <- 1 to (msgPerSeg + 1))
      log.appendAsLeader(createRecords, leaderEpoch = 0)
    assertEquals("There should be exactly 2 segments.", 2, log.numberOfSegments)
  }

  /**
   * Test that we can open and append to an empty log
   */
  @Test
  def testLoadEmptyLog(): Unit = {
    createEmptyLogs(logDir, 0)
    val log = createLog(logDir, LogConfig())
    log.appendAsLeader(TestUtils.singletonRecords(value = "test".getBytes, timestamp = mockTime.milliseconds), leaderEpoch = 0)
  }

  /**
   * This test case appends a bunch of messages and checks that we can read them all back using sequential offsets.
   */
  @Test
  def testAppendAndReadWithSequentialOffsets(): Unit = {
    val logConfig = LogTest.createLogConfig(segmentBytes = 71)
    val log = createLog(logDir, logConfig)
    val values = (0 until 100 by 2).map(id => id.toString.getBytes).toArray

    for(value <- values)
      log.appendAsLeader(TestUtils.singletonRecords(value = value), leaderEpoch = 0)

    for(i <- values.indices) {
      val read = readLog(log, i, 1).records.batches.iterator.next()
      assertEquals("Offset read should match order appended.", i, read.lastOffset)
      val actual = read.iterator.next()
      assertNull("Key should be null", actual.key)
      assertEquals("Values not equal", ByteBuffer.wrap(values(i)), actual.value)
    }
    assertEquals("Reading beyond the last message returns nothing.", 0,
      readLog(log, values.length, 100).records.batches.asScala.size)
  }

  /**
   * This test appends a bunch of messages with non-sequential offsets and checks that we can an the correct message
   * from any offset less than the logEndOffset including offsets not appended.
   */
  @Test
  def testAppendAndReadWithNonSequentialOffsets(): Unit = {
    val logConfig = LogTest.createLogConfig(segmentBytes = 72)
    val log = createLog(logDir, logConfig)
    val messageIds = ((0 until 50) ++ (50 until 200 by 7)).toArray
    val records = messageIds.map(id => new SimpleRecord(id.toString.getBytes))

    // now test the case that we give the offsets and use non-sequential offsets
    for(i <- records.indices)
      log.appendAsFollower(MemoryRecords.withRecords(messageIds(i), CompressionType.NONE, 0, records(i)))
    for(i <- 50 until messageIds.max) {
      val idx = messageIds.indexWhere(_ >= i)
      val read = readLog(log, i, 100).records.records.iterator.next()
      assertEquals("Offset read should match message id.", messageIds(idx), read.offset)
      assertEquals("Message should match appended.", records(idx), new SimpleRecord(read))
    }
  }

  /**
   * This test covers an odd case where we have a gap in the offsets that falls at the end of a log segment.
   * Specifically we create a log where the last message in the first segment has offset 0. If we
   * then read offset 1, we should expect this read to come from the second segment, even though the
   * first segment has the greatest lower bound on the offset.
   */
  @Test
  def testReadAtLogGap(): Unit = {
    val logConfig = LogTest.createLogConfig(segmentBytes = 300)
    val log = createLog(logDir, logConfig)

    // keep appending until we have two segments with only a single message in the second segment
    while(log.numberOfSegments == 1)
      log.appendAsLeader(TestUtils.singletonRecords(value = "42".getBytes), leaderEpoch = 0)

    // now manually truncate off all but one message from the first segment to create a gap in the messages
    log.localLogSegments.head.truncateTo(1)

    assertEquals("A read should now return the last message in the log", log.logEndOffset - 1,
      readLog(log, 1, 200).records.batches.iterator.next().lastOffset)
  }

  @Test(expected = classOf[KafkaStorageException])
  def testLogRollAfterLogHandlerClosed(): Unit = {
    val logConfig = LogTest.createLogConfig()
    val log = createLog(logDir,  logConfig)
    log.closeHandlers()
    log.roll(Some(1L))
  }

  @Test
  def testReadWithMinMessage(): Unit = {
    val logConfig = LogTest.createLogConfig(segmentBytes = 72)
    val log = createLog(logDir,  logConfig)
    val messageIds = ((0 until 50) ++ (50 until 200 by 7)).toArray
    val records = messageIds.map(id => new SimpleRecord(id.toString.getBytes))

    // now test the case that we give the offsets and use non-sequential offsets
    for (i <- records.indices)
      log.appendAsFollower(MemoryRecords.withRecords(messageIds(i), CompressionType.NONE, 0, records(i)))

    for (i <- 50 until messageIds.max) {
      val idx = messageIds.indexWhere(_ >= i)
      val reads = Seq(
        readLog(log, i, 1),
        readLog(log, i, 100000),
        readLog(log, i, 100)
      ).map(_.records.records.iterator.next())
      reads.foreach { read =>
        assertEquals("Offset read should match message id.", messageIds(idx), read.offset)
        assertEquals("Message should match appended.", records(idx), new SimpleRecord(read))
      }
    }
  }

  @Test
  def testReadWithTooSmallMaxLength(): Unit = {
    val logConfig = LogTest.createLogConfig(segmentBytes = 72)
    val log = createLog(logDir,  logConfig)
    val messageIds = ((0 until 50) ++ (50 until 200 by 7)).toArray
    val records = messageIds.map(id => new SimpleRecord(id.toString.getBytes))

    // now test the case that we give the offsets and use non-sequential offsets
    for (i <- records.indices)
      log.appendAsFollower(MemoryRecords.withRecords(messageIds(i), CompressionType.NONE, 0, records(i)))

    for (i <- 50 until messageIds.max) {
      assertEquals(MemoryRecords.EMPTY, readLog(log, i, maxLength = 0, minOneMessage = false).records)

      // we return an incomplete message instead of an empty one for the case below
      // we use this mechanism to tell consumers of the fetch request version 2 and below that the message size is
      // larger than the fetch size
      // in fetch request version 3, we no longer need this as we return oversized messages from the first non-empty
      // partition
      val fetchInfo = readLog(log, i, maxLength = 1, minOneMessage = false)
      assertTrue(fetchInfo.firstEntryIncomplete)
      assertTrue(fetchInfo.records.isInstanceOf[FileRecords])
      assertEquals(1, fetchInfo.records.sizeInBytes)
    }
  }

  /**
   * Test reading at the boundary of the log, specifically
   * - reading from the logEndOffset should give an empty message set
   * - reading from the maxOffset should give an empty message set
   * - reading beyond the log end offset should throw an OffsetOutOfRangeException
   */
  @Test
  def testReadOutOfRange(): Unit = {
    createEmptyLogs(logDir, 1024)
    // set up replica log starting with offset 1024 and with one message (at offset 1024)
    val logConfig = LogTest.createLogConfig(segmentBytes = 1024)
    val log = createLog(logDir, logConfig)
    log.appendAsLeader(TestUtils.singletonRecords(value = "42".getBytes), leaderEpoch = 0)

    assertEquals("Reading at the log end offset should produce 0 byte read.", 0,
      readLog(log, 1025, 1000).records.sizeInBytes)

    try {
      readLog(log, 0, 1000)
      fail("Reading below the log start offset should throw OffsetOutOfRangeException")
    } catch {
      case _: OffsetOutOfRangeException => // This is good.
    }

    try {
      readLog(log, 1026, 1000)
      fail("Reading at beyond the log end offset should throw OffsetOutOfRangeException")
    } catch {
      case _: OffsetOutOfRangeException => // This is good.
    }
  }

  /**
   * Test that covers reads and writes on a multisegment log. This test appends a bunch of messages
   * and then reads them all back and checks that the message read and offset matches what was appended.
   */
  @Test
  def testLogRolls(): Unit = {
    /* create a multipart log with 100 messages */
    val logConfig = LogTest.createLogConfig(segmentBytes = 100)
    val log = createLog(logDir, logConfig)
    val numMessages = 100
    val messageSets = (0 until numMessages).map(i => TestUtils.singletonRecords(value = i.toString.getBytes,
                                                                                timestamp = mockTime.milliseconds))
    messageSets.foreach(log.appendAsLeader(_, leaderEpoch = 0))
    log.flush()

    /* do successive reads to ensure all our messages are there */
    var offset = 0L
    for(i <- 0 until numMessages) {
      val messages = readLog(log, offset, 1024*1024).records.batches
      val head = messages.iterator.next()
      assertEquals("Offsets not equal", offset, head.lastOffset)

      val expected = messageSets(i).records.iterator.next()
      val actual = head.iterator.next()
      assertEquals(s"Keys not equal at offset $offset", expected.key, actual.key)
      assertEquals(s"Values not equal at offset $offset", expected.value, actual.value)
      assertEquals(s"Timestamps not equal at offset $offset", expected.timestamp, actual.timestamp)
      offset = head.lastOffset + 1
    }
    val lastRead = readLog(log, startOffset = numMessages, maxLength = 1024*1024).records
    assertEquals("Should be no more messages", 0, lastRead.records.asScala.size)

    // check that rolling the log forced a flushed, the flush is async so retry in case of failure
    TestUtils.retry(1000L){
      assertTrue("Log role should have forced flush", log.recoveryPoint >= log.activeSegment.baseOffset)
    }
  }

  /**
   * Test reads at offsets that fall within compressed message set boundaries.
   */
  @Test
  def testCompressedMessages(): Unit = {
    /* this log should roll after every messageset */
    val logConfig = LogTest.createLogConfig(segmentBytes = 110)
    val log = createLog(logDir, logConfig)

    /* append 2 compressed message sets, each with two messages giving offsets 0, 1, 2, 3 */
    log.appendAsLeader(MemoryRecords.withRecords(CompressionType.GZIP, new SimpleRecord("hello".getBytes), new SimpleRecord("there".getBytes)), leaderEpoch = 0)
    log.appendAsLeader(MemoryRecords.withRecords(CompressionType.GZIP, new SimpleRecord("alpha".getBytes), new SimpleRecord("beta".getBytes)), leaderEpoch = 0)

    def read(offset: Int) = readLog(log, offset, 4096).records.records

    /* we should always get the first message in the compressed set when reading any offset in the set */
    assertEquals("Read at offset 0 should produce 0", 0, read(0).iterator.next().offset)
    assertEquals("Read at offset 1 should produce 0", 0, read(1).iterator.next().offset)
    assertEquals("Read at offset 2 should produce 2", 2, read(2).iterator.next().offset)
    assertEquals("Read at offset 3 should produce 2", 2, read(3).iterator.next().offset)
  }

  /**
   * Test garbage collecting old segments
   */
  @Test
  def testThatGarbageCollectingSegmentsDoesntChangeOffset(): Unit = {
    for(messagesToAppend <- List(0, 1, 25)) {
      logDir.mkdirs()
      // first test a log segment starting at 0
      val logConfig = LogTest.createLogConfig(segmentBytes = 100, retentionMs = 0)
      val log = createLog(logDir, logConfig)
      for(i <- 0 until messagesToAppend)
        log.appendAsLeader(TestUtils.singletonRecords(value = i.toString.getBytes, timestamp = mockTime.milliseconds - 10), leaderEpoch = 0)

      val currOffset = log.logEndOffset
      assertEquals(currOffset, messagesToAppend)

      // time goes by; the log file is deleted
      log.updateHighWatermark(currOffset)
      log.deleteOldSegments()

      assertEquals("Deleting segments shouldn't have changed the logEndOffset", currOffset, log.logEndOffset)
      assertEquals("We should still have one segment left", 1, log.numberOfSegments)
      assertEquals("Further collection shouldn't delete anything", 0, log.deleteOldSegments())
      assertEquals("Still no change in the logEndOffset", currOffset, log.logEndOffset)
      assertEquals("Should still be able to append and should get the logEndOffset assigned to the new append",
                   currOffset,
                   log.appendAsLeader(TestUtils.singletonRecords(value = "hello".getBytes, timestamp = mockTime.milliseconds), leaderEpoch = 0).firstOffset.get)

      // cleanup the log
      log.delete()
    }
  }

  /**
   *  MessageSet size shouldn't exceed the config.segmentSize, check that it is properly enforced by
   * appending a message set larger than the config.segmentSize setting and checking that an exception is thrown.
   */
  @Test
  def testMessageSetSizeCheck(): Unit = {
    val messageSet = MemoryRecords.withRecords(CompressionType.NONE, new SimpleRecord("You".getBytes), new SimpleRecord("bethe".getBytes))
    // append messages to log
    val configSegmentSize = messageSet.sizeInBytes - 1
    val logConfig = LogTest.createLogConfig(segmentBytes = configSegmentSize)
    val log = createLog(logDir, logConfig)

    try {
      log.appendAsLeader(messageSet, leaderEpoch = 0)
      fail("message set should throw RecordBatchTooLargeException.")
    } catch {
      case _: RecordBatchTooLargeException => // this is good
    }
  }

  @Test
  def testCompactedTopicConstraints(): Unit = {
    val keyedMessage = new SimpleRecord("and here it is".getBytes, "this message has a key".getBytes)
    val anotherKeyedMessage = new SimpleRecord("another key".getBytes, "this message also has a key".getBytes)
    val unkeyedMessage = new SimpleRecord("this message does not have a key".getBytes)

    val messageSetWithUnkeyedMessage = MemoryRecords.withRecords(CompressionType.NONE, unkeyedMessage, keyedMessage)
    val messageSetWithOneUnkeyedMessage = MemoryRecords.withRecords(CompressionType.NONE, unkeyedMessage)
    val messageSetWithCompressedKeyedMessage = MemoryRecords.withRecords(CompressionType.GZIP, keyedMessage)
    val messageSetWithCompressedUnkeyedMessage = MemoryRecords.withRecords(CompressionType.GZIP, keyedMessage, unkeyedMessage)

    val messageSetWithKeyedMessage = MemoryRecords.withRecords(CompressionType.NONE, keyedMessage)
    val messageSetWithKeyedMessages = MemoryRecords.withRecords(CompressionType.NONE, keyedMessage, anotherKeyedMessage)

    val logConfig = LogTest.createLogConfig(cleanupPolicy = LogConfig.Compact)
    val log = createLog(logDir, logConfig)

    try {
      log.appendAsLeader(messageSetWithUnkeyedMessage, leaderEpoch = 0)
      fail("Compacted topics cannot accept a message without a key.")
    } catch {
      case _: InvalidRecordException => // this is good
    }
    try {
      log.appendAsLeader(messageSetWithOneUnkeyedMessage, leaderEpoch = 0)
      fail("Compacted topics cannot accept a message without a key.")
    } catch {
      case _: InvalidRecordException => // this is good
    }
    try {
      log.appendAsLeader(messageSetWithCompressedUnkeyedMessage, leaderEpoch = 0)
      fail("Compacted topics cannot accept a message without a key.")
    } catch {
      case _: InvalidRecordException => // this is good
    }

    // check if metric for NoKeyCompactedTopicRecordsPerSec is logged
<<<<<<< HEAD
    assertEquals(metricsKeySet.count(_.getMBeanName == s"kafka.server:type=BrokerTopicMetrics," +
      s"name=NoKeyCompactedTopicRecordsPerSec,topic=${log.topicPartition.topic}"), 1)
=======
    assertEquals(metricsKeySet.count(_.getMBeanName.endsWith(s"${BrokerTopicStats.NoKeyCompactedTopicRecordsPerSec}")), 1)
    assertTrue(TestUtils.meterCount(s"${BrokerTopicStats.NoKeyCompactedTopicRecordsPerSec}") > 0)
>>>>>>> a6218a5d

    // the following should succeed without any InvalidMessageException
    log.appendAsLeader(messageSetWithKeyedMessage, leaderEpoch = 0)
    log.appendAsLeader(messageSetWithKeyedMessages, leaderEpoch = 0)
    log.appendAsLeader(messageSetWithCompressedKeyedMessage, leaderEpoch = 0)
  }

  /**
   * We have a max size limit on message appends, check that it is properly enforced by appending a message larger than the
   * setting and checking that an exception is thrown.
   */
  @Test
  def testMessageSizeCheck(): Unit = {
    val first = MemoryRecords.withRecords(CompressionType.NONE, new SimpleRecord("You".getBytes), new SimpleRecord("bethe".getBytes))
    val second = MemoryRecords.withRecords(CompressionType.NONE,
      new SimpleRecord("change (I need more bytes)... blah blah blah.".getBytes),
      new SimpleRecord("More padding boo hoo".getBytes))

    // append messages to log
    val maxMessageSize = second.sizeInBytes - 1
    val logConfig = LogTest.createLogConfig(maxMessageBytes = maxMessageSize)
    val log = createLog(logDir, logConfig)

    // should be able to append the small message
    log.appendAsLeader(first, leaderEpoch = 0)

    try {
      log.appendAsLeader(second, leaderEpoch = 0)
      fail("Second message set should throw MessageSizeTooLargeException.")
    } catch {
      case _: RecordTooLargeException => // this is good
    }
  }
  /**
   * Append a bunch of messages to a log and then re-open it both with and without recovery and check that the log re-initializes correctly.
   */
  @Test
  def testLogRecoversToCorrectOffset(): Unit = {
    val numMessages = 100
    val messageSize = 100
    val segmentSize = 7 * messageSize
    val indexInterval = 3 * messageSize
    val logConfig = LogTest.createLogConfig(segmentBytes = segmentSize, indexIntervalBytes = indexInterval, segmentIndexBytes = 4096)
    var log = createLog(logDir, logConfig)
    for(i <- 0 until numMessages)
      log.appendAsLeader(TestUtils.singletonRecords(value = TestUtils.randomBytes(messageSize),
        timestamp = mockTime.milliseconds + i * 10), leaderEpoch = 0)
    assertEquals("After appending %d messages to an empty log, the log end offset should be %d".format(numMessages, numMessages), numMessages, log.logEndOffset)
    val lastIndexOffset = log.activeSegment.offsetIndex.lastOffset
    val numIndexEntries = log.activeSegment.offsetIndex.entries
    val lastOffset = log.logEndOffset
    // After segment is closed, the last entry in the time index should be (largest timestamp -> last offset).
    val lastTimeIndexOffset = log.logEndOffset - 1
    val lastTimeIndexTimestamp  = log.activeSegment.largestTimestamp
    // Depending on when the last time index entry is inserted, an entry may or may not be inserted into the time index.
    val numTimeIndexEntries = log.activeSegment.timeIndex.entries + {
      if (log.activeSegment.timeIndex.lastEntry.offset == log.logEndOffset - 1) 0 else 1
    }
    log.close()

<<<<<<< HEAD
    def verifyRecoveredLog(log: AbstractLog, expectedRecoveryPoint: Long): Unit = {
=======
    def verifyRecoveredLog(log: Log, expectedRecoveryPoint: Long): Unit = {
>>>>>>> a6218a5d
      assertEquals(s"Unexpected recovery point", expectedRecoveryPoint, log.recoveryPoint)
      assertEquals(s"Should have $numMessages messages when log is reopened w/o recovery", numMessages, log.logEndOffset)
      assertEquals("Should have same last index offset as before.", lastIndexOffset, log.activeSegment.offsetIndex.lastOffset)
      assertEquals("Should have same number of index entries as before.", numIndexEntries, log.activeSegment.offsetIndex.entries)
      assertEquals("Should have same last time index timestamp", lastTimeIndexTimestamp, log.activeSegment.timeIndex.lastEntry.timestamp)
      assertEquals("Should have same last time index offset", lastTimeIndexOffset, log.activeSegment.timeIndex.lastEntry.offset)
      assertEquals("Should have same number of time index entries as before.", numTimeIndexEntries, log.activeSegment.timeIndex.entries)
    }

    log = createLog(logDir, logConfig, recoveryPoint = lastOffset)
    verifyRecoveredLog(log, lastOffset)
    log.close()

    // test recovery case
    log = createLog(logDir, logConfig)
    verifyRecoveredLog(log, lastOffset)
    log.close()
  }

  /**
   * Test building the time index on the follower by setting assignOffsets to false.
   */
  @Test
  def testBuildTimeIndexWhenNotAssigningOffsets(): Unit = {
    val numMessages = 100
    val logConfig = LogTest.createLogConfig(segmentBytes = 10000, indexIntervalBytes = 1)
    val log = createLog(logDir, logConfig)

    val messages = (0 until numMessages).map { i =>
      MemoryRecords.withRecords(100 + i, CompressionType.NONE, 0, new SimpleRecord(mockTime.milliseconds + i, i.toString.getBytes()))
    }
    messages.foreach(log.appendAsFollower)
    val timeIndexEntries = log.localLogSegments.foldLeft(0) { (entries, segment) => entries + segment.timeIndex.entries }
    assertEquals(s"There should be ${numMessages - 1} time index entries", numMessages - 1, timeIndexEntries)
    assertEquals(s"The last time index entry should have timestamp ${mockTime.milliseconds + numMessages - 1}",
      mockTime.milliseconds + numMessages - 1, log.activeSegment.timeIndex.lastEntry.timestamp)
  }

  /**
   * Test that if we manually delete an index segment it is rebuilt when the log is re-opened
   */
  @Test
  def testIndexRebuild(): Unit = {
    // publish the messages and close the log
    val numMessages = 200
    val logConfig = LogTest.createLogConfig(segmentBytes = 200, indexIntervalBytes = 1)
    var log = createLog(logDir, logConfig)
    for(i <- 0 until numMessages)
      log.appendAsLeader(TestUtils.singletonRecords(value = TestUtils.randomBytes(10), timestamp = mockTime.milliseconds + i * 10), leaderEpoch = 0)
    val indexFiles = log.localLogSegments.map(_.lazyOffsetIndex.file)
    val timeIndexFiles = log.localLogSegments.map(_.lazyTimeIndex.file)
    log.close()

    // delete all the index files
    indexFiles.foreach(_.delete())
    timeIndexFiles.foreach(_.delete())

    // reopen the log
    log = createLog(logDir, logConfig)
    assertEquals("Should have %d messages when log is reopened".format(numMessages), numMessages, log.logEndOffset)
    assertTrue("The index should have been rebuilt", log.localLogSegments.head.offsetIndex.entries > 0)
    assertTrue("The time index should have been rebuilt", log.localLogSegments.head.timeIndex.entries > 0)
    for(i <- 0 until numMessages) {
      assertEquals(i, readLog(log, i, 100).records.batches.iterator.next().lastOffset)
      if (i == 0)
        assertOffset(log.localLogSegments.head.baseOffset, log.fetchOffsetByTimestamp(mockTime.milliseconds + i * 10).get)
      else
        assertOffset(i : Long, log.fetchOffsetByTimestamp(mockTime.milliseconds + i * 10).get)
    }
    log.close()
  }

  @Test
  def testFetchOffsetByTimestampIncludesLeaderEpoch(): Unit = {
    val logConfig = LogTest.createLogConfig(segmentBytes = 200, indexIntervalBytes = 1)
    val log = createLog(logDir, logConfig)

    assertEquals(None, log.fetchOffsetByTimestamp(0L))

    val firstTimestamp = mockTime.milliseconds
    val firstLeaderEpoch : Integer = 0
    log.appendAsLeader(TestUtils.singletonRecords(
      value = TestUtils.randomBytes(10),
      timestamp = firstTimestamp),
      leaderEpoch = firstLeaderEpoch)

    val secondTimestamp = firstTimestamp + 1
    val secondLeaderEpoch : Integer = 1
    log.appendAsLeader(TestUtils.singletonRecords(
      value = TestUtils.randomBytes(10),
      timestamp = secondTimestamp),
      leaderEpoch = secondLeaderEpoch)

    assertEquals(Some(new FileTimestampAndOffset(firstTimestamp, 0L, Optional.of(firstLeaderEpoch))),
      log.fetchOffsetByTimestamp(firstTimestamp))
    assertEquals(Some(new FileTimestampAndOffset(secondTimestamp, 1L, Optional.of(secondLeaderEpoch))),
      log.fetchOffsetByTimestamp(secondTimestamp))

    assertEquals(Some(new FileTimestampAndOffset(ListOffsetResponse.UNKNOWN_TIMESTAMP, 0L, Optional.of(firstLeaderEpoch))),
      log.fetchOffsetByTimestamp(ListOffsetRequest.EARLIEST_TIMESTAMP))
    assertEquals(Some(new FileTimestampAndOffset(ListOffsetResponse.UNKNOWN_TIMESTAMP, 2L, Optional.of(secondLeaderEpoch))),
      log.fetchOffsetByTimestamp(ListOffsetRequest.LATEST_TIMESTAMP))

    // The cache can be updated directly after a leader change.
    // The new latest offset should reflect the updated epoch.
    log.maybeAssignEpochStartOffset(2, 2L)

    assertEquals(Some(new FileTimestampAndOffset(ListOffsetResponse.UNKNOWN_TIMESTAMP, 2L, Optional.of(2 : Integer))),
      log.fetchOffsetByTimestamp(ListOffsetRequest.LATEST_TIMESTAMP))
  }

  /**
   * Test that if messages format version of the messages in a segment is before 0.10.0, the time index should be empty.
   */
  @Test
  def testRebuildTimeIndexForOldMessages(): Unit = {
    val numMessages = 200
    val segmentSize = 200
    val logConfig = LogTest.createLogConfig(segmentBytes = segmentSize, indexIntervalBytes = 1, messageFormatVersion = "0.9.0")
    var log = createLog(logDir, logConfig)
    for (i <- 0 until numMessages)
      log.appendAsLeader(TestUtils.singletonRecords(value = TestUtils.randomBytes(10),
        timestamp = mockTime.milliseconds + i * 10, magicValue = RecordBatch.MAGIC_VALUE_V1), leaderEpoch = 0)
    val timeIndexFiles = log.localLogSegments.map(_.lazyTimeIndex.file)
    log.close()

    // Delete the time index.
    timeIndexFiles.foreach(file => Files.delete(file.toPath))

    // The rebuilt time index should be empty
    log = createLog(logDir, logConfig, recoveryPoint = numMessages + 1)
    for (segment <- log.localLogSegments.init) {
      assertEquals("The time index should be empty", 0, segment.timeIndex.entries)
      assertEquals("The time index file size should be 0", 0, segment.lazyTimeIndex.file.length)
    }
  }

  /**
   * Test that if we have corrupted an index segment it is rebuilt when the log is re-opened
   */
  @Test
  def testCorruptIndexRebuild(): Unit = {
    // publish the messages and close the log
    val numMessages = 200
    val logConfig = LogTest.createLogConfig(segmentBytes = 200, indexIntervalBytes = 1)
    var log = createLog(logDir, logConfig)
    for(i <- 0 until numMessages)
      log.appendAsLeader(TestUtils.singletonRecords(value = TestUtils.randomBytes(10), timestamp = mockTime.milliseconds + i * 10), leaderEpoch = 0)
    val indexFiles = log.localLogSegments.map(_.lazyOffsetIndex.file)
    val timeIndexFiles = log.localLogSegments.map(_.lazyTimeIndex.file)
    log.close()

    // corrupt all the index files
    for( file <- indexFiles) {
      val bw = new BufferedWriter(new FileWriter(file))
      bw.write("  ")
      bw.close()
    }

    // corrupt all the index files
    for( file <- timeIndexFiles) {
      val bw = new BufferedWriter(new FileWriter(file))
      bw.write("  ")
      bw.close()
    }

    // reopen the log with recovery point=0 so that the segment recovery can be triggered
    log = createLog(logDir, logConfig)
    assertEquals("Should have %d messages when log is reopened".format(numMessages), numMessages, log.logEndOffset)
    for(i <- 0 until numMessages) {
      assertEquals(i, readLog(log, i, 100).records.batches.iterator.next().lastOffset)
      if (i == 0)
        assertOffset(log.localLogSegments.head.baseOffset, log.fetchOffsetByTimestamp(mockTime.milliseconds + i * 10).get)
      else
        assertOffset(i : Long, log.fetchOffsetByTimestamp(mockTime.milliseconds + i * 10).get)
    }
    log.close()
  }

  /**
   * Test the Log truncate operations
   */
  @Test
  def testTruncateTo(): Unit = {
    def createRecords = TestUtils.singletonRecords(value = "test".getBytes, timestamp = mockTime.milliseconds)
    val setSize = createRecords.sizeInBytes
    val msgPerSeg = 10
    val segmentSize = msgPerSeg * setSize  // each segment will be 10 messages

    // create a log
    val logConfig = LogTest.createLogConfig(segmentBytes = segmentSize)
    val log = createLog(logDir, logConfig)
    assertEquals("There should be exactly 1 segment.", 1, log.numberOfSegments)

    for (_ <- 1 to msgPerSeg)
      log.appendAsLeader(createRecords, leaderEpoch = 0)

    assertEquals("There should be exactly 1 segments.", 1, log.numberOfSegments)
    assertEquals("Log end offset should be equal to number of messages", msgPerSeg, log.logEndOffset)

    val lastOffset = log.logEndOffset
    val size = log.size
    log.truncateTo(log.logEndOffset) // keep the entire log
    assertEquals("Should not change offset", lastOffset, log.logEndOffset)
    assertEquals("Should not change log size", size, log.size)
    log.truncateTo(log.logEndOffset + 1) // try to truncate beyond lastOffset
    assertEquals("Should not change offset but should log error", lastOffset, log.logEndOffset)
    assertEquals("Should not change log size", size, log.size)
    log.truncateTo(msgPerSeg/2) // truncate somewhere in between
    assertEquals("Should change offset", log.logEndOffset, msgPerSeg/2)
    assertTrue("Should change log size", log.size < size)
    log.truncateTo(0) // truncate the entire log
    assertEquals("Should change offset", 0, log.logEndOffset)
    assertEquals("Should change log size", 0, log.size)

    for (_ <- 1 to msgPerSeg)
      log.appendAsLeader(createRecords, leaderEpoch = 0)

    assertEquals("Should be back to original offset", log.logEndOffset, lastOffset)
    assertEquals("Should be back to original size", log.size, size)
    log.truncateFullyAndStartAt(log.logEndOffset - (msgPerSeg - 1))
    assertEquals("Should change offset", log.logEndOffset, lastOffset - (msgPerSeg - 1))
    assertEquals("Should change log size", log.size, 0)

    for (_ <- 1 to msgPerSeg)
      log.appendAsLeader(createRecords, leaderEpoch = 0)

    assertTrue("Should be ahead of to original offset", log.logEndOffset > msgPerSeg)
    assertEquals("log size should be same as before", size, log.size)
    log.truncateTo(0) // truncate before first start offset in the log
    assertEquals("Should change offset", 0, log.logEndOffset)
    assertEquals("Should change log size", log.size, 0)
  }

  /**
   * Verify that when we truncate a log the index of the last segment is resized to the max index size to allow more appends
   */
  @Test
  def testIndexResizingAtTruncation(): Unit = {
    val setSize = TestUtils.singletonRecords(value = "test".getBytes, timestamp = mockTime.milliseconds).sizeInBytes
    val msgPerSeg = 10
    val segmentSize = msgPerSeg * setSize  // each segment will be 10 messages
    val logConfig = LogTest.createLogConfig(segmentBytes = segmentSize, indexIntervalBytes = setSize - 1)
    val log = createLog(logDir, logConfig)
    assertEquals("There should be exactly 1 segment.", 1, log.numberOfSegments)

    for (i<- 1 to msgPerSeg)
      log.appendAsLeader(TestUtils.singletonRecords(value = "test".getBytes, timestamp = mockTime.milliseconds + i), leaderEpoch = 0)
    assertEquals("There should be exactly 1 segment.", 1, log.numberOfSegments)

    mockTime.sleep(msgPerSeg)
    for (i<- 1 to msgPerSeg)
      log.appendAsLeader(TestUtils.singletonRecords(value = "test".getBytes, timestamp = mockTime.milliseconds + i), leaderEpoch = 0)
    assertEquals("There should be exactly 2 segment.", 2, log.numberOfSegments)
    val expectedEntries = msgPerSeg - 1

    assertEquals(s"The index of the first segment should have $expectedEntries entries", expectedEntries, log.localLogSegments.toList.head.offsetIndex.maxEntries)
    assertEquals(s"The time index of the first segment should have $expectedEntries entries", expectedEntries, log.localLogSegments.toList.head.timeIndex.maxEntries)

    log.truncateTo(0)
    assertEquals("There should be exactly 1 segment.", 1, log.numberOfSegments)
    assertEquals("The index of segment 1 should be resized to maxIndexSize", log.config.maxIndexSize/8, log.localLogSegments.toList.head.offsetIndex.maxEntries)
    assertEquals("The time index of segment 1 should be resized to maxIndexSize", log.config.maxIndexSize/12, log.localLogSegments.toList.head.timeIndex.maxEntries)

    mockTime.sleep(msgPerSeg)
    for (i<- 1 to msgPerSeg)
      log.appendAsLeader(TestUtils.singletonRecords(value = "test".getBytes, timestamp = mockTime.milliseconds + i), leaderEpoch = 0)
    assertEquals("There should be exactly 1 segment.", 1, log.numberOfSegments)
  }

  /**
   * When we open a log any index segments without an associated log segment should be deleted.
   */
  @Test
  def testBogusIndexSegmentsAreRemoved(): Unit = {
    val bogusIndex1 = Log.offsetIndexFile(logDir, 0)
    val bogusTimeIndex1 = Log.timeIndexFile(logDir, 0)
    val bogusIndex2 = Log.offsetIndexFile(logDir, 5)
    val bogusTimeIndex2 = Log.timeIndexFile(logDir, 5)

    // The files remain absent until we first access it because we are doing lazy loading for time index and offset index
    // files but in this test case we need to create these files in order to test we will remove them.
    bogusIndex2.createNewFile()
    bogusTimeIndex2.createNewFile()

    def createRecords = TestUtils.singletonRecords(value = "test".getBytes, timestamp = mockTime.milliseconds)
    val logConfig = LogTest.createLogConfig(segmentBytes = createRecords.sizeInBytes * 5, segmentIndexBytes = 1000, indexIntervalBytes = 1)
    val log = createLog(logDir, logConfig)

    // Force the segment to access the index files because we are doing index lazy loading.
    log.localLogSegments.toSeq.head.offsetIndex
    log.localLogSegments.toSeq.head.timeIndex

    assertTrue("The first index file should have been replaced with a larger file", bogusIndex1.length > 0)
    assertTrue("The first time index file should have been replaced with a larger file", bogusTimeIndex1.length > 0)
    assertFalse("The second index file should have been deleted.", bogusIndex2.exists)
    assertFalse("The second time index file should have been deleted.", bogusTimeIndex2.exists)

    // check that we can append to the log
    for (_ <- 0 until 10)
      log.appendAsLeader(createRecords, leaderEpoch = 0)

    log.delete()
  }

  /**
   * Verify that truncation works correctly after re-opening the log
   */
  @Test
  def testReopenThenTruncate(): Unit = {
    def createRecords = TestUtils.singletonRecords(value = "test".getBytes, timestamp = mockTime.milliseconds)
    // create a log
    val logConfig = LogTest.createLogConfig(segmentBytes = createRecords.sizeInBytes * 5, segmentIndexBytes = 1000, indexIntervalBytes = 10000)
    var log = createLog(logDir, logConfig)

    // add enough messages to roll over several segments then close and re-open and attempt to truncate
    for (_ <- 0 until 100)
      log.appendAsLeader(createRecords, leaderEpoch = 0)
    log.close()
    log = createLog(logDir, logConfig)
    log.truncateTo(3)
    assertEquals("All but one segment should be deleted.", 1, log.numberOfSegments)
    assertEquals("Log end offset should be 3.", 3, log.logEndOffset)
  }

  /**
   * Test that deleted files are deleted after the appropriate time.
   */
  @Test
  def testAsyncDelete(): Unit = {
    def createRecords = TestUtils.singletonRecords(value = "test".getBytes, timestamp = mockTime.milliseconds - 1000L)
    val asyncDeleteMs = 1000
    val logConfig = LogTest.createLogConfig(segmentBytes = createRecords.sizeInBytes * 5, segmentIndexBytes = 1000, indexIntervalBytes = 10000,
                                    retentionMs = 999, fileDeleteDelayMs = asyncDeleteMs)
    val log = createLog(logDir, logConfig)

    // append some messages to create some segments
    for (_ <- 0 until 100)
      log.appendAsLeader(createRecords, leaderEpoch = 0)

    // files should be renamed
    val segments = log.localLogSegments.toArray
    val oldFiles = segments.map(_.log.file) ++ segments.map(_.lazyOffsetIndex.file)

    log.updateHighWatermark(log.logEndOffset)
    log.deleteOldSegments()

    assertEquals("Only one segment should remain.", 1, log.numberOfSegments)
    assertTrue("All log and index files should end in .deleted", segments.forall(_.log.file.getName.endsWith(Log.DeletedFileSuffix)) &&
                                                                 segments.forall(_.lazyOffsetIndex.file.getName.endsWith(Log.DeletedFileSuffix)))
    assertTrue("The .deleted files should still be there.", segments.forall(_.log.file.exists) &&
                                                            segments.forall(_.lazyOffsetIndex.file.exists))
    assertTrue("The original file should be gone.", oldFiles.forall(!_.exists))

    // when enough time passes the files should be deleted
    val deletedFiles = segments.map(_.log.file) ++ segments.map(_.lazyOffsetIndex.file)
    mockTime.sleep(asyncDeleteMs + 1)
    assertTrue("Files should all be gone.", deletedFiles.forall(!_.exists))
  }

  /**
   * Any files ending in .deleted should be removed when the log is re-opened.
   */
  @Test
  def testOpenDeletesObsoleteFiles(): Unit = {
    def createRecords = TestUtils.singletonRecords(value = "test".getBytes, timestamp = mockTime.milliseconds - 1000)
    val logConfig = LogTest.createLogConfig(segmentBytes = createRecords.sizeInBytes * 5, segmentIndexBytes = 1000, retentionMs = 999)
    var log = createLog(logDir, logConfig)

    // append some messages to create some segments
    for (_ <- 0 until 100)
      log.appendAsLeader(createRecords, leaderEpoch = 0)

    // expire all segments
    log.updateHighWatermark(log.logEndOffset)
    log.deleteOldSegments()
    log.close()
    log = createLog(logDir, logConfig)
    assertEquals("The deleted segments should be gone.", 1, log.numberOfSegments)
  }

  @Test
  def testAppendMessageWithNullPayload(): Unit = {
    val log = createLog(logDir, LogConfig())
    log.appendAsLeader(TestUtils.singletonRecords(value = null), leaderEpoch = 0)
    val head = readLog(log, 0, 4096).records.records.iterator.next()
    assertEquals(0, head.offset)
    assertTrue("Message payload should be null.", !head.hasValue)
  }

  @Test
  def testAppendWithOutOfOrderOffsetsThrowsException(): Unit = {
    val log = createLog(logDir, LogConfig())

    val appendOffsets = Seq(0L, 1L, 3L, 2L, 4L)
    val buffer = ByteBuffer.allocate(512)
    for (offset <- appendOffsets) {
      val builder = MemoryRecords.builder(buffer, RecordBatch.MAGIC_VALUE_V2, CompressionType.NONE,
                                          TimestampType.LOG_APPEND_TIME, offset, mockTime.milliseconds(),
                                          1L, 0, 0, false, 0)
      builder.append(new SimpleRecord("key".getBytes, "value".getBytes))
      builder.close()
    }
    buffer.flip()
    val memoryRecords = MemoryRecords.readableRecords(buffer)

    assertThrows[OffsetsOutOfOrderException] {
      log.appendAsFollower(memoryRecords)
    }
  }

  @Test
  def testAppendBelowExpectedOffsetThrowsException(): Unit = {
    val log = createLog(logDir, LogConfig())
    val records = (0 until 2).map(id => new SimpleRecord(id.toString.getBytes)).toArray
    records.foreach(record => log.appendAsLeader(MemoryRecords.withRecords(CompressionType.NONE, record), leaderEpoch = 0))

    val magicVals = Seq(RecordBatch.MAGIC_VALUE_V0, RecordBatch.MAGIC_VALUE_V1, RecordBatch.MAGIC_VALUE_V2)
    val compressionTypes = Seq(CompressionType.NONE, CompressionType.LZ4)
    for (magic <- magicVals; compression <- compressionTypes) {
      val invalidRecord = MemoryRecords.withRecords(magic, compression, new SimpleRecord(1.toString.getBytes))
      withClue(s"Magic=$magic, compressionType=$compression") {
        assertThrows[UnexpectedAppendOffsetException] {
          log.appendAsFollower(invalidRecord)
        }
      }
    }
  }

  @Test
  def testAppendEmptyLogBelowLogStartOffsetThrowsException(): Unit = {
    createEmptyLogs(logDir, 7)
    val log = createLog(logDir, LogConfig(), brokerTopicStats = brokerTopicStats)
    assertEquals(7L, log.logStartOffset)
    assertEquals(7L, log.logEndOffset)

    val firstOffset = 4L
    val magicVals = Seq(RecordBatch.MAGIC_VALUE_V0, RecordBatch.MAGIC_VALUE_V1, RecordBatch.MAGIC_VALUE_V2)
    val compressionTypes = Seq(CompressionType.NONE, CompressionType.LZ4)
    for (magic <- magicVals; compression <- compressionTypes) {
      val batch = TestUtils.records(List(new SimpleRecord("k1".getBytes, "v1".getBytes),
                                         new SimpleRecord("k2".getBytes, "v2".getBytes),
                                         new SimpleRecord("k3".getBytes, "v3".getBytes)),
                                    magicValue = magic, codec = compression,
                                    baseOffset = firstOffset)

      withClue(s"Magic=$magic, compressionType=$compression") {
        val exception = intercept[UnexpectedAppendOffsetException] {
          log.appendAsFollower(records = batch)
        }
        assertEquals(s"Magic=$magic, compressionType=$compression, UnexpectedAppendOffsetException#firstOffset",
                     firstOffset, exception.firstOffset)
        assertEquals(s"Magic=$magic, compressionType=$compression, UnexpectedAppendOffsetException#lastOffset",
                     firstOffset + 2, exception.lastOffset)
      }
    }
  }

  @Test
  def testAppendWithNoTimestamp(): Unit = {
    val log = createLog(logDir, LogConfig())
    log.appendAsLeader(MemoryRecords.withRecords(CompressionType.NONE,
      new SimpleRecord(RecordBatch.NO_TIMESTAMP, "key".getBytes, "value".getBytes)), leaderEpoch = 0)
  }

  @Test
  def testCorruptLog(): Unit = {
    // append some messages to create some segments
    val logConfig = LogTest.createLogConfig(segmentBytes = 1000, indexIntervalBytes = 1, maxMessageBytes = 64 * 1024)
    def createRecords = TestUtils.singletonRecords(value = "test".getBytes, timestamp = mockTime.milliseconds)
    val recoveryPoint = 50L
    for (_ <- 0 until 10) {
      // create a log and write some messages to it
      logDir.mkdirs()
      var log = createLog(logDir, logConfig)
      val numMessages = 50 + TestUtils.random.nextInt(50)
      for (_ <- 0 until numMessages)
        log.appendAsLeader(createRecords, leaderEpoch = 0)
      val records = log.localLogSegments.flatMap(_.log.records.asScala.toList).toList
      log.close()

      // corrupt index and log by appending random bytes
      TestUtils.appendNonsenseToFile(log.activeSegment.lazyOffsetIndex.file, TestUtils.random.nextInt(1024) + 1)
      TestUtils.appendNonsenseToFile(log.activeSegment.log.file, TestUtils.random.nextInt(1024) + 1)

      // attempt recovery
      log = createLog(logDir, logConfig, brokerTopicStats, 0L, recoveryPoint)
      assertEquals(numMessages, log.logEndOffset)

      val recovered = log.localLogSegments.flatMap(_.log.records.asScala.toList).toList
      assertEquals(records.size, recovered.size)

      for (i <- records.indices) {
        val expected = records(i)
        val actual = recovered(i)
        assertEquals(s"Keys not equal", expected.key, actual.key)
        assertEquals(s"Values not equal", expected.value, actual.value)
        assertEquals(s"Timestamps not equal", expected.timestamp, actual.timestamp)
      }

      Utils.delete(logDir)
    }
  }

  @Test
  def testOverCompactedLogRecovery(): Unit = {
    // append some messages to create some segments
    val logConfig = LogTest.createLogConfig(segmentBytes = 1000, indexIntervalBytes = 1, maxMessageBytes = 64 * 1024)
    val log = createLog(logDir, logConfig)
    val set1 = MemoryRecords.withRecords(0, CompressionType.NONE, 0, new SimpleRecord("v1".getBytes(), "k1".getBytes()))
    val set2 = MemoryRecords.withRecords(Integer.MAX_VALUE.toLong + 2, CompressionType.NONE, 0, new SimpleRecord("v3".getBytes(), "k3".getBytes()))
    val set3 = MemoryRecords.withRecords(Integer.MAX_VALUE.toLong + 3, CompressionType.NONE, 0, new SimpleRecord("v4".getBytes(), "k4".getBytes()))
    val set4 = MemoryRecords.withRecords(Integer.MAX_VALUE.toLong + 4, CompressionType.NONE, 0, new SimpleRecord("v5".getBytes(), "k5".getBytes()))
    //Writes into an empty log with baseOffset 0
    log.appendAsFollower(set1)
    assertEquals(0L, log.activeSegment.baseOffset)
    //This write will roll the segment, yielding a new segment with base offset = max(1, Integer.MAX_VALUE+2) = Integer.MAX_VALUE+2
    log.appendAsFollower(set2)
    assertEquals(Integer.MAX_VALUE.toLong + 2, log.activeSegment.baseOffset)
    assertTrue(Log.producerSnapshotFile(logDir, Integer.MAX_VALUE.toLong + 2).exists)
    //This will go into the existing log
    log.appendAsFollower(set3)
    assertEquals(Integer.MAX_VALUE.toLong + 2, log.activeSegment.baseOffset)
    //This will go into the existing log
    log.appendAsFollower(set4)
    assertEquals(Integer.MAX_VALUE.toLong + 2, log.activeSegment.baseOffset)
    log.close()
    val indexFiles = logDir.listFiles.filter(file => file.getName.contains(".index"))
    assertEquals(2, indexFiles.length)
    for (file <- indexFiles) {
      val offsetIndex = new OffsetIndex(file, file.getName.replace(".index","").toLong)
      assertTrue(offsetIndex.lastOffset >= 0)
      offsetIndex.close()
    }
    Utils.delete(logDir)
  }

  @Test
  def testWriteLeaderEpochCheckpointAfterDirectoryRename(): Unit = {
    val logConfig = LogTest.createLogConfig(segmentBytes = 1000, indexIntervalBytes = 1, maxMessageBytes = 64 * 1024)
    val log = createLog(logDir, logConfig)
    log.appendAsLeader(TestUtils.records(List(new SimpleRecord("foo".getBytes()))), leaderEpoch = 5)
    assertEquals(Some(5), log.latestEpoch)

    // Ensure that after a directory rename, the epoch cache is written to the right location
    val tp = Log.parseTopicPartitionName(log.dir)
    log.renameDir(Log.logDeleteDirName(tp))
    log.appendAsLeader(TestUtils.records(List(new SimpleRecord("foo".getBytes()))), leaderEpoch = 10)
    assertEquals(Some(10), log.latestEpoch)
    assertTrue(LeaderEpochCheckpointFile.newFile(log.dir).exists())
    assertFalse(LeaderEpochCheckpointFile.newFile(this.logDir).exists())
  }

  @Test
  def testLeaderEpochCacheClearedAfterDowngradeInAppendedMessages(): Unit = {
    val logConfig = LogTest.createLogConfig(segmentBytes = 1000, indexIntervalBytes = 1, maxMessageBytes = 64 * 1024)
    val log = createLog(logDir, logConfig)
    log.appendAsLeader(TestUtils.records(List(new SimpleRecord("foo".getBytes()))), leaderEpoch = 5)
    assertEquals(Some(5), log.leaderEpochCache.flatMap(_.latestEpoch))

    log.appendAsFollower(TestUtils.records(List(new SimpleRecord("foo".getBytes())),
      baseOffset = 1L,
      magicValue = RecordVersion.V1.value))
    assertEquals(None, log.leaderEpochCache.flatMap(_.latestEpoch))
  }

  @Test
  def testLeaderEpochCacheClearedAfterStaticMessageFormatDowngrade(): Unit = {
    val logConfig = LogTest.createLogConfig(segmentBytes = 1000, indexIntervalBytes = 1, maxMessageBytes = 64 * 1024)
    val log = createLog(logDir, logConfig)
    log.appendAsLeader(TestUtils.records(List(new SimpleRecord("foo".getBytes()))), leaderEpoch = 5)
    assertEquals(Some(5), log.latestEpoch)
    log.close()

    // reopen the log with an older message format version and check the cache
    val downgradedLogConfig = LogTest.createLogConfig(segmentBytes = 1000, indexIntervalBytes = 1,
      maxMessageBytes = 64 * 1024, messageFormatVersion = kafka.api.KAFKA_0_10_2_IV0.shortVersion)
    val reopened = createLog(logDir, downgradedLogConfig)
    assertLeaderEpochCacheEmpty(reopened)

    reopened.appendAsLeader(TestUtils.records(List(new SimpleRecord("bar".getBytes())),
      magicValue = RecordVersion.V1.value), leaderEpoch = 5)
    assertLeaderEpochCacheEmpty(reopened)
  }

  @Test
  def testLeaderEpochCacheClearedAfterDynamicMessageFormatDowngrade(): Unit = {
    val logConfig = LogTest.createLogConfig(segmentBytes = 1000, indexIntervalBytes = 1, maxMessageBytes = 64 * 1024)
    val log = createLog(logDir, logConfig)
    log.appendAsLeader(TestUtils.records(List(new SimpleRecord("foo".getBytes()))), leaderEpoch = 5)
    assertEquals(Some(5), log.latestEpoch)

    val downgradedLogConfig = LogTest.createLogConfig(segmentBytes = 1000, indexIntervalBytes = 1,
      maxMessageBytes = 64 * 1024, messageFormatVersion = kafka.api.KAFKA_0_10_2_IV0.shortVersion)
    log.updateConfig(Set(LogConfig.MessageFormatVersionProp), downgradedLogConfig)
    assertLeaderEpochCacheEmpty(log)

    log.appendAsLeader(TestUtils.records(List(new SimpleRecord("bar".getBytes())),
      magicValue = RecordVersion.V1.value), leaderEpoch = 5)
    assertLeaderEpochCacheEmpty(log)
  }

  @Test
  def testLeaderEpochCacheCreatedAfterMessageFormatUpgrade(): Unit = {
    val logConfig = LogTest.createLogConfig(segmentBytes = 1000, indexIntervalBytes = 1,
      maxMessageBytes = 64 * 1024, messageFormatVersion = kafka.api.KAFKA_0_10_2_IV0.shortVersion)
    val log = createLog(logDir, logConfig)
    log.appendAsLeader(TestUtils.records(List(new SimpleRecord("bar".getBytes())),
      magicValue = RecordVersion.V1.value), leaderEpoch = 5)
    assertLeaderEpochCacheEmpty(log)

    val upgradedLogConfig = LogTest.createLogConfig(segmentBytes = 1000, indexIntervalBytes = 1,
      maxMessageBytes = 64 * 1024, messageFormatVersion = kafka.api.KAFKA_0_11_0_IV0.shortVersion)
    log.updateConfig(Set(LogConfig.MessageFormatVersionProp), upgradedLogConfig)
    log.appendAsLeader(TestUtils.records(List(new SimpleRecord("foo".getBytes()))), leaderEpoch = 5)
    assertEquals(Some(5), log.latestEpoch)
  }

  private def assertLeaderEpochCacheEmpty(log: AbstractLog): Unit = {
    assertEquals(None, log.leaderEpochCache)
    assertEquals(None, log.latestEpoch)
    assertFalse(LeaderEpochCheckpointFile.newFile(log.dir).exists())
  }

  @Test
  def testOverCompactedLogRecoveryMultiRecord(): Unit = {
    // append some messages to create some segments
    val logConfig = LogTest.createLogConfig(segmentBytes = 1000, indexIntervalBytes = 1, maxMessageBytes = 64 * 1024)
    val log = createLog(logDir, logConfig)
    val set1 = MemoryRecords.withRecords(0, CompressionType.NONE, 0, new SimpleRecord("v1".getBytes(), "k1".getBytes()))
    val set2 = MemoryRecords.withRecords(Integer.MAX_VALUE.toLong + 2, CompressionType.GZIP, 0,
      new SimpleRecord("v3".getBytes(), "k3".getBytes()),
      new SimpleRecord("v4".getBytes(), "k4".getBytes()))
    val set3 = MemoryRecords.withRecords(Integer.MAX_VALUE.toLong + 4, CompressionType.GZIP, 0,
      new SimpleRecord("v5".getBytes(), "k5".getBytes()),
      new SimpleRecord("v6".getBytes(), "k6".getBytes()))
    val set4 = MemoryRecords.withRecords(Integer.MAX_VALUE.toLong + 6, CompressionType.GZIP, 0,
      new SimpleRecord("v7".getBytes(), "k7".getBytes()),
      new SimpleRecord("v8".getBytes(), "k8".getBytes()))
    //Writes into an empty log with baseOffset 0
    log.appendAsFollower(set1)
    assertEquals(0L, log.activeSegment.baseOffset)
    //This write will roll the segment, yielding a new segment with base offset = max(1, Integer.MAX_VALUE+2) = Integer.MAX_VALUE+2
    log.appendAsFollower(set2)
    assertEquals(Integer.MAX_VALUE.toLong + 2, log.activeSegment.baseOffset)
    assertTrue(Log.producerSnapshotFile(logDir, Integer.MAX_VALUE.toLong + 2).exists)
    //This will go into the existing log
    log.appendAsFollower(set3)
    assertEquals(Integer.MAX_VALUE.toLong + 2, log.activeSegment.baseOffset)
    //This will go into the existing log
    log.appendAsFollower(set4)
    assertEquals(Integer.MAX_VALUE.toLong + 2, log.activeSegment.baseOffset)
    log.close()
    val indexFiles = logDir.listFiles.filter(file => file.getName.contains(".index"))
    assertEquals(2, indexFiles.length)
    for (file <- indexFiles) {
      val offsetIndex = new OffsetIndex(file, file.getName.replace(".index","").toLong)
      assertTrue(offsetIndex.lastOffset >= 0)
      offsetIndex.close()
    }
    Utils.delete(logDir)
  }

  @Test
  def testOverCompactedLogRecoveryMultiRecordV1(): Unit = {
    // append some messages to create some segments
    val logConfig = LogTest.createLogConfig(segmentBytes = 1000, indexIntervalBytes = 1, maxMessageBytes = 64 * 1024)
    val log = createLog(logDir, logConfig)
    val set1 = MemoryRecords.withRecords(RecordBatch.MAGIC_VALUE_V1, 0, CompressionType.NONE,
      new SimpleRecord("v1".getBytes(), "k1".getBytes()))
    val set2 = MemoryRecords.withRecords(RecordBatch.MAGIC_VALUE_V1, Integer.MAX_VALUE.toLong + 2, CompressionType.GZIP,
      new SimpleRecord("v3".getBytes(), "k3".getBytes()),
      new SimpleRecord("v4".getBytes(), "k4".getBytes()))
    val set3 = MemoryRecords.withRecords(RecordBatch.MAGIC_VALUE_V1, Integer.MAX_VALUE.toLong + 4, CompressionType.GZIP,
      new SimpleRecord("v5".getBytes(), "k5".getBytes()),
      new SimpleRecord("v6".getBytes(), "k6".getBytes()))
    val set4 = MemoryRecords.withRecords(RecordBatch.MAGIC_VALUE_V1, Integer.MAX_VALUE.toLong + 6, CompressionType.GZIP,
      new SimpleRecord("v7".getBytes(), "k7".getBytes()),
      new SimpleRecord("v8".getBytes(), "k8".getBytes()))
    //Writes into an empty log with baseOffset 0
    log.appendAsFollower(set1)
    assertEquals(0L, log.activeSegment.baseOffset)
    //This write will roll the segment, yielding a new segment with base offset = max(1, 3) = 3
    log.appendAsFollower(set2)
    assertEquals(3, log.activeSegment.baseOffset)
    assertTrue(Log.producerSnapshotFile(logDir, 3).exists)
    //This will also roll the segment, yielding a new segment with base offset = max(5, Integer.MAX_VALUE+4) = Integer.MAX_VALUE+4
    log.appendAsFollower(set3)
    assertEquals(Integer.MAX_VALUE.toLong + 4, log.activeSegment.baseOffset)
    assertTrue(Log.producerSnapshotFile(logDir, Integer.MAX_VALUE.toLong + 4).exists)
    //This will go into the existing log
    log.appendAsFollower(set4)
    assertEquals(Integer.MAX_VALUE.toLong + 4, log.activeSegment.baseOffset)
    log.close()
    val indexFiles = logDir.listFiles.filter(file => file.getName.contains(".index"))
    assertEquals(3, indexFiles.length)
    for (file <- indexFiles) {
      val offsetIndex = new OffsetIndex(file, file.getName.replace(".index","").toLong)
      assertTrue(offsetIndex.lastOffset >= 0)
      offsetIndex.close()
    }
    Utils.delete(logDir)
  }

  @Test
  def testSplitOnOffsetOverflow(): Unit = {
    // create a log such that one log segment has offsets that overflow, and call the split API on that segment
    val logConfig = LogTest.createLogConfig(indexIntervalBytes = 1, fileDeleteDelayMs = 1000)
    val (log, segmentWithOverflow) = createLogWithOffsetOverflow(logConfig)
    assertTrue("At least one segment must have offset overflow", LogTest.hasOffsetOverflow(log))

    val allRecordsBeforeSplit = LogTest.allRecords(log)

    // split the segment with overflow
    log.splitOverflowedSegment(segmentWithOverflow)

    // assert we were successfully able to split the segment
    assertEquals(4, log.numberOfSegments)
    LogTest.verifyRecordsInLog(log, allRecordsBeforeSplit)

    // verify we do not have offset overflow anymore
    assertFalse(LogTest.hasOffsetOverflow(log))
  }

  @Test
  def testDegenerateSegmentSplit(): Unit = {
    // This tests a scenario where all of the batches appended to a segment have overflowed.
    // When we split the overflowed segment, only one new segment will be created.

    val overflowOffset = Int.MaxValue + 1L
    val batch1 = MemoryRecords.withRecords(overflowOffset, CompressionType.NONE, 0,
      new SimpleRecord("a".getBytes))
    val batch2 = MemoryRecords.withRecords(overflowOffset + 1, CompressionType.NONE, 0,
      new SimpleRecord("b".getBytes))

    testDegenerateSplitSegmentWithOverflow(segmentBaseOffset = 0L, List(batch1, batch2))
  }

  @Test
  def testDegenerateSegmentSplitWithOutOfRangeBatchLastOffset(): Unit = {
    // Degenerate case where the only batch in the segment overflows. In this scenario,
    // the first offset of the batch is valid, but the last overflows.

    val firstBatchBaseOffset = Int.MaxValue - 1
    val records = MemoryRecords.withRecords(firstBatchBaseOffset, CompressionType.NONE, 0,
      new SimpleRecord("a".getBytes),
      new SimpleRecord("b".getBytes),
      new SimpleRecord("c".getBytes))

    testDegenerateSplitSegmentWithOverflow(segmentBaseOffset = 0L, List(records))
  }

  private def testDegenerateSplitSegmentWithOverflow(segmentBaseOffset: Long, records: List[MemoryRecords]): Unit = {
    val segment = LogTest.rawSegment(logDir, segmentBaseOffset)
    // Need to create the offset files explicitly to avoid triggering segment recovery to truncate segment.
    Log.offsetIndexFile(logDir, segmentBaseOffset).createNewFile()
    Log.timeIndexFile(logDir, segmentBaseOffset).createNewFile()
    records.foreach(segment.append _)
    segment.close()

    // Create clean shutdown file so that we do not split during the load
    createCleanShutdownFile()

    val logConfig = LogTest.createLogConfig(indexIntervalBytes = 1, fileDeleteDelayMs = 1000)
    val log = createLog(logDir, logConfig, recoveryPoint = Long.MaxValue)

    val segmentWithOverflow = LogTest.firstOverflowSegment(log).getOrElse {
      Assertions.fail("Failed to create log with a segment which has overflowed offsets")
    }

    val allRecordsBeforeSplit = LogTest.allRecords(log)
    log.splitOverflowedSegment(segmentWithOverflow)

    assertEquals(1, log.numberOfSegments)

    val firstBatchBaseOffset = records.head.batches.asScala.head.baseOffset
    assertEquals(firstBatchBaseOffset, log.activeSegment.baseOffset)
    LogTest.verifyRecordsInLog(log, allRecordsBeforeSplit)

    assertFalse(LogTest.hasOffsetOverflow(log))
  }

  @Test
  def testRecoveryOfSegmentWithOffsetOverflow(): Unit = {
    val logConfig = LogTest.createLogConfig(indexIntervalBytes = 1, fileDeleteDelayMs = 1000)
    val (log, _) = createLogWithOffsetOverflow(logConfig)
    val expectedKeys = LogTest.keysInLog(log)

    // Run recovery on the log. This should split the segment underneath. Ignore .deleted files as we could have still
    // have them lying around after the split.
    val recoveredLog = recoverAndCheck(logConfig, expectedKeys)
    assertEquals(expectedKeys, LogTest.keysInLog(recoveredLog))

    // Running split again would throw an error
    for (segment <- recoveredLog.localLogSegments) {
      try {
        log.splitOverflowedSegment(segment)
        fail()
      } catch {
        case _: IllegalArgumentException =>
      }
    }
  }

  @Test
  def testRecoveryAfterCrashDuringSplitPhase1(): Unit = {
    val logConfig = LogTest.createLogConfig(indexIntervalBytes = 1, fileDeleteDelayMs = 1000)
    val (log, segmentWithOverflow) = createLogWithOffsetOverflow(logConfig)
    val expectedKeys = LogTest.keysInLog(log)
    val numSegmentsInitial = log.localLogSegments.size

    // Split the segment
    val newSegments = log.splitOverflowedSegment(segmentWithOverflow)

    // Simulate recovery just after .cleaned file is created, before rename to .swap. On recovery, existing split
    // operation is aborted but the recovery process itself kicks off split which should complete.
    newSegments.reverse.foreach(segment => {
      segment.changeFileSuffixes("", Log.CleanedFileSuffix)
      segment.truncateTo(0)
    })
    for (file <- logDir.listFiles if file.getName.endsWith(Log.DeletedFileSuffix))
      Utils.atomicMoveWithFallback(file.toPath, Paths.get(CoreUtils.replaceSuffix(file.getPath, Log.DeletedFileSuffix, "")))

    val recoveredLog = recoverAndCheck(logConfig, expectedKeys)
    assertEquals(expectedKeys, LogTest.keysInLog(recoveredLog))
    assertEquals(numSegmentsInitial + 1, recoveredLog.localLogSegments.size)
    recoveredLog.close()
  }

  @Test
  def testRecoveryAfterCrashDuringSplitPhase2(): Unit = {
    val logConfig = LogTest.createLogConfig(indexIntervalBytes = 1, fileDeleteDelayMs = 1000)
    val (log, segmentWithOverflow) = createLogWithOffsetOverflow(logConfig)
    val expectedKeys = LogTest.keysInLog(log)
    val numSegmentsInitial = log.localLogSegments.size

    // Split the segment
    val newSegments = log.splitOverflowedSegment(segmentWithOverflow)

    // Simulate recovery just after one of the new segments has been renamed to .swap. On recovery, existing split
    // operation is aborted but the recovery process itself kicks off split which should complete.
    newSegments.reverse.foreach { segment =>
      if (segment != newSegments.last)
        segment.changeFileSuffixes("", Log.CleanedFileSuffix)
      else
        segment.changeFileSuffixes("", Log.SwapFileSuffix)
      segment.truncateTo(0)
    }
    for (file <- logDir.listFiles if file.getName.endsWith(Log.DeletedFileSuffix))
      Utils.atomicMoveWithFallback(file.toPath, Paths.get(CoreUtils.replaceSuffix(file.getPath, Log.DeletedFileSuffix, "")))

    val recoveredLog = recoverAndCheck(logConfig, expectedKeys)
    assertEquals(expectedKeys, LogTest.keysInLog(recoveredLog))
    assertEquals(numSegmentsInitial + 1, recoveredLog.localLogSegments.size)
    recoveredLog.close()
  }

  @Test
  def testRecoveryAfterCrashDuringSplitPhase3(): Unit = {
    val logConfig = LogTest.createLogConfig(indexIntervalBytes = 1, fileDeleteDelayMs = 1000)
    val (log, segmentWithOverflow) = createLogWithOffsetOverflow(logConfig)
    val expectedKeys = LogTest.keysInLog(log)
    val numSegmentsInitial = log.localLogSegments.size

    // Split the segment
    val newSegments = log.splitOverflowedSegment(segmentWithOverflow)

    // Simulate recovery right after all new segments have been renamed to .swap. On recovery, existing split operation
    // is completed and the old segment must be deleted.
    newSegments.reverse.foreach(segment => {
        segment.changeFileSuffixes("", Log.SwapFileSuffix)
    })
    for (file <- logDir.listFiles if file.getName.endsWith(Log.DeletedFileSuffix))
      Utils.atomicMoveWithFallback(file.toPath, Paths.get(CoreUtils.replaceSuffix(file.getPath, Log.DeletedFileSuffix, "")))

    // Truncate the old segment
    segmentWithOverflow.truncateTo(0)

    val recoveredLog = recoverAndCheck(logConfig, expectedKeys)
    assertEquals(expectedKeys, LogTest.keysInLog(recoveredLog))
    assertEquals(numSegmentsInitial + 1, recoveredLog.localLogSegments.size)
    log.close()
  }

  @Test
  def testRecoveryAfterCrashDuringSplitPhase4(): Unit = {
    val logConfig = LogTest.createLogConfig(indexIntervalBytes = 1, fileDeleteDelayMs = 1000)
    val (log, segmentWithOverflow) = createLogWithOffsetOverflow(logConfig)
    val expectedKeys = LogTest.keysInLog(log)
    val numSegmentsInitial = log.localLogSegments.size

    // Split the segment
    val newSegments = log.splitOverflowedSegment(segmentWithOverflow)

    // Simulate recovery right after all new segments have been renamed to .swap and old segment has been deleted. On
    // recovery, existing split operation is completed.
    newSegments.reverse.foreach(_.changeFileSuffixes("", Log.SwapFileSuffix))

    for (file <- logDir.listFiles if file.getName.endsWith(Log.DeletedFileSuffix))
      Utils.delete(file)

    // Truncate the old segment
    segmentWithOverflow.truncateTo(0)

    val recoveredLog = recoverAndCheck(logConfig, expectedKeys)
    assertEquals(expectedKeys, LogTest.keysInLog(recoveredLog))
    assertEquals(numSegmentsInitial + 1, recoveredLog.localLogSegments.size)
    recoveredLog.close()
  }

  @Test
  def testRecoveryAfterCrashDuringSplitPhase5(): Unit = {
    val logConfig = LogTest.createLogConfig(indexIntervalBytes = 1, fileDeleteDelayMs = 1000)
    val (log, segmentWithOverflow) = createLogWithOffsetOverflow(logConfig)
    val expectedKeys = LogTest.keysInLog(log)
    val numSegmentsInitial = log.localLogSegments.size

    // Split the segment
    val newSegments = log.splitOverflowedSegment(segmentWithOverflow)

    // Simulate recovery right after one of the new segment has been renamed to .swap and the other to .log. On
    // recovery, existing split operation is completed.
    newSegments.last.changeFileSuffixes("", Log.SwapFileSuffix)

    // Truncate the old segment
    segmentWithOverflow.truncateTo(0)

    val recoveredLog = recoverAndCheck(logConfig, expectedKeys)
    assertEquals(expectedKeys, LogTest.keysInLog(recoveredLog))
    assertEquals(numSegmentsInitial + 1, recoveredLog.localLogSegments.size)
    recoveredLog.close()
  }

  @Test
  def testCleanShutdownFile(): Unit = {
    // append some messages to create some segments
    val logConfig = LogTest.createLogConfig(segmentBytes = 1000, indexIntervalBytes = 1, maxMessageBytes = 64 * 1024)
    def createRecords = TestUtils.singletonRecords(value = "test".getBytes, timestamp = mockTime.milliseconds)

    val cleanShutdownFile = createCleanShutdownFile()
    assertTrue(".kafka_cleanshutdown must exist", cleanShutdownFile.exists())
    var recoveryPoint = 0L
    // create a log and write some messages to it
    var log = createLog(logDir, logConfig)
    for (_ <- 0 until 100)
      log.appendAsLeader(createRecords, leaderEpoch = 0)
    log.close()

    // check if recovery was attempted. Even if the recovery point is 0L, recovery should not be attempted as the
    // clean shutdown file exists.
    recoveryPoint = log.logEndOffset
    log = createLog(logDir, logConfig)
    assertEquals(recoveryPoint, log.logEndOffset)
    Utils.delete(cleanShutdownFile)
  }

  @Test
  def testParseTopicPartitionName(): Unit = {
    val topic = "test_topic"
    val partition = "143"
    val dir = new File(logDir, topicPartitionName(topic, partition))
    val topicPartition = Log.parseTopicPartitionName(dir)
    assertEquals(topic, topicPartition.topic)
    assertEquals(partition.toInt, topicPartition.partition)
  }

  /**
   * Tests that log directories with a period in their name that have been marked for deletion
   * are parsed correctly by `Log.parseTopicPartitionName` (see KAFKA-5232 for details).
   */
  @Test
  def testParseTopicPartitionNameWithPeriodForDeletedTopic(): Unit = {
    val topic = "foo.bar-testtopic"
    val partition = "42"
    val dir = new File(logDir, Log.logDeleteDirName(new TopicPartition(topic, partition.toInt)))
    val topicPartition = Log.parseTopicPartitionName(dir)
    assertEquals("Unexpected topic name parsed", topic, topicPartition.topic)
    assertEquals("Unexpected partition number parsed", partition.toInt, topicPartition.partition)
  }

  @Test
  def testParseTopicPartitionNameForEmptyName(): Unit = {
    try {
      val dir = new File("")
      Log.parseTopicPartitionName(dir)
      fail("KafkaException should have been thrown for dir: " + dir.getCanonicalPath)
    } catch {
      case _: KafkaException => // its GOOD!
    }
  }

  @Test
  def testParseTopicPartitionNameForNull(): Unit = {
    try {
      val dir: File = null
      Log.parseTopicPartitionName(dir)
      fail("KafkaException should have been thrown for dir: " + dir)
    } catch {
      case _: KafkaException => // its GOOD!
    }
  }

  @Test
  def testParseTopicPartitionNameForMissingSeparator(): Unit = {
    val topic = "test_topic"
    val partition = "1999"
    val dir = new File(logDir, topic + partition)
    try {
      Log.parseTopicPartitionName(dir)
      fail("KafkaException should have been thrown for dir: " + dir.getCanonicalPath)
    } catch {
      case _: KafkaException => // expected
    }
    // also test the "-delete" marker case
    val deleteMarkerDir = new File(logDir, topic + partition + "." + DeleteDirSuffix)
    try {
      Log.parseTopicPartitionName(deleteMarkerDir)
      fail("KafkaException should have been thrown for dir: " + deleteMarkerDir.getCanonicalPath)
    } catch {
      case _: KafkaException => // expected
    }
  }

  @Test
  def testParseTopicPartitionNameForMissingTopic(): Unit = {
    val topic = ""
    val partition = "1999"
    val dir = new File(logDir, topicPartitionName(topic, partition))
    try {
      Log.parseTopicPartitionName(dir)
      fail("KafkaException should have been thrown for dir: " + dir.getCanonicalPath)
    } catch {
      case _: KafkaException => // expected
    }
    // also test the "-delete" marker case
    val deleteMarkerDir = new File(logDir, Log.logDeleteDirName(new TopicPartition(topic, partition.toInt)))
    try {
      Log.parseTopicPartitionName(deleteMarkerDir)
      fail("KafkaException should have been thrown for dir: " + deleteMarkerDir.getCanonicalPath)
    } catch {
      case _: KafkaException => // expected
    }

  }

  @Test
  def testParseTopicPartitionNameForMissingPartition(): Unit = {
    val topic = "test_topic"
    val partition = ""
    val dir = new File(logDir + topicPartitionName(topic, partition))
    try {
      Log.parseTopicPartitionName(dir)
      fail("KafkaException should have been thrown for dir: " + dir.getCanonicalPath)
    } catch {
      case _: KafkaException => // expected
    }
    // also test the "-delete" marker case
    val deleteMarkerDir = new File(logDir, topicPartitionName(topic, partition) + "." + DeleteDirSuffix)
    try {
      Log.parseTopicPartitionName(deleteMarkerDir)
      fail("KafkaException should have been thrown for dir: " + deleteMarkerDir.getCanonicalPath)
    } catch {
      case _: KafkaException => // expected
    }
  }

  @Test
  def testParseTopicPartitionNameForInvalidPartition(): Unit = {
    val topic = "test_topic"
    val partition = "1999a"
    val dir = new File(logDir, topicPartitionName(topic, partition))
    try {
      Log.parseTopicPartitionName(dir)
      fail("KafkaException should have been thrown for dir: " + dir.getCanonicalPath)
    } catch {
      case _: KafkaException => // expected
    }
    // also test the "-delete" marker case
    val deleteMarkerDir = new File(logDir, topic + partition + "." + DeleteDirSuffix)
    try {
      Log.parseTopicPartitionName(deleteMarkerDir)
      fail("KafkaException should have been thrown for dir: " + deleteMarkerDir.getCanonicalPath)
    } catch {
      case _: KafkaException => // expected
    }
  }

  @Test
  def testParseTopicPartitionNameForExistingInvalidDir(): Unit = {
    val dir1 = new File(logDir + "/non_kafka_dir")
    try {
      Log.parseTopicPartitionName(dir1)
      fail("KafkaException should have been thrown for dir: " + dir1.getCanonicalPath)
    } catch {
      case _: KafkaException => // should only throw KafkaException
    }
    val dir2 = new File(logDir + "/non_kafka_dir-delete")
    try {
      Log.parseTopicPartitionName(dir2)
      fail("KafkaException should have been thrown for dir: " + dir2.getCanonicalPath)
    } catch {
      case _: KafkaException => // should only throw KafkaException
    }
  }

  def topicPartitionName(topic: String, partition: String): String =
    topic + "-" + partition

  @Test
  def testDeleteOldSegments(): Unit = {
    def createRecords = TestUtils.singletonRecords(value = "test".getBytes, timestamp = mockTime.milliseconds - 1000)
    val logConfig = LogTest.createLogConfig(segmentBytes = createRecords.sizeInBytes * 5, segmentIndexBytes = 1000, retentionMs = 999)
    val log = createLog(logDir, logConfig)

    // append some messages to create some segments
    for (_ <- 0 until 100)
      log.appendAsLeader(createRecords, leaderEpoch = 0)

    log.maybeAssignEpochStartOffset(0, 40)
    log.maybeAssignEpochStartOffset(1, 90)

    // segments are not eligible for deletion if no high watermark has been set
    val numSegments = log.numberOfSegments
    log.deleteOldSegments()
    assertEquals(numSegments, log.numberOfSegments)
    assertEquals(0L, log.logStartOffset)

    // only segments with offset before the current high watermark are eligible for deletion
    for (hw <- 25 to 30) {
      log.updateHighWatermark(hw)
      log.deleteOldSegments()
      assertTrue(log.logStartOffset <= hw)
      log.localLogSegments.foreach { segment =>
        val segmentFetchInfo = segment.read(startOffset = segment.baseOffset, maxSize = Int.MaxValue)
        val segmentLastOffsetOpt = segmentFetchInfo.records.records.asScala.lastOption.map(_.offset)
        segmentLastOffsetOpt.foreach { lastOffset =>
          assertTrue(lastOffset >= hw)
        }
      }
    }

    // expire all segments
    log.updateHighWatermark(log.logEndOffset)
    log.deleteOldSegments()
    assertEquals("The deleted segments should be gone.", 1, log.numberOfSegments)
    assertEquals("Epoch entries should have gone.", 1, epochCache(log).epochEntries.size)
    assertEquals("Epoch entry should be the latest epoch and the leo.", EpochEntry(1, 100), epochCache(log).epochEntries.head)

    // append some messages to create some segments
    for (_ <- 0 until 100)
      log.appendAsLeader(createRecords, leaderEpoch = 0)

    log.delete()
    assertEquals("The number of segments should be 0", 0, log.numberOfSegments)
    assertEquals("The number of deleted segments should be zero.", 0, log.deleteOldSegments())
    assertEquals("Epoch entries should have gone.", 0, epochCache(log).epochEntries.size)
  }

  @Test
  def testLogDeletionAfterClose(): Unit = {
    def createRecords = TestUtils.singletonRecords(value = "test".getBytes, timestamp = mockTime.milliseconds - 1000)
    val logConfig = LogTest.createLogConfig(segmentBytes = createRecords.sizeInBytes * 5, segmentIndexBytes = 1000, retentionMs = 999)
    val log = createLog(logDir, logConfig)

    // append some messages to create some segments
    log.appendAsLeader(createRecords, leaderEpoch = 0)

    assertEquals("The deleted segments should be gone.", 1, log.numberOfSegments)
    assertEquals("Epoch entries should have gone.", 1, epochCache(log).epochEntries.size)

    log.close()
    log.delete()
    assertEquals("The number of segments should be 0", 0, log.numberOfSegments)
    assertEquals("Epoch entries should have gone.", 0, epochCache(log).epochEntries.size)
  }

  @Test
  def testLogDeletionAfterDeleteRecords(): Unit = {
    def createRecords = TestUtils.singletonRecords("test".getBytes)
    val logConfig = LogTest.createLogConfig(segmentBytes = createRecords.sizeInBytes * 5)
    val log = createLog(logDir, logConfig)

    for (_ <- 0 until 15)
      log.appendAsLeader(createRecords, leaderEpoch = 0)
    assertEquals("should have 3 segments", 3, log.numberOfSegments)
    assertEquals(log.logStartOffset, 0)
    log.updateHighWatermark(log.logEndOffset)

    log.maybeIncrementLogStartOffset(1)
    log.deleteOldSegments()
    assertEquals("should have 3 segments", 3, log.numberOfSegments)
    assertEquals(log.logStartOffset, 1)

    log.maybeIncrementLogStartOffset(6)
    log.deleteOldSegments()
    assertEquals("should have 2 segments", 2, log.numberOfSegments)
    assertEquals(log.logStartOffset, 6)

    log.maybeIncrementLogStartOffset(15)
    log.deleteOldSegments()
    assertEquals("should have 1 segments", 1, log.numberOfSegments)
    assertEquals(log.logStartOffset, 15)
  }

  def epochCache(log: AbstractLog): LeaderEpochFileCache = {
    log.leaderEpochCache.get
  }

  @Test
  def shouldDeleteSizeBasedSegments(): Unit = {
    def createRecords = TestUtils.singletonRecords("test".getBytes)
    val logConfig = LogTest.createLogConfig(segmentBytes = createRecords.sizeInBytes * 5, retentionBytes = createRecords.sizeInBytes * 10)
    val log = createLog(logDir, logConfig)

    // append some messages to create some segments
    for (_ <- 0 until 15)
      log.appendAsLeader(createRecords, leaderEpoch = 0)

    log.updateHighWatermark(log.logEndOffset)
    log.deleteOldSegments()
    assertEquals("should have 2 segments", 2,log.numberOfSegments)
  }

  @Test
  def shouldNotDeleteSizeBasedSegmentsWhenUnderRetentionSize(): Unit = {
    def createRecords = TestUtils.singletonRecords("test".getBytes)
    val logConfig = LogTest.createLogConfig(segmentBytes = createRecords.sizeInBytes * 5, retentionBytes = createRecords.sizeInBytes * 15)
    val log = createLog(logDir, logConfig)

    // append some messages to create some segments
    for (_ <- 0 until 15)
      log.appendAsLeader(createRecords, leaderEpoch = 0)

    log.updateHighWatermark(log.logEndOffset)
    log.deleteOldSegments()
    assertEquals("should have 3 segments", 3,log.numberOfSegments)
  }

  @Test
  def shouldDeleteTimeBasedSegmentsReadyToBeDeleted(): Unit = {
    def createRecords = TestUtils.singletonRecords("test".getBytes, timestamp = 10)
    val logConfig = LogTest.createLogConfig(segmentBytes = createRecords.sizeInBytes * 5, retentionMs = 10000)
    val log = createLog(logDir, logConfig)

    // append some messages to create some segments
    for (_ <- 0 until 15)
      log.appendAsLeader(createRecords, leaderEpoch = 0)

    log.updateHighWatermark(log.logEndOffset)
    log.deleteOldSegments()
    assertEquals("There should be 1 segment remaining", 1, log.numberOfSegments)
  }

  @Test
  def shouldNotDeleteTimeBasedSegmentsWhenNoneReadyToBeDeleted(): Unit = {
    def createRecords = TestUtils.singletonRecords("test".getBytes, timestamp = mockTime.milliseconds)
    val logConfig = LogTest.createLogConfig(segmentBytes = createRecords.sizeInBytes * 5, retentionMs = 10000000)
    val log = createLog(logDir, logConfig)

    // append some messages to create some segments
    for (_ <- 0 until 15)
      log.appendAsLeader(createRecords, leaderEpoch = 0)

    log.updateHighWatermark(log.logEndOffset)
    log.deleteOldSegments()
    assertEquals("There should be 3 segments remaining", 3, log.numberOfSegments)
  }

  @Test
  def shouldNotDeleteSegmentsWhenPolicyDoesNotIncludeDelete(): Unit = {
    def createRecords = TestUtils.singletonRecords("test".getBytes, key = "test".getBytes(), timestamp = 10L)
    val logConfig = LogTest.createLogConfig(segmentBytes = createRecords.sizeInBytes * 5, retentionMs = 10000, cleanupPolicy = "compact")
    val log = createLog(logDir, logConfig)

    // append some messages to create some segments
    for (_ <- 0 until 15)
      log.appendAsLeader(createRecords, leaderEpoch = 0)

    // mark oldest segment as older the retention.ms
    log.localLogSegments.head.lastModified = mockTime.milliseconds - 20000

    val segments = log.numberOfSegments
    log.updateHighWatermark(log.logEndOffset)
    log.deleteOldSegments()
    assertEquals("There should be 3 segments remaining", segments, log.numberOfSegments)
  }

  @Test
  def shouldDeleteSegmentsReadyToBeDeletedWhenCleanupPolicyIsCompactAndDelete(): Unit = {
    def createRecords = TestUtils.singletonRecords("test".getBytes, key = "test".getBytes, timestamp = 10L)
    val logConfig = LogTest.createLogConfig(segmentBytes = createRecords.sizeInBytes * 5, retentionMs = 10000, cleanupPolicy = "compact,delete")
    val log = createLog(logDir, logConfig)

    // append some messages to create some segments
    for (_ <- 0 until 15)
      log.appendAsLeader(createRecords, leaderEpoch = 0)

    log.updateHighWatermark(log.logEndOffset)
    log.deleteOldSegments()
    assertEquals("There should be 1 segment remaining", 1, log.numberOfSegments)
  }

  @Test
  def shouldDeleteStartOffsetBreachedSegmentsWhenPolicyDoesNotIncludeDelete(): Unit = {
    def createRecords = TestUtils.singletonRecords("test".getBytes, key = "test".getBytes, timestamp = 10L)
    val recordsPerSegment = 5
    val logConfig = LogTest.createLogConfig(segmentBytes = createRecords.sizeInBytes * recordsPerSegment, retentionMs = 10000, cleanupPolicy = "compact")
    val log = createLog(logDir, logConfig, brokerTopicStats)

    // append some messages to create some segments
    for (_ <- 0 until 15)
      log.appendAsLeader(createRecords, leaderEpoch = 0)

    // Three segments should be created, with the first one entirely preceding the log start offset
    assertEquals(3, log.localLogSegments.count(_ => true))
    log.updateHighWatermark(log.logEndOffset)
    log.maybeIncrementLogStartOffset(recordsPerSegment)

    // The first segment, which is entirely before the log start offset, should be deleted
    // Of the remaining the segments, the first can overlap the log start offset and the rest must have a base offset
    // greater than the start offset
    log.updateHighWatermark(log.logEndOffset)
    log.deleteOldSegments()
    assertEquals("There should be 2 segments remaining", 2, log.numberOfSegments)
    assertTrue(log.localLogSegments.head.baseOffset <= log.logStartOffset)
    assertTrue(log.localLogSegments.tail.forall(s => s.baseOffset > log.logStartOffset))
  }

  @Test
  def shouldApplyEpochToMessageOnAppendIfLeader(): Unit = {
    val records = (0 until 50).toArray.map(id => new SimpleRecord(id.toString.getBytes))

    //Given this partition is on leader epoch 72
    val epoch = 72
    val log = createLog(logDir, LogConfig())
    log.maybeAssignEpochStartOffset(epoch, records.size)

    //When appending messages as a leader (i.e. assignOffsets = true)
    for (record <- records)
      log.appendAsLeader(
        MemoryRecords.withRecords(CompressionType.NONE, record),
        leaderEpoch = epoch
      )

    //Then leader epoch should be set on messages
    for (i <- records.indices) {
      val read = readLog(log, i, 1).records.batches.iterator.next()
      assertEquals("Should have set leader epoch", 72, read.partitionLeaderEpoch)
    }
  }

  @Test
  def followerShouldSaveEpochInformationFromReplicatedMessagesToTheEpochCache(): Unit = {
    val messageIds = (0 until 50).toArray
    val records = messageIds.map(id => new SimpleRecord(id.toString.getBytes))

    //Given each message has an offset & epoch, as msgs from leader would
    def recordsForEpoch(i: Int): MemoryRecords = {
      val recs = MemoryRecords.withRecords(messageIds(i), CompressionType.NONE, records(i))
      recs.batches.asScala.foreach{record =>
        record.setPartitionLeaderEpoch(42)
        record.setLastOffset(i)
      }
      recs
    }

    val log = createLog(logDir, LogConfig())

    //When appending as follower (assignOffsets = false)
    for (i <- records.indices)
      log.appendAsFollower(recordsForEpoch(i))

    assertEquals(Some(42), log.latestEpoch)
  }

  @Test
  def shouldTruncateLeaderEpochsWhenDeletingSegments(): Unit = {
    def createRecords = TestUtils.singletonRecords("test".getBytes)
    val logConfig = LogTest.createLogConfig(segmentBytes = createRecords.sizeInBytes * 5, retentionBytes = createRecords.sizeInBytes * 10)
    val log = createLog(logDir, logConfig)
    val cache = epochCache(log)

    // Given three segments of 5 messages each
    for (e <- 0 until 15) {
      log.appendAsLeader(createRecords, leaderEpoch = 0)
    }

    //Given epochs
    cache.assign(0, 0)
    cache.assign(1, 5)
    cache.assign(2, 10)

    //When first segment is removed
    log.updateHighWatermark(log.logEndOffset)
    log.deleteOldSegments()

    //The oldest epoch entry should have been removed
    assertEquals(ListBuffer(EpochEntry(1, 5), EpochEntry(2, 10)), cache.epochEntries)
  }

  @Test
  def shouldUpdateOffsetForLeaderEpochsWhenDeletingSegments(): Unit = {
    def createRecords = TestUtils.singletonRecords("test".getBytes)
    val logConfig = LogTest.createLogConfig(segmentBytes = createRecords.sizeInBytes * 5, retentionBytes = createRecords.sizeInBytes * 10)
    val log = createLog(logDir, logConfig)
    val cache = epochCache(log)

    // Given three segments of 5 messages each
    for (e <- 0 until 15) {
      log.appendAsLeader(createRecords, leaderEpoch = 0)
    }

    //Given epochs
    cache.assign(0, 0)
    cache.assign(1, 7)
    cache.assign(2, 10)

    //When first segment removed (up to offset 5)
    log.updateHighWatermark(log.logEndOffset)
    log.deleteOldSegments()

    //The first entry should have gone from (0,0) => (0,5)
    assertEquals(ListBuffer(EpochEntry(0, 5), EpochEntry(1, 7), EpochEntry(2, 10)), cache.epochEntries)
  }

  @Test
  def shouldTruncateLeaderEpochCheckpointFileWhenTruncatingLog(): Unit = {
    def createRecords(startOffset: Long, epoch: Int): MemoryRecords = {
      TestUtils.records(Seq(new SimpleRecord("value".getBytes)),
        baseOffset = startOffset, partitionLeaderEpoch = epoch)
    }

    val logConfig = LogTest.createLogConfig(segmentBytes = 10 * createRecords(0, 0).sizeInBytes)
    val log = createLog(logDir, logConfig)
    val cache = epochCache(log)

    def append(epoch: Int, startOffset: Long, count: Int): Unit = {
      for (i <- 0 until count)
        log.appendAsFollower(createRecords(startOffset + i, epoch))
    }

    //Given 2 segments, 10 messages per segment
    append(epoch = 0, startOffset = 0, count = 10)
    append(epoch = 1, startOffset = 10, count = 6)
    append(epoch = 2, startOffset = 16, count = 4)

    assertEquals(2, log.numberOfSegments)
    assertEquals(20, log.logEndOffset)

    //When truncate to LEO (no op)
    log.truncateTo(log.logEndOffset)

    //Then no change
    assertEquals(3, cache.epochEntries.size)

    //When truncate
    log.truncateTo(11)

    //Then no change
    assertEquals(2, cache.epochEntries.size)

    //When truncate
    log.truncateTo(10)

    //Then
    assertEquals(1, cache.epochEntries.size)

    //When truncate all
    log.truncateTo(0)

    //Then
    assertEquals(0, cache.epochEntries.size)
  }

  /**
   * Append a bunch of messages to a log and then re-open it with recovery and check that the leader epochs are recovered properly.
   */
  @Test
  def testLogRecoversForLeaderEpoch(): Unit = {
    val log = createLog(logDir, LogConfig())
    val leaderEpochCache = epochCache(log)
    val firstBatch = singletonRecordsWithLeaderEpoch(value = "random".getBytes, leaderEpoch = 1, offset = 0)
    log.appendAsFollower(records = firstBatch)

    val secondBatch = singletonRecordsWithLeaderEpoch(value = "random".getBytes, leaderEpoch = 2, offset = 1)
    log.appendAsFollower(records = secondBatch)

    val thirdBatch = singletonRecordsWithLeaderEpoch(value = "random".getBytes, leaderEpoch = 2, offset = 2)
    log.appendAsFollower(records = thirdBatch)

    val fourthBatch = singletonRecordsWithLeaderEpoch(value = "random".getBytes, leaderEpoch = 3, offset = 3)
    log.appendAsFollower(records = fourthBatch)

    assertEquals(ListBuffer(EpochEntry(1, 0), EpochEntry(2, 1), EpochEntry(3, 3)), leaderEpochCache.epochEntries)

    // deliberately remove some of the epoch entries
    leaderEpochCache.truncateFromEnd(2)
    assertNotEquals(ListBuffer(EpochEntry(1, 0), EpochEntry(2, 1), EpochEntry(3, 3)), leaderEpochCache.epochEntries)
    log.close()

    // reopen the log and recover from the beginning
    val recoveredLog = createLog(logDir, LogConfig())
    val recoveredLeaderEpochCache = epochCache(recoveredLog)

    // epoch entries should be recovered
    assertEquals(ListBuffer(EpochEntry(1, 0), EpochEntry(2, 1), EpochEntry(3, 3)), recoveredLeaderEpochCache.epochEntries)
    recoveredLog.close()
  }

  private def assertOffset(expected: Long, timestampAndOffset: TimestampAndOffset): Unit = {
    assertTrue(timestampAndOffset.isInstanceOf[FileTimestampAndOffset])
    assertEquals(expected, timestampAndOffset.asInstanceOf[FileTimestampAndOffset].offset)
  }

  /**
   * Wrap a single record log buffer with leader epoch.
   */
  private def singletonRecordsWithLeaderEpoch(value: Array[Byte],
                                              key: Array[Byte] = null,
                                              leaderEpoch: Int,
                                              offset: Long,
                                              codec: CompressionType = CompressionType.NONE,
                                              timestamp: Long = RecordBatch.NO_TIMESTAMP,
                                              magicValue: Byte = RecordBatch.CURRENT_MAGIC_VALUE): MemoryRecords = {
    val records = Seq(new SimpleRecord(timestamp, key, value))

    val buf = ByteBuffer.allocate(DefaultRecordBatch.sizeInBytes(records.asJava))
    val builder = MemoryRecords.builder(buf, magicValue, codec, TimestampType.CREATE_TIME, offset,
      System.currentTimeMillis, leaderEpoch)
    records.foreach(builder.append)
    builder.build()
  }

  @Test
  def testFirstUnstableOffsetNoTransactionalData(): Unit = {
    val logConfig = LogTest.createLogConfig(segmentBytes = 1024 * 1024 * 5)
    val log = createLog(logDir, logConfig)

    val records = MemoryRecords.withRecords(CompressionType.NONE,
      new SimpleRecord("foo".getBytes),
      new SimpleRecord("bar".getBytes),
      new SimpleRecord("baz".getBytes))

    log.appendAsLeader(records, leaderEpoch = 0)
    assertEquals(None, log.firstUnstableOffset)
  }

  @Test
  def testFirstUnstableOffsetWithTransactionalData(): Unit = {
    val logConfig = LogTest.createLogConfig(segmentBytes = 1024 * 1024 * 5)
    val log = createLog(logDir, logConfig)

    val pid = 137L
    val epoch = 5.toShort
    var seq = 0

    // add some transactional records
    val records = MemoryRecords.withTransactionalRecords(CompressionType.NONE, pid, epoch, seq,
      new SimpleRecord("foo".getBytes),
      new SimpleRecord("bar".getBytes),
      new SimpleRecord("baz".getBytes))

    val firstAppendInfo = log.appendAsLeader(records, leaderEpoch = 0)
    assertEquals(firstAppendInfo.firstOffset, log.firstUnstableOffset)

    // add more transactional records
    seq += 3
    log.appendAsLeader(MemoryRecords.withTransactionalRecords(CompressionType.NONE, pid, epoch, seq,
      new SimpleRecord("blah".getBytes)), leaderEpoch = 0)

    // LSO should not have changed
    assertEquals(firstAppendInfo.firstOffset, log.firstUnstableOffset)

    // now transaction is committed
    val commitAppendInfo = log.appendAsLeader(endTxnRecords(ControlRecordType.COMMIT, pid, epoch),
      isFromClient = false, leaderEpoch = 0)

    // first unstable offset is not updated until the high watermark is advanced
    assertEquals(firstAppendInfo.firstOffset, log.firstUnstableOffset)
    log.updateHighWatermark(commitAppendInfo.lastOffset + 1)

    // now there should be no first unstable offset
    assertEquals(None, log.firstUnstableOffset)
  }

  @Test
  def testTransactionIndexUpdated(): Unit = {
    val logConfig = LogTest.createLogConfig(segmentBytes = 1024 * 1024 * 5)
    val log = createLog(logDir, logConfig)
    val epoch = 0.toShort

    val pid1 = 1L
    val pid2 = 2L
    val pid3 = 3L
    val pid4 = 4L

    val appendPid1 = appendTransactionalAsLeader(log, pid1, epoch)
    val appendPid2 = appendTransactionalAsLeader(log, pid2, epoch)
    val appendPid3 = appendTransactionalAsLeader(log, pid3, epoch)
    val appendPid4 = appendTransactionalAsLeader(log, pid4, epoch)

    // mix transactional and non-transactional data
    appendPid1(5) // nextOffset: 5
    appendNonTransactionalAsLeader(log, 3) // 8
    appendPid2(2) // 10
    appendPid1(4) // 14
    appendPid3(3) // 17
    appendNonTransactionalAsLeader(log, 2) // 19
    appendPid1(10) // 29
    appendEndTxnMarkerAsLeader(log, pid1, epoch, ControlRecordType.ABORT) // 30
    appendPid2(6) // 36
    appendPid4(3) // 39
    appendNonTransactionalAsLeader(log, 10) // 49
    appendPid3(9) // 58
    appendEndTxnMarkerAsLeader(log, pid3, epoch, ControlRecordType.COMMIT) // 59
    appendPid4(8) // 67
    appendPid2(7) // 74
    appendEndTxnMarkerAsLeader(log, pid2, epoch, ControlRecordType.ABORT) // 75
    appendNonTransactionalAsLeader(log, 10) // 85
    appendPid4(4) // 89
    appendEndTxnMarkerAsLeader(log, pid4, epoch, ControlRecordType.COMMIT) // 90

    val abortedTransactions = allAbortedTransactions(log)
    val expectedTransactions = List(
      new AbortedTxn(pid1, 0L, 29L, 8L),
      new AbortedTxn(pid2, 8L, 74L, 36L)
    )
    assertEquals(expectedTransactions, abortedTransactions)

    // Verify caching of the segment position of the first unstable offset
    log.updateHighWatermark(30L)
    assertCachedFirstUnstableOffset(log, expectedOffset = 8L)

    log.updateHighWatermark(75L)
    assertCachedFirstUnstableOffset(log, expectedOffset = 36L)

    log.updateHighWatermark(log.logEndOffset)
    assertEquals(None, log.firstUnstableOffset)
  }

  @Test
  def testFullTransactionIndexRecovery(): Unit = {
    val logConfig = LogTest.createLogConfig(segmentBytes = 128 * 5)
    val log = createLog(logDir, logConfig)
    val epoch = 0.toShort

    val pid1 = 1L
    val pid2 = 2L
    val pid3 = 3L
    val pid4 = 4L

    val appendPid1 = appendTransactionalAsLeader(log, pid1, epoch)
    val appendPid2 = appendTransactionalAsLeader(log, pid2, epoch)
    val appendPid3 = appendTransactionalAsLeader(log, pid3, epoch)
    val appendPid4 = appendTransactionalAsLeader(log, pid4, epoch)

    // mix transactional and non-transactional data
    appendPid1(5) // nextOffset: 5
    appendNonTransactionalAsLeader(log, 3) // 8
    appendPid2(2) // 10
    appendPid1(4) // 14
    appendPid3(3) // 17
    appendNonTransactionalAsLeader(log, 2) // 19
    appendPid1(10) // 29
    appendEndTxnMarkerAsLeader(log, pid1, epoch, ControlRecordType.ABORT) // 30
    appendPid2(6) // 36
    appendPid4(3) // 39
    appendNonTransactionalAsLeader(log, 10) // 49
    appendPid3(9) // 58
    appendEndTxnMarkerAsLeader(log, pid3, epoch, ControlRecordType.COMMIT) // 59
    appendPid4(8) // 67
    appendPid2(7) // 74
    appendEndTxnMarkerAsLeader(log, pid2, epoch, ControlRecordType.ABORT) // 75
    appendNonTransactionalAsLeader(log, 10) // 85
    appendPid4(4) // 89
    appendEndTxnMarkerAsLeader(log, pid4, epoch, ControlRecordType.COMMIT) // 90

    // delete all the offset and transaction index files to force recovery
    log.localLogSegments.foreach { segment =>
      segment.offsetIndex.deleteIfExists()
      segment.txnIndex.deleteIfExists()
    }

    log.close()

    val reloadedLogConfig = LogTest.createLogConfig(segmentBytes = 1024 * 5)
    val reloadedLog = createLog(logDir, reloadedLogConfig)
    val abortedTransactions = allAbortedTransactions(reloadedLog)
    assertEquals(List(new AbortedTxn(pid1, 0L, 29L, 8L), new AbortedTxn(pid2, 8L, 74L, 36L)), abortedTransactions)
  }

  @Test
  def testRecoverOnlyLastSegment(): Unit = {
    val logConfig = LogTest.createLogConfig(segmentBytes = 128 * 5)
    val log = createLog(logDir, logConfig)
    val epoch = 0.toShort

    val pid1 = 1L
    val pid2 = 2L
    val pid3 = 3L
    val pid4 = 4L

    val appendPid1 = appendTransactionalAsLeader(log, pid1, epoch)
    val appendPid2 = appendTransactionalAsLeader(log, pid2, epoch)
    val appendPid3 = appendTransactionalAsLeader(log, pid3, epoch)
    val appendPid4 = appendTransactionalAsLeader(log, pid4, epoch)

    // mix transactional and non-transactional data
    appendPid1(5) // nextOffset: 5
    appendNonTransactionalAsLeader(log, 3) // 8
    appendPid2(2) // 10
    appendPid1(4) // 14
    appendPid3(3) // 17
    appendNonTransactionalAsLeader(log, 2) // 19
    appendPid1(10) // 29
    appendEndTxnMarkerAsLeader(log, pid1, epoch, ControlRecordType.ABORT) // 30
    appendPid2(6) // 36
    appendPid4(3) // 39
    appendNonTransactionalAsLeader(log, 10) // 49
    appendPid3(9) // 58
    appendEndTxnMarkerAsLeader(log, pid3, epoch, ControlRecordType.COMMIT) // 59
    appendPid4(8) // 67
    appendPid2(7) // 74
    appendEndTxnMarkerAsLeader(log, pid2, epoch, ControlRecordType.ABORT) // 75
    appendNonTransactionalAsLeader(log, 10) // 85
    appendPid4(4) // 89
    appendEndTxnMarkerAsLeader(log, pid4, epoch, ControlRecordType.COMMIT) // 90

    // delete the last offset and transaction index files to force recovery
    val lastSegment = log.activeSegment
    val recoveryPoint = lastSegment.baseOffset
    lastSegment.offsetIndex.deleteIfExists()
    lastSegment.txnIndex.deleteIfExists()

    log.close()

    val reloadedLogConfig = LogTest.createLogConfig(segmentBytes = 1024 * 5)
    val reloadedLog = createLog(logDir, reloadedLogConfig, recoveryPoint = recoveryPoint)
    val abortedTransactions = allAbortedTransactions(reloadedLog)
    assertEquals(List(new AbortedTxn(pid1, 0L, 29L, 8L), new AbortedTxn(pid2, 8L, 74L, 36L)), abortedTransactions)
  }

  @Test
  def testRecoverLastSegmentWithNoSnapshots(): Unit = {
    val logConfig = LogTest.createLogConfig(segmentBytes = 128 * 5)
    val log = createLog(logDir, logConfig)
    val epoch = 0.toShort

    val pid1 = 1L
    val pid2 = 2L
    val pid3 = 3L
    val pid4 = 4L

    val appendPid1 = appendTransactionalAsLeader(log, pid1, epoch)
    val appendPid2 = appendTransactionalAsLeader(log, pid2, epoch)
    val appendPid3 = appendTransactionalAsLeader(log, pid3, epoch)
    val appendPid4 = appendTransactionalAsLeader(log, pid4, epoch)

    // mix transactional and non-transactional data
    appendPid1(5) // nextOffset: 5
    appendNonTransactionalAsLeader(log, 3) // 8
    appendPid2(2) // 10
    appendPid1(4) // 14
    appendPid3(3) // 17
    appendNonTransactionalAsLeader(log, 2) // 19
    appendPid1(10) // 29
    appendEndTxnMarkerAsLeader(log, pid1, epoch, ControlRecordType.ABORT) // 30
    appendPid2(6) // 36
    appendPid4(3) // 39
    appendNonTransactionalAsLeader(log, 10) // 49
    appendPid3(9) // 58
    appendEndTxnMarkerAsLeader(log, pid3, epoch, ControlRecordType.COMMIT) // 59
    appendPid4(8) // 67
    appendPid2(7) // 74
    appendEndTxnMarkerAsLeader(log, pid2, epoch, ControlRecordType.ABORT) // 75
    appendNonTransactionalAsLeader(log, 10) // 85
    appendPid4(4) // 89
    appendEndTxnMarkerAsLeader(log, pid4, epoch, ControlRecordType.COMMIT) // 90

    deleteProducerSnapshotFiles()

    // delete the last offset and transaction index files to force recovery. this should force us to rebuild
    // the producer state from the start of the log
    val lastSegment = log.activeSegment
    val recoveryPoint = lastSegment.baseOffset
    lastSegment.offsetIndex.deleteIfExists()
    lastSegment.txnIndex.deleteIfExists()

    log.close()

    val reloadedLogConfig = LogTest.createLogConfig(segmentBytes = 1024 * 5)
    val reloadedLog = createLog(logDir, reloadedLogConfig, recoveryPoint = recoveryPoint)
    val abortedTransactions = allAbortedTransactions(reloadedLog)
    assertEquals(List(new AbortedTxn(pid1, 0L, 29L, 8L), new AbortedTxn(pid2, 8L, 74L, 36L)), abortedTransactions)
  }

  @Test
  def testTransactionIndexUpdatedThroughReplication(): Unit = {
    val epoch = 0.toShort
    val logConfig = LogTest.createLogConfig(segmentBytes = 1024 * 1024 * 5)
    val log = createLog(logDir, logConfig)
    val buffer = ByteBuffer.allocate(2048)

    val pid1 = 1L
    val pid2 = 2L
    val pid3 = 3L
    val pid4 = 4L

    val appendPid1 = appendTransactionalToBuffer(buffer, pid1, epoch)
    val appendPid2 = appendTransactionalToBuffer(buffer, pid2, epoch)
    val appendPid3 = appendTransactionalToBuffer(buffer, pid3, epoch)
    val appendPid4 = appendTransactionalToBuffer(buffer, pid4, epoch)

    appendPid1(0L, 5)
    appendNonTransactionalToBuffer(buffer, 5L, 3)
    appendPid2(8L, 2)
    appendPid1(10L, 4)
    appendPid3(14L, 3)
    appendNonTransactionalToBuffer(buffer, 17L, 2)
    appendPid1(19L, 10)
    appendEndTxnMarkerToBuffer(buffer, pid1, epoch, 29L, ControlRecordType.ABORT)
    appendPid2(30L, 6)
    appendPid4(36L, 3)
    appendNonTransactionalToBuffer(buffer, 39L, 10)
    appendPid3(49L, 9)
    appendEndTxnMarkerToBuffer(buffer, pid3, epoch, 58L, ControlRecordType.COMMIT)
    appendPid4(59L, 8)
    appendPid2(67L, 7)
    appendEndTxnMarkerToBuffer(buffer, pid2, epoch, 74L, ControlRecordType.ABORT)
    appendNonTransactionalToBuffer(buffer, 75L, 10)
    appendPid4(85L, 4)
    appendEndTxnMarkerToBuffer(buffer, pid4, epoch, 89L, ControlRecordType.COMMIT)

    buffer.flip()

    appendAsFollower(log, MemoryRecords.readableRecords(buffer))

    val abortedTransactions = allAbortedTransactions(log)
    val expectedTransactions = List(
      new AbortedTxn(pid1, 0L, 29L, 8L),
      new AbortedTxn(pid2, 8L, 74L, 36L)
    )

    assertEquals(expectedTransactions, abortedTransactions)

    // Verify caching of the segment position of the first unstable offset
    log.updateHighWatermark(30L)
    assertCachedFirstUnstableOffset(log, expectedOffset = 8L)

    log.updateHighWatermark(75L)
    assertCachedFirstUnstableOffset(log, expectedOffset = 36L)

    log.updateHighWatermark(log.logEndOffset)
    assertEquals(None, log.firstUnstableOffset)
  }

  private def assertCachedFirstUnstableOffset(log: AbstractLog, expectedOffset: Long): Unit = {
    assertTrue(log.producerStateManager.firstUnstableOffset.isDefined)
    val firstUnstableOffset = log.producerStateManager.firstUnstableOffset.get
    assertEquals(expectedOffset, firstUnstableOffset.messageOffset)
    assertFalse(firstUnstableOffset.messageOffsetOnly)
    assertValidLogOffsetMetadata(log, firstUnstableOffset)
  }


  private def assertValidLogOffsetMetadata(log: AbstractLog, offsetMetadata: LogOffsetMetadata): Unit = {
    assertFalse(offsetMetadata.messageOffsetOnly)

    val segmentBaseOffset = offsetMetadata.segmentBaseOffset
    val segmentOpt = log.localLogSegments(segmentBaseOffset, segmentBaseOffset + 1).headOption
    assertTrue(segmentOpt.isDefined)

    val segment = segmentOpt.get
    assertEquals(segmentBaseOffset, segment.baseOffset)
    assertTrue(offsetMetadata.relativePositionInSegment <= segment.size)

    val readInfo = segment.read(offsetMetadata.messageOffset,
      maxSize = 2048,
      maxPosition = segment.size,
      minOneMessage = false)

    if (offsetMetadata.relativePositionInSegment < segment.size)
      assertEquals(offsetMetadata, readInfo.fetchOffsetMetadata)
    else
      assertNull(readInfo)
  }

  @Test(expected = classOf[TransactionCoordinatorFencedException])
  def testZombieCoordinatorFenced(): Unit = {
    val pid = 1L
    val epoch = 0.toShort
    val logConfig = LogTest.createLogConfig(segmentBytes = 1024 * 1024 * 5)
    val log = createLog(logDir, logConfig)

    val append = appendTransactionalAsLeader(log, pid, epoch)

    append(10)
    appendEndTxnMarkerAsLeader(log, pid, epoch, ControlRecordType.ABORT, coordinatorEpoch = 1)

    append(5)
    appendEndTxnMarkerAsLeader(log, pid, epoch, ControlRecordType.COMMIT, coordinatorEpoch = 2)

    appendEndTxnMarkerAsLeader(log, pid, epoch, ControlRecordType.ABORT, coordinatorEpoch = 1)
  }

  @Test
  def testZombieCoordinatorFencedEmptyTransaction(): Unit = {
    val pid = 1L
    val epoch = 0.toShort
    val logConfig = LogTest.createLogConfig(segmentBytes = 1024 * 1024 * 5)
    val log = createLog(logDir, logConfig)

    val buffer = ByteBuffer.allocate(256)
    val append = appendTransactionalToBuffer(buffer, pid, epoch, leaderEpoch = 1)
    append(0, 10)
    appendEndTxnMarkerToBuffer(buffer, pid, epoch, 10L, ControlRecordType.COMMIT,
      coordinatorEpoch = 0, leaderEpoch = 1)

    buffer.flip()
    log.appendAsFollower(MemoryRecords.readableRecords(buffer))

    appendEndTxnMarkerAsLeader(log, pid, epoch, ControlRecordType.ABORT, coordinatorEpoch = 2, leaderEpoch = 1)
    appendEndTxnMarkerAsLeader(log, pid, epoch, ControlRecordType.ABORT, coordinatorEpoch = 2, leaderEpoch = 1)
    assertThrows[TransactionCoordinatorFencedException] {
      appendEndTxnMarkerAsLeader(log, pid, epoch, ControlRecordType.ABORT, coordinatorEpoch = 1, leaderEpoch = 1)
    }
  }

  @Test
  def testLastStableOffsetDoesNotExceedLogStartOffsetMidSegment(): Unit = {
    val logConfig = LogTest.createLogConfig(segmentBytes = 1024 * 1024 * 5)
    val log = createLog(logDir, logConfig)
    val epoch = 0.toShort
    val pid = 1L
    val appendPid = appendTransactionalAsLeader(log, pid, epoch)

    appendPid(5)
    appendNonTransactionalAsLeader(log, 3)
    assertEquals(8L, log.logEndOffset)

    log.roll()
    assertEquals(2, log.localLogSegments.size)
    appendPid(5)

    assertEquals(Some(0L), log.firstUnstableOffset)

    log.updateHighWatermark(log.logEndOffset)
    log.maybeIncrementLogStartOffset(5L)

    // the first unstable offset should be lower bounded by the log start offset
    assertEquals(Some(5L), log.firstUnstableOffset)
  }

  @Test
  def testLastStableOffsetDoesNotExceedLogStartOffsetAfterSegmentDeletion(): Unit = {
    val logConfig = LogTest.createLogConfig(segmentBytes = 1024 * 1024 * 5)
    val log = createLog(logDir, logConfig)
    val epoch = 0.toShort
    val pid = 1L
    val appendPid = appendTransactionalAsLeader(log, pid, epoch)

    appendPid(5)
    appendNonTransactionalAsLeader(log, 3)
    assertEquals(8L, log.logEndOffset)

    log.roll()
    assertEquals(2, log.localLogSegments.size)
    appendPid(5)

    assertEquals(Some(0L), log.firstUnstableOffset)

    log.updateHighWatermark(log.logEndOffset)
    log.maybeIncrementLogStartOffset(8L)
    log.updateHighWatermark(log.logEndOffset)
    log.deleteOldSegments()
    assertEquals(1, log.localLogSegments.size)

    // the first unstable offset should be lower bounded by the log start offset
    assertEquals(Some(8L), log.firstUnstableOffset)
  }

  @Test
  def testAppendToTransactionIndexFailure(): Unit = {
    val pid = 1L
    val epoch = 0.toShort
    val logConfig = LogTest.createLogConfig(segmentBytes = 1024 * 1024 * 5)
    val log = createLog(logDir, logConfig)

    val append = appendTransactionalAsLeader(log, pid, epoch)
    append(10)

    // Kind of a hack, but renaming the index to a directory ensures that the append
    // to the index will fail.
    log.activeSegment.txnIndex.renameTo(log.dir)

    // The append will be written to the log successfully, but the write to the index will fail
    assertThrows[KafkaStorageException] {
      appendEndTxnMarkerAsLeader(log, pid, epoch, ControlRecordType.ABORT, coordinatorEpoch = 1)
    }
    assertEquals(11L, log.logEndOffset)
    assertEquals(0L, log.lastStableOffset)

    // Try the append a second time. The appended offset in the log should still increase.
    assertThrows[KafkaStorageException] {
      appendEndTxnMarkerAsLeader(log, pid, epoch, ControlRecordType.ABORT, coordinatorEpoch = 1)
    }
    assertEquals(12L, log.logEndOffset)
    assertEquals(0L, log.lastStableOffset)

    // Even if the high watermark is updated, the first unstable offset does not move
    log.updateHighWatermark(12L)
    assertEquals(0L, log.lastStableOffset)

    log.close()

    val reopenedLog = createLog(logDir, logConfig)
    assertEquals(12L, reopenedLog.logEndOffset)
    assertEquals(2, reopenedLog.activeSegment.txnIndex.allAbortedTxns.size)
    reopenedLog.updateHighWatermark(12L)
    assertEquals(None, reopenedLog.firstUnstableOffset)
  }

  @Test
  def testOffsetSnapshot(): Unit = {
    val logConfig = LogTest.createLogConfig(segmentBytes = 1024 * 1024 * 5)
    val log = createLog(logDir, logConfig)

    // append a few records
    appendAsFollower(log, MemoryRecords.withRecords(CompressionType.NONE,
      new SimpleRecord("a".getBytes),
      new SimpleRecord("b".getBytes),
      new SimpleRecord("c".getBytes)), 5)


    log.updateHighWatermark(2L)
    var offsets: LogOffsetSnapshot = log.fetchOffsetSnapshot
    assertEquals(offsets.highWatermark.messageOffset, 2L)
    assertFalse(offsets.highWatermark.messageOffsetOnly)

    offsets = log.fetchOffsetSnapshot
    assertEquals(offsets.highWatermark.messageOffset, 2L)
    assertFalse(offsets.highWatermark.messageOffsetOnly)
  }

  @Test
  def testLastStableOffsetWithMixedProducerData(): Unit = {
    val logConfig = LogTest.createLogConfig(segmentBytes = 1024 * 1024 * 5)
    val log = createLog(logDir, logConfig)

    // for convenience, both producers share the same epoch
    val epoch = 5.toShort

    val pid1 = 137L
    val seq1 = 0
    val pid2 = 983L
    val seq2 = 0

    // add some transactional records
    val firstAppendInfo = log.appendAsLeader(MemoryRecords.withTransactionalRecords(CompressionType.NONE, pid1, epoch, seq1,
      new SimpleRecord("a".getBytes),
      new SimpleRecord("b".getBytes),
      new SimpleRecord("c".getBytes)), leaderEpoch = 0)
    assertEquals(firstAppendInfo.firstOffset, log.firstUnstableOffset)

    // mix in some non-transactional data
    log.appendAsLeader(MemoryRecords.withRecords(CompressionType.NONE,
      new SimpleRecord("g".getBytes),
      new SimpleRecord("h".getBytes),
      new SimpleRecord("i".getBytes)), leaderEpoch = 0)

    // append data from a second transactional producer
    val secondAppendInfo = log.appendAsLeader(MemoryRecords.withTransactionalRecords(CompressionType.NONE, pid2, epoch, seq2,
      new SimpleRecord("d".getBytes),
      new SimpleRecord("e".getBytes),
      new SimpleRecord("f".getBytes)), leaderEpoch = 0)

    // LSO should not have changed
    assertEquals(firstAppendInfo.firstOffset, log.firstUnstableOffset)

    // now first producer's transaction is aborted
    val abortAppendInfo = log.appendAsLeader(endTxnRecords(ControlRecordType.ABORT, pid1, epoch),
      isFromClient = false, leaderEpoch = 0)
    log.updateHighWatermark(abortAppendInfo.lastOffset + 1)

    // LSO should now point to one less than the first offset of the second transaction
    assertEquals(secondAppendInfo.firstOffset, log.firstUnstableOffset)

    // commit the second transaction
    val commitAppendInfo = log.appendAsLeader(endTxnRecords(ControlRecordType.COMMIT, pid2, epoch),
      isFromClient = false, leaderEpoch = 0)
    log.updateHighWatermark(commitAppendInfo.lastOffset + 1)

    // now there should be no first unstable offset
    assertEquals(None, log.firstUnstableOffset)
  }

  @Test
  def testAbortedTransactionSpanningMultipleSegments(): Unit = {
    val pid = 137L
    val epoch = 5.toShort
    var seq = 0

    val records = MemoryRecords.withTransactionalRecords(CompressionType.NONE, pid, epoch, seq,
      new SimpleRecord("a".getBytes),
      new SimpleRecord("b".getBytes),
      new SimpleRecord("c".getBytes))

    val logConfig = LogTest.createLogConfig(segmentBytes = records.sizeInBytes)
    val log = createLog(logDir, logConfig)

    val firstAppendInfo = log.appendAsLeader(records, leaderEpoch = 0)
    assertEquals(firstAppendInfo.firstOffset, log.firstUnstableOffset)

    // this write should spill to the second segment
    seq = 3
    log.appendAsLeader(MemoryRecords.withTransactionalRecords(CompressionType.NONE, pid, epoch, seq,
      new SimpleRecord("d".getBytes),
      new SimpleRecord("e".getBytes),
      new SimpleRecord("f".getBytes)), leaderEpoch = 0)
    assertEquals(firstAppendInfo.firstOffset, log.firstUnstableOffset)
    assertEquals(3L, log.logEndOffsetMetadata.segmentBaseOffset)

    // now abort the transaction
    val appendInfo = log.appendAsLeader(endTxnRecords(ControlRecordType.ABORT, pid, epoch),
      isFromClient = false, leaderEpoch = 0)
    log.updateHighWatermark(appendInfo.lastOffset + 1)
    assertEquals(None, log.firstUnstableOffset)

    // now check that a fetch includes the aborted transaction
    val fetchDataInfo = log.readLocal(0L,
      maxLength = 2048,
      isolation = FetchTxnCommitted,
      minOneMessage = true)
    assertEquals(1, fetchDataInfo.abortedTransactions.size)

    assertTrue(fetchDataInfo.abortedTransactions.isDefined)
    assertEquals(new AbortedTransaction(pid, 0), fetchDataInfo.abortedTransactions.get.head)
  }

  @Test
  def testLoadPartitionDirWithNoSegmentsShouldNotThrow(): Unit = {
    val dirName = Log.logDeleteDirName(new TopicPartition("foo", 3))
    val logDir = new File(tmpDir, dirName)
    logDir.mkdirs()
    val logConfig = LogTest.createLogConfig()
    val log = createLog(logDir, logConfig)
    assertEquals(1, log.numberOfSegments)
  }

  private def allAbortedTransactions(log: AbstractLog) = log.localLogSegments.flatMap(_.txnIndex.allAbortedTxns)

  private def appendTransactionalAsLeader(log: AbstractLog, producerId: Long, producerEpoch: Short): Int => Unit = {
    var sequence = 0
    numRecords: Int => {
      val simpleRecords = (sequence until sequence + numRecords).map { seq =>
        new SimpleRecord(s"$seq".getBytes)
      }
      val records = MemoryRecords.withTransactionalRecords(CompressionType.NONE, producerId,
        producerEpoch, sequence, simpleRecords: _*)
      log.appendAsLeader(records, leaderEpoch = 0)
      sequence += numRecords
    }
  }

  private def appendEndTxnMarkerAsLeader(log: AbstractLog,
                                         producerId: Long,
                                         producerEpoch: Short,
                                         controlType: ControlRecordType,
                                         coordinatorEpoch: Int = 0,
                                         leaderEpoch: Int = 0): Unit = {
    val records = endTxnRecords(controlType, producerId, producerEpoch, coordinatorEpoch = coordinatorEpoch)
    log.appendAsLeader(records, isFromClient = false, leaderEpoch = leaderEpoch)
  }

  private def appendNonTransactionalAsLeader(log: AbstractLog, numRecords: Int): Unit = {
    val simpleRecords = (0 until numRecords).map { seq =>
      new SimpleRecord(s"$seq".getBytes)
    }
    val records = MemoryRecords.withRecords(CompressionType.NONE, simpleRecords: _*)
    log.appendAsLeader(records, leaderEpoch = 0)
  }

  private def appendTransactionalToBuffer(buffer: ByteBuffer,
                                          producerId: Long,
                                          producerEpoch: Short,
                                          leaderEpoch: Int = 0): (Long, Int) => Unit = {
    var sequence = 0
    (offset: Long, numRecords: Int) => {
      val builder = MemoryRecords.builder(buffer, RecordBatch.CURRENT_MAGIC_VALUE, CompressionType.NONE, TimestampType.CREATE_TIME,
        offset, System.currentTimeMillis(), producerId, producerEpoch, sequence, true, leaderEpoch)
      for (seq <- sequence until sequence + numRecords) {
        val record = new SimpleRecord(s"$seq".getBytes)
        builder.append(record)
      }

      sequence += numRecords
      builder.close()
    }
  }

  private def appendEndTxnMarkerToBuffer(buffer: ByteBuffer,
                                         producerId: Long,
                                         producerEpoch: Short,
                                         offset: Long,
                                         controlType: ControlRecordType,
                                         coordinatorEpoch: Int = 0,
                                         leaderEpoch: Int = 0): Unit = {
    val marker = new EndTransactionMarker(controlType, coordinatorEpoch)
    MemoryRecords.writeEndTransactionalMarker(buffer, offset, mockTime.milliseconds(), leaderEpoch, producerId, producerEpoch, marker)
  }

  private def appendNonTransactionalToBuffer(buffer: ByteBuffer, offset: Long, numRecords: Int): Unit = {
    val builder = MemoryRecords.builder(buffer, CompressionType.NONE, TimestampType.CREATE_TIME, offset)
    (0 until numRecords).foreach { seq =>
      builder.append(new SimpleRecord(s"$seq".getBytes))
    }
    builder.close()
  }

  private def appendAsFollower(log: AbstractLog, records: MemoryRecords, leaderEpoch: Int = 0): Unit = {
    records.batches.asScala.foreach(_.setPartitionLeaderEpoch(leaderEpoch))
    log.appendAsFollower(records)
  }

  private def createCleanShutdownFile(): File = {
    val parentLogDir = logDir.getParentFile
    assertTrue("Data directory %s must exist", parentLogDir.isDirectory)
    val cleanShutdownFile = new File(parentLogDir, Log.CleanShutdownFile)
    cleanShutdownFile.createNewFile()
    assertTrue(".kafka_cleanshutdown must exist", cleanShutdownFile.exists())
    cleanShutdownFile
  }

  private def deleteProducerSnapshotFiles(): Unit = {
    val files = logDir.listFiles.filter(f => f.isFile && f.getName.endsWith(Log.ProducerSnapshotFileSuffix))
    files.foreach(Utils.delete)
  }

  private def listProducerSnapshotOffsets: Seq[Long] =
    ProducerStateManager.listSnapshotFiles(logDir).map(Log.offsetFromFile).sorted

  private def createLog(dir: File,
                        config: LogConfig,
                        brokerTopicStats: BrokerTopicStats = brokerTopicStats,
                        logStartOffset: Long = 0L,
                        recoveryPoint: Long = 0L,
                        scheduler: Scheduler = mockTime.scheduler,
                        time: Time = mockTime,
                        maxProducerIdExpirationMs: Int = 60 * 60 * 1000,
                        producerIdExpirationCheckIntervalMs: Int = LogManager.ProducerIdExpirationCheckIntervalMs): AbstractLog = {
    LogTest.createLog(dir, config, brokerTopicStats, scheduler, time, logStartOffset, recoveryPoint,
      maxProducerIdExpirationMs, producerIdExpirationCheckIntervalMs)
  }

  private def createLogWithOffsetOverflow(logConfig: LogConfig): (AbstractLog, LogSegment) = {
    LogTest.initializeLogDirWithOverflowedSegment(logDir)

    val log = createLog(logDir, logConfig, recoveryPoint = Long.MaxValue)
    val segmentWithOverflow = LogTest.firstOverflowSegment(log).getOrElse {
      Assertions.fail("Failed to create log with a segment which has overflowed offsets")
    }

    (log, segmentWithOverflow)
  }

  private def recoverAndCheck(config: LogConfig,
                              expectedKeys: Iterable[Long],
                              expectDeletedFiles: Boolean = true): AbstractLog = {
    LogTest.recoverAndCheck(logDir, config, expectedKeys, brokerTopicStats, mockTime, mockTime.scheduler,
      expectDeletedFiles)
  }

  private def readLog(log: AbstractLog,
                      startOffset: Long,
                      maxLength: Int,
                      isolation: FetchIsolation = FetchLogEnd,
                      minOneMessage: Boolean = true): FetchDataInfo = {
    log.read(startOffset, maxLength, isolation, minOneMessage).asInstanceOf[FetchDataInfo]
  }

}

object LogTest {
  def createLogConfig(segmentMs: Long = Defaults.SegmentMs,
                      segmentBytes: Int = Defaults.SegmentSize,
                      retentionMs: Long = Defaults.RetentionMs,
                      retentionBytes: Long = Defaults.RetentionSize,
                      segmentJitterMs: Long = Defaults.SegmentJitterMs,
                      cleanupPolicy: String = Defaults.CleanupPolicy,
                      maxMessageBytes: Int = Defaults.MaxMessageSize,
                      indexIntervalBytes: Int = Defaults.IndexInterval,
                      segmentIndexBytes: Int = Defaults.MaxIndexSize,
                      messageFormatVersion: String = Defaults.MessageFormatVersion,
                      fileDeleteDelayMs: Long = Defaults.FileDeleteDelayMs,
                      tierEnable: Boolean = Defaults.TierEnable,
                      tierLocalHotsetBytes: Long = Defaults.TierLocalHotsetBytes,
                      tierLocalHotsetMs: Long = Defaults.TierLocalHotsetMs): LogConfig = {
    val logProps = new Properties()

    logProps.put(LogConfig.SegmentMsProp, segmentMs: java.lang.Long)
    logProps.put(LogConfig.SegmentBytesProp, segmentBytes: Integer)
    logProps.put(LogConfig.RetentionMsProp, retentionMs: java.lang.Long)
    logProps.put(LogConfig.RetentionBytesProp, retentionBytes: java.lang.Long)
    logProps.put(LogConfig.SegmentJitterMsProp, segmentJitterMs: java.lang.Long)
    logProps.put(LogConfig.CleanupPolicyProp, cleanupPolicy)
    logProps.put(LogConfig.MaxMessageBytesProp, maxMessageBytes: Integer)
    logProps.put(LogConfig.IndexIntervalBytesProp, indexIntervalBytes: Integer)
    logProps.put(LogConfig.SegmentIndexBytesProp, segmentIndexBytes: Integer)
    logProps.put(LogConfig.MessageFormatVersionProp, messageFormatVersion)
    logProps.put(LogConfig.FileDeleteDelayMsProp, fileDeleteDelayMs: java.lang.Long)
    logProps.put(LogConfig.TierEnableProp, tierEnable: java.lang.Boolean)
    logProps.put(LogConfig.TierLocalHotsetBytesProp, tierLocalHotsetBytes: java.lang.Long)
    logProps.put(LogConfig.TierLocalHotsetMsProp, tierLocalHotsetMs: java.lang.Long)
    logProps.put(LogConfig.AppendRecordInterceptorClassesProp, classOf[MockRecordInterceptor].getName: String)
    LogConfig(logProps)
  }

  def createLog(dir: File,
                config: LogConfig,
                brokerTopicStats: BrokerTopicStats,
                scheduler: Scheduler,
                time: Time,
                logStartOffset: Long = 0L,
                recoveryPoint: Long = 0L,
                maxProducerIdExpirationMs: Int = 60 * 60 * 1000,
                producerIdExpirationCheckIntervalMs: Int = LogManager.ProducerIdExpirationCheckIntervalMs,
                tierMetadataManagerOpt: Option[TierMetadataManager] = None): AbstractLog = {
    Log(dir = dir,
      config = config,
      logStartOffset = logStartOffset,
      recoveryPoint = recoveryPoint,
      scheduler = scheduler,
      brokerTopicStats = brokerTopicStats,
      time = time,
      maxProducerIdExpirationMs = maxProducerIdExpirationMs,
      producerIdExpirationCheckIntervalMs = producerIdExpirationCheckIntervalMs,
      logDirFailureChannel = new LogDirFailureChannel(10),
      tierMetadataManagerOpt = tierMetadataManagerOpt)
  }

  /**
   * Check if the given log contains any segment with records that cause offset overflow.
   * @param log Log to check
   * @return true if log contains at least one segment with offset overflow; false otherwise
   */
  def hasOffsetOverflow(log: AbstractLog): Boolean = firstOverflowSegment(log).isDefined

  def firstOverflowSegment(log: AbstractLog): Option[LogSegment] = {
    def hasOverflow(baseOffset: Long, batch: RecordBatch): Boolean =
      batch.lastOffset > baseOffset + Int.MaxValue || batch.baseOffset < baseOffset

    for (segment <- log.localLogSegments) {
      val overflowBatch = segment.log.batches.asScala.find(batch => hasOverflow(segment.baseOffset, batch))
      if (overflowBatch.isDefined)
        return Some(segment)
    }
    None
  }

  private def rawSegment(logDir: File, baseOffset: Long): FileRecords =
    FileRecords.open(Log.logFile(logDir, baseOffset))

  /**
   * Initialize the given log directory with a set of segments, one of which will have an
   * offset which overflows the segment
   */
  def initializeLogDirWithOverflowedSegment(logDir: File): Unit = {
    def writeSampleBatches(baseOffset: Long, segment: FileRecords): Long = {
      def record(offset: Long) = {
        val data = offset.toString.getBytes
        new SimpleRecord(data, data)
      }

      segment.append(MemoryRecords.withRecords(baseOffset, CompressionType.NONE, 0,
        record(baseOffset)))
      segment.append(MemoryRecords.withRecords(baseOffset + 1, CompressionType.NONE, 0,
        record(baseOffset + 1),
        record(baseOffset + 2)))
      segment.append(MemoryRecords.withRecords(baseOffset + Int.MaxValue - 1, CompressionType.NONE, 0,
        record(baseOffset + Int.MaxValue - 1)))
      // Need to create the offset files explicitly to avoid triggering segment recovery to truncate segment.
      Log.offsetIndexFile(logDir, baseOffset).createNewFile()
      Log.timeIndexFile(logDir, baseOffset).createNewFile()
      baseOffset + Int.MaxValue
    }

    def writeNormalSegment(baseOffset: Long): Long = {
      val segment = rawSegment(logDir, baseOffset)
      try writeSampleBatches(baseOffset, segment)
      finally segment.close()
    }

    def writeOverflowSegment(baseOffset: Long): Long = {
      val segment = rawSegment(logDir, baseOffset)
      try {
        val nextOffset = writeSampleBatches(baseOffset, segment)
        writeSampleBatches(nextOffset, segment)
      } finally segment.close()
    }

    // We create three segments, the second of which contains offsets which overflow
    var nextOffset = 0L
    nextOffset = writeNormalSegment(nextOffset)
    nextOffset = writeOverflowSegment(nextOffset)
    writeNormalSegment(nextOffset)
  }

  def allRecords(log: AbstractLog): List[Record] = {
    val recordsFound = ListBuffer[Record]()
    for (logSegment <- log.localLogSegments) {
      for (batch <- logSegment.log.batches.asScala) {
        recordsFound ++= batch.iterator().asScala
      }
    }
    recordsFound.toList
  }

  def verifyRecordsInLog(log: AbstractLog, expectedRecords: List[Record]): Unit = {
    assertEquals(expectedRecords, allRecords(log))
  }

  /* extract all the keys from a log */
  def keysInLog(log: AbstractLog): Iterable[Long] = {
    for (logSegment <- log.localLogSegments;
         batch <- logSegment.log.batches.asScala if !batch.isControlBatch;
         record <- batch.asScala if record.hasValue && record.hasKey)
      yield TestUtils.readString(record.key).toLong
  }

  def recoverAndCheck(logDir: File,
                      config: LogConfig,
                      expectedKeys: Iterable[Long],
                      brokerTopicStats: BrokerTopicStats,
                      time: Time,
                      scheduler: Scheduler,
                      expectDeletedFiles: Boolean = false): AbstractLog = {
    // Recover log file and check that after recovery, keys are as expected
    // and all temporary files have been deleted
    val recoveredLog = createLog(logDir, config, brokerTopicStats, scheduler, time)
    time.sleep(config.fileDeleteDelayMs + 1)
    for (file <- logDir.listFiles) {
      if (!expectDeletedFiles)
        assertFalse("Unexpected .deleted file after recovery", file.getName.endsWith(Log.DeletedFileSuffix))
      assertFalse("Unexpected .cleaned file after recovery", file.getName.endsWith(Log.CleanedFileSuffix))
      assertFalse("Unexpected .swap file after recovery", file.getName.endsWith(Log.SwapFileSuffix))
    }
    assertEquals(expectedKeys, LogTest.keysInLog(recoveredLog))
    assertFalse(LogTest.hasOffsetOverflow(recoveredLog))
    recoveredLog
  }
}<|MERGE_RESOLUTION|>--- conflicted
+++ resolved
@@ -1852,13 +1852,8 @@
     }
 
     // check if metric for NoKeyCompactedTopicRecordsPerSec is logged
-<<<<<<< HEAD
-    assertEquals(metricsKeySet.count(_.getMBeanName == s"kafka.server:type=BrokerTopicMetrics," +
-      s"name=NoKeyCompactedTopicRecordsPerSec,topic=${log.topicPartition.topic}"), 1)
-=======
     assertEquals(metricsKeySet.count(_.getMBeanName.endsWith(s"${BrokerTopicStats.NoKeyCompactedTopicRecordsPerSec}")), 1)
     assertTrue(TestUtils.meterCount(s"${BrokerTopicStats.NoKeyCompactedTopicRecordsPerSec}") > 0)
->>>>>>> a6218a5d
 
     // the following should succeed without any InvalidMessageException
     log.appendAsLeader(messageSetWithKeyedMessage, leaderEpoch = 0)
@@ -1919,11 +1914,7 @@
     }
     log.close()
 
-<<<<<<< HEAD
     def verifyRecoveredLog(log: AbstractLog, expectedRecoveryPoint: Long): Unit = {
-=======
-    def verifyRecoveredLog(log: Log, expectedRecoveryPoint: Long): Unit = {
->>>>>>> a6218a5d
       assertEquals(s"Unexpected recovery point", expectedRecoveryPoint, log.recoveryPoint)
       assertEquals(s"Should have $numMessages messages when log is reopened w/o recovery", numMessages, log.logEndOffset)
       assertEquals("Should have same last index offset as before.", lastIndexOffset, log.activeSegment.offsetIndex.lastOffset)
