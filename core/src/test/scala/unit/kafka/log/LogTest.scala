--- conflicted
+++ resolved
@@ -29,12 +29,8 @@
 import kafka.log.Log.DeleteDirSuffix
 import kafka.server.checkpoints.LeaderEpochCheckpointFile
 import kafka.server.epoch.{EpochEntry, LeaderEpochFileCache}
-<<<<<<< HEAD
-import kafka.server.{BrokerTopicStats, FetchDataInfo, KafkaConfig, LogDirFailureChannel, LogOffsetMetadata}
+import kafka.server.{BrokerTopicStats, FetchDataInfo, FetchHighWatermark, FetchIsolation, FetchLogEnd, FetchTxnCommitted, KafkaConfig, LogDirFailureChannel, LogOffsetMetadata}
 import kafka.tier.TierMetadataManager
-=======
-import kafka.server.{BrokerTopicStats, FetchDataInfo, FetchHighWatermark, FetchIsolation, FetchLogEnd, FetchTxnCommitted, KafkaConfig, LogDirFailureChannel, LogOffsetMetadata}
->>>>>>> acd766f5
 import kafka.utils._
 import org.apache.kafka.common.{KafkaException, TopicPartition}
 import org.apache.kafka.common.errors._
@@ -125,11 +121,12 @@
     assertHighWatermark(3L)
   }
 
-  private def assertNonEmptyFetch(log: Log, offset: Long, isolation: FetchIsolation): Unit = {
+  private def assertNonEmptyFetch(log: AbstractLog, offset: Long, isolation: FetchIsolation): Unit = {
     val readInfo = log.read(startOffset = offset,
       maxLength = Int.MaxValue,
       isolation = isolation,
       minOneMessage = true)
+      .asInstanceOf[FetchDataInfo]
 
     assertFalse(readInfo.firstEntryIncomplete)
     assertTrue(readInfo.records.sizeInBytes > 0)
@@ -147,11 +144,12 @@
     assertValidLogOffsetMetadata(log, readInfo.fetchOffsetMetadata)
   }
 
-  private def assertEmptyFetch(log: Log, offset: Long, isolation: FetchIsolation): Unit = {
+  private def assertEmptyFetch(log: AbstractLog, offset: Long, isolation: FetchIsolation): Unit = {
     val readInfo = log.read(startOffset = offset,
       maxLength = Int.MaxValue,
       isolation = isolation,
       minOneMessage = true)
+      .asInstanceOf[FetchDataInfo]
     assertFalse(readInfo.firstEntryIncomplete)
     assertEquals(0, readInfo.records.sizeInBytes)
     assertEquals(offset, readInfo.fetchOffsetMetadata.messageOffset)
@@ -566,21 +564,13 @@
       log.roll()
     }
 
-<<<<<<< HEAD
     assertTrue(log.localLogSegments.size > 0)
-=======
-    assertTrue(log.logSegments.size > 0)
->>>>>>> acd766f5
     assertFalse(logDir.listFiles.isEmpty)
 
     // delete the log
     log.delete()
 
-<<<<<<< HEAD
     assertEquals(0, log.localLogSegments.size)
-=======
-    assertEquals(0, log.logSegments.size)
->>>>>>> acd766f5
     assertFalse(logDir.exists)
   }
 
@@ -3050,13 +3040,8 @@
       log.updateHighWatermark(hw)
       log.deleteOldSegments()
       assertTrue(log.logStartOffset <= hw)
-<<<<<<< HEAD
       log.localLogSegments.foreach { segment =>
-        val segmentFetchInfo = segment.read(startOffset = segment.baseOffset, maxOffset = None, maxSize = Int.MaxValue)
-=======
-      log.logSegments.foreach { segment =>
         val segmentFetchInfo = segment.read(startOffset = segment.baseOffset, maxSize = Int.MaxValue)
->>>>>>> acd766f5
         val segmentLastOffsetOpt = segmentFetchInfo.records.records.asScala.lastOption.map(_.offset)
         segmentLastOffsetOpt.foreach { lastOffset =>
           assertTrue(lastOffset >= hw)
@@ -3787,22 +3772,12 @@
     assertValidLogOffsetMetadata(log, firstUnstableOffset)
   }
 
-<<<<<<< HEAD
+
   private def assertValidLogOffsetMetadata(log: AbstractLog, offsetMetadata: LogOffsetMetadata): Unit = {
-    log.read(startOffset = offsetMetadata.messageOffset,
-      maxLength = 2048,
-      maxOffset = None,
-      minOneMessage = false,
-      includeAbortedTxns = false) match {
-      case readInfo: FetchDataInfo => assertEquals(offsetMetadata, readInfo.fetchOffsetMetadata)
-      case _ => fail("unexpected read from the tiered portion of the log")
-    }
-=======
-  private def assertValidLogOffsetMetadata(log: Log, offsetMetadata: LogOffsetMetadata): Unit = {
     assertFalse(offsetMetadata.messageOffsetOnly)
 
     val segmentBaseOffset = offsetMetadata.segmentBaseOffset
-    val segmentOpt = log.logSegments(segmentBaseOffset, segmentBaseOffset + 1).headOption
+    val segmentOpt = log.localLogSegments(segmentBaseOffset, segmentBaseOffset + 1).headOption
     assertTrue(segmentOpt.isDefined)
 
     val segment = segmentOpt.get
@@ -3818,7 +3793,6 @@
       assertEquals(offsetMetadata, readInfo.fetchOffsetMetadata)
     else
       assertNull(readInfo)
->>>>>>> acd766f5
   }
 
   @Test(expected = classOf[TransactionCoordinatorFencedException])
@@ -4063,14 +4037,10 @@
     assertEquals(None, log.firstUnstableOffset)
 
     // now check that a fetch includes the aborted transaction
-<<<<<<< HEAD
-    val fetchDataInfo = log.readLocal(0L, 2048, maxOffset = None, minOneMessage = true, includeAbortedTxns = true)
-=======
-    val fetchDataInfo = log.read(0L,
+    val fetchDataInfo = log.readLocal(0L,
       maxLength = 2048,
       isolation = FetchTxnCommitted,
       minOneMessage = true)
->>>>>>> acd766f5
     assertEquals(1, fetchDataInfo.abortedTransactions.size)
 
     assertTrue(fetchDataInfo.abortedTransactions.isDefined)
@@ -4210,22 +4180,12 @@
       expectDeletedFiles)
   }
 
-<<<<<<< HEAD
-  private def readLog(log: AbstractLog, startOffset: Long, maxLength: Int,
-                      maxOffset: Option[Long] = None,
-                      minOneMessage: Boolean = true): FetchDataInfo = {
-    log.read(startOffset, maxLength, maxOffset, minOneMessage, includeAbortedTxns = false) match {
-      case result: FetchDataInfo => result
-      case unknown => throw new IllegalStateException(s"Unknown result $unknown")
-    }
-=======
-  private def readLog(log: Log,
+  private def readLog(log: AbstractLog,
                       startOffset: Long,
                       maxLength: Int,
                       isolation: FetchIsolation = FetchLogEnd,
                       minOneMessage: Boolean = true): FetchDataInfo = {
-    log.read(startOffset, maxLength, isolation, minOneMessage)
->>>>>>> acd766f5
+    log.read(startOffset, maxLength, isolation, minOneMessage).asInstanceOf[FetchDataInfo]
   }
 
 }
