--- conflicted
+++ resolved
@@ -297,7 +297,7 @@
       log.appendAsLeader(TestUtils.records(List(record)), leaderEpoch = 0)
       log.roll()
     }
-    assertEquals(6, log.logSegments.size)
+    assertEquals(6, log.localLogSegments.size)
 
     // Increment the log start offset
     val startOffset = 4
@@ -305,7 +305,7 @@
     assertTrue(log.logEndOffset > log.logStartOffset)
 
     // Append garbage to a segment below the current log start offset
-    val segmentToForceTruncation = log.logSegments.take(2).last
+    val segmentToForceTruncation = log.localLogSegments.take(2).last
     val bw = new BufferedWriter(new FileWriter(segmentToForceTruncation.log.file))
     bw.write("corruptRecord")
     bw.close()
@@ -315,7 +315,7 @@
     // All remaining segments will be lower than the current log start offset, which will force deletion of all segments
     // and recreation of a single, active segment starting at logStartOffset.
     log = createLog(logDir, logConfig, logStartOffset = startOffset)
-    assertEquals(1, log.logSegments.size)
+    assertEquals(1, log.localLogSegments.size)
     assertEquals(startOffset, log.logStartOffset)
     assertEquals(startOffset, log.logEndOffset)
   }
@@ -352,13 +352,8 @@
       expectedSegmentsWithReads += activeSegmentOffset
       expectedSnapshotOffsets ++= log.localLogSegments.map(_.baseOffset).toVector.takeRight(2) :+ log.logEndOffset
     } else {
-<<<<<<< HEAD
       expectedSegmentsWithReads ++= segOffsetsBeforeRecovery ++ Seq(activeSegmentOffset)
       expectedSnapshotOffsets ++= log.localLogSegments.map(_.baseOffset).toVector.takeRight(4) :+ log.logEndOffset
-=======
-      expectedSegmentsWithReads ++= segOffsetsBeforeRecovery ++ Set(activeSegmentOffset)
-      expectedSnapshotOffsets ++= log.logSegments.map(_.baseOffset).toVector.takeRight(4) :+ log.logEndOffset
->>>>>>> fc0915f2
     }
 
     def createLogWithInterceptedReads(recoveryPoint: Long) = {
@@ -2989,15 +2984,9 @@
     for (_ <- 0 until 15)
       log.appendAsLeader(createRecords, leaderEpoch = 0)
 
-<<<<<<< HEAD
     // Three segments should be created, with the first one entirely preceding the log start offset
     assertEquals(3, log.localLogSegments.count(_ => true))
-    assertTrue(log.localLogSegments.slice(1, 2).head.baseOffset <= log.logStartOffset)
-=======
-    // Three segments should be created
-    assertEquals(3, log.logSegments.count(_ => true))
     log.maybeIncrementLogStartOffset(recordsPerSegment)
->>>>>>> fc0915f2
 
     // The first segment, which is entirely before the log start offset, should be deleted
     // Of the remaining the segments, the first can overlap the log start offset and the rest must have a base offset
@@ -3749,17 +3738,12 @@
     }
   }
 
-<<<<<<< HEAD
-  private def appendEndTxnMarkerAsLeader(log: AbstractLog, producerId: Long, producerEpoch: Short,
-                                         controlType: ControlRecordType, coordinatorEpoch: Int = 0): Unit = {
-=======
-  private def appendEndTxnMarkerAsLeader(log: Log,
+  private def appendEndTxnMarkerAsLeader(log: AbstractLog,
                                          producerId: Long,
                                          producerEpoch: Short,
                                          controlType: ControlRecordType,
                                          coordinatorEpoch: Int = 0,
                                          leaderEpoch: Int = 0): Unit = {
->>>>>>> fc0915f2
     val records = endTxnRecords(controlType, producerId, producerEpoch, coordinatorEpoch = coordinatorEpoch)
     log.appendAsLeader(records, isFromClient = false, leaderEpoch = leaderEpoch)
   }
