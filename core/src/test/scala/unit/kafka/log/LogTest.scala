--- conflicted
+++ resolved
@@ -2997,14 +2997,9 @@
     for (_ <- 0 until 15)
       log.appendAsLeader(createRecords, leaderEpoch = 0)
 
-<<<<<<< HEAD
     // Three segments should be created, with the first one entirely preceding the log start offset
     assertEquals(3, log.localLogSegments.count(_ => true))
-=======
-    // Three segments should be created
-    assertEquals(3, log.logSegments.count(_ => true))
     log.highWatermark = log.logEndOffset
->>>>>>> edc02611
     log.maybeIncrementLogStartOffset(recordsPerSegment)
 
     // The first segment, which is entirely before the log start offset, should be deleted
@@ -3754,11 +3749,7 @@
     assertEquals(1, log.numberOfSegments)
   }
 
-<<<<<<< HEAD
   private def allAbortedTransactions(log: AbstractLog) = log.localLogSegments.flatMap(_.txnIndex.allAbortedTxns)
-=======
-  private def allAbortedTransactions(log: Log) = log.logSegments.flatMap(_.txnIndex.allAbortedTxns)
->>>>>>> edc02611
 
   private def appendTransactionalAsLeader(log: AbstractLog, producerId: Long, producerEpoch: Short): Int => Unit = {
     var sequence = 0
