/**
  * Licensed to the Apache Software Foundation (ASF) under one or more
  * contributor license agreements.  See the NOTICE file distributed with
  * this work for additional information regarding copyright ownership.
  * The ASF licenses this file to You under the Apache License, Version 2.0
  * (the "License"); you may not use this file except in compliance with
  * the License.  You may obtain a copy of the License at
  *
  *    http://www.apache.org/licenses/LICENSE-2.0
  *
  * Unless required by applicable law or agreed to in writing, software
  * distributed under the License is distributed on an "AS IS" BASIS,
  * WITHOUT WARRANTIES OR CONDITIONS OF ANY KIND, either express or implied.
  * See the License for the specific language governing permissions and
  * limitations under the License.
  */

package kafka.log

import java.io.File
import java.util.Properties

import kafka.server.{BrokerTopicStats, LogDirFailureChannel}
import kafka.utils._
import org.apache.kafka.common.TopicPartition
import org.apache.kafka.common.record._
import org.apache.kafka.common.utils.Utils
import org.junit.Assert._
import org.junit.{After, Test}
import org.scalatest.Assertions.intercept

import scala.collection.mutable

/**
  * Unit tests for the log cleaning logic
  */
class LogCleanerManagerTest extends Logging {

  val tmpDir = TestUtils.tempDir()
  val logDir = TestUtils.randomPartitionLogDir(tmpDir)
  val topicPartition = new TopicPartition("log", 0)
  val logProps = new Properties()
  logProps.put(LogConfig.SegmentBytesProp, 1024: java.lang.Integer)
  logProps.put(LogConfig.SegmentIndexBytesProp, 1024: java.lang.Integer)
  logProps.put(LogConfig.CleanupPolicyProp, LogConfig.Compact)
  val logConfig = LogConfig(logProps)
  val time = new MockTime(1400000000000L, 1000L)  // Tue May 13 16:53:20 UTC 2014 for `currentTimeMs`

  val cleanerCheckpoints: mutable.Map[TopicPartition, Long] = mutable.Map[TopicPartition, Long]()

  class LogCleanerManagerMock(logDirs: Seq[File],
                              logs: Pool[TopicPartition, AbstractLog],
                              logDirFailureChannel: LogDirFailureChannel) extends LogCleanerManager(logDirs, logs, logDirFailureChannel) {
    override def allCleanerCheckpoints: Map[TopicPartition, Long] = {
      cleanerCheckpoints.toMap
    }

    override def updateCheckpoints(dataDir: File, update: Option[(TopicPartition,Long)]): Unit = {
      val (tp, offset) = update.getOrElse(throw new IllegalArgumentException("update=None argument not yet handled"))
      cleanerCheckpoints.put(tp, offset)
    }
  }

  @After
  def tearDown(): Unit = {
    Utils.delete(tmpDir)
  }

  private def setupIncreasinglyFilthyLogs(partitions: Seq[TopicPartition],
                                          startNumBatches: Int,
                                          batchIncrement: Int): Pool[TopicPartition, AbstractLog] = {
    val logs = new Pool[TopicPartition, AbstractLog]()
    var numBatches = startNumBatches

    for (tp <- partitions) {
      val log = createLog(2048, LogConfig.Compact, topicPartition = tp)
      logs.put(tp, log)

      writeRecords(log, numBatches = numBatches, recordsPerBatch = 1, batchesPerSegment = 5)
      numBatches += batchIncrement
    }
    logs
  }

  @Test
  def testGrabFilthiestCompactedLogThrowsException(): Unit = {
    val tp = new TopicPartition("A", 1)
    val logSegmentSize = TestUtils.singletonRecords("test".getBytes).sizeInBytes * 10
    val logSegmentsCount = 2
    val tpDir = new File(logDir, "A-1")
    val logDirFailureChannel = new LogDirFailureChannel(10)

    // the exception should be caught and the partition that caused it marked as uncleanable
    val localLog = new Log(tpDir, createLowRetentionLogConfig(logSegmentSize, LogConfig.Compact), 0L,
      time.scheduler, new BrokerTopicStats, time, 60 * 60 * 1000, LogManager.ProducerIdExpirationCheckIntervalMs,
      topicPartition, new ProducerStateManager(tp, tpDir, 60 * 60 * 1000), logDirFailureChannel)
    val tierLogComponents = TierLogComponents.EMPTY
    val tierPartitionState = tierLogComponents.partitionStateFactory.initState(logDir, topicPartition, localLog.config, logDirFailureChannel)
    val log = new MergedLog(localLog, 0L, tierPartitionState, tierLogComponents) {
      // Throw an error in getFirstBatchTimestampForSegments since it is called in grabFilthiestLog()
      override def getFirstBatchTimestampForSegments(segments: Iterable[LogSegment]): Iterable[Long] =
        throw new IllegalStateException("Error!")
    }
    writeRecords(log = log,
      numBatches = logSegmentsCount * 2,
      recordsPerBatch = 10,
      batchesPerSegment = 2
    )

    val logsPool = new Pool[TopicPartition, AbstractLog]()
    logsPool.put(tp, log)
    val cleanerManager = createCleanerManagerMock(logsPool)
    cleanerCheckpoints.put(tp, 1)

    val thrownException = intercept[LogCleaningException] {
      cleanerManager.grabFilthiestCompactedLog(time).get
    }
    assertEquals(log, thrownException.log)
    assertTrue(thrownException.getCause.isInstanceOf[IllegalStateException])
  }

  @Test
  def testGrabFilthiestCompactedLogReturnsLogWithDirtiestRatio(): Unit = {
    val tp0 = new TopicPartition("wishing-well", 0)
    val tp1 = new TopicPartition("wishing-well", 1)
    val tp2 = new TopicPartition("wishing-well", 2)
    val partitions = Seq(tp0, tp1, tp2)

    // setup logs with cleanable range: [20, 20], [20, 25], [20, 30]
    val logs = setupIncreasinglyFilthyLogs(partitions, startNumBatches = 20, batchIncrement = 5)
    val cleanerManager = createCleanerManagerMock(logs)
    partitions.foreach(partition => cleanerCheckpoints.put(partition, 20))

    val filthiestLog: LogToClean = cleanerManager.grabFilthiestCompactedLog(time).get
    assertEquals(tp2, filthiestLog.topicPartition)
    assertEquals(tp2, filthiestLog.log.topicPartition)
  }

  @Test
  def testGrabFilthiestCompactedLogIgnoresUncleanablePartitions(): Unit = {
    val tp0 = new TopicPartition("wishing-well", 0)
    val tp1 = new TopicPartition("wishing-well", 1)
    val tp2 = new TopicPartition("wishing-well", 2)
    val partitions = Seq(tp0, tp1, tp2)

    // setup logs with cleanable range: [20, 20], [20, 25], [20, 30]
    val logs = setupIncreasinglyFilthyLogs(partitions, startNumBatches = 20, batchIncrement = 5)
    val cleanerManager = createCleanerManagerMock(logs)
    partitions.foreach(partition => cleanerCheckpoints.put(partition, 20))

    cleanerManager.markPartitionUncleanable(logs.get(tp2).dir.getParent, tp2)

    val filthiestLog: LogToClean = cleanerManager.grabFilthiestCompactedLog(time).get
    assertEquals(tp1, filthiestLog.topicPartition)
    assertEquals(tp1, filthiestLog.log.topicPartition)
  }

  @Test
  def testGrabFilthiestCompactedLogIgnoresInProgressPartitions(): Unit = {
    val tp0 = new TopicPartition("wishing-well", 0)
    val tp1 = new TopicPartition("wishing-well", 1)
    val tp2 = new TopicPartition("wishing-well", 2)
    val partitions = Seq(tp0, tp1, tp2)

    // setup logs with cleanable range: [20, 20], [20, 25], [20, 30]
    val logs = setupIncreasinglyFilthyLogs(partitions, startNumBatches = 20, batchIncrement = 5)
    val cleanerManager = createCleanerManagerMock(logs)
    partitions.foreach(partition => cleanerCheckpoints.put(partition, 20))

    cleanerManager.setCleaningState(tp2, LogCleaningInProgress)

    val filthiestLog: LogToClean = cleanerManager.grabFilthiestCompactedLog(time).get

    assertEquals(tp1, filthiestLog.topicPartition)
    assertEquals(tp1, filthiestLog.log.topicPartition)
  }

  @Test
  def testGrabFilthiestCompactedLogIgnoresBothInProgressPartitionsAndUncleanablePartitions(): Unit = {
    val tp0 = new TopicPartition("wishing-well", 0)
    val tp1 = new TopicPartition("wishing-well", 1)
    val tp2 = new TopicPartition("wishing-well", 2)
    val partitions = Seq(tp0, tp1, tp2)

    // setup logs with cleanable range: [20, 20], [20, 25], [20, 30]
    val logs = setupIncreasinglyFilthyLogs(partitions, startNumBatches = 20, batchIncrement = 5)
    val cleanerManager = createCleanerManagerMock(logs)
    partitions.foreach(partition => cleanerCheckpoints.put(partition, 20))

    cleanerManager.setCleaningState(tp2, LogCleaningInProgress)
    cleanerManager.markPartitionUncleanable(logs.get(tp1).dir.getParent, tp1)

    val filthiestLog: Option[LogToClean] = cleanerManager.grabFilthiestCompactedLog(time)
    assertEquals(None, filthiestLog)
  }

  @Test
  def testDirtyOffsetResetIfLargerThanEndOffset(): Unit = {
    val tp = new TopicPartition("foo", 0)
    val logs = setupIncreasinglyFilthyLogs(Seq(tp), startNumBatches = 20, batchIncrement = 5)
    val cleanerManager = createCleanerManagerMock(logs)
    cleanerCheckpoints.put(tp, 200)

    val filthiestLog = cleanerManager.grabFilthiestCompactedLog(time).get
    assertEquals(0L, filthiestLog.firstDirtyOffset)
  }

  @Test
  def testDirtyOffsetResetIfSmallerThanStartOffset(): Unit = {
    val tp = new TopicPartition("foo", 0)
    val logs = setupIncreasinglyFilthyLogs(Seq(tp), startNumBatches = 20, batchIncrement = 5)

    logs.get(tp).maybeIncrementLogStartOffset(10L)

    val cleanerManager = createCleanerManagerMock(logs)
    cleanerCheckpoints.put(tp, 0L)

    val filthiestLog = cleanerManager.grabFilthiestCompactedLog(time).get
    assertEquals(10L, filthiestLog.firstDirtyOffset)
  }

  @Test
  def testLogStartOffsetLargerThanActiveSegmentBaseOffset(): Unit = {
    val tp = new TopicPartition("foo", 0)
    val log = createLog(segmentSize = 2048, LogConfig.Compact, tp)

    val logs = new Pool[TopicPartition, AbstractLog]()
    logs.put(tp, log)

    appendRecords(log, numRecords = 3)
    appendRecords(log, numRecords = 3)
    appendRecords(log, numRecords = 3)

    assertEquals(1, log.localLogSegments.size)

    log.maybeIncrementLogStartOffset(2L)

    val cleanerManager = createCleanerManagerMock(logs)
    cleanerCheckpoints.put(tp, 0L)

    val filthiestLog = cleanerManager.grabFilthiestCompactedLog(time).get
    assertEquals(2L, filthiestLog.firstDirtyOffset)
  }

  @Test
  def testDirtyOffsetLargerThanActiveSegmentBaseOffset(): Unit = {
    // It is possible in the case of an unclean leader election for the checkpoint
    // dirty offset to get ahead of the active segment base offset, but still be
    // within the range of the log.

    val tp = new TopicPartition("foo", 0)

    val logs = new Pool[TopicPartition, AbstractLog]()
    val log = createLog(2048, LogConfig.Compact, topicPartition = tp)
    logs.put(tp, log)

    appendRecords(log, numRecords = 3)
    appendRecords(log, numRecords = 3)

    assertEquals(1, log.localLogSegments.size)
    assertEquals(0L, log.activeSegment.baseOffset)

    val cleanerManager = createCleanerManagerMock(logs)
    cleanerCheckpoints.put(tp, 3L)

    val filthiestLog = cleanerManager.grabFilthiestCompactedLog(time).get
    assertEquals(3L, filthiestLog.firstDirtyOffset)
  }

  /**
    * When checking for logs with segments ready for deletion
    * we shouldn't consider logs where cleanup.policy=delete
    * as they are handled by the LogManager
    */
  @Test
  def testLogsWithSegmentsToDeleteShouldNotConsiderCleanupPolicyDeleteLogs(): Unit = {
    val records = TestUtils.singletonRecords("test".getBytes)
    val log: AbstractLog = createLog(records.sizeInBytes * 5, LogConfig.Delete)
    val cleanerManager: LogCleanerManager = createCleanerManager(log)

    val readyToDelete = cleanerManager.deletableLogs().size
    assertEquals("should have 0 logs ready to be deleted", 0, readyToDelete)
  }

  /**
    * We should find logs with segments ready to be deleted when cleanup.policy=compact,delete
    */
  @Test
  def testLogsWithSegmentsToDeleteShouldConsiderCleanupPolicyCompactDeleteLogs(): Unit = {
    val records = TestUtils.singletonRecords("test".getBytes, key="test".getBytes)
    val log: AbstractLog = createLog(records.sizeInBytes * 5, LogConfig.Compact + "," + LogConfig.Delete)
    val cleanerManager: LogCleanerManager = createCleanerManager(log)

    val readyToDelete = cleanerManager.deletableLogs().size
    assertEquals("should have 1 logs ready to be deleted", 1, readyToDelete)
  }

  /**
    * When looking for logs with segments ready to be deleted we should consider
    * logs with cleanup.policy=compact because they may have segments from before the log start offset
    */
  @Test
  def testLogsWithSegmentsToDeleteShouldConsiderCleanupPolicyCompactLogs(): Unit = {
    val records = TestUtils.singletonRecords("test".getBytes, key="test".getBytes)
    val log: AbstractLog = createLog(records.sizeInBytes * 5, LogConfig.Compact)
    val cleanerManager: LogCleanerManager = createCleanerManager(log)

    val readyToDelete = cleanerManager.deletableLogs().size
    assertEquals("should have 1 logs ready to be deleted", 1, readyToDelete)
  }

  /**
    * log under cleanup should be ineligible for compaction
    */
  @Test
  def testLogsUnderCleanupIneligibleForCompaction(): Unit = {
    val records = TestUtils.singletonRecords("test".getBytes, key="test".getBytes)
    val log = createLog(records.sizeInBytes * 5, LogConfig.Delete)
    val cleanerManager: LogCleanerManager = createCleanerManager(log)

    log.appendAsLeader(records, leaderEpoch = 0)
    log.roll()
    log.appendAsLeader(records, leaderEpoch = 0)
    log.updateHighWatermark(2L)

    // simulate cleanup thread working on the log partition
    val deletableLog = cleanerManager.pauseCleaningForNonCompactedPartitions()
    assertEquals("should have 1 logs ready to be deleted", 1, deletableLog.size)

    // change cleanup policy from delete to compact
    val logProps = new Properties()
    logProps.put(LogConfig.SegmentBytesProp, log.config.segmentSize)
    logProps.put(LogConfig.RetentionMsProp, log.config.retentionMs)
    logProps.put(LogConfig.CleanupPolicyProp, LogConfig.Compact)
    logProps.put(LogConfig.MinCleanableDirtyRatioProp, 0: Integer)
    val config = LogConfig(logProps)
    log.updateConfig(config)

    // log cleanup inprogress, the log is not available for compaction
    val cleanable = cleanerManager.grabFilthiestCompactedLog(time)
    assertEquals("should have 0 logs ready to be compacted", 0, cleanable.size)

    // log cleanup finished, and log can be picked up for compaction
    cleanerManager.resumeCleaning(deletableLog.map(_._1))
    val cleanable2 = cleanerManager.grabFilthiestCompactedLog(time)
    assertEquals("should have 1 logs ready to be compacted", 1, cleanable2.size)

    // update cleanup policy to delete
    logProps.put(LogConfig.CleanupPolicyProp, LogConfig.Delete)
    val config2 = LogConfig(logProps)
    log.updateConfig(config2)

    // compaction in progress, should have 0 log eligible for log cleanup
    val deletableLog2 = cleanerManager.pauseCleaningForNonCompactedPartitions()
    assertEquals("should have 0 logs ready to be deleted", 0, deletableLog2.size)

    // compaction done, should have 1 log eligible for log cleanup
    cleanerManager.doneDeleting(Seq(cleanable2.get.topicPartition))
    val deletableLog3 = cleanerManager.pauseCleaningForNonCompactedPartitions()
    assertEquals("should have 1 logs ready to be deleted", 1, deletableLog3.size)
  }

  /**
    * log under cleanup should still be eligible for log truncation
    */
  @Test
  def testConcurrentLogCleanupAndLogTruncation(): Unit = {
    val records = TestUtils.singletonRecords("test".getBytes, key="test".getBytes)
    val log: AbstractLog = createLog(records.sizeInBytes * 5, LogConfig.Delete)
    val cleanerManager: LogCleanerManager = createCleanerManager(log)

    // log cleanup starts
    val pausedPartitions = cleanerManager.pauseCleaningForNonCompactedPartitions()
    // Log truncation happens due to unclean leader election
    cleanerManager.abortAndPauseCleaning(log.topicPartition)
    cleanerManager.resumeCleaning(Seq(log.topicPartition))
    // log cleanup finishes and pausedPartitions are resumed
    cleanerManager.resumeCleaning(pausedPartitions.map(_._1))

    assertEquals(None, cleanerManager.cleaningState(log.topicPartition))
  }

  /**
    * log under cleanup should still be eligible for topic deletion
    */
  @Test
  def testConcurrentLogCleanupAndTopicDeletion(): Unit = {
    val records = TestUtils.singletonRecords("test".getBytes, key = "test".getBytes)
    val log: AbstractLog = createLog(records.sizeInBytes * 5, LogConfig.Delete)
    val cleanerManager: LogCleanerManager = createCleanerManager(log)

    // log cleanup starts
    val pausedPartitions = cleanerManager.pauseCleaningForNonCompactedPartitions()
    // Broker processes StopReplicaRequest with delete=true
    cleanerManager.abortCleaning(log.topicPartition)
    // log cleanup finishes and pausedPartitions are resumed
    cleanerManager.resumeCleaning(pausedPartitions.map(_._1))

    assertEquals(None, cleanerManager.cleaningState(log.topicPartition))
  }

  /**
    * When looking for logs with segments ready to be deleted we shouldn't consider
    * logs that have had their partition marked as uncleanable.
    */
  @Test
  def testLogsWithSegmentsToDeleteShouldNotConsiderUncleanablePartitions(): Unit = {
    val records = TestUtils.singletonRecords("test".getBytes, key="test".getBytes)
    val log: AbstractLog = createLog(records.sizeInBytes * 5, LogConfig.Compact)
    val cleanerManager: LogCleanerManager = createCleanerManager(log)
    cleanerManager.markPartitionUncleanable(log.dir.getParent, topicPartition)

    val readyToDelete = cleanerManager.deletableLogs().size
    assertEquals("should have 0 logs ready to be deleted", 0, readyToDelete)
  }

  /**
    * Test computation of cleanable range with no minimum compaction lag settings active
    */
  @Test
  def testCleanableOffsetsForNone(): Unit = {
    val logProps = new Properties()
    logProps.put(LogConfig.SegmentBytesProp, 1024: java.lang.Integer)

    val log = makeLog(config = LogConfig.fromProps(logConfig.originals, logProps))

    while(log.numberOfSegments < 8)
      log.appendAsLeader(records(log.logEndOffset.toInt, log.logEndOffset.toInt, time.milliseconds()), leaderEpoch = 0)

    val lastCleanOffset = Some(0L)
    val cleanableOffsets = LogCleanerManager.cleanableOffsets(log, lastCleanOffset, time.milliseconds)
    assertEquals("The first cleanable offset starts at the beginning of the log.", 0L, cleanableOffsets.firstDirtyOffset)
    assertEquals("The first uncleanable offset begins with the active segment.", log.activeSegment.baseOffset, cleanableOffsets.firstUncleanableDirtyOffset)
  }

  /**
    * Test computation of cleanable range with a minimum compaction lag time
    */
  @Test
  def testCleanableOffsetsForTime(): Unit = {
    val compactionLag = 60 * 60 * 1000
    val logProps = new Properties()
    logProps.put(LogConfig.SegmentBytesProp, 1024: java.lang.Integer)
    logProps.put(LogConfig.MinCompactionLagMsProp, compactionLag: java.lang.Integer)

    val log = makeLog(config = LogConfig.fromProps(logConfig.originals, logProps))

    val t0 = time.milliseconds
    while(log.numberOfSegments < 4)
      log.appendAsLeader(records(log.logEndOffset.toInt, log.logEndOffset.toInt, t0), leaderEpoch = 0)

    val activeSegAtT0 = log.activeSegment

    time.sleep(compactionLag + 1)
    val t1 = time.milliseconds

    while (log.numberOfSegments < 8)
      log.appendAsLeader(records(log.logEndOffset.toInt, log.logEndOffset.toInt, t1), leaderEpoch = 0)

    val lastCleanOffset = Some(0L)
    val cleanableOffsets = LogCleanerManager.cleanableOffsets(log, lastCleanOffset, time.milliseconds)
    assertEquals("The first cleanable offset starts at the beginning of the log.", 0L, cleanableOffsets.firstDirtyOffset)
    assertEquals("The first uncleanable offset begins with the second block of log entries.", activeSegAtT0.baseOffset, cleanableOffsets.firstUncleanableDirtyOffset)
  }

  /**
    * Test computation of cleanable range with a minimum compaction lag time that is small enough that
    * the active segment contains it.
    */
  @Test
  def testCleanableOffsetsForShortTime(): Unit = {
    val compactionLag = 60 * 60 * 1000
    val logProps = new Properties()
    logProps.put(LogConfig.SegmentBytesProp, 1024: java.lang.Integer)
    logProps.put(LogConfig.MinCompactionLagMsProp, compactionLag: java.lang.Integer)

    val log = makeLog(config = LogConfig.fromProps(logConfig.originals, logProps))

    val t0 = time.milliseconds
    while (log.numberOfSegments < 8)
      log.appendAsLeader(records(log.logEndOffset.toInt, log.logEndOffset.toInt, t0), leaderEpoch = 0)

    time.sleep(compactionLag + 1)

    val lastCleanOffset = Some(0L)
    val cleanableOffsets = LogCleanerManager.cleanableOffsets(log, lastCleanOffset, time.milliseconds)
    assertEquals("The first cleanable offset starts at the beginning of the log.", 0L, cleanableOffsets.firstDirtyOffset)
    assertEquals("The first uncleanable offset begins with active segment.", log.activeSegment.baseOffset, cleanableOffsets.firstUncleanableDirtyOffset)
  }

  @Test
  def testCleanableOffsetsNeedsCheckpointReset(): Unit = {
    val tp = new TopicPartition("foo", 0)
    val logs = setupIncreasinglyFilthyLogs(Seq(tp), startNumBatches = 20, batchIncrement = 5)
    logs.get(tp).maybeIncrementLogStartOffset(10L)

    var lastCleanOffset = Some(15L)
    var cleanableOffsets = LogCleanerManager.cleanableOffsets(logs.get(tp), lastCleanOffset, time.milliseconds)
    assertFalse("Checkpoint offset should not be reset if valid", cleanableOffsets.forceUpdateCheckpoint)

    logs.get(tp).maybeIncrementLogStartOffset(20L)
    cleanableOffsets = LogCleanerManager.cleanableOffsets(logs.get(tp), lastCleanOffset, time.milliseconds)
    assertTrue("Checkpoint offset needs to be reset if less than log start offset", cleanableOffsets.forceUpdateCheckpoint)

    lastCleanOffset = Some(25L)
    cleanableOffsets = LogCleanerManager.cleanableOffsets(logs.get(tp), lastCleanOffset, time.milliseconds)
    assertTrue("Checkpoint offset needs to be reset if greater than log end offset", cleanableOffsets.forceUpdateCheckpoint)
  }

  @Test
  def testUndecidedTransactionalDataNotCleanable(): Unit = {
    val compactionLag = 60 * 60 * 1000
    val logProps = new Properties()
    logProps.put(LogConfig.SegmentBytesProp, 1024: java.lang.Integer)
    logProps.put(LogConfig.MinCompactionLagMsProp, compactionLag: java.lang.Integer)

    val log = makeLog(config = LogConfig.fromProps(logConfig.originals, logProps))

    val producerId = 15L
    val producerEpoch = 0.toShort
    val sequence = 0
    log.appendAsLeader(MemoryRecords.withTransactionalRecords(CompressionType.NONE, producerId, producerEpoch, sequence,
      new SimpleRecord(time.milliseconds(), "1".getBytes, "a".getBytes),
      new SimpleRecord(time.milliseconds(), "2".getBytes, "b".getBytes)), leaderEpoch = 0)
    log.appendAsLeader(MemoryRecords.withTransactionalRecords(CompressionType.NONE, producerId, producerEpoch, sequence + 2,
      new SimpleRecord(time.milliseconds(), "3".getBytes, "c".getBytes)), leaderEpoch = 0)
    log.roll()
    log.updateHighWatermark(3L)

    time.sleep(compactionLag + 1)
    // although the compaction lag has been exceeded, the undecided data should not be cleaned
    var cleanableOffsets = LogCleanerManager.cleanableOffsets(log, Some(0L), time.milliseconds())
    assertEquals(0L, cleanableOffsets.firstDirtyOffset)
    assertEquals(0L, cleanableOffsets.firstUncleanableDirtyOffset)

    log.appendAsLeader(MemoryRecords.withEndTransactionMarker(time.milliseconds(), producerId, producerEpoch,
      new EndTransactionMarker(ControlRecordType.ABORT, 15)), leaderEpoch = 0,
      origin = AppendOrigin.Coordinator)
    log.roll()
    log.updateHighWatermark(4L)

    // the first segment should now become cleanable immediately
    cleanableOffsets = LogCleanerManager.cleanableOffsets(log, Some(0L), time.milliseconds())
    assertEquals(0L, cleanableOffsets.firstDirtyOffset)
    assertEquals(3L, cleanableOffsets.firstUncleanableDirtyOffset)

    time.sleep(compactionLag + 1)

    // the second segment becomes cleanable after the compaction lag
    cleanableOffsets = LogCleanerManager.cleanableOffsets(log, Some(0L), time.milliseconds())
    assertEquals(0L, cleanableOffsets.firstDirtyOffset)
    assertEquals(4L, cleanableOffsets.firstUncleanableDirtyOffset)
  }

  @Test
  def testDoneCleaning(): Unit = {
    val logProps = new Properties()
    logProps.put(LogConfig.SegmentBytesProp, 1024: java.lang.Integer)
    val log = makeLog(config = LogConfig.fromProps(logConfig.originals, logProps))
    while(log.numberOfSegments < 8)
      log.appendAsLeader(records(log.logEndOffset.toInt, log.logEndOffset.toInt, time.milliseconds()), leaderEpoch = 0)

    val cleanerManager: LogCleanerManager = createCleanerManager(log)

    intercept[IllegalStateException](cleanerManager.doneCleaning(topicPartition, log.dir, 1))

    cleanerManager.setCleaningState(topicPartition, LogCleaningPaused(1))
    intercept[IllegalStateException](cleanerManager.doneCleaning(topicPartition, log.dir, 1))

    cleanerManager.setCleaningState(topicPartition, LogCleaningInProgress)
    cleanerManager.doneCleaning(topicPartition, log.dir, 1)
    assertTrue(cleanerManager.cleaningState(topicPartition).isEmpty)
    assertTrue(cleanerManager.allCleanerCheckpoints.get(topicPartition).nonEmpty)

    cleanerManager.setCleaningState(topicPartition, LogCleaningAborted)
    cleanerManager.doneCleaning(topicPartition, log.dir, 1)
    assertEquals(LogCleaningPaused(1), cleanerManager.cleaningState(topicPartition).get)
    assertTrue(cleanerManager.allCleanerCheckpoints.get(topicPartition).nonEmpty)
  }

  @Test
  def testDoneDeleting(): Unit = {
    val records = TestUtils.singletonRecords("test".getBytes, key="test".getBytes)
    val log: AbstractLog = createLog(records.sizeInBytes * 5, LogConfig.Compact + "," + LogConfig.Delete)
    val cleanerManager: LogCleanerManager = createCleanerManager(log)
    val tp = new TopicPartition("log", 0)

    intercept[IllegalStateException](cleanerManager.doneDeleting(Seq(tp)))

    cleanerManager.setCleaningState(tp, LogCleaningPaused(1))
    intercept[IllegalStateException](cleanerManager.doneDeleting(Seq(tp)))

    cleanerManager.setCleaningState(tp, LogCleaningInProgress)
    cleanerManager.doneDeleting(Seq(tp))
    assertTrue(cleanerManager.cleaningState(tp).isEmpty)

    cleanerManager.setCleaningState(tp, LogCleaningAborted)
    cleanerManager.doneDeleting(Seq(tp))
    assertEquals(LogCleaningPaused(1), cleanerManager.cleaningState(tp).get)
  }

  /**
   * Logs with invalid checkpoint offsets should update their checkpoint offset even if the log doesn't need cleaning
   */
  @Test
  def testCheckpointUpdatedForInvalidOffsetNoCleaning(): Unit = {
    val tp = new TopicPartition("foo", 0)
    val logs = setupIncreasinglyFilthyLogs(Seq(tp), startNumBatches = 20, batchIncrement = 5)

    logs.get(tp).maybeIncrementLogStartOffset(20L)
    val cleanerManager = createCleanerManagerMock(logs)
    cleanerCheckpoints.put(tp, 15L)

    val filthiestLog = cleanerManager.grabFilthiestCompactedLog(time)
    assertEquals("Log should not be selected for cleaning", None, filthiestLog)
    assertEquals("Unselected log should have checkpoint offset updated", 20L, cleanerCheckpoints.get(tp).get)
  }

  /**
   * Logs with invalid checkpoint offsets should update their checkpoint offset even if they aren't selected
   * for immediate cleaning
   */
  @Test
  def testCheckpointUpdatedForInvalidOffsetNotSelected(): Unit = {
    val tp0 = new TopicPartition("foo", 0)
    val tp1 = new TopicPartition("foo", 1)
    val partitions = Seq(tp0, tp1)

    // create two logs, one with an invalid offset, and one that is dirtier than the log with an invalid offset
    val logs = setupIncreasinglyFilthyLogs(partitions, startNumBatches = 20, batchIncrement = 5)
    logs.get(tp0).maybeIncrementLogStartOffset(15L)
    val cleanerManager = createCleanerManagerMock(logs)
    cleanerCheckpoints.put(tp0, 10L)
    cleanerCheckpoints.put(tp1, 5L)

    val filthiestLog = cleanerManager.grabFilthiestCompactedLog(time).get
    assertEquals("Dirtier log should be selected", tp1, filthiestLog.topicPartition)
    assertEquals("Unselected log should have checkpoint offset updated", 15L, cleanerCheckpoints.get(tp0).get)
  }

  private def createCleanerManager(log: AbstractLog): LogCleanerManager = {
    val logs = new Pool[TopicPartition, AbstractLog]()
    logs.put(topicPartition, log)
    new LogCleanerManager(Seq(logDir), logs, null)
  }

<<<<<<< HEAD
  private def createCleanerManagerMock(pool: Pool[TopicPartition, AbstractLog]): LogCleanerManagerMock = {
    new LogCleanerManagerMock(Array(logDir), pool, null)
=======
  private def createCleanerManagerMock(pool: Pool[TopicPartition, Log]): LogCleanerManagerMock = {
    new LogCleanerManagerMock(Seq(logDir), pool, null)
>>>>>>> 6a3bbb6a
  }

  private def createLog(segmentSize: Int,
                        cleanupPolicy: String,
                        topicPartition: TopicPartition = new TopicPartition("log", 0)): MergedLog = {
    val logProps = new Properties()
    logProps.put(LogConfig.SegmentBytesProp, segmentSize: Integer)
    logProps.put(LogConfig.RetentionMsProp, 1: Integer)
    logProps.put(LogConfig.CleanupPolicyProp, cleanupPolicy)
    logProps.put(LogConfig.MinCleanableDirtyRatioProp, 0.05: java.lang.Double) // small for easier and clearer tests

    val config = createLowRetentionLogConfig(segmentSize, cleanupPolicy)
    val partitionDir = new File(logDir, Log.logDirName(topicPartition))

    Log(partitionDir,
      config,
      logStartOffset = 0L,
      recoveryPoint = 0L,
      scheduler = time.scheduler,
      time = time,
      brokerTopicStats = new BrokerTopicStats,
      maxProducerIdExpirationMs = 60 * 60 * 1000,
      producerIdExpirationCheckIntervalMs = LogManager.ProducerIdExpirationCheckIntervalMs,
      logDirFailureChannel = new LogDirFailureChannel(10))
  }

  private def createLowRetentionLogConfig(segmentSize: Int, cleanupPolicy: String): LogConfig = {
    val logProps = new Properties()
    logProps.put(LogConfig.SegmentBytesProp, segmentSize: Integer)
    logProps.put(LogConfig.RetentionMsProp, 1: Integer)
    logProps.put(LogConfig.CleanupPolicyProp, cleanupPolicy)
    logProps.put(LogConfig.MinCleanableDirtyRatioProp, 0.05: java.lang.Double) // small for easier and clearer tests

    LogConfig(logProps)
  }

  private def writeRecords(log: AbstractLog,
                           numBatches: Int,
                           recordsPerBatch: Int,
                           batchesPerSegment: Int): Unit = {
    for (i <- 0 until numBatches) {
      appendRecords(log, recordsPerBatch)
      if (i % batchesPerSegment == 0)
        log.roll()
    }
    log.roll()
  }

  private def appendRecords(log: AbstractLog, numRecords: Int): Unit = {
    val startOffset = log.logEndOffset
    val endOffset = startOffset + numRecords
    var lastTimestamp = 0L
    val records = (startOffset until endOffset).map { offset =>
      val currentTimestamp = time.milliseconds()
      if (offset == endOffset - 1)
        lastTimestamp = currentTimestamp
      new SimpleRecord(currentTimestamp, s"key-$offset".getBytes, s"value-$offset".getBytes)
    }

    log.appendAsLeader(MemoryRecords.withRecords(CompressionType.NONE, records:_*), leaderEpoch = 1)
    log.maybeIncrementHighWatermark(log.logEndOffsetMetadata)
  }

  private def makeLog(dir: File = logDir, config: LogConfig) =
    Log(dir = dir, config = config, logStartOffset = 0L, recoveryPoint = 0L, scheduler = time.scheduler,
      time = time, brokerTopicStats = new BrokerTopicStats, maxProducerIdExpirationMs = 60 * 60 * 1000,
      producerIdExpirationCheckIntervalMs = LogManager.ProducerIdExpirationCheckIntervalMs,
      logDirFailureChannel = new LogDirFailureChannel(10))

  private def records(key: Int, value: Int, timestamp: Long) =
    MemoryRecords.withRecords(CompressionType.NONE, new SimpleRecord(timestamp, key.toString.getBytes, value.toString.getBytes))

}<|MERGE_RESOLUTION|>--- conflicted
+++ resolved
@@ -644,13 +644,8 @@
     new LogCleanerManager(Seq(logDir), logs, null)
   }
 
-<<<<<<< HEAD
   private def createCleanerManagerMock(pool: Pool[TopicPartition, AbstractLog]): LogCleanerManagerMock = {
-    new LogCleanerManagerMock(Array(logDir), pool, null)
-=======
-  private def createCleanerManagerMock(pool: Pool[TopicPartition, Log]): LogCleanerManagerMock = {
     new LogCleanerManagerMock(Seq(logDir), pool, null)
->>>>>>> 6a3bbb6a
   }
 
   private def createLog(segmentSize: Int,
