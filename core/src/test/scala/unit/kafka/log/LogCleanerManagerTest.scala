--- conflicted
+++ resolved
@@ -598,10 +598,6 @@
     assertEquals(LogCleaningPaused(1), cleanerManager.cleaningState(tp).get)
   }
 
-<<<<<<< HEAD
-  private def createCleanerManager(log: AbstractLog): LogCleanerManager = {
-    val logs = new Pool[TopicPartition, AbstractLog]()
-=======
   /**
    * Logs with invalid checkpoint offsets should update their checkpoint offset even if the log doesn't need cleaning
    */
@@ -641,9 +637,8 @@
     assertEquals("Unselected log should have checkpoint offset updated", 15L, cleanerCheckpoints.get(tp0).get)
   }
 
-  private def createCleanerManager(log: Log): LogCleanerManager = {
-    val logs = new Pool[TopicPartition, Log]()
->>>>>>> f2d039fb
+  private def createCleanerManager(log: AbstractLog): LogCleanerManager = {
+    val logs = new Pool[TopicPartition, AbstractLog]()
     logs.put(topicPartition, log)
     new LogCleanerManager(Array(logDir), logs, null)
   }
