/**
  * Licensed to the Apache Software Foundation (ASF) under one or more
  * contributor license agreements.  See the NOTICE file distributed with
  * this work for additional information regarding copyright ownership.
  * The ASF licenses this file to You under the Apache License, Version 2.0
  * (the "License"); you may not use this file except in compliance with
  * the License.  You may obtain a copy of the License at
  *
  *    http://www.apache.org/licenses/LICENSE-2.0
  *
  * Unless required by applicable law or agreed to in writing, software
  * distributed under the License is distributed on an "AS IS" BASIS,
  * WITHOUT WARRANTIES OR CONDITIONS OF ANY KIND, either express or implied.
  * See the License for the specific language governing permissions and
  * limitations under the License.
  */

package kafka.log

import java.io.File
import java.util.Properties

import kafka.server.{BrokerTopicStats, LogDirFailureChannel}
import kafka.utils._
import org.apache.kafka.common.TopicPartition
import org.apache.kafka.common.record._
import org.apache.kafka.common.utils.Utils
import org.junit.Assert._
import org.junit.{After, Test}
import org.scalatest.Assertions.intercept

import scala.collection.mutable

/**
  * Unit tests for the log cleaning logic
  */
class LogCleanerManagerTest extends Logging {

  val tmpDir = TestUtils.tempDir()
  val logDir = TestUtils.randomPartitionLogDir(tmpDir)
  val topicPartition = new TopicPartition("log", 0)
  val logProps = new Properties()
  logProps.put(LogConfig.SegmentBytesProp, 1024: java.lang.Integer)
  logProps.put(LogConfig.SegmentIndexBytesProp, 1024: java.lang.Integer)
  logProps.put(LogConfig.CleanupPolicyProp, LogConfig.Compact)
  val logConfig = LogConfig(logProps)
  val time = new MockTime(1400000000000L, 1000L)  // Tue May 13 16:53:20 UTC 2014 for `currentTimeMs`

  val cleanerCheckpoints: mutable.Map[TopicPartition, Long] = mutable.Map[TopicPartition, Long]()

  class LogCleanerManagerMock(logDirs: Seq[File],
                              logs: Pool[TopicPartition, AbstractLog],
                              logDirFailureChannel: LogDirFailureChannel) extends LogCleanerManager(logDirs, logs, logDirFailureChannel) {
    override def allCleanerCheckpoints: Map[TopicPartition, Long] = {
      cleanerCheckpoints.toMap
    }
  }

  @After
  def tearDown(): Unit = {
    Utils.delete(tmpDir)
  }

  private def setupIncreasinglyFilthyLogs(partitions: Seq[TopicPartition],
                                          startNumBatches: Int,
                                          batchIncrement: Int): Pool[TopicPartition, Log] = {
    val logs = new Pool[TopicPartition, Log]()
    var numBatches = startNumBatches

    for (tp <- partitions) {
      val log = createLog(2048, LogConfig.Compact, topicPartition = tp)
      logs.put(tp, log)

      writeRecords(log, numBatches = numBatches, recordsPerBatch = 1, batchesPerSegment = 5)
      numBatches += batchIncrement
    }
    logs
  }

  @Test
  def testGrabFilthiestCompactedLogReturnsLogWithDirtiestRatio(): Unit = {
<<<<<<< HEAD
    val records = TestUtils.singletonRecords("test".getBytes)
    val log1: AbstractLog = createLog(records.sizeInBytes * 5, LogConfig.Compact, 1)
    val log2: AbstractLog = createLog(records.sizeInBytes * 10, LogConfig.Compact, 2)
    val log3: AbstractLog = createLog(records.sizeInBytes * 15, LogConfig.Compact, 3)

    val logs = new Pool[TopicPartition, AbstractLog]()
    val tp1 = new TopicPartition("wishing well", 0) // active segment starts at 0
    logs.put(tp1, log1)
    val tp2 = new TopicPartition("wishing well", 1) // active segment starts at 10
    logs.put(tp2, log2)
    val tp3 = new TopicPartition("wishing well", 2) // // active segment starts at 20
    logs.put(tp3, log3)
    val cleanerManager: LogCleanerManagerMock = createCleanerManager(logs, toMock = true).asInstanceOf[LogCleanerManagerMock]
    cleanerCheckpoints.put(tp1, 0) // all clean
    cleanerCheckpoints.put(tp2, 1) // dirtiest - 9 dirty messages
    cleanerCheckpoints.put(tp3, 15) // 5 dirty messages
=======
    val tp0 = new TopicPartition("wishing-well", 0)
    val tp1 = new TopicPartition("wishing-well", 1)
    val tp2 = new TopicPartition("wishing-well", 2)
    val partitions = Seq(tp0, tp1, tp2)

    // setup logs with cleanable range: [20, 20], [20, 25], [20, 30]
    val logs = setupIncreasinglyFilthyLogs(partitions, startNumBatches = 20, batchIncrement = 5)
    val cleanerManager = createCleanerManagerMock(logs)
    partitions.foreach(partition => cleanerCheckpoints.put(partition, 20))
>>>>>>> 2715861f

    val filthiestLog: LogToClean = cleanerManager.grabFilthiestCompactedLog(time).get
    assertEquals(tp2, filthiestLog.topicPartition)
    assertEquals(tp2, filthiestLog.log.topicPartition)
  }

  @Test
  def testGrabFilthiestCompactedLogIgnoresUncleanablePartitions(): Unit = {
<<<<<<< HEAD
    val records = TestUtils.singletonRecords("test".getBytes)
    val log1: AbstractLog = createLog(records.sizeInBytes * 5, LogConfig.Compact, 1)
    val log2: AbstractLog = createLog(records.sizeInBytes * 10, LogConfig.Compact, 2)
    val log3: AbstractLog = createLog(records.sizeInBytes * 15, LogConfig.Compact, 3)

    val logs = new Pool[TopicPartition, AbstractLog]()
    val tp1 = new TopicPartition("wishing well", 0) // active segment starts at 0
    logs.put(tp1, log1)
    val tp2 = new TopicPartition("wishing well", 1) // active segment starts at 10
    logs.put(tp2, log2)
    val tp3 = new TopicPartition("wishing well", 2) // // active segment starts at 20
    logs.put(tp3, log3)
    val cleanerManager: LogCleanerManagerMock = createCleanerManager(logs, toMock = true).asInstanceOf[LogCleanerManagerMock]
    cleanerCheckpoints.put(tp1, 0) // all clean
    cleanerCheckpoints.put(tp2, 1) // dirtiest - 9 dirty messages
    cleanerCheckpoints.put(tp3, 15) // 5 dirty messages
    cleanerManager.markPartitionUncleanable(log2.dir.getParent, tp2)
=======
    val tp0 = new TopicPartition("wishing-well", 0)
    val tp1 = new TopicPartition("wishing-well", 1)
    val tp2 = new TopicPartition("wishing-well", 2)
    val partitions = Seq(tp0, tp1, tp2)

    // setup logs with cleanable range: [20, 20], [20, 25], [20, 30]
    val logs = setupIncreasinglyFilthyLogs(partitions, startNumBatches = 20, batchIncrement = 5)
    val cleanerManager = createCleanerManagerMock(logs)
    partitions.foreach(partition => cleanerCheckpoints.put(partition, 20))
>>>>>>> 2715861f

    cleanerManager.markPartitionUncleanable(logs.get(tp2).dir.getParent, tp2)

    val filthiestLog: LogToClean = cleanerManager.grabFilthiestCompactedLog(time).get
    assertEquals(tp1, filthiestLog.topicPartition)
    assertEquals(tp1, filthiestLog.log.topicPartition)
  }

  @Test
  def testGrabFilthiestCompactedLogIgnoresInProgressPartitions(): Unit = {
<<<<<<< HEAD
    val records = TestUtils.singletonRecords("test".getBytes)
    val log1: AbstractLog = createLog(records.sizeInBytes * 5, LogConfig.Compact, 1)
    val log2: AbstractLog = createLog(records.sizeInBytes * 10, LogConfig.Compact, 2)
    val log3: AbstractLog = createLog(records.sizeInBytes * 15, LogConfig.Compact, 3)

    val logs = new Pool[TopicPartition, AbstractLog]()
    val tp1 = new TopicPartition("wishing well", 0) // active segment starts at 0
    logs.put(tp1, log1)
    val tp2 = new TopicPartition("wishing well", 1) // active segment starts at 10
    logs.put(tp2, log2)
    val tp3 = new TopicPartition("wishing well", 2) // // active segment starts at 20
    logs.put(tp3, log3)
    val cleanerManager: LogCleanerManagerMock = createCleanerManager(logs, toMock = true).asInstanceOf[LogCleanerManagerMock]
    cleanerCheckpoints.put(tp1, 0) // all clean
    cleanerCheckpoints.put(tp2, 1) // dirtiest - 9 dirty messages
    cleanerCheckpoints.put(tp3, 15) // 5 dirty messages
=======
    val tp0 = new TopicPartition("wishing-well", 0)
    val tp1 = new TopicPartition("wishing-well", 1)
    val tp2 = new TopicPartition("wishing-well", 2)
    val partitions = Seq(tp0, tp1, tp2)

    // setup logs with cleanable range: [20, 20], [20, 25], [20, 30]
    val logs = setupIncreasinglyFilthyLogs(partitions, startNumBatches = 20, batchIncrement = 5)
    val cleanerManager = createCleanerManagerMock(logs)
    partitions.foreach(partition => cleanerCheckpoints.put(partition, 20))

>>>>>>> 2715861f
    cleanerManager.setCleaningState(tp2, LogCleaningInProgress)

    val filthiestLog: LogToClean = cleanerManager.grabFilthiestCompactedLog(time).get

    assertEquals(tp1, filthiestLog.topicPartition)
    assertEquals(tp1, filthiestLog.log.topicPartition)
  }

  @Test
  def testGrabFilthiestCompactedLogIgnoresBothInProgressPartitionsAndUncleanablePartitions(): Unit = {
<<<<<<< HEAD
    val records = TestUtils.singletonRecords("test".getBytes)
    val log1: AbstractLog = createLog(records.sizeInBytes * 5, LogConfig.Compact, 1)
    val log2: AbstractLog = createLog(records.sizeInBytes * 10, LogConfig.Compact, 2)
    val log3: AbstractLog = createLog(records.sizeInBytes * 15, LogConfig.Compact, 3)

    val logs = new Pool[TopicPartition, AbstractLog]()
    val tp1 = new TopicPartition("wishing well", 0) // active segment starts at 0
    logs.put(tp1, log1)
    val tp2 = new TopicPartition("wishing well", 1) // active segment starts at 10
    logs.put(tp2, log2)
    val tp3 = new TopicPartition("wishing well", 2) // // active segment starts at 20
    logs.put(tp3, log3)
    val cleanerManager: LogCleanerManagerMock = createCleanerManager(logs, toMock = true).asInstanceOf[LogCleanerManagerMock]
    cleanerCheckpoints.put(tp1, 0) // all clean
    cleanerCheckpoints.put(tp2, 1) // dirtiest - 9 dirty messages
    cleanerCheckpoints.put(tp3, 15) // 5 dirty messages
=======
    val tp0 = new TopicPartition("wishing-well", 0)
    val tp1 = new TopicPartition("wishing-well", 1)
    val tp2 = new TopicPartition("wishing-well", 2)
    val partitions = Seq(tp0, tp1, tp2)

    // setup logs with cleanable range: [20, 20], [20, 25], [20, 30]
    val logs = setupIncreasinglyFilthyLogs(partitions, startNumBatches = 20, batchIncrement = 5)
    val cleanerManager = createCleanerManagerMock(logs)
    partitions.foreach(partition => cleanerCheckpoints.put(partition, 20))

>>>>>>> 2715861f
    cleanerManager.setCleaningState(tp2, LogCleaningInProgress)
    cleanerManager.markPartitionUncleanable(logs.get(tp1).dir.getParent, tp1)

    val filthiestLog: Option[LogToClean] = cleanerManager.grabFilthiestCompactedLog(time)
    assertEquals(None, filthiestLog)
  }

  @Test
  def testDirtyOffsetResetIfLargerThanEndOffset(): Unit = {
    val tp = new TopicPartition("foo", 0)
    val logs = setupIncreasinglyFilthyLogs(Seq(tp), startNumBatches = 20, batchIncrement = 5)
    val cleanerManager = createCleanerManagerMock(logs)
    cleanerCheckpoints.put(tp, 200)

    val filthiestLog = cleanerManager.grabFilthiestCompactedLog(time).get
    assertEquals(0L, filthiestLog.firstDirtyOffset)
  }

  @Test
  def testDirtyOffsetResetIfSmallerThanStartOffset(): Unit = {
    val tp = new TopicPartition("foo", 0)
    val logs = setupIncreasinglyFilthyLogs(Seq(tp), startNumBatches = 20, batchIncrement = 5)

    logs.get(tp).maybeIncrementLogStartOffset(10L)

    val cleanerManager = createCleanerManagerMock(logs)
    cleanerCheckpoints.put(tp, 0L)

    val filthiestLog = cleanerManager.grabFilthiestCompactedLog(time).get
    assertEquals(10L, filthiestLog.firstDirtyOffset)
  }

  /**
    * When checking for logs with segments ready for deletion
    * we shouldn't consider logs where cleanup.policy=delete
    * as they are handled by the LogManager
    */
  @Test
  def testLogsWithSegmentsToDeleteShouldNotConsiderCleanupPolicyDeleteLogs(): Unit = {
    val records = TestUtils.singletonRecords("test".getBytes)
    val log: AbstractLog = createLog(records.sizeInBytes * 5, LogConfig.Delete)
    val cleanerManager: LogCleanerManager = createCleanerManager(log)

    val readyToDelete = cleanerManager.deletableLogs().size
    assertEquals("should have 0 logs ready to be deleted", 0, readyToDelete)
  }

  /**
    * We should find logs with segments ready to be deleted when cleanup.policy=compact,delete
    */
  @Test
  def testLogsWithSegmentsToDeleteShouldConsiderCleanupPolicyCompactDeleteLogs(): Unit = {
    val records = TestUtils.singletonRecords("test".getBytes, key="test".getBytes)
    val log: AbstractLog = createLog(records.sizeInBytes * 5, LogConfig.Compact + "," + LogConfig.Delete)
    val cleanerManager: LogCleanerManager = createCleanerManager(log)

    val readyToDelete = cleanerManager.deletableLogs().size
    assertEquals("should have 1 logs ready to be deleted", 1, readyToDelete)
  }

  /**
    * When looking for logs with segments ready to be deleted we should consider
    * logs with cleanup.policy=compact because they may have segments from before the log start offset
    */
  @Test
  def testLogsWithSegmentsToDeleteShouldConsiderCleanupPolicyCompactLogs(): Unit = {
    val records = TestUtils.singletonRecords("test".getBytes, key="test".getBytes)
    val log: AbstractLog = createLog(records.sizeInBytes * 5, LogConfig.Compact)
    val cleanerManager: LogCleanerManager = createCleanerManager(log)

    val readyToDelete = cleanerManager.deletableLogs().size
    assertEquals("should have 1 logs ready to be deleted", 1, readyToDelete)
  }

  /**
    * log under cleanup should be ineligible for compaction
    */
  @Test
  def testLogsUnderCleanupIneligibleForCompaction(): Unit = {
    val records = TestUtils.singletonRecords("test".getBytes, key="test".getBytes)
    val log = createLog(records.sizeInBytes * 5, LogConfig.Delete)
    val cleanerManager: LogCleanerManager = createCleanerManager(log)

    log.appendAsLeader(records, leaderEpoch = 0)
    log.roll()
    log.appendAsLeader(records, leaderEpoch = 0)
    log.updateHighWatermark(2L)

    // simulate cleanup thread working on the log partition
    val deletableLog = cleanerManager.pauseCleaningForNonCompactedPartitions()
    assertEquals("should have 1 logs ready to be deleted", 1, deletableLog.size)

    // change cleanup policy from delete to compact
    val logProps = new Properties()
    logProps.put(LogConfig.SegmentBytesProp, log.config.segmentSize)
    logProps.put(LogConfig.RetentionMsProp, log.config.retentionMs)
    logProps.put(LogConfig.CleanupPolicyProp, LogConfig.Compact)
    logProps.put(LogConfig.MinCleanableDirtyRatioProp, 0: Integer)
    val config = LogConfig(logProps)
    log.updateConfig(config)

    // log cleanup inprogress, the log is not available for compaction
    val cleanable = cleanerManager.grabFilthiestCompactedLog(time)
    assertEquals("should have 0 logs ready to be compacted", 0, cleanable.size)

    // log cleanup finished, and log can be picked up for compaction
    cleanerManager.resumeCleaning(deletableLog.map(_._1))
    val cleanable2 = cleanerManager.grabFilthiestCompactedLog(time)
    assertEquals("should have 1 logs ready to be compacted", 1, cleanable2.size)

    // update cleanup policy to delete
    logProps.put(LogConfig.CleanupPolicyProp, LogConfig.Delete)
    val config2 = LogConfig(logProps)
    log.updateConfig(config2)

    // compaction in progress, should have 0 log eligible for log cleanup
    val deletableLog2 = cleanerManager.pauseCleaningForNonCompactedPartitions()
    assertEquals("should have 0 logs ready to be deleted", 0, deletableLog2.size)

    // compaction done, should have 1 log eligible for log cleanup
    cleanerManager.doneDeleting(Seq(cleanable2.get.topicPartition))
    val deletableLog3 = cleanerManager.pauseCleaningForNonCompactedPartitions()
    assertEquals("should have 1 logs ready to be deleted", 1, deletableLog3.size)
  }

  /**
    * log under cleanup should still be eligible for log truncation
    */
  @Test
  def testConcurrentLogCleanupAndLogTruncation(): Unit = {
    val records = TestUtils.singletonRecords("test".getBytes, key="test".getBytes)
    val log: AbstractLog = createLog(records.sizeInBytes * 5, LogConfig.Delete)
    val cleanerManager: LogCleanerManager = createCleanerManager(log)

    // log cleanup starts
    val pausedPartitions = cleanerManager.pauseCleaningForNonCompactedPartitions()
    // Log truncation happens due to unclean leader election
    cleanerManager.abortAndPauseCleaning(log.topicPartition)
    cleanerManager.resumeCleaning(Seq(log.topicPartition))
    // log cleanup finishes and pausedPartitions are resumed
    cleanerManager.resumeCleaning(pausedPartitions.map(_._1))

    assertEquals(None, cleanerManager.cleaningState(log.topicPartition))
  }

  /**
    * log under cleanup should still be eligible for topic deletion
    */
  @Test
  def testConcurrentLogCleanupAndTopicDeletion(): Unit = {
    val records = TestUtils.singletonRecords("test".getBytes, key = "test".getBytes)
    val log: AbstractLog = createLog(records.sizeInBytes * 5, LogConfig.Delete)
    val cleanerManager: LogCleanerManager = createCleanerManager(log)

    // log cleanup starts
    val pausedPartitions = cleanerManager.pauseCleaningForNonCompactedPartitions()
    // Broker processes StopReplicaRequest with delete=true
    cleanerManager.abortCleaning(log.topicPartition)
    // log cleanup finishes and pausedPartitions are resumed
    cleanerManager.resumeCleaning(pausedPartitions.map(_._1))

    assertEquals(None, cleanerManager.cleaningState(log.topicPartition))
  }

  /**
    * When looking for logs with segments ready to be deleted we shouldn't consider
    * logs that have had their partition marked as uncleanable.
    */
  @Test
  def testLogsWithSegmentsToDeleteShouldNotConsiderUncleanablePartitions(): Unit = {
    val records = TestUtils.singletonRecords("test".getBytes, key="test".getBytes)
    val log: AbstractLog = createLog(records.sizeInBytes * 5, LogConfig.Compact)
    val cleanerManager: LogCleanerManager = createCleanerManager(log)
    cleanerManager.markPartitionUncleanable(log.dir.getParent, topicPartition)

    val readyToDelete = cleanerManager.deletableLogs().size
    assertEquals("should have 0 logs ready to be deleted", 0, readyToDelete)
  }

  /**
    * Test computation of cleanable range with no minimum compaction lag settings active
    */
  @Test
  def testCleanableOffsetsForNone(): Unit = {
    val logProps = new Properties()
    logProps.put(LogConfig.SegmentBytesProp, 1024: java.lang.Integer)

    val log = makeLog(config = LogConfig.fromProps(logConfig.originals, logProps))

    while(log.numberOfSegments < 8)
      log.appendAsLeader(records(log.logEndOffset.toInt, log.logEndOffset.toInt, time.milliseconds()), leaderEpoch = 0)

    val lastClean = Map(topicPartition -> 0L)
    val cleanableOffsets = LogCleanerManager.cleanableOffsets(log, topicPartition, lastClean, time.milliseconds)
    assertEquals("The first cleanable offset starts at the beginning of the log.", 0L, cleanableOffsets._1)
    assertEquals("The first uncleanable offset begins with the active segment.", log.activeSegment.baseOffset, cleanableOffsets._2)
  }

  /**
    * Test computation of cleanable range with a minimum compaction lag time
    */
  @Test
  def testCleanableOffsetsForTime(): Unit = {
    val compactionLag = 60 * 60 * 1000
    val logProps = new Properties()
    logProps.put(LogConfig.SegmentBytesProp, 1024: java.lang.Integer)
    logProps.put(LogConfig.MinCompactionLagMsProp, compactionLag: java.lang.Integer)

    val log = makeLog(config = LogConfig.fromProps(logConfig.originals, logProps))

    val t0 = time.milliseconds
    while(log.numberOfSegments < 4)
      log.appendAsLeader(records(log.logEndOffset.toInt, log.logEndOffset.toInt, t0), leaderEpoch = 0)

    val activeSegAtT0 = log.activeSegment

    time.sleep(compactionLag + 1)
    val t1 = time.milliseconds

    while (log.numberOfSegments < 8)
      log.appendAsLeader(records(log.logEndOffset.toInt, log.logEndOffset.toInt, t1), leaderEpoch = 0)

    val lastClean = Map(topicPartition -> 0L)
    val cleanableOffsets = LogCleanerManager.cleanableOffsets(log, topicPartition, lastClean, time.milliseconds)
    assertEquals("The first cleanable offset starts at the beginning of the log.", 0L, cleanableOffsets._1)
    assertEquals("The first uncleanable offset begins with the second block of log entries.", activeSegAtT0.baseOffset, cleanableOffsets._2)
  }

  /**
    * Test computation of cleanable range with a minimum compaction lag time that is small enough that
    * the active segment contains it.
    */
  @Test
  def testCleanableOffsetsForShortTime(): Unit = {
    val compactionLag = 60 * 60 * 1000
    val logProps = new Properties()
    logProps.put(LogConfig.SegmentBytesProp, 1024: java.lang.Integer)
    logProps.put(LogConfig.MinCompactionLagMsProp, compactionLag: java.lang.Integer)

    val log = makeLog(config = LogConfig.fromProps(logConfig.originals, logProps))

    val t0 = time.milliseconds
    while (log.numberOfSegments < 8)
      log.appendAsLeader(records(log.logEndOffset.toInt, log.logEndOffset.toInt, t0), leaderEpoch = 0)

    time.sleep(compactionLag + 1)

    val lastClean = Map(topicPartition -> 0L)
    val cleanableOffsets = LogCleanerManager.cleanableOffsets(log, topicPartition, lastClean, time.milliseconds)
    assertEquals("The first cleanable offset starts at the beginning of the log.", 0L, cleanableOffsets._1)
    assertEquals("The first uncleanable offset begins with active segment.", log.activeSegment.baseOffset, cleanableOffsets._2)
  }

  @Test
  def testUndecidedTransactionalDataNotCleanable(): Unit = {
    val compactionLag = 60 * 60 * 1000
    val logProps = new Properties()
    logProps.put(LogConfig.SegmentBytesProp, 1024: java.lang.Integer)
    logProps.put(LogConfig.MinCompactionLagMsProp, compactionLag: java.lang.Integer)

    val log = makeLog(config = LogConfig.fromProps(logConfig.originals, logProps))

    val producerId = 15L
    val producerEpoch = 0.toShort
    val sequence = 0
    log.appendAsLeader(MemoryRecords.withTransactionalRecords(CompressionType.NONE, producerId, producerEpoch, sequence,
      new SimpleRecord(time.milliseconds(), "1".getBytes, "a".getBytes),
      new SimpleRecord(time.milliseconds(), "2".getBytes, "b".getBytes)), leaderEpoch = 0)
    log.appendAsLeader(MemoryRecords.withTransactionalRecords(CompressionType.NONE, producerId, producerEpoch, sequence + 2,
      new SimpleRecord(time.milliseconds(), "3".getBytes, "c".getBytes)), leaderEpoch = 0)
    log.roll()
    log.updateHighWatermark(3L)

    time.sleep(compactionLag + 1)
    // although the compaction lag has been exceeded, the undecided data should not be cleaned
    var cleanableOffsets = LogCleanerManager.cleanableOffsets(log, topicPartition,
      Map(topicPartition -> 0L), time.milliseconds())
    assertEquals(0L, cleanableOffsets._1)
    assertEquals(0L, cleanableOffsets._2)

    log.appendAsLeader(MemoryRecords.withEndTransactionMarker(time.milliseconds(), producerId, producerEpoch,
      new EndTransactionMarker(ControlRecordType.ABORT, 15)), leaderEpoch = 0, isFromClient = false)
    log.roll()
    log.updateHighWatermark(4L)

    // the first segment should now become cleanable immediately
    cleanableOffsets = LogCleanerManager.cleanableOffsets(log, topicPartition,
      Map(topicPartition -> 0L), time.milliseconds())
    assertEquals(0L, cleanableOffsets._1)
    assertEquals(3L, cleanableOffsets._2)

    time.sleep(compactionLag + 1)

    // the second segment becomes cleanable after the compaction lag
    cleanableOffsets = LogCleanerManager.cleanableOffsets(log, topicPartition,
      Map(topicPartition -> 0L), time.milliseconds())
    assertEquals(0L, cleanableOffsets._1)
    assertEquals(4L, cleanableOffsets._2)
  }

  @Test
  def testDoneCleaning(): Unit = {
    val logProps = new Properties()
    logProps.put(LogConfig.SegmentBytesProp, 1024: java.lang.Integer)
    val log = makeLog(config = LogConfig.fromProps(logConfig.originals, logProps))
    while(log.numberOfSegments < 8)
      log.appendAsLeader(records(log.logEndOffset.toInt, log.logEndOffset.toInt, time.milliseconds()), leaderEpoch = 0)

    val cleanerManager: LogCleanerManager = createCleanerManager(log)

    intercept[IllegalStateException](cleanerManager.doneCleaning(topicPartition, log.dir, 1))

    cleanerManager.setCleaningState(topicPartition, LogCleaningPaused(1))
    intercept[IllegalStateException](cleanerManager.doneCleaning(topicPartition, log.dir, 1))

    cleanerManager.setCleaningState(topicPartition, LogCleaningInProgress)
    cleanerManager.doneCleaning(topicPartition, log.dir, 1)
    assertTrue(cleanerManager.cleaningState(topicPartition).isEmpty)
    assertTrue(cleanerManager.allCleanerCheckpoints.get(topicPartition).nonEmpty)

    cleanerManager.setCleaningState(topicPartition, LogCleaningAborted)
    cleanerManager.doneCleaning(topicPartition, log.dir, 1)
    assertEquals(LogCleaningPaused(1), cleanerManager.cleaningState(topicPartition).get)
    assertTrue(cleanerManager.allCleanerCheckpoints.get(topicPartition).nonEmpty)
  }

  @Test
  def testDoneDeleting(): Unit = {
    val records = TestUtils.singletonRecords("test".getBytes, key="test".getBytes)
    val log: AbstractLog = createLog(records.sizeInBytes * 5, LogConfig.Compact + "," + LogConfig.Delete)
    val cleanerManager: LogCleanerManager = createCleanerManager(log)
    val tp = new TopicPartition("log", 0)

    intercept[IllegalStateException](cleanerManager.doneDeleting(Seq(tp)))

    cleanerManager.setCleaningState(tp, LogCleaningPaused(1))
    intercept[IllegalStateException](cleanerManager.doneDeleting(Seq(tp)))

    cleanerManager.setCleaningState(tp, LogCleaningInProgress)
    cleanerManager.doneDeleting(Seq(tp))
    assertTrue(cleanerManager.cleaningState(tp).isEmpty)

    cleanerManager.setCleaningState(tp, LogCleaningAborted)
    cleanerManager.doneDeleting(Seq(tp))
    assertEquals(LogCleaningPaused(1), cleanerManager.cleaningState(tp).get)
  }

  private def createCleanerManager(log: AbstractLog): LogCleanerManager = {
    val logs = new Pool[TopicPartition, AbstractLog]()
    logs.put(topicPartition, log)
    new LogCleanerManager(Array(logDir), logs, null)
  }

<<<<<<< HEAD
  private def createCleanerManager(pool: Pool[TopicPartition, AbstractLog], toMock: Boolean = false): LogCleanerManager = {
    if (toMock)
      new LogCleanerManagerMock(Array(logDir), pool, null)
    else
      new LogCleanerManager(Array(logDir), pool, null)
  }

  private def createLog(segmentSize: Int, cleanupPolicy: String, segmentsCount: Int = 0): MergedLog = {
=======
  private def createCleanerManagerMock(pool: Pool[TopicPartition, Log]): LogCleanerManagerMock = {
    new LogCleanerManagerMock(Array(logDir), pool, null)
  }

  private def createLog(segmentSize: Int,
                        cleanupPolicy: String,
                        topicPartition: TopicPartition = new TopicPartition("log", 0)): Log = {
>>>>>>> 2715861f
    val logProps = new Properties()
    logProps.put(LogConfig.SegmentBytesProp, segmentSize: Integer)
    logProps.put(LogConfig.RetentionMsProp, 1: Integer)
    logProps.put(LogConfig.CleanupPolicyProp, cleanupPolicy)
    logProps.put(LogConfig.MinCleanableDirtyRatioProp, 0.05: java.lang.Double) // small for easier and clearer tests

    val config = LogConfig(logProps)
    val partitionDir = new File(logDir, Log.logDirName(topicPartition))

    Log(partitionDir,
      config,
      logStartOffset = 0L,
      recoveryPoint = 0L,
      scheduler = time.scheduler,
      time = time,
      brokerTopicStats = new BrokerTopicStats,
      maxProducerIdExpirationMs = 60 * 60 * 1000,
      producerIdExpirationCheckIntervalMs = LogManager.ProducerIdExpirationCheckIntervalMs,
      logDirFailureChannel = new LogDirFailureChannel(10))
  }

  private def writeRecords(log: Log,
                           numBatches: Int,
                           recordsPerBatch: Int,
                           batchesPerSegment: Int): Unit = {
    for (i <- 0 until numBatches) {
      val startOffset = i * recordsPerBatch
      val endOffset = startOffset + recordsPerBatch
      var lastTimestamp = 0L
      val records = (startOffset until endOffset).map { offset =>
        val currentTimestamp = time.milliseconds()
        if (offset == endOffset - 1)
          lastTimestamp = currentTimestamp

        new SimpleRecord(currentTimestamp, s"key-$offset".getBytes, s"value-$offset".getBytes)
      }

      log.appendAsLeader(MemoryRecords.withRecords(CompressionType.NONE, records:_*), leaderEpoch = 1)
      log.maybeIncrementHighWatermark(log.logEndOffsetMetadata)

      if (i % batchesPerSegment == 0)
        log.roll()
    }
    log.roll()
  }

  private def makeLog(dir: File = logDir, config: LogConfig) =
    Log(dir = dir, config = config, logStartOffset = 0L, recoveryPoint = 0L, scheduler = time.scheduler,
      time = time, brokerTopicStats = new BrokerTopicStats, maxProducerIdExpirationMs = 60 * 60 * 1000,
      producerIdExpirationCheckIntervalMs = LogManager.ProducerIdExpirationCheckIntervalMs,
      logDirFailureChannel = new LogDirFailureChannel(10))

  private def records(key: Int, value: Int, timestamp: Long) =
    MemoryRecords.withRecords(CompressionType.NONE, new SimpleRecord(timestamp, key.toString.getBytes, value.toString.getBytes))

}<|MERGE_RESOLUTION|>--- conflicted
+++ resolved
@@ -63,8 +63,8 @@
 
   private def setupIncreasinglyFilthyLogs(partitions: Seq[TopicPartition],
                                           startNumBatches: Int,
-                                          batchIncrement: Int): Pool[TopicPartition, Log] = {
-    val logs = new Pool[TopicPartition, Log]()
+                                          batchIncrement: Int): Pool[TopicPartition, AbstractLog] = {
+    val logs = new Pool[TopicPartition, AbstractLog]()
     var numBatches = startNumBatches
 
     for (tp <- partitions) {
@@ -79,24 +79,6 @@
 
   @Test
   def testGrabFilthiestCompactedLogReturnsLogWithDirtiestRatio(): Unit = {
-<<<<<<< HEAD
-    val records = TestUtils.singletonRecords("test".getBytes)
-    val log1: AbstractLog = createLog(records.sizeInBytes * 5, LogConfig.Compact, 1)
-    val log2: AbstractLog = createLog(records.sizeInBytes * 10, LogConfig.Compact, 2)
-    val log3: AbstractLog = createLog(records.sizeInBytes * 15, LogConfig.Compact, 3)
-
-    val logs = new Pool[TopicPartition, AbstractLog]()
-    val tp1 = new TopicPartition("wishing well", 0) // active segment starts at 0
-    logs.put(tp1, log1)
-    val tp2 = new TopicPartition("wishing well", 1) // active segment starts at 10
-    logs.put(tp2, log2)
-    val tp3 = new TopicPartition("wishing well", 2) // // active segment starts at 20
-    logs.put(tp3, log3)
-    val cleanerManager: LogCleanerManagerMock = createCleanerManager(logs, toMock = true).asInstanceOf[LogCleanerManagerMock]
-    cleanerCheckpoints.put(tp1, 0) // all clean
-    cleanerCheckpoints.put(tp2, 1) // dirtiest - 9 dirty messages
-    cleanerCheckpoints.put(tp3, 15) // 5 dirty messages
-=======
     val tp0 = new TopicPartition("wishing-well", 0)
     val tp1 = new TopicPartition("wishing-well", 1)
     val tp2 = new TopicPartition("wishing-well", 2)
@@ -106,7 +88,6 @@
     val logs = setupIncreasinglyFilthyLogs(partitions, startNumBatches = 20, batchIncrement = 5)
     val cleanerManager = createCleanerManagerMock(logs)
     partitions.foreach(partition => cleanerCheckpoints.put(partition, 20))
->>>>>>> 2715861f
 
     val filthiestLog: LogToClean = cleanerManager.grabFilthiestCompactedLog(time).get
     assertEquals(tp2, filthiestLog.topicPartition)
@@ -115,25 +96,6 @@
 
   @Test
   def testGrabFilthiestCompactedLogIgnoresUncleanablePartitions(): Unit = {
-<<<<<<< HEAD
-    val records = TestUtils.singletonRecords("test".getBytes)
-    val log1: AbstractLog = createLog(records.sizeInBytes * 5, LogConfig.Compact, 1)
-    val log2: AbstractLog = createLog(records.sizeInBytes * 10, LogConfig.Compact, 2)
-    val log3: AbstractLog = createLog(records.sizeInBytes * 15, LogConfig.Compact, 3)
-
-    val logs = new Pool[TopicPartition, AbstractLog]()
-    val tp1 = new TopicPartition("wishing well", 0) // active segment starts at 0
-    logs.put(tp1, log1)
-    val tp2 = new TopicPartition("wishing well", 1) // active segment starts at 10
-    logs.put(tp2, log2)
-    val tp3 = new TopicPartition("wishing well", 2) // // active segment starts at 20
-    logs.put(tp3, log3)
-    val cleanerManager: LogCleanerManagerMock = createCleanerManager(logs, toMock = true).asInstanceOf[LogCleanerManagerMock]
-    cleanerCheckpoints.put(tp1, 0) // all clean
-    cleanerCheckpoints.put(tp2, 1) // dirtiest - 9 dirty messages
-    cleanerCheckpoints.put(tp3, 15) // 5 dirty messages
-    cleanerManager.markPartitionUncleanable(log2.dir.getParent, tp2)
-=======
     val tp0 = new TopicPartition("wishing-well", 0)
     val tp1 = new TopicPartition("wishing-well", 1)
     val tp2 = new TopicPartition("wishing-well", 2)
@@ -143,7 +105,6 @@
     val logs = setupIncreasinglyFilthyLogs(partitions, startNumBatches = 20, batchIncrement = 5)
     val cleanerManager = createCleanerManagerMock(logs)
     partitions.foreach(partition => cleanerCheckpoints.put(partition, 20))
->>>>>>> 2715861f
 
     cleanerManager.markPartitionUncleanable(logs.get(tp2).dir.getParent, tp2)
 
@@ -154,24 +115,6 @@
 
   @Test
   def testGrabFilthiestCompactedLogIgnoresInProgressPartitions(): Unit = {
-<<<<<<< HEAD
-    val records = TestUtils.singletonRecords("test".getBytes)
-    val log1: AbstractLog = createLog(records.sizeInBytes * 5, LogConfig.Compact, 1)
-    val log2: AbstractLog = createLog(records.sizeInBytes * 10, LogConfig.Compact, 2)
-    val log3: AbstractLog = createLog(records.sizeInBytes * 15, LogConfig.Compact, 3)
-
-    val logs = new Pool[TopicPartition, AbstractLog]()
-    val tp1 = new TopicPartition("wishing well", 0) // active segment starts at 0
-    logs.put(tp1, log1)
-    val tp2 = new TopicPartition("wishing well", 1) // active segment starts at 10
-    logs.put(tp2, log2)
-    val tp3 = new TopicPartition("wishing well", 2) // // active segment starts at 20
-    logs.put(tp3, log3)
-    val cleanerManager: LogCleanerManagerMock = createCleanerManager(logs, toMock = true).asInstanceOf[LogCleanerManagerMock]
-    cleanerCheckpoints.put(tp1, 0) // all clean
-    cleanerCheckpoints.put(tp2, 1) // dirtiest - 9 dirty messages
-    cleanerCheckpoints.put(tp3, 15) // 5 dirty messages
-=======
     val tp0 = new TopicPartition("wishing-well", 0)
     val tp1 = new TopicPartition("wishing-well", 1)
     val tp2 = new TopicPartition("wishing-well", 2)
@@ -182,7 +125,6 @@
     val cleanerManager = createCleanerManagerMock(logs)
     partitions.foreach(partition => cleanerCheckpoints.put(partition, 20))
 
->>>>>>> 2715861f
     cleanerManager.setCleaningState(tp2, LogCleaningInProgress)
 
     val filthiestLog: LogToClean = cleanerManager.grabFilthiestCompactedLog(time).get
@@ -193,24 +135,6 @@
 
   @Test
   def testGrabFilthiestCompactedLogIgnoresBothInProgressPartitionsAndUncleanablePartitions(): Unit = {
-<<<<<<< HEAD
-    val records = TestUtils.singletonRecords("test".getBytes)
-    val log1: AbstractLog = createLog(records.sizeInBytes * 5, LogConfig.Compact, 1)
-    val log2: AbstractLog = createLog(records.sizeInBytes * 10, LogConfig.Compact, 2)
-    val log3: AbstractLog = createLog(records.sizeInBytes * 15, LogConfig.Compact, 3)
-
-    val logs = new Pool[TopicPartition, AbstractLog]()
-    val tp1 = new TopicPartition("wishing well", 0) // active segment starts at 0
-    logs.put(tp1, log1)
-    val tp2 = new TopicPartition("wishing well", 1) // active segment starts at 10
-    logs.put(tp2, log2)
-    val tp3 = new TopicPartition("wishing well", 2) // // active segment starts at 20
-    logs.put(tp3, log3)
-    val cleanerManager: LogCleanerManagerMock = createCleanerManager(logs, toMock = true).asInstanceOf[LogCleanerManagerMock]
-    cleanerCheckpoints.put(tp1, 0) // all clean
-    cleanerCheckpoints.put(tp2, 1) // dirtiest - 9 dirty messages
-    cleanerCheckpoints.put(tp3, 15) // 5 dirty messages
-=======
     val tp0 = new TopicPartition("wishing-well", 0)
     val tp1 = new TopicPartition("wishing-well", 1)
     val tp2 = new TopicPartition("wishing-well", 2)
@@ -221,7 +145,6 @@
     val cleanerManager = createCleanerManagerMock(logs)
     partitions.foreach(partition => cleanerCheckpoints.put(partition, 20))
 
->>>>>>> 2715861f
     cleanerManager.setCleaningState(tp2, LogCleaningInProgress)
     cleanerManager.markPartitionUncleanable(logs.get(tp1).dir.getParent, tp1)
 
@@ -575,24 +498,13 @@
     new LogCleanerManager(Array(logDir), logs, null)
   }
 
-<<<<<<< HEAD
-  private def createCleanerManager(pool: Pool[TopicPartition, AbstractLog], toMock: Boolean = false): LogCleanerManager = {
-    if (toMock)
-      new LogCleanerManagerMock(Array(logDir), pool, null)
-    else
-      new LogCleanerManager(Array(logDir), pool, null)
-  }
-
-  private def createLog(segmentSize: Int, cleanupPolicy: String, segmentsCount: Int = 0): MergedLog = {
-=======
-  private def createCleanerManagerMock(pool: Pool[TopicPartition, Log]): LogCleanerManagerMock = {
+  private def createCleanerManagerMock(pool: Pool[TopicPartition, AbstractLog]): LogCleanerManagerMock = {
     new LogCleanerManagerMock(Array(logDir), pool, null)
   }
 
   private def createLog(segmentSize: Int,
                         cleanupPolicy: String,
-                        topicPartition: TopicPartition = new TopicPartition("log", 0)): Log = {
->>>>>>> 2715861f
+                        topicPartition: TopicPartition = new TopicPartition("log", 0)): MergedLog = {
     val logProps = new Properties()
     logProps.put(LogConfig.SegmentBytesProp, segmentSize: Integer)
     logProps.put(LogConfig.RetentionMsProp, 1: Integer)
@@ -614,7 +526,7 @@
       logDirFailureChannel = new LogDirFailureChannel(10))
   }
 
-  private def writeRecords(log: Log,
+  private def writeRecords(log: AbstractLog,
                            numBatches: Int,
                            recordsPerBatch: Int,
                            batchesPerSegment: Int): Unit = {
