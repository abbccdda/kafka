/**
  * Licensed to the Apache Software Foundation (ASF) under one or more
  * contributor license agreements.  See the NOTICE file distributed with
  * this work for additional information regarding copyright ownership.
  * The ASF licenses this file to You under the Apache License, Version 2.0
  * (the "License"); you may not use this file except in compliance with
  * the License.  You may obtain a copy of the License at
  *
  *    http://www.apache.org/licenses/LICENSE-2.0
  *
  * Unless required by applicable law or agreed to in writing, software
  * distributed under the License is distributed on an "AS IS" BASIS,
  * WITHOUT WARRANTIES OR CONDITIONS OF ANY KIND, either express or implied.
  * See the License for the specific language governing permissions and
  * limitations under the License.
  */

package kafka.log

import java.io.File
import java.util.Properties

import kafka.server.{BrokerTopicStats, LogDirFailureChannel}
import kafka.utils._
import org.apache.kafka.common.TopicPartition
import org.apache.kafka.common.record._
import org.apache.kafka.common.utils.Utils
import org.junit.Assert._
import org.junit.{After, Test}
import org.scalatest.Assertions.intercept

import scala.collection.mutable

/**
  * Unit tests for the log cleaning logic
  */
class LogCleanerManagerTest extends Logging {

  val tmpDir = TestUtils.tempDir()
  val logDir = TestUtils.randomPartitionLogDir(tmpDir)
  val topicPartition = new TopicPartition("log", 0)
  val logProps = new Properties()
  logProps.put(LogConfig.SegmentBytesProp, 1024: java.lang.Integer)
  logProps.put(LogConfig.SegmentIndexBytesProp, 1024: java.lang.Integer)
  logProps.put(LogConfig.CleanupPolicyProp, LogConfig.Compact)
  val logConfig = LogConfig(logProps)
  val time = new MockTime(1400000000000L, 1000L)  // Tue May 13 16:53:20 UTC 2014 for `currentTimeMs`

  val cleanerCheckpoints: mutable.Map[TopicPartition, Long] = mutable.Map[TopicPartition, Long]()

  class LogCleanerManagerMock(logDirs: Seq[File],
                              logs: Pool[TopicPartition, AbstractLog],
                              logDirFailureChannel: LogDirFailureChannel) extends LogCleanerManager(logDirs, logs, logDirFailureChannel) {
    override def allCleanerCheckpoints: Map[TopicPartition, Long] = {
      cleanerCheckpoints.toMap
    }
  }

  @After
  def tearDown(): Unit = {
    Utils.delete(tmpDir)
  }

  private def setupIncreasinglyFilthyLogs(partitions: Seq[TopicPartition],
                                          startNumBatches: Int,
                                          batchIncrement: Int): Pool[TopicPartition, AbstractLog] = {
    val logs = new Pool[TopicPartition, AbstractLog]()
    var numBatches = startNumBatches

    for (tp <- partitions) {
      val log = createLog(2048, LogConfig.Compact, topicPartition = tp)
      logs.put(tp, log)

      writeRecords(log, numBatches = numBatches, recordsPerBatch = 1, batchesPerSegment = 5)
      numBatches += batchIncrement
    }
    logs
  }

  @Test
  def testGrabFilthiestCompactedLogThrowsException(): Unit = {
    val tp = new TopicPartition("A", 1)
    val logSegmentSize = TestUtils.singletonRecords("test".getBytes).sizeInBytes * 10
    val logSegmentsCount = 2
    val tpDir = new File(logDir, "A-1")

    // the exception should be catched and the partition that caused it marked as uncleanable
    class LogMock(dir: File, config: LogConfig) extends Log(dir, config, 0L, 0L,
      time.scheduler, new BrokerTopicStats, time, 60 * 60 * 1000, LogManager.ProducerIdExpirationCheckIntervalMs,
      topicPartition, new ProducerStateManager(tp, tpDir, 60 * 60 * 1000), new LogDirFailureChannel(10)) {

      // Throw an error in getFirstBatchTimestampForSegments since it is called in grabFilthiestLog()
      override def getFirstBatchTimestampForSegments(segments: Iterable[LogSegment]): Iterable[Long] =
        throw new IllegalStateException("Error!")
    }

    val log: Log = new LogMock(tpDir, createLowRetentionLogConfig(logSegmentSize, LogConfig.Compact))
    writeRecords(log = log,
      numBatches = logSegmentsCount * 2,
      recordsPerBatch = 10,
      batchesPerSegment = 2
    )

    val logsPool = new Pool[TopicPartition, Log]()
    logsPool.put(tp, log)
    val cleanerManager = createCleanerManagerMock(logsPool)
    cleanerCheckpoints.put(tp, 1)

    val thrownException = intercept[LogCleaningException] {
      cleanerManager.grabFilthiestCompactedLog(time).get
    }
    assertEquals(log, thrownException.log)
    assertTrue(thrownException.getCause.isInstanceOf[IllegalStateException])
  }

  @Test
  def testGrabFilthiestCompactedLogReturnsLogWithDirtiestRatio(): Unit = {
    val tp0 = new TopicPartition("wishing-well", 0)
    val tp1 = new TopicPartition("wishing-well", 1)
    val tp2 = new TopicPartition("wishing-well", 2)
    val partitions = Seq(tp0, tp1, tp2)

    // setup logs with cleanable range: [20, 20], [20, 25], [20, 30]
    val logs = setupIncreasinglyFilthyLogs(partitions, startNumBatches = 20, batchIncrement = 5)
    val cleanerManager = createCleanerManagerMock(logs)
    partitions.foreach(partition => cleanerCheckpoints.put(partition, 20))

    val filthiestLog: LogToClean = cleanerManager.grabFilthiestCompactedLog(time).get
    assertEquals(tp2, filthiestLog.topicPartition)
    assertEquals(tp2, filthiestLog.log.topicPartition)
  }

  @Test
  def testGrabFilthiestCompactedLogIgnoresUncleanablePartitions(): Unit = {
    val tp0 = new TopicPartition("wishing-well", 0)
    val tp1 = new TopicPartition("wishing-well", 1)
    val tp2 = new TopicPartition("wishing-well", 2)
    val partitions = Seq(tp0, tp1, tp2)

    // setup logs with cleanable range: [20, 20], [20, 25], [20, 30]
    val logs = setupIncreasinglyFilthyLogs(partitions, startNumBatches = 20, batchIncrement = 5)
    val cleanerManager = createCleanerManagerMock(logs)
    partitions.foreach(partition => cleanerCheckpoints.put(partition, 20))

    cleanerManager.markPartitionUncleanable(logs.get(tp2).dir.getParent, tp2)

    val filthiestLog: LogToClean = cleanerManager.grabFilthiestCompactedLog(time).get
    assertEquals(tp1, filthiestLog.topicPartition)
    assertEquals(tp1, filthiestLog.log.topicPartition)
  }

  @Test
  def testGrabFilthiestCompactedLogIgnoresInProgressPartitions(): Unit = {
    val tp0 = new TopicPartition("wishing-well", 0)
    val tp1 = new TopicPartition("wishing-well", 1)
    val tp2 = new TopicPartition("wishing-well", 2)
    val partitions = Seq(tp0, tp1, tp2)

    // setup logs with cleanable range: [20, 20], [20, 25], [20, 30]
    val logs = setupIncreasinglyFilthyLogs(partitions, startNumBatches = 20, batchIncrement = 5)
    val cleanerManager = createCleanerManagerMock(logs)
    partitions.foreach(partition => cleanerCheckpoints.put(partition, 20))

    cleanerManager.setCleaningState(tp2, LogCleaningInProgress)

    val filthiestLog: LogToClean = cleanerManager.grabFilthiestCompactedLog(time).get

    assertEquals(tp1, filthiestLog.topicPartition)
    assertEquals(tp1, filthiestLog.log.topicPartition)
  }

  @Test
  def testGrabFilthiestCompactedLogIgnoresBothInProgressPartitionsAndUncleanablePartitions(): Unit = {
    val tp0 = new TopicPartition("wishing-well", 0)
    val tp1 = new TopicPartition("wishing-well", 1)
    val tp2 = new TopicPartition("wishing-well", 2)
    val partitions = Seq(tp0, tp1, tp2)

    // setup logs with cleanable range: [20, 20], [20, 25], [20, 30]
    val logs = setupIncreasinglyFilthyLogs(partitions, startNumBatches = 20, batchIncrement = 5)
    val cleanerManager = createCleanerManagerMock(logs)
    partitions.foreach(partition => cleanerCheckpoints.put(partition, 20))

    cleanerManager.setCleaningState(tp2, LogCleaningInProgress)
    cleanerManager.markPartitionUncleanable(logs.get(tp1).dir.getParent, tp1)

    val filthiestLog: Option[LogToClean] = cleanerManager.grabFilthiestCompactedLog(time)
    assertEquals(None, filthiestLog)
  }

  @Test
  def testDirtyOffsetResetIfLargerThanEndOffset(): Unit = {
    val tp = new TopicPartition("foo", 0)
    val logs = setupIncreasinglyFilthyLogs(Seq(tp), startNumBatches = 20, batchIncrement = 5)
    val cleanerManager = createCleanerManagerMock(logs)
    cleanerCheckpoints.put(tp, 200)

    val filthiestLog = cleanerManager.grabFilthiestCompactedLog(time).get
    assertEquals(0L, filthiestLog.firstDirtyOffset)
  }

  @Test
  def testDirtyOffsetResetIfSmallerThanStartOffset(): Unit = {
    val tp = new TopicPartition("foo", 0)
    val logs = setupIncreasinglyFilthyLogs(Seq(tp), startNumBatches = 20, batchIncrement = 5)

    logs.get(tp).maybeIncrementLogStartOffset(10L)

    val cleanerManager = createCleanerManagerMock(logs)
    cleanerCheckpoints.put(tp, 0L)

    val filthiestLog = cleanerManager.grabFilthiestCompactedLog(time).get
    assertEquals(10L, filthiestLog.firstDirtyOffset)
  }

  /**
    * When checking for logs with segments ready for deletion
    * we shouldn't consider logs where cleanup.policy=delete
    * as they are handled by the LogManager
    */
  @Test
  def testLogsWithSegmentsToDeleteShouldNotConsiderCleanupPolicyDeleteLogs(): Unit = {
    val records = TestUtils.singletonRecords("test".getBytes)
    val log: AbstractLog = createLog(records.sizeInBytes * 5, LogConfig.Delete)
    val cleanerManager: LogCleanerManager = createCleanerManager(log)

    val readyToDelete = cleanerManager.deletableLogs().size
    assertEquals("should have 0 logs ready to be deleted", 0, readyToDelete)
  }

  /**
    * We should find logs with segments ready to be deleted when cleanup.policy=compact,delete
    */
  @Test
  def testLogsWithSegmentsToDeleteShouldConsiderCleanupPolicyCompactDeleteLogs(): Unit = {
    val records = TestUtils.singletonRecords("test".getBytes, key="test".getBytes)
    val log: AbstractLog = createLog(records.sizeInBytes * 5, LogConfig.Compact + "," + LogConfig.Delete)
    val cleanerManager: LogCleanerManager = createCleanerManager(log)

    val readyToDelete = cleanerManager.deletableLogs().size
    assertEquals("should have 1 logs ready to be deleted", 1, readyToDelete)
  }

  /**
    * When looking for logs with segments ready to be deleted we should consider
    * logs with cleanup.policy=compact because they may have segments from before the log start offset
    */
  @Test
  def testLogsWithSegmentsToDeleteShouldConsiderCleanupPolicyCompactLogs(): Unit = {
    val records = TestUtils.singletonRecords("test".getBytes, key="test".getBytes)
    val log: AbstractLog = createLog(records.sizeInBytes * 5, LogConfig.Compact)
    val cleanerManager: LogCleanerManager = createCleanerManager(log)

    val readyToDelete = cleanerManager.deletableLogs().size
    assertEquals("should have 1 logs ready to be deleted", 1, readyToDelete)
  }

  /**
    * log under cleanup should be ineligible for compaction
    */
  @Test
  def testLogsUnderCleanupIneligibleForCompaction(): Unit = {
    val records = TestUtils.singletonRecords("test".getBytes, key="test".getBytes)
    val log = createLog(records.sizeInBytes * 5, LogConfig.Delete)
    val cleanerManager: LogCleanerManager = createCleanerManager(log)

    log.appendAsLeader(records, leaderEpoch = 0)
    log.roll()
    log.appendAsLeader(records, leaderEpoch = 0)
    log.updateHighWatermark(2L)

    // simulate cleanup thread working on the log partition
    val deletableLog = cleanerManager.pauseCleaningForNonCompactedPartitions()
    assertEquals("should have 1 logs ready to be deleted", 1, deletableLog.size)

    // change cleanup policy from delete to compact
    val logProps = new Properties()
    logProps.put(LogConfig.SegmentBytesProp, log.config.segmentSize)
    logProps.put(LogConfig.RetentionMsProp, log.config.retentionMs)
    logProps.put(LogConfig.CleanupPolicyProp, LogConfig.Compact)
    logProps.put(LogConfig.MinCleanableDirtyRatioProp, 0: Integer)
    val config = LogConfig(logProps)
    log.updateConfig(config)

    // log cleanup inprogress, the log is not available for compaction
    val cleanable = cleanerManager.grabFilthiestCompactedLog(time)
    assertEquals("should have 0 logs ready to be compacted", 0, cleanable.size)

    // log cleanup finished, and log can be picked up for compaction
    cleanerManager.resumeCleaning(deletableLog.map(_._1))
    val cleanable2 = cleanerManager.grabFilthiestCompactedLog(time)
    assertEquals("should have 1 logs ready to be compacted", 1, cleanable2.size)

    // update cleanup policy to delete
    logProps.put(LogConfig.CleanupPolicyProp, LogConfig.Delete)
    val config2 = LogConfig(logProps)
    log.updateConfig(config2)

    // compaction in progress, should have 0 log eligible for log cleanup
    val deletableLog2 = cleanerManager.pauseCleaningForNonCompactedPartitions()
    assertEquals("should have 0 logs ready to be deleted", 0, deletableLog2.size)

    // compaction done, should have 1 log eligible for log cleanup
    cleanerManager.doneDeleting(Seq(cleanable2.get.topicPartition))
    val deletableLog3 = cleanerManager.pauseCleaningForNonCompactedPartitions()
    assertEquals("should have 1 logs ready to be deleted", 1, deletableLog3.size)
  }

  /**
    * log under cleanup should still be eligible for log truncation
    */
  @Test
  def testConcurrentLogCleanupAndLogTruncation(): Unit = {
    val records = TestUtils.singletonRecords("test".getBytes, key="test".getBytes)
    val log: AbstractLog = createLog(records.sizeInBytes * 5, LogConfig.Delete)
    val cleanerManager: LogCleanerManager = createCleanerManager(log)

    // log cleanup starts
    val pausedPartitions = cleanerManager.pauseCleaningForNonCompactedPartitions()
    // Log truncation happens due to unclean leader election
    cleanerManager.abortAndPauseCleaning(log.topicPartition)
    cleanerManager.resumeCleaning(Seq(log.topicPartition))
    // log cleanup finishes and pausedPartitions are resumed
    cleanerManager.resumeCleaning(pausedPartitions.map(_._1))

    assertEquals(None, cleanerManager.cleaningState(log.topicPartition))
  }

  /**
    * log under cleanup should still be eligible for topic deletion
    */
  @Test
  def testConcurrentLogCleanupAndTopicDeletion(): Unit = {
    val records = TestUtils.singletonRecords("test".getBytes, key = "test".getBytes)
    val log: AbstractLog = createLog(records.sizeInBytes * 5, LogConfig.Delete)
    val cleanerManager: LogCleanerManager = createCleanerManager(log)

    // log cleanup starts
    val pausedPartitions = cleanerManager.pauseCleaningForNonCompactedPartitions()
    // Broker processes StopReplicaRequest with delete=true
    cleanerManager.abortCleaning(log.topicPartition)
    // log cleanup finishes and pausedPartitions are resumed
    cleanerManager.resumeCleaning(pausedPartitions.map(_._1))

    assertEquals(None, cleanerManager.cleaningState(log.topicPartition))
  }

  /**
    * When looking for logs with segments ready to be deleted we shouldn't consider
    * logs that have had their partition marked as uncleanable.
    */
  @Test
  def testLogsWithSegmentsToDeleteShouldNotConsiderUncleanablePartitions(): Unit = {
    val records = TestUtils.singletonRecords("test".getBytes, key="test".getBytes)
    val log: AbstractLog = createLog(records.sizeInBytes * 5, LogConfig.Compact)
    val cleanerManager: LogCleanerManager = createCleanerManager(log)
    cleanerManager.markPartitionUncleanable(log.dir.getParent, topicPartition)

    val readyToDelete = cleanerManager.deletableLogs().size
    assertEquals("should have 0 logs ready to be deleted", 0, readyToDelete)
  }

  /**
    * Test computation of cleanable range with no minimum compaction lag settings active
    */
  @Test
  def testCleanableOffsetsForNone(): Unit = {
    val logProps = new Properties()
    logProps.put(LogConfig.SegmentBytesProp, 1024: java.lang.Integer)

    val log = makeLog(config = LogConfig.fromProps(logConfig.originals, logProps))

    while(log.numberOfSegments < 8)
      log.appendAsLeader(records(log.logEndOffset.toInt, log.logEndOffset.toInt, time.milliseconds()), leaderEpoch = 0)

    val lastClean = Map(topicPartition -> 0L)
    val cleanableOffsets = LogCleanerManager.cleanableOffsets(log, topicPartition, lastClean, time.milliseconds)
    assertEquals("The first cleanable offset starts at the beginning of the log.", 0L, cleanableOffsets._1)
    assertEquals("The first uncleanable offset begins with the active segment.", log.activeSegment.baseOffset, cleanableOffsets._2)
  }

  /**
    * Test computation of cleanable range with a minimum compaction lag time
    */
  @Test
  def testCleanableOffsetsForTime(): Unit = {
    val compactionLag = 60 * 60 * 1000
    val logProps = new Properties()
    logProps.put(LogConfig.SegmentBytesProp, 1024: java.lang.Integer)
    logProps.put(LogConfig.MinCompactionLagMsProp, compactionLag: java.lang.Integer)

    val log = makeLog(config = LogConfig.fromProps(logConfig.originals, logProps))

    val t0 = time.milliseconds
    while(log.numberOfSegments < 4)
      log.appendAsLeader(records(log.logEndOffset.toInt, log.logEndOffset.toInt, t0), leaderEpoch = 0)

    val activeSegAtT0 = log.activeSegment

    time.sleep(compactionLag + 1)
    val t1 = time.milliseconds

    while (log.numberOfSegments < 8)
      log.appendAsLeader(records(log.logEndOffset.toInt, log.logEndOffset.toInt, t1), leaderEpoch = 0)

    val lastClean = Map(topicPartition -> 0L)
    val cleanableOffsets = LogCleanerManager.cleanableOffsets(log, topicPartition, lastClean, time.milliseconds)
    assertEquals("The first cleanable offset starts at the beginning of the log.", 0L, cleanableOffsets._1)
    assertEquals("The first uncleanable offset begins with the second block of log entries.", activeSegAtT0.baseOffset, cleanableOffsets._2)
  }

  /**
    * Test computation of cleanable range with a minimum compaction lag time that is small enough that
    * the active segment contains it.
    */
  @Test
  def testCleanableOffsetsForShortTime(): Unit = {
    val compactionLag = 60 * 60 * 1000
    val logProps = new Properties()
    logProps.put(LogConfig.SegmentBytesProp, 1024: java.lang.Integer)
    logProps.put(LogConfig.MinCompactionLagMsProp, compactionLag: java.lang.Integer)

    val log = makeLog(config = LogConfig.fromProps(logConfig.originals, logProps))

    val t0 = time.milliseconds
    while (log.numberOfSegments < 8)
      log.appendAsLeader(records(log.logEndOffset.toInt, log.logEndOffset.toInt, t0), leaderEpoch = 0)

    time.sleep(compactionLag + 1)

    val lastClean = Map(topicPartition -> 0L)
    val cleanableOffsets = LogCleanerManager.cleanableOffsets(log, topicPartition, lastClean, time.milliseconds)
    assertEquals("The first cleanable offset starts at the beginning of the log.", 0L, cleanableOffsets._1)
    assertEquals("The first uncleanable offset begins with active segment.", log.activeSegment.baseOffset, cleanableOffsets._2)
  }

  @Test
  def testUndecidedTransactionalDataNotCleanable(): Unit = {
    val compactionLag = 60 * 60 * 1000
    val logProps = new Properties()
    logProps.put(LogConfig.SegmentBytesProp, 1024: java.lang.Integer)
    logProps.put(LogConfig.MinCompactionLagMsProp, compactionLag: java.lang.Integer)

    val log = makeLog(config = LogConfig.fromProps(logConfig.originals, logProps))

    val producerId = 15L
    val producerEpoch = 0.toShort
    val sequence = 0
    log.appendAsLeader(MemoryRecords.withTransactionalRecords(CompressionType.NONE, producerId, producerEpoch, sequence,
      new SimpleRecord(time.milliseconds(), "1".getBytes, "a".getBytes),
      new SimpleRecord(time.milliseconds(), "2".getBytes, "b".getBytes)), leaderEpoch = 0)
    log.appendAsLeader(MemoryRecords.withTransactionalRecords(CompressionType.NONE, producerId, producerEpoch, sequence + 2,
      new SimpleRecord(time.milliseconds(), "3".getBytes, "c".getBytes)), leaderEpoch = 0)
    log.roll()
    log.updateHighWatermark(3L)

    time.sleep(compactionLag + 1)
    // although the compaction lag has been exceeded, the undecided data should not be cleaned
    var cleanableOffsets = LogCleanerManager.cleanableOffsets(log, topicPartition,
      Map(topicPartition -> 0L), time.milliseconds())
    assertEquals(0L, cleanableOffsets._1)
    assertEquals(0L, cleanableOffsets._2)

    log.appendAsLeader(MemoryRecords.withEndTransactionMarker(time.milliseconds(), producerId, producerEpoch,
      new EndTransactionMarker(ControlRecordType.ABORT, 15)), leaderEpoch = 0, isFromClient = false)
    log.roll()
    log.updateHighWatermark(4L)

    // the first segment should now become cleanable immediately
    cleanableOffsets = LogCleanerManager.cleanableOffsets(log, topicPartition,
      Map(topicPartition -> 0L), time.milliseconds())
    assertEquals(0L, cleanableOffsets._1)
    assertEquals(3L, cleanableOffsets._2)

    time.sleep(compactionLag + 1)

    // the second segment becomes cleanable after the compaction lag
    cleanableOffsets = LogCleanerManager.cleanableOffsets(log, topicPartition,
      Map(topicPartition -> 0L), time.milliseconds())
    assertEquals(0L, cleanableOffsets._1)
    assertEquals(4L, cleanableOffsets._2)
  }

  @Test
  def testDoneCleaning(): Unit = {
    val logProps = new Properties()
    logProps.put(LogConfig.SegmentBytesProp, 1024: java.lang.Integer)
    val log = makeLog(config = LogConfig.fromProps(logConfig.originals, logProps))
    while(log.numberOfSegments < 8)
      log.appendAsLeader(records(log.logEndOffset.toInt, log.logEndOffset.toInt, time.milliseconds()), leaderEpoch = 0)

    val cleanerManager: LogCleanerManager = createCleanerManager(log)

    intercept[IllegalStateException](cleanerManager.doneCleaning(topicPartition, log.dir, 1))

    cleanerManager.setCleaningState(topicPartition, LogCleaningPaused(1))
    intercept[IllegalStateException](cleanerManager.doneCleaning(topicPartition, log.dir, 1))

    cleanerManager.setCleaningState(topicPartition, LogCleaningInProgress)
    cleanerManager.doneCleaning(topicPartition, log.dir, 1)
    assertTrue(cleanerManager.cleaningState(topicPartition).isEmpty)
    assertTrue(cleanerManager.allCleanerCheckpoints.get(topicPartition).nonEmpty)

    cleanerManager.setCleaningState(topicPartition, LogCleaningAborted)
    cleanerManager.doneCleaning(topicPartition, log.dir, 1)
    assertEquals(LogCleaningPaused(1), cleanerManager.cleaningState(topicPartition).get)
    assertTrue(cleanerManager.allCleanerCheckpoints.get(topicPartition).nonEmpty)
  }

  @Test
  def testDoneDeleting(): Unit = {
    val records = TestUtils.singletonRecords("test".getBytes, key="test".getBytes)
    val log: AbstractLog = createLog(records.sizeInBytes * 5, LogConfig.Compact + "," + LogConfig.Delete)
    val cleanerManager: LogCleanerManager = createCleanerManager(log)
    val tp = new TopicPartition("log", 0)

    intercept[IllegalStateException](cleanerManager.doneDeleting(Seq(tp)))

    cleanerManager.setCleaningState(tp, LogCleaningPaused(1))
    intercept[IllegalStateException](cleanerManager.doneDeleting(Seq(tp)))

    cleanerManager.setCleaningState(tp, LogCleaningInProgress)
    cleanerManager.doneDeleting(Seq(tp))
    assertTrue(cleanerManager.cleaningState(tp).isEmpty)

    cleanerManager.setCleaningState(tp, LogCleaningAborted)
    cleanerManager.doneDeleting(Seq(tp))
    assertEquals(LogCleaningPaused(1), cleanerManager.cleaningState(tp).get)
  }

  private def createCleanerManager(log: AbstractLog): LogCleanerManager = {
    val logs = new Pool[TopicPartition, AbstractLog]()
    logs.put(topicPartition, log)
    new LogCleanerManager(Array(logDir), logs, null)
  }

  private def createCleanerManagerMock(pool: Pool[TopicPartition, AbstractLog]): LogCleanerManagerMock = {
    new LogCleanerManagerMock(Array(logDir), pool, null)
  }

  private def createLog(segmentSize: Int,
                        cleanupPolicy: String,
<<<<<<< HEAD
                        topicPartition: TopicPartition = new TopicPartition("log", 0)): MergedLog = {
    val logProps = new Properties()
    logProps.put(LogConfig.SegmentBytesProp, segmentSize: Integer)
    logProps.put(LogConfig.RetentionMsProp, 1: Integer)
    logProps.put(LogConfig.CleanupPolicyProp, cleanupPolicy)
    logProps.put(LogConfig.MinCleanableDirtyRatioProp, 0.05: java.lang.Double) // small for easier and clearer tests

    val config = LogConfig(logProps)
=======
                        topicPartition: TopicPartition = new TopicPartition("log", 0)): Log = {
    val config = createLowRetentionLogConfig(segmentSize, cleanupPolicy)
>>>>>>> f848d634
    val partitionDir = new File(logDir, Log.logDirName(topicPartition))

    Log(partitionDir,
      config,
      logStartOffset = 0L,
      recoveryPoint = 0L,
      scheduler = time.scheduler,
      time = time,
      brokerTopicStats = new BrokerTopicStats,
      maxProducerIdExpirationMs = 60 * 60 * 1000,
      producerIdExpirationCheckIntervalMs = LogManager.ProducerIdExpirationCheckIntervalMs,
      logDirFailureChannel = new LogDirFailureChannel(10))
  }

<<<<<<< HEAD
  private def writeRecords(log: AbstractLog,
=======
  private def createLowRetentionLogConfig(segmentSize: Int, cleanupPolicy: String): LogConfig = {
    val logProps = new Properties()
    logProps.put(LogConfig.SegmentBytesProp, segmentSize: Integer)
    logProps.put(LogConfig.RetentionMsProp, 1: Integer)
    logProps.put(LogConfig.CleanupPolicyProp, cleanupPolicy)
    logProps.put(LogConfig.MinCleanableDirtyRatioProp, 0.05: java.lang.Double) // small for easier and clearer tests

    LogConfig(logProps)
  }

  private def writeRecords(log: Log,
>>>>>>> f848d634
                           numBatches: Int,
                           recordsPerBatch: Int,
                           batchesPerSegment: Int): Unit = {
    for (i <- 0 until numBatches) {
      val startOffset = i * recordsPerBatch
      val endOffset = startOffset + recordsPerBatch
      var lastTimestamp = 0L
      val records = (startOffset until endOffset).map { offset =>
        val currentTimestamp = time.milliseconds()
        if (offset == endOffset - 1)
          lastTimestamp = currentTimestamp

        new SimpleRecord(currentTimestamp, s"key-$offset".getBytes, s"value-$offset".getBytes)
      }

      log.appendAsLeader(MemoryRecords.withRecords(CompressionType.NONE, records:_*), leaderEpoch = 1)
      log.maybeIncrementHighWatermark(log.logEndOffsetMetadata)

      if (i % batchesPerSegment == 0)
        log.roll()
    }
    log.roll()
  }

  private def makeLog(dir: File = logDir, config: LogConfig) =
    Log(dir = dir, config = config, logStartOffset = 0L, recoveryPoint = 0L, scheduler = time.scheduler,
      time = time, brokerTopicStats = new BrokerTopicStats, maxProducerIdExpirationMs = 60 * 60 * 1000,
      producerIdExpirationCheckIntervalMs = LogManager.ProducerIdExpirationCheckIntervalMs,
      logDirFailureChannel = new LogDirFailureChannel(10))

  private def records(key: Int, value: Int, timestamp: Long) =
    MemoryRecords.withRecords(CompressionType.NONE, new SimpleRecord(timestamp, key.toString.getBytes, value.toString.getBytes))

}<|MERGE_RESOLUTION|>--- conflicted
+++ resolved
@@ -18,9 +18,12 @@
 package kafka.log
 
 import java.io.File
-import java.util.Properties
+import java.util.{Optional, Properties}
 
 import kafka.server.{BrokerTopicStats, LogDirFailureChannel}
+import kafka.tier.TierMetadataManager
+import kafka.tier.state.FileTierPartitionStateFactory
+import kafka.tier.store.TierObjectStore
 import kafka.utils._
 import org.apache.kafka.common.TopicPartition
 import org.apache.kafka.common.record._
@@ -84,24 +87,24 @@
     val logSegmentsCount = 2
     val tpDir = new File(logDir, "A-1")
 
-    // the exception should be catched and the partition that caused it marked as uncleanable
-    class LogMock(dir: File, config: LogConfig) extends Log(dir, config, 0L, 0L,
+    // the exception should be caught and the partition that caused it marked as uncleanable
+    val localLog = new Log(tpDir, createLowRetentionLogConfig(logSegmentSize, LogConfig.Compact), 0L,
       time.scheduler, new BrokerTopicStats, time, 60 * 60 * 1000, LogManager.ProducerIdExpirationCheckIntervalMs,
-      topicPartition, new ProducerStateManager(tp, tpDir, 60 * 60 * 1000), new LogDirFailureChannel(10)) {
-
+      topicPartition, new ProducerStateManager(tp, tpDir, 60 * 60 * 1000), new LogDirFailureChannel(10))
+    val tierMetadataManager = new TierMetadataManager(new FileTierPartitionStateFactory(), Optional.empty[TierObjectStore], localLog.logDirFailureChannel, false)
+    val tierPartitionState = tierMetadataManager.initState(topicPartition, localLog.dir, localLog.config)
+    val log = new MergedLog(localLog, 0L, tierPartitionState, tierMetadataManager) {
       // Throw an error in getFirstBatchTimestampForSegments since it is called in grabFilthiestLog()
       override def getFirstBatchTimestampForSegments(segments: Iterable[LogSegment]): Iterable[Long] =
         throw new IllegalStateException("Error!")
     }
-
-    val log: Log = new LogMock(tpDir, createLowRetentionLogConfig(logSegmentSize, LogConfig.Compact))
     writeRecords(log = log,
       numBatches = logSegmentsCount * 2,
       recordsPerBatch = 10,
       batchesPerSegment = 2
     )
 
-    val logsPool = new Pool[TopicPartition, Log]()
+    val logsPool = new Pool[TopicPartition, AbstractLog]()
     logsPool.put(tp, log)
     val cleanerManager = createCleanerManagerMock(logsPool)
     cleanerCheckpoints.put(tp, 1)
@@ -540,7 +543,6 @@
 
   private def createLog(segmentSize: Int,
                         cleanupPolicy: String,
-<<<<<<< HEAD
                         topicPartition: TopicPartition = new TopicPartition("log", 0)): MergedLog = {
     val logProps = new Properties()
     logProps.put(LogConfig.SegmentBytesProp, segmentSize: Integer)
@@ -548,11 +550,7 @@
     logProps.put(LogConfig.CleanupPolicyProp, cleanupPolicy)
     logProps.put(LogConfig.MinCleanableDirtyRatioProp, 0.05: java.lang.Double) // small for easier and clearer tests
 
-    val config = LogConfig(logProps)
-=======
-                        topicPartition: TopicPartition = new TopicPartition("log", 0)): Log = {
     val config = createLowRetentionLogConfig(segmentSize, cleanupPolicy)
->>>>>>> f848d634
     val partitionDir = new File(logDir, Log.logDirName(topicPartition))
 
     Log(partitionDir,
@@ -567,9 +565,6 @@
       logDirFailureChannel = new LogDirFailureChannel(10))
   }
 
-<<<<<<< HEAD
-  private def writeRecords(log: AbstractLog,
-=======
   private def createLowRetentionLogConfig(segmentSize: Int, cleanupPolicy: String): LogConfig = {
     val logProps = new Properties()
     logProps.put(LogConfig.SegmentBytesProp, segmentSize: Integer)
@@ -580,8 +575,7 @@
     LogConfig(logProps)
   }
 
-  private def writeRecords(log: Log,
->>>>>>> f848d634
+  private def writeRecords(log: AbstractLog,
                            numBatches: Int,
                            recordsPerBatch: Int,
                            batchesPerSegment: Int): Unit = {
