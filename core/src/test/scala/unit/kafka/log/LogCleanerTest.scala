--- conflicted
+++ resolved
@@ -707,11 +707,7 @@
 
     // clean the log
     val stats = new CleanerStats()
-<<<<<<< HEAD
-    cleaner.cleanSegments(log, Seq(log.localLogSegments.head), map, 0L, stats)
-=======
-    cleaner.cleanSegments(log, Seq(log.logSegments.head), map, 0L, stats, new CleanedTransactionMetadata)
->>>>>>> 81b4692e
+    cleaner.cleanSegments(log, Seq(log.localLogSegments.head), map, 0L, stats, new CleanedTransactionMetadata)
     val shouldRemain = LogTest.keysInLog(log).filter(!keys.contains(_))
     assertEquals(shouldRemain, LogTest.keysInLog(log))
   }
@@ -724,11 +720,7 @@
     val (log, offsetMap) = createLogWithMessagesLargerThanMaxSize(largeMessageSize = 1024 * 1024)
 
     val cleaner = makeCleaner(Int.MaxValue, maxMessageSize=1024)
-<<<<<<< HEAD
-    cleaner.cleanSegments(log, Seq(log.localLogSegments.head), offsetMap, 0L, new CleanerStats)
-=======
-    cleaner.cleanSegments(log, Seq(log.logSegments.head), offsetMap, 0L, new CleanerStats, new CleanedTransactionMetadata)
->>>>>>> 81b4692e
+    cleaner.cleanSegments(log, Seq(log.localLogSegments.head), offsetMap, 0L, new CleanerStats, new CleanedTransactionMetadata)
     val shouldRemain = LogTest.keysInLog(log).filter(k => !offsetMap.map.containsKey(k.toString))
     assertEquals(shouldRemain, LogTest.keysInLog(log))
   }
@@ -747,11 +739,7 @@
 
     val cleaner = makeCleaner(Int.MaxValue, maxMessageSize=1024)
     intercept[CorruptRecordException] {
-<<<<<<< HEAD
-      cleaner.cleanSegments(log, Seq(log.localLogSegments.head), offsetMap, 0L, new CleanerStats)
-=======
-      cleaner.cleanSegments(log, Seq(log.logSegments.head), offsetMap, 0L, new CleanerStats, new CleanedTransactionMetadata)
->>>>>>> 81b4692e
+      cleaner.cleanSegments(log, Seq(log.localLogSegments.head), offsetMap, 0L, new CleanerStats, new CleanedTransactionMetadata)
     }
   }
 
@@ -768,11 +756,7 @@
 
     val cleaner = makeCleaner(Int.MaxValue, maxMessageSize=1024)
     intercept[CorruptRecordException] {
-<<<<<<< HEAD
-      cleaner.cleanSegments(log, Seq(log.localLogSegments.head), offsetMap, 0L, new CleanerStats)
-=======
-      cleaner.cleanSegments(log, Seq(log.logSegments.head), offsetMap, 0L, new CleanerStats, new CleanedTransactionMetadata)
->>>>>>> 81b4692e
+      cleaner.cleanSegments(log, Seq(log.localLogSegments.head), offsetMap, 0L, new CleanerStats, new CleanedTransactionMetadata)
     }
   }
 
@@ -1103,12 +1087,8 @@
     val map = new FakeOffsetMap(Int.MaxValue)
     keys.foreach(k => map.put(key(k), Long.MaxValue))
     intercept[LogCleaningAbortedException] {
-<<<<<<< HEAD
-      cleaner.cleanSegments(log, log.localLogSegments.take(3).toSeq, map, 0L, new CleanerStats())
-=======
-      cleaner.cleanSegments(log, log.logSegments.take(3).toSeq, map, 0L, new CleanerStats(),
+      cleaner.cleanSegments(log, log.localLogSegments.take(3).toSeq, map, 0L, new CleanerStats(),
         new CleanedTransactionMetadata)
->>>>>>> 81b4692e
     }
   }
 
@@ -1325,14 +1305,9 @@
     assertFalse(LogTest.hasOffsetOverflow(log))
 
     // Clean each segment now that split is complete.
-<<<<<<< HEAD
     for (segmentToClean <- log.localLogSegments)
-      cleaner.cleanSegments(log, List(segmentToClean), offsetMap, 0L, new CleanerStats())
-=======
-    for (segmentToClean <- log.logSegments)
       cleaner.cleanSegments(log, List(segmentToClean), offsetMap, 0L, new CleanerStats(),
         new CleanedTransactionMetadata)
->>>>>>> 81b4692e
     assertEquals(expectedKeysAfterCleaning, LogTest.keysInLog(log))
     assertFalse(LogTest.hasOffsetOverflow(log))
     log.close()
@@ -1372,12 +1347,8 @@
       offsetMap.put(key(k), Long.MaxValue)
 
     // clean the log
-<<<<<<< HEAD
-    cleaner.cleanSegments(log, log.localLogSegments.take(9).toSeq, offsetMap, 0L, new CleanerStats())
-=======
-    cleaner.cleanSegments(log, log.logSegments.take(9).toSeq, offsetMap, 0L, new CleanerStats(),
+    cleaner.cleanSegments(log, log.localLogSegments.take(9).toSeq, offsetMap, 0L, new CleanerStats(),
       new CleanedTransactionMetadata)
->>>>>>> 81b4692e
     // clear scheduler so that async deletes don't run
     time.scheduler.clear()
     var cleanedKeys = LogTest.keysInLog(log)
@@ -1392,12 +1363,8 @@
     log = recoverAndCheck(config, allKeys)
 
     // clean again
-<<<<<<< HEAD
-    cleaner.cleanSegments(log, log.localLogSegments.take(9).toSeq, offsetMap, 0L, new CleanerStats())
-=======
-    cleaner.cleanSegments(log, log.logSegments.take(9).toSeq, offsetMap, 0L, new CleanerStats(),
+    cleaner.cleanSegments(log, log.localLogSegments.take(9).toSeq, offsetMap, 0L, new CleanerStats(),
       new CleanedTransactionMetadata)
->>>>>>> 81b4692e
     // clear scheduler so that async deletes don't run
     time.scheduler.clear()
     cleanedKeys = LogTest.keysInLog(log)
@@ -1418,12 +1385,8 @@
     }
     for (k <- 1 until messageCount by 2)
       offsetMap.put(key(k), Long.MaxValue)
-<<<<<<< HEAD
-    cleaner.cleanSegments(log, log.localLogSegments.take(9).toSeq, offsetMap, 0L, new CleanerStats())
-=======
-    cleaner.cleanSegments(log, log.logSegments.take(9).toSeq, offsetMap, 0L, new CleanerStats(),
+    cleaner.cleanSegments(log, log.localLogSegments.take(9).toSeq, offsetMap, 0L, new CleanerStats(),
       new CleanedTransactionMetadata)
->>>>>>> 81b4692e
     // clear scheduler so that async deletes don't run
     time.scheduler.clear()
     cleanedKeys = LogTest.keysInLog(log)
@@ -1440,12 +1403,8 @@
     }
     for (k <- 1 until messageCount by 2)
       offsetMap.put(key(k), Long.MaxValue)
-<<<<<<< HEAD
-    cleaner.cleanSegments(log, log.localLogSegments.take(9).toSeq, offsetMap, 0L, new CleanerStats())
-=======
-    cleaner.cleanSegments(log, log.logSegments.take(9).toSeq, offsetMap, 0L, new CleanerStats(),
+    cleaner.cleanSegments(log, log.localLogSegments.take(9).toSeq, offsetMap, 0L, new CleanerStats(),
       new CleanedTransactionMetadata)
->>>>>>> 81b4692e
     // clear scheduler so that async deletes don't run
     time.scheduler.clear()
     cleanedKeys = LogTest.keysInLog(log)
@@ -1673,12 +1632,8 @@
     appendIdempotentAsLeader(log, producerId, producerEpoch, isTransactional = true, isFromClient = isFromClient)
   }
 
-<<<<<<< HEAD
-  private def appendIdempotentAsLeader(log: AbstractLog, producerId: Long,
-=======
-  private def appendIdempotentAsLeader(log: Log,
+  private def appendIdempotentAsLeader(log: AbstractLog,
                                        producerId: Long,
->>>>>>> 81b4692e
                                        producerEpoch: Short,
                                        isTransactional: Boolean = false,
                                        leaderEpoch: Int = 0,
