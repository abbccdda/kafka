/**
  * Licensed to the Apache Software Foundation (ASF) under one or more
  * contributor license agreements.  See the NOTICE file distributed with
  * this work for additional information regarding copyright ownership.
  * The ASF licenses this file to You under the Apache License, Version 2.0
  * (the "License"); you may not use this file except in compliance with
  * the License.  You may obtain a copy of the License at
  *
  *    http://www.apache.org/licenses/LICENSE-2.0
  *
  * Unless required by applicable law or agreed to in writing, software
  * distributed under the License is distributed on an "AS IS" BASIS,
  * WITHOUT WARRANTIES OR CONDITIONS OF ANY KIND, either express or implied.
  * See the License for the specific language governing permissions and
  * limitations under the License.
  */

package kafka.log

import kafka.utils._
import org.apache.kafka.common.TopicPartition
import org.apache.kafka.common.record.CompressionType
import org.junit.Assert._
import org.junit._
import org.junit.runner.RunWith
import org.junit.runners.Parameterized
import org.junit.runners.Parameterized.Parameters

import scala.collection._
import scala.jdk.CollectionConverters._

/**
  * This is an integration test that tests the fully integrated log cleaner
  */
@RunWith(value = classOf[Parameterized])
class LogCleanerLagIntegrationTest(compressionCodecName: String) extends AbstractLogCleanerIntegrationTest with Logging {
  val msPerHour = 60 * 60 * 1000

  val minCompactionLag = 1 * msPerHour
  assertTrue("compactionLag must be divisible by 2 for this test", minCompactionLag % 2 == 0)

  val time = new MockTime(1400000000000L, 1000L)  // Tue May 13 16:53:20 UTC 2014 for `currentTimeMs`
  val cleanerBackOffMs = 200L
  val segmentSize = 512

  override def codec: CompressionType = CompressionType.forName(compressionCodecName)

  val topicPartitions = Array(new TopicPartition("log", 0), new TopicPartition("log", 1), new TopicPartition("log", 2))

  @Test
  def cleanerTest(): Unit = {
    cleaner = makeCleaner(partitions = topicPartitions,
      backOffMs = cleanerBackOffMs,
      minCompactionLagMs = minCompactionLag,
      segmentSize = segmentSize)
    val log = cleaner.logs.get(topicPartitions(0))

    // t = T0
    val T0 = time.milliseconds
    val appends0 = writeDups(numKeys = 100, numDups = 3, log, codec, timestamp = T0)
    val startSizeBlock0 = log.size
    debug(s"total log size at T0: $startSizeBlock0")

    val activeSegAtT0 = log.activeSegment
    debug(s"active segment at T0 has base offset: ${activeSegAtT0.baseOffset}")
    val sizeUpToActiveSegmentAtT0 = log.localLogSegments(0L, activeSegAtT0.baseOffset).map(_.size).sum
    debug(s"log size up to base offset of active segment at T0: $sizeUpToActiveSegmentAtT0")

    cleaner.startup()

    // T0 < t < T1
    // advance to a time still less than one compaction lag from start
    time.sleep(minCompactionLag/2)
    Thread.sleep(5 * cleanerBackOffMs) // give cleaning thread a chance to _not_ clean
    assertEquals("There should be no cleaning until the compaction lag has passed", startSizeBlock0, log.size)

    // t = T1 > T0 + compactionLag
    // advance to time a bit more than one compaction lag from start
    time.sleep(minCompactionLag/2 + 1)
    val T1 = time.milliseconds

    // write another block of data
    val appends1 = appends0 ++ writeDups(numKeys = 100, numDups = 3, log, codec, timestamp = T1)
    val firstBlock1SegmentBaseOffset = activeSegAtT0.baseOffset

    // the first block should get cleaned
    cleaner.awaitCleaned(new TopicPartition("log", 0), activeSegAtT0.baseOffset)

    // check the data is the same
    val read1 = readFromLog(log)
    assertEquals("Contents of the map shouldn't change.", appends1.toMap, read1.toMap)

    val compactedSize = log.localLogSegments(0L, activeSegAtT0.baseOffset).map(_.size).sum
    debug(s"after cleaning the compacted size up to active segment at T0: $compactedSize")
    val lastCleaned = cleaner.cleanerManager.allCleanerCheckpoints(new TopicPartition("log", 0))
    assertTrue(s"log cleaner should have processed up to offset $firstBlock1SegmentBaseOffset, but lastCleaned=$lastCleaned", lastCleaned >= firstBlock1SegmentBaseOffset)
    assertTrue(s"log should have been compacted: size up to offset of active segment at T0=$sizeUpToActiveSegmentAtT0 compacted size=$compactedSize",
      sizeUpToActiveSegmentAtT0 > compactedSize)
  }

<<<<<<< HEAD
  private def readFromLog(log: AbstractLog): Iterable[(Int, Int)] = {
    import JavaConverters._

    for (segment <- log.localLogSegments; record <- segment.log.records.asScala) yield {
=======
  private def readFromLog(log: Log): Iterable[(Int, Int)] = {
    for (segment <- log.logSegments; record <- segment.log.records.asScala) yield {
>>>>>>> 6a3bbb6a
      val key = TestUtils.readString(record.key).toInt
      val value = TestUtils.readString(record.value).toInt
      key -> value
    }
  }

  private def writeDups(numKeys: Int, numDups: Int, log: AbstractLog, codec: CompressionType, timestamp: Long): Seq[(Int, Int)] = {
    for (_ <- 0 until numDups; key <- 0 until numKeys) yield {
      val count = counter
      log.appendAsLeader(TestUtils.singletonRecords(value = counter.toString.getBytes, codec = codec,
              key = key.toString.getBytes, timestamp = timestamp), leaderEpoch = 0)
      incCounter()
      (key, count)
    }
  }
}

object LogCleanerLagIntegrationTest {
  def oneParameter: java.util.Collection[Array[String]] = {
    val l = new java.util.ArrayList[Array[String]]()
    l.add(Array("NONE"))
    l
  }

  @Parameters
  def parameters: java.util.Collection[Array[String]] = {
    val list = new java.util.ArrayList[Array[String]]()
    for (codec <- CompressionType.values)
      list.add(Array(codec.name))
    list
  }
}<|MERGE_RESOLUTION|>--- conflicted
+++ resolved
@@ -98,15 +98,8 @@
       sizeUpToActiveSegmentAtT0 > compactedSize)
   }
 
-<<<<<<< HEAD
   private def readFromLog(log: AbstractLog): Iterable[(Int, Int)] = {
-    import JavaConverters._
-
     for (segment <- log.localLogSegments; record <- segment.log.records.asScala) yield {
-=======
-  private def readFromLog(log: Log): Iterable[(Int, Int)] = {
-    for (segment <- log.logSegments; record <- segment.log.records.asScala) yield {
->>>>>>> 6a3bbb6a
       val key = TestUtils.readString(record.key).toInt
       val value = TestUtils.readString(record.value).toInt
       key -> value
