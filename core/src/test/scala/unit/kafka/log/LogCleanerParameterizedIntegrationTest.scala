/**
 * Licensed to the Apache Software Foundation (ASF) under one or more
 * contributor license agreements.  See the NOTICE file distributed with
 * this work for additional information regarding copyright ownership.
 * The ASF licenses this file to You under the Apache License, Version 2.0
 * (the "License"); you may not use this file except in compliance with
 * the License.  You may obtain a copy of the License at
 *
 *    http://www.apache.org/licenses/LICENSE-2.0
 *
 * Unless required by applicable law or agreed to in writing, software
 * distributed under the License is distributed on an "AS IS" BASIS,
 * WITHOUT WARRANTIES OR CONDITIONS OF ANY KIND, either express or implied.
 * See the License for the specific language governing permissions and
 * limitations under the License.
 */

package kafka.log

import java.io.File
import java.util.Properties

import kafka.api.KAFKA_0_11_0_IV0
import kafka.api.{KAFKA_0_10_0_IV1, KAFKA_0_9_0}
import kafka.server.KafkaConfig
import kafka.server.checkpoints.OffsetCheckpointFile
import kafka.utils._
import org.apache.kafka.common.TopicPartition
import org.apache.kafka.common.record._
import org.junit.Assert._
import org.junit._
import org.junit.runner.RunWith
import org.junit.runners.Parameterized
import org.junit.runners.Parameterized.Parameters

import scala.collection._

/**
 * This is an integration test that tests the fully integrated log cleaner
 */
@RunWith(value = classOf[Parameterized])
class  LogCleanerParameterizedIntegrationTest(compressionCodec: String) extends AbstractLogCleanerIntegrationTest {

  val codec: CompressionType = CompressionType.forName(compressionCodec)
  val time = new MockTime()

  val topicPartitions = Array(new TopicPartition("log", 0), new TopicPartition("log", 1), new TopicPartition("log", 2))


  @Test
  def cleanerTest() {
    val largeMessageKey = 20
    val (largeMessageValue, largeMessageSet) = createLargeSingleMessageSet(largeMessageKey, RecordBatch.CURRENT_MAGIC_VALUE)
    val maxMessageSize = largeMessageSet.sizeInBytes

    cleaner = makeCleaner(partitions = topicPartitions, maxMessageSize = maxMessageSize)
    val log = cleaner.logs.get(topicPartitions(0))

    val appends = writeDups(numKeys = 100, numDups = 3, log = log, codec = codec)
    val startSize = log.size
    cleaner.startup()

    val firstDirty = log.activeSegment.baseOffset
    checkLastCleaned("log", 0, firstDirty)
    val compactedSize = log.localLogSegments.map(_.size).sum
    assertTrue(s"log should have been compacted: startSize=$startSize compactedSize=$compactedSize", startSize > compactedSize)

    checkLogAfterAppendingDups(log, startSize, appends)

    val appendInfo = log.appendAsLeader(largeMessageSet, leaderEpoch = 0)
    val largeMessageOffset = appendInfo.firstOffset.get

    val dups = writeDups(startKey = largeMessageKey + 1, numKeys = 100, numDups = 3, log = log, codec = codec)
    val appends2 = appends ++ Seq((largeMessageKey, largeMessageValue, largeMessageOffset)) ++ dups
    val firstDirty2 = log.activeSegment.baseOffset
    checkLastCleaned("log", 0, firstDirty2)

    checkLogAfterAppendingDups(log, startSize, appends2)

    // simulate deleting a partition, by removing it from logs
    // force a checkpoint
    // and make sure its gone from checkpoint file
    cleaner.logs.remove(topicPartitions(0))
    cleaner.updateCheckpoints(logDir)
    val checkpoints = new OffsetCheckpointFile(new File(logDir, cleaner.cleanerManager.offsetCheckpointFile)).read()
    // we expect partition 0 to be gone
    assertFalse(checkpoints.contains(topicPartitions(0)))
  }

  @Test
  def testCleansCombinedCompactAndDeleteTopic(): Unit = {
    val logProps  = new Properties()
    val retentionMs: Integer = 100000
    logProps.put(LogConfig.RetentionMsProp, retentionMs: Integer)
    logProps.put(LogConfig.CleanupPolicyProp, "compact,delete")

    def runCleanerAndCheckCompacted(numKeys: Int): (AbstractLog, Seq[(Int, String, Long)]) = {
      cleaner = makeCleaner(partitions = topicPartitions.take(1), propertyOverrides = logProps, backOffMs = 100L)
      val log = cleaner.logs.get(topicPartitions(0))

      val messages = writeDups(numKeys = numKeys, numDups = 3, log = log, codec = codec)
      val startSize = log.size

<<<<<<< HEAD
      log.highWatermark = log.logEndOffset
=======
      log.updateHighWatermark(log.logEndOffset)
>>>>>>> 10ab08bc

      val firstDirty = log.activeSegment.baseOffset
      cleaner.startup()

      // should compact the log
      checkLastCleaned("log", 0, firstDirty)
      val compactedSize = log.localLogSegments.map(_.size).sum
      assertTrue(s"log should have been compacted: startSize=$startSize compactedSize=$compactedSize", startSize > compactedSize)
      (log, messages)
    }

    val (log, _) = runCleanerAndCheckCompacted(100)
    // should delete old segments
    log.localLogSegments.foreach(_.lastModified = time.milliseconds - (2 * retentionMs))

    // Set the last modified time to an old value to force deletion of old segments
    val endOffset = log.logEndOffset
    log.localLogSegments.foreach(_.lastModified = time.milliseconds - (2 * retentionMs))
    TestUtils.waitUntilTrue(() => log.logStartOffset == endOffset,
      "Timed out waiting for deletion of old segments")
    assertEquals(1, log.numberOfSegments)

    cleaner.shutdown()

    // run the cleaner again to make sure if there are no issues post deletion
    val (log2, messages) = runCleanerAndCheckCompacted(20)
    val read = readFromLog(log2)
    assertEquals("Contents of the map shouldn't change", toMap(messages), toMap(read))
  }

  @Test
  def testCleanerWithMessageFormatV0(): Unit = {
    // zstd compression is not supported with older message formats
    if (codec == CompressionType.ZSTD)
      return

    val largeMessageKey = 20
    val (largeMessageValue, largeMessageSet) = createLargeSingleMessageSet(largeMessageKey, RecordBatch.MAGIC_VALUE_V0)
    val maxMessageSize = codec match {
      case CompressionType.NONE => largeMessageSet.sizeInBytes
      case _ =>
        // the broker assigns absolute offsets for message format 0 which potentially causes the compressed size to
        // increase because the broker offsets are larger than the ones assigned by the client
        // adding `5` to the message set size is good enough for this test: it covers the increased message size while
        // still being less than the overhead introduced by the conversion from message format version 0 to 1
        largeMessageSet.sizeInBytes + 5
    }

    cleaner = makeCleaner(partitions = topicPartitions, maxMessageSize = maxMessageSize)

    val log = cleaner.logs.get(topicPartitions(0))
    val props = logConfigProperties(maxMessageSize = maxMessageSize)
    props.put(LogConfig.MessageFormatVersionProp, KAFKA_0_9_0.version)
    log.updateConfig(new LogConfig(props))

    val appends = writeDups(numKeys = 100, numDups = 3, log = log, codec = codec, magicValue = RecordBatch.MAGIC_VALUE_V0)
    val startSize = log.size
    cleaner.startup()

    val firstDirty = log.activeSegment.baseOffset
    checkLastCleaned("log", 0, firstDirty)
    val compactedSize = log.localLogSegments.map(_.size).sum
    assertTrue(s"log should have been compacted: startSize=$startSize compactedSize=$compactedSize", startSize > compactedSize)

    checkLogAfterAppendingDups(log, startSize, appends)

    val appends2: Seq[(Int, String, Long)] = {
      val dupsV0 = writeDups(numKeys = 40, numDups = 3, log = log, codec = codec, magicValue = RecordBatch.MAGIC_VALUE_V0)
      val appendInfo = log.appendAsLeader(largeMessageSet, leaderEpoch = 0)
      val largeMessageOffset = appendInfo.firstOffset.get

      // also add some messages with version 1 and version 2 to check that we handle mixed format versions correctly
      props.put(LogConfig.MessageFormatVersionProp, KAFKA_0_11_0_IV0.version)
      log.updateConfig(new LogConfig(props))
      val dupsV1 = writeDups(startKey = 30, numKeys = 40, numDups = 3, log = log, codec = codec, magicValue = RecordBatch.MAGIC_VALUE_V1)
      val dupsV2 = writeDups(startKey = 15, numKeys = 5, numDups = 3, log = log, codec = codec, magicValue = RecordBatch.MAGIC_VALUE_V2)
      appends ++ dupsV0 ++ Seq((largeMessageKey, largeMessageValue, largeMessageOffset)) ++ dupsV1 ++ dupsV2
    }
    val firstDirty2 = log.activeSegment.baseOffset
    checkLastCleaned("log", 0, firstDirty2)

    checkLogAfterAppendingDups(log, startSize, appends2)
  }

  @Test
  def testCleaningNestedMessagesWithMultipleVersions(): Unit = {
    // zstd compression is not supported with older message formats
    if (codec == CompressionType.ZSTD)
      return

    val maxMessageSize = 192
    cleaner = makeCleaner(partitions = topicPartitions, maxMessageSize = maxMessageSize, segmentSize = 256)

    val log = cleaner.logs.get(topicPartitions(0))
    val props = logConfigProperties(maxMessageSize = maxMessageSize, segmentSize = 256)
    props.put(LogConfig.MessageFormatVersionProp, KAFKA_0_9_0.version)
    log.updateConfig(new LogConfig(props))

    // with compression enabled, these messages will be written as a single message containing
    // all of the individual messages
    var appendsV0 = writeDupsSingleMessageSet(numKeys = 2, numDups = 3, log = log, codec = codec, magicValue = RecordBatch.MAGIC_VALUE_V0)
    appendsV0 ++= writeDupsSingleMessageSet(numKeys = 2, startKey = 3, numDups = 2, log = log, codec = codec, magicValue = RecordBatch.MAGIC_VALUE_V0)

    props.put(LogConfig.MessageFormatVersionProp, KAFKA_0_10_0_IV1.version)
    log.updateConfig(new LogConfig(props))

    var appendsV1 = writeDupsSingleMessageSet(startKey = 4, numKeys = 2, numDups = 2, log = log, codec = codec, magicValue = RecordBatch.MAGIC_VALUE_V1)
    appendsV1 ++= writeDupsSingleMessageSet(startKey = 4, numKeys = 2, numDups = 2, log = log, codec = codec, magicValue = RecordBatch.MAGIC_VALUE_V1)
    appendsV1 ++= writeDupsSingleMessageSet(startKey = 6, numKeys = 2, numDups = 2, log = log, codec = codec, magicValue = RecordBatch.MAGIC_VALUE_V1)

    val appends = appendsV0 ++ appendsV1

    val startSize = log.size
    cleaner.startup()

    val firstDirty = log.activeSegment.baseOffset
    assertTrue(firstDirty > appendsV0.size) // ensure we clean data from V0 and V1

    checkLastCleaned("log", 0, firstDirty)
    val compactedSize = log.localLogSegments.map(_.size).sum
    assertTrue(s"log should have been compacted: startSize=$startSize compactedSize=$compactedSize", startSize > compactedSize)

    checkLogAfterAppendingDups(log, startSize, appends)
  }

  @Test
  def cleanerConfigUpdateTest() {
    val largeMessageKey = 20
    val (largeMessageValue, largeMessageSet) = createLargeSingleMessageSet(largeMessageKey, RecordBatch.CURRENT_MAGIC_VALUE)
    val maxMessageSize = largeMessageSet.sizeInBytes

    cleaner = makeCleaner(partitions = topicPartitions, backOffMs = 1, maxMessageSize = maxMessageSize,
      cleanerIoBufferSize = Some(1))
    val log = cleaner.logs.get(topicPartitions(0))

    writeDups(numKeys = 100, numDups = 3, log = log, codec = codec)
    val startSize = log.size
    cleaner.startup()
    assertEquals(1, cleaner.cleanerCount)

    // Verify no cleaning with LogCleanerIoBufferSizeProp=1
    val firstDirty = log.activeSegment.baseOffset
    val topicPartition = new TopicPartition("log", 0)
    cleaner.awaitCleaned(topicPartition, firstDirty, maxWaitMs = 10)
    assertTrue("Should not have cleaned", cleaner.cleanerManager.allCleanerCheckpoints.isEmpty)

    def kafkaConfigWithCleanerConfig(cleanerConfig: CleanerConfig): KafkaConfig = {
      val props = TestUtils.createBrokerConfig(0, "localhost:2181")
      props.put(KafkaConfig.LogCleanerThreadsProp, cleanerConfig.numThreads.toString)
      props.put(KafkaConfig.LogCleanerDedupeBufferSizeProp, cleanerConfig.dedupeBufferSize.toString)
      props.put(KafkaConfig.LogCleanerDedupeBufferLoadFactorProp, cleanerConfig.dedupeBufferLoadFactor.toString)
      props.put(KafkaConfig.LogCleanerIoBufferSizeProp, cleanerConfig.ioBufferSize.toString)
      props.put(KafkaConfig.MessageMaxBytesProp, cleanerConfig.maxMessageSize.toString)
      props.put(KafkaConfig.LogCleanerBackoffMsProp, cleanerConfig.backOffMs.toString)
      props.put(KafkaConfig.LogCleanerIoMaxBytesPerSecondProp, cleanerConfig.maxIoBytesPerSecond.toString)
      KafkaConfig.fromProps(props)
    }

    // Verify cleaning done with larger LogCleanerIoBufferSizeProp
    val oldConfig = kafkaConfigWithCleanerConfig(cleaner.currentConfig)
    val newConfig = kafkaConfigWithCleanerConfig(CleanerConfig(numThreads = 2,
      dedupeBufferSize = cleaner.currentConfig.dedupeBufferSize,
      dedupeBufferLoadFactor = cleaner.currentConfig.dedupeBufferLoadFactor,
      ioBufferSize = 100000,
      maxMessageSize = cleaner.currentConfig.maxMessageSize,
      maxIoBytesPerSecond = cleaner.currentConfig.maxIoBytesPerSecond,
      backOffMs = cleaner.currentConfig.backOffMs))
    cleaner.reconfigure(oldConfig, newConfig)

    assertEquals(2, cleaner.cleanerCount)
    checkLastCleaned("log", 0, firstDirty)
    val compactedSize = log.localLogSegments.map(_.size).sum
    assertTrue(s"log should have been compacted: startSize=$startSize compactedSize=$compactedSize", startSize > compactedSize)
  }

  private def checkLastCleaned(topic: String, partitionId: Int, firstDirty: Long) {
    // wait until cleaning up to base_offset, note that cleaning happens only when "log dirty ratio" is higher than
    // LogConfig.MinCleanableDirtyRatioProp
    val topicPartition = new TopicPartition(topic, partitionId)
    cleaner.awaitCleaned(topicPartition, firstDirty)
    val lastCleaned = cleaner.cleanerManager.allCleanerCheckpoints(topicPartition)
    assertTrue(s"log cleaner should have processed up to offset $firstDirty, but lastCleaned=$lastCleaned",
      lastCleaned >= firstDirty)
  }

  private def checkLogAfterAppendingDups(log: AbstractLog, startSize: Long, appends: Seq[(Int, String, Long)]) {
    val read = readFromLog(log)
    assertEquals("Contents of the map shouldn't change", toMap(appends), toMap(read))
    assertTrue(startSize > log.size)
  }

  private def toMap(messages: Iterable[(Int, String, Long)]): Map[Int, (String, Long)] = {
    messages.map { case (key, value, offset) => key -> (value, offset) }.toMap
  }

  private def readFromLog(log: AbstractLog): Iterable[(Int, String, Long)] = {
    import JavaConverters._
    for (segment <- log.localLogSegments; deepLogEntry <- segment.log.records.asScala) yield {
      val key = TestUtils.readString(deepLogEntry.key).toInt
      val value = TestUtils.readString(deepLogEntry.value)
      (key, value, deepLogEntry.offset)
    }
  }

  private def writeDupsSingleMessageSet(numKeys: Int, numDups: Int, log: AbstractLog, codec: CompressionType,
                                        startKey: Int = 0, magicValue: Byte): Seq[(Int, String, Long)] = {
    val kvs = for (_ <- 0 until numDups; key <- startKey until (startKey + numKeys)) yield {
      val payload = counter.toString
      incCounter()
      (key, payload)
    }

    val records = kvs.map { case (key, payload) =>
      new SimpleRecord(key.toString.getBytes, payload.toString.getBytes)
    }

    val appendInfo = log.appendAsLeader(MemoryRecords.withRecords(magicValue, codec, records: _*), leaderEpoch = 0)
    val offsets = appendInfo.firstOffset.get to appendInfo.lastOffset

    kvs.zip(offsets).map { case (kv, offset) => (kv._1, kv._2, offset) }
  }

}

object LogCleanerParameterizedIntegrationTest {
  @Parameters
  def parameters: java.util.Collection[Array[String]] = {
    val list = new java.util.ArrayList[Array[String]]()
    for (codec <- CompressionType.values)
      list.add(Array(codec.name))
    list
  }
}<|MERGE_RESOLUTION|>--- conflicted
+++ resolved
@@ -101,11 +101,7 @@
       val messages = writeDups(numKeys = numKeys, numDups = 3, log = log, codec = codec)
       val startSize = log.size
 
-<<<<<<< HEAD
-      log.highWatermark = log.logEndOffset
-=======
       log.updateHighWatermark(log.logEndOffset)
->>>>>>> 10ab08bc
 
       val firstDirty = log.activeSegment.baseOffset
       cleaner.startup()
