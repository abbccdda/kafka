/**
 * Licensed to the Apache Software Foundation (ASF) under one or more
 * contributor license agreements.  See the NOTICE file distributed with
 * this work for additional information regarding copyright ownership.
 * The ASF licenses this file to You under the Apache License, Version 2.0
 * (the "License"); you may not use this file except in compliance with
 * the License.  You may obtain a copy of the License at
 *
 *    http://www.apache.org/licenses/LICENSE-2.0
 *
 * Unless required by applicable law or agreed to in writing, software
 * distributed under the License is distributed on an "AS IS" BASIS,
 * WITHOUT WARRANTIES OR CONDITIONS OF ANY KIND, either express or implied.
 * See the License for the specific language governing permissions and
 * limitations under the License.
 */

package kafka.log

import java.io.File
import java.util.Properties

import kafka.api.KAFKA_0_11_0_IV0
import kafka.api.{KAFKA_0_10_0_IV1, KAFKA_0_9_0}
import kafka.server.{KafkaConfig, LogOffsetMetadata}
import kafka.server.checkpoints.OffsetCheckpointFile
import kafka.utils._
import org.apache.kafka.common.TopicPartition
import org.apache.kafka.common.record._
import org.junit.Assert._
import org.junit._
import org.junit.runner.RunWith
import org.junit.runners.Parameterized
import org.junit.runners.Parameterized.Parameters

import scala.Seq
import scala.collection._

/**
 * This is an integration test that tests the fully integrated log cleaner
 */
@RunWith(value = classOf[Parameterized])
class LogCleanerParameterizedIntegrationTest(compressionCodec: String) extends AbstractLogCleanerIntegrationTest {

  val codec: CompressionType = CompressionType.forName(compressionCodec)
  val time = new MockTime()

  val topicPartitions = Array(new TopicPartition("log", 0), new TopicPartition("log", 1), new TopicPartition("log", 2))


  @Test
  def cleanerTest() {
    val largeMessageKey = 20
    val (largeMessageValue, largeMessageSet) = createLargeSingleMessageSet(largeMessageKey, RecordBatch.CURRENT_MAGIC_VALUE)
    val maxMessageSize = largeMessageSet.sizeInBytes

    cleaner = makeCleaner(partitions = topicPartitions, maxMessageSize = maxMessageSize)
    val log = cleaner.logs.get(topicPartitions(0))

    val appends = writeDups(numKeys = 100, numDups = 3, log = log, codec = codec)
    val startSize = log.size
    cleaner.startup()

    val firstDirty = log.activeSegment.baseOffset
    checkLastCleaned("log", 0, firstDirty)
    val compactedSize = log.localLogSegments.map(_.size).sum
    assertTrue(s"log should have been compacted: startSize=$startSize compactedSize=$compactedSize", startSize > compactedSize)

    checkLogAfterAppendingDups(log, startSize, appends)

    val appendInfo = log.appendAsLeader(largeMessageSet, leaderEpoch = 0)
    val largeMessageOffset = appendInfo.firstOffset.get

    val dups = writeDups(startKey = largeMessageKey + 1, numKeys = 100, numDups = 3, log = log, codec = codec)
    val appends2 = appends ++ Seq((largeMessageKey, largeMessageValue, largeMessageOffset)) ++ dups
    val firstDirty2 = log.activeSegment.baseOffset
    checkLastCleaned("log", 0, firstDirty2)

    checkLogAfterAppendingDups(log, startSize, appends2)

    // simulate deleting a partition, by removing it from logs
    // force a checkpoint
    // and make sure its gone from checkpoint file
    cleaner.logs.remove(topicPartitions(0))
    cleaner.updateCheckpoints(logDir)
    val checkpoints = new OffsetCheckpointFile(new File(logDir, cleaner.cleanerManager.offsetCheckpointFile)).read()
    // we expect partition 0 to be gone
    assertFalse(checkpoints.contains(topicPartitions(0)))
  }

  @Test
  def testCleansCombinedCompactAndDeleteTopic(): Unit = {
    val logProps  = new Properties()
    val retentionMs: Integer = 100000
    logProps.put(LogConfig.RetentionMsProp, retentionMs: Integer)
    logProps.put(LogConfig.CleanupPolicyProp, "compact,delete")

    def runCleanerAndCheckCompacted(numKeys: Int): (AbstractLog, Seq[(Int, String, Long)]) = {
      cleaner = makeCleaner(partitions = topicPartitions.take(1), propertyOverrides = logProps, backOffMs = 100L)
      val log = cleaner.logs.get(topicPartitions(0))

      val messages = writeDups(numKeys = numKeys, numDups = 3, log = log, codec = codec)
      val startSize = log.size

      log.highWatermarkMetadata = LogOffsetMetadata(log.logEndOffset)

      val firstDirty = log.activeSegment.baseOffset
      cleaner.startup()

      // should compact the log
      checkLastCleaned("log", 0, firstDirty)
      val compactedSize = log.localLogSegments.map(_.size).sum
      assertTrue(s"log should have been compacted: startSize=$startSize compactedSize=$compactedSize", startSize > compactedSize)
      (log, messages)
    }

    val (log, _) = runCleanerAndCheckCompacted(100)
<<<<<<< HEAD
    // should delete old segments
    log.localLogSegments.foreach(_.lastModified = time.milliseconds - (2 * retentionMs))
=======
>>>>>>> edc02611

    // Set the last modified time to an old value to force deletion of old segments
    val endOffset = log.logEndOffset
    log.logSegments.foreach(_.lastModified = time.milliseconds - (2 * retentionMs))
    TestUtils.waitUntilTrue(() => log.logStartOffset == endOffset,
      "Timed out waiting for deletion of old segments")
    assertEquals(1, log.numberOfSegments)

    cleaner.shutdown()

    // run the cleaner again to make sure if there are no issues post deletion
    val (log2, messages) = runCleanerAndCheckCompacted(20)
    val read = readFromLog(log2)
    assertEquals("Contents of the map shouldn't change", toMap(messages), toMap(read))
  }

  @Test
  def testCleanerWithMessageFormatV0(): Unit = {
    // zstd compression is not supported with older message formats
    if (codec == CompressionType.ZSTD)
      return

    val largeMessageKey = 20
    val (largeMessageValue, largeMessageSet) = createLargeSingleMessageSet(largeMessageKey, RecordBatch.MAGIC_VALUE_V0)
    val maxMessageSize = codec match {
      case CompressionType.NONE => largeMessageSet.sizeInBytes
      case _ =>
        // the broker assigns absolute offsets for message format 0 which potentially causes the compressed size to
        // increase because the broker offsets are larger than the ones assigned by the client
        // adding `5` to the message set size is good enough for this test: it covers the increased message size while
        // still being less than the overhead introduced by the conversion from message format version 0 to 1
        largeMessageSet.sizeInBytes + 5
    }

    cleaner = makeCleaner(partitions = topicPartitions, maxMessageSize = maxMessageSize)

    val log = cleaner.logs.get(topicPartitions(0))
    val props = logConfigProperties(maxMessageSize = maxMessageSize)
    props.put(LogConfig.MessageFormatVersionProp, KAFKA_0_9_0.version)
    log.updateConfig(new LogConfig(props))

    val appends = writeDups(numKeys = 100, numDups = 3, log = log, codec = codec, magicValue = RecordBatch.MAGIC_VALUE_V0)
    val startSize = log.size
    cleaner.startup()

    val firstDirty = log.activeSegment.baseOffset
    checkLastCleaned("log", 0, firstDirty)
    val compactedSize = log.localLogSegments.map(_.size).sum
    assertTrue(s"log should have been compacted: startSize=$startSize compactedSize=$compactedSize", startSize > compactedSize)

    checkLogAfterAppendingDups(log, startSize, appends)

    val appends2: Seq[(Int, String, Long)] = {
      val dupsV0 = writeDups(numKeys = 40, numDups = 3, log = log, codec = codec, magicValue = RecordBatch.MAGIC_VALUE_V0)
      val appendInfo = log.appendAsLeader(largeMessageSet, leaderEpoch = 0)
      val largeMessageOffset = appendInfo.firstOffset.get

      // also add some messages with version 1 and version 2 to check that we handle mixed format versions correctly
      props.put(LogConfig.MessageFormatVersionProp, KAFKA_0_11_0_IV0.version)
      log.updateConfig(new LogConfig(props))
      val dupsV1 = writeDups(startKey = 30, numKeys = 40, numDups = 3, log = log, codec = codec, magicValue = RecordBatch.MAGIC_VALUE_V1)
      val dupsV2 = writeDups(startKey = 15, numKeys = 5, numDups = 3, log = log, codec = codec, magicValue = RecordBatch.MAGIC_VALUE_V2)
      appends ++ dupsV0 ++ Seq((largeMessageKey, largeMessageValue, largeMessageOffset)) ++ dupsV1 ++ dupsV2
    }
    val firstDirty2 = log.activeSegment.baseOffset
    checkLastCleaned("log", 0, firstDirty2)

    checkLogAfterAppendingDups(log, startSize, appends2)
  }

  @Test
  def testCleaningNestedMessagesWithMultipleVersions(): Unit = {
    // zstd compression is not supported with older message formats
    if (codec == CompressionType.ZSTD)
      return

    val maxMessageSize = 192
    cleaner = makeCleaner(partitions = topicPartitions, maxMessageSize = maxMessageSize, segmentSize = 256)

    val log = cleaner.logs.get(topicPartitions(0))
    val props = logConfigProperties(maxMessageSize = maxMessageSize, segmentSize = 256)
    props.put(LogConfig.MessageFormatVersionProp, KAFKA_0_9_0.version)
    log.updateConfig(new LogConfig(props))

    // with compression enabled, these messages will be written as a single message containing
    // all of the individual messages
    var appendsV0 = writeDupsSingleMessageSet(numKeys = 2, numDups = 3, log = log, codec = codec, magicValue = RecordBatch.MAGIC_VALUE_V0)
    appendsV0 ++= writeDupsSingleMessageSet(numKeys = 2, startKey = 3, numDups = 2, log = log, codec = codec, magicValue = RecordBatch.MAGIC_VALUE_V0)

    props.put(LogConfig.MessageFormatVersionProp, KAFKA_0_10_0_IV1.version)
    log.updateConfig(new LogConfig(props))

    var appendsV1 = writeDupsSingleMessageSet(startKey = 4, numKeys = 2, numDups = 2, log = log, codec = codec, magicValue = RecordBatch.MAGIC_VALUE_V1)
    appendsV1 ++= writeDupsSingleMessageSet(startKey = 4, numKeys = 2, numDups = 2, log = log, codec = codec, magicValue = RecordBatch.MAGIC_VALUE_V1)
    appendsV1 ++= writeDupsSingleMessageSet(startKey = 6, numKeys = 2, numDups = 2, log = log, codec = codec, magicValue = RecordBatch.MAGIC_VALUE_V1)

    val appends = appendsV0 ++ appendsV1

    val startSize = log.size
    cleaner.startup()

    val firstDirty = log.activeSegment.baseOffset
    assertTrue(firstDirty > appendsV0.size) // ensure we clean data from V0 and V1

    checkLastCleaned("log", 0, firstDirty)
    val compactedSize = log.localLogSegments.map(_.size).sum
    assertTrue(s"log should have been compacted: startSize=$startSize compactedSize=$compactedSize", startSize > compactedSize)

    checkLogAfterAppendingDups(log, startSize, appends)
  }

  @Test
  def cleanerConfigUpdateTest() {
    val largeMessageKey = 20
    val (largeMessageValue, largeMessageSet) = createLargeSingleMessageSet(largeMessageKey, RecordBatch.CURRENT_MAGIC_VALUE)
    val maxMessageSize = largeMessageSet.sizeInBytes

    cleaner = makeCleaner(partitions = topicPartitions, backOffMs = 1, maxMessageSize = maxMessageSize,
      cleanerIoBufferSize = Some(1))
    val log = cleaner.logs.get(topicPartitions(0))

    writeDups(numKeys = 100, numDups = 3, log = log, codec = codec)
    val startSize = log.size
    cleaner.startup()
    assertEquals(1, cleaner.cleanerCount)

    // Verify no cleaning with LogCleanerIoBufferSizeProp=1
    val firstDirty = log.activeSegment.baseOffset
    val topicPartition = new TopicPartition("log", 0)
    cleaner.awaitCleaned(topicPartition, firstDirty, maxWaitMs = 10)
    assertTrue("Should not have cleaned", cleaner.cleanerManager.allCleanerCheckpoints.isEmpty)

    def kafkaConfigWithCleanerConfig(cleanerConfig: CleanerConfig): KafkaConfig = {
      val props = TestUtils.createBrokerConfig(0, "localhost:2181")
      props.put(KafkaConfig.LogCleanerThreadsProp, cleanerConfig.numThreads.toString)
      props.put(KafkaConfig.LogCleanerDedupeBufferSizeProp, cleanerConfig.dedupeBufferSize.toString)
      props.put(KafkaConfig.LogCleanerDedupeBufferLoadFactorProp, cleanerConfig.dedupeBufferLoadFactor.toString)
      props.put(KafkaConfig.LogCleanerIoBufferSizeProp, cleanerConfig.ioBufferSize.toString)
      props.put(KafkaConfig.MessageMaxBytesProp, cleanerConfig.maxMessageSize.toString)
      props.put(KafkaConfig.LogCleanerBackoffMsProp, cleanerConfig.backOffMs.toString)
      props.put(KafkaConfig.LogCleanerIoMaxBytesPerSecondProp, cleanerConfig.maxIoBytesPerSecond.toString)
      KafkaConfig.fromProps(props)
    }

    // Verify cleaning done with larger LogCleanerIoBufferSizeProp
    val oldConfig = kafkaConfigWithCleanerConfig(cleaner.currentConfig)
    val newConfig = kafkaConfigWithCleanerConfig(CleanerConfig(numThreads = 2,
      dedupeBufferSize = cleaner.currentConfig.dedupeBufferSize,
      dedupeBufferLoadFactor = cleaner.currentConfig.dedupeBufferLoadFactor,
      ioBufferSize = 100000,
      maxMessageSize = cleaner.currentConfig.maxMessageSize,
      maxIoBytesPerSecond = cleaner.currentConfig.maxIoBytesPerSecond,
      backOffMs = cleaner.currentConfig.backOffMs))
    cleaner.reconfigure(oldConfig, newConfig)

    assertEquals(2, cleaner.cleanerCount)
    checkLastCleaned("log", 0, firstDirty)
    val compactedSize = log.localLogSegments.map(_.size).sum
    assertTrue(s"log should have been compacted: startSize=$startSize compactedSize=$compactedSize", startSize > compactedSize)
  }

  private def checkLastCleaned(topic: String, partitionId: Int, firstDirty: Long) {
    // wait until cleaning up to base_offset, note that cleaning happens only when "log dirty ratio" is higher than
    // LogConfig.MinCleanableDirtyRatioProp
    val topicPartition = new TopicPartition(topic, partitionId)
    cleaner.awaitCleaned(topicPartition, firstDirty)
    val lastCleaned = cleaner.cleanerManager.allCleanerCheckpoints(topicPartition)
    assertTrue(s"log cleaner should have processed up to offset $firstDirty, but lastCleaned=$lastCleaned",
      lastCleaned >= firstDirty)
  }

  private def checkLogAfterAppendingDups(log: AbstractLog, startSize: Long, appends: Seq[(Int, String, Long)]) {
    val read = readFromLog(log)
    assertEquals("Contents of the map shouldn't change", toMap(appends), toMap(read))
    assertTrue(startSize > log.size)
  }

  private def toMap(messages: Iterable[(Int, String, Long)]): Map[Int, (String, Long)] = {
    messages.map { case (key, value, offset) => key -> (value, offset) }.toMap
  }

  private def readFromLog(log: AbstractLog): Iterable[(Int, String, Long)] = {
    import JavaConverters._
    for (segment <- log.localLogSegments; deepLogEntry <- segment.log.records.asScala) yield {
      val key = TestUtils.readString(deepLogEntry.key).toInt
      val value = TestUtils.readString(deepLogEntry.value)
      (key, value, deepLogEntry.offset)
    }
  }

  private def writeDupsSingleMessageSet(numKeys: Int, numDups: Int, log: AbstractLog, codec: CompressionType,
                                        startKey: Int = 0, magicValue: Byte): Seq[(Int, String, Long)] = {
    val kvs = for (_ <- 0 until numDups; key <- startKey until (startKey + numKeys)) yield {
      val payload = counter.toString
      incCounter()
      (key, payload)
    }

    val records = kvs.map { case (key, payload) =>
      new SimpleRecord(key.toString.getBytes, payload.toString.getBytes)
    }

    val appendInfo = log.appendAsLeader(MemoryRecords.withRecords(magicValue, codec, records: _*), leaderEpoch = 0)
    val offsets = appendInfo.firstOffset.get to appendInfo.lastOffset

    kvs.zip(offsets).map { case (kv, offset) => (kv._1, kv._2, offset) }
  }

}

object LogCleanerParameterizedIntegrationTest {
  @Parameters
  def parameters: java.util.Collection[Array[String]] = {
    val list = new java.util.ArrayList[Array[String]]()
    for (codec <- CompressionType.values)
      list.add(Array(codec.name))
    list
  }
}<|MERGE_RESOLUTION|>--- conflicted
+++ resolved
@@ -40,7 +40,7 @@
  * This is an integration test that tests the fully integrated log cleaner
  */
 @RunWith(value = classOf[Parameterized])
-class LogCleanerParameterizedIntegrationTest(compressionCodec: String) extends AbstractLogCleanerIntegrationTest {
+class  LogCleanerParameterizedIntegrationTest(compressionCodec: String) extends AbstractLogCleanerIntegrationTest {
 
   val codec: CompressionType = CompressionType.forName(compressionCodec)
   val time = new MockTime()
@@ -102,7 +102,7 @@
       val messages = writeDups(numKeys = numKeys, numDups = 3, log = log, codec = codec)
       val startSize = log.size
 
-      log.highWatermarkMetadata = LogOffsetMetadata(log.logEndOffset)
+      log.highWatermark = log.logEndOffset
 
       val firstDirty = log.activeSegment.baseOffset
       cleaner.startup()
@@ -115,15 +115,12 @@
     }
 
     val (log, _) = runCleanerAndCheckCompacted(100)
-<<<<<<< HEAD
     // should delete old segments
     log.localLogSegments.foreach(_.lastModified = time.milliseconds - (2 * retentionMs))
-=======
->>>>>>> edc02611
 
     // Set the last modified time to an old value to force deletion of old segments
     val endOffset = log.logEndOffset
-    log.logSegments.foreach(_.lastModified = time.milliseconds - (2 * retentionMs))
+    log.localLogSegments.foreach(_.lastModified = time.milliseconds - (2 * retentionMs))
     TestUtils.waitUntilTrue(() => log.logStartOffset == endOffset,
       "Timed out waiting for deletion of old segments")
     assertEquals(1, log.numberOfSegments)
