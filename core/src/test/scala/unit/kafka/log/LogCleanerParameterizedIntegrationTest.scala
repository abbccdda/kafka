--- conflicted
+++ resolved
@@ -358,14 +358,8 @@
     messages.map { case (key, value, offset) => key -> (value, offset) }.toMap
   }
 
-<<<<<<< HEAD
   private def readFromLog(log: AbstractLog): Iterable[(Int, String, Long)] = {
-    import JavaConverters._
     for (segment <- log.localLogSegments; deepLogEntry <- segment.log.records.asScala) yield {
-=======
-  private def readFromLog(log: Log): Iterable[(Int, String, Long)] = {
-    for (segment <- log.logSegments; deepLogEntry <- segment.log.records.asScala) yield {
->>>>>>> 6a3bbb6a
       val key = TestUtils.readString(deepLogEntry.key).toInt
       val value = TestUtils.readString(deepLogEntry.value)
       (key, value, deepLogEntry.offset)
