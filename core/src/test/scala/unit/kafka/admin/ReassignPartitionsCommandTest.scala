/**
 * Licensed to the Apache Software Foundation (ASF) under one or more
 * contributor license agreements.  See the NOTICE file distributed with
 * this work for additional information regarding copyright ownership.
 * The ASF licenses this file to You under the Apache License, Version 2.0
 * (the "License"); you may not use this file except in compliance with
 * the License.  You may obtain a copy of the License at
 *
 * http://www.apache.org/licenses/LICENSE-2.0
 *
 * Unless required by applicable law or agreed to in writing, software
 * distributed under the License is distributed on an "AS IS" BASIS,
 * WITHOUT WARRANTIES OR CONDITIONS OF ANY KIND, either express or implied.
 * See the License for the specific language governing permissions and
 * limitations under the License.
 */
package kafka.admin

import java.io.File
import java.util.Properties

import kafka.admin.ReassignPartitionsCommand.Throttle
import kafka.controller.PartitionReplicaAssignment
import kafka.log.LogConfig
import kafka.log.LogConfig._
import kafka.server.{ConfigType, DynamicConfig, KafkaConfig, KafkaServer}
import kafka.utils.CoreUtils._
import kafka.utils.TestUtils._
import kafka.utils.{CoreUtils, Logging, TestUtils}
import kafka.zk.{AdminZkClient, KafkaZkClient, ZooKeeperTestHarness}
import org.easymock.EasyMock._
import org.easymock.{Capture, CaptureType, EasyMock}
import org.junit.{After, Before, Test}
import org.junit.Assert.{assertEquals, assertFalse, assertNull, assertTrue}
import org.scalatest.Assertions.fail

import scala.collection.JavaConverters._
import org.apache.kafka.common.TopicPartition

import scala.collection.mutable
import scala.collection.Seq

class ReassignPartitionsCommandTest extends ZooKeeperTestHarness with Logging {
  var servers: Seq[KafkaServer] = Seq()
  var calls = 0

  @After
  override def tearDown(): Unit = {
    TestUtils.shutdownServers(servers)
    super.tearDown()
  }

  @Test
  def shouldFindMovingReplicas(): Unit = {
    val control = new TopicPartition("topic1", 1) -> Seq(100, 102)
    val assigner = new ReassignPartitionsCommand(null, null, null, null, null)

    //Given partition 0 moves from broker 100 -> 102. Partition 1 does not move.
    val existing = Map(new TopicPartition("topic1", 0) -> Seq(100, 101), control)
    val proposed = Map(new TopicPartition("topic1", 0) -> Seq(101, 102), control)

    class TestAdminZkClient(val zkClient: KafkaZkClient) extends AdminZkClient(zkClient) {
      override def changeTopicConfig(topic: String, configChange: Properties): Unit = {
        assertEquals(Set("0:102"), toReplicaSet(configChange.get(FollowerReplicationThrottledReplicasProp))) //Should only be follower-throttle the moving replica
        assertEquals(Set("0:100","0:101"), toReplicaSet(configChange.get(LeaderReplicationThrottledReplicasProp))) //Should leader-throttle all existing (pre move) replicas
        calls += 1
      }
      override def fetchEntityConfig(entityType: String, entityName: String): Properties = {new Properties}
    }

    val admin = new TestAdminZkClient(zkClient)
    assigner.assignThrottledReplicas(existing, proposed, admin)
    assertEquals(1, calls)
  }

  @Test
  def shouldFindMovingReplicasWhenProposedIsSubsetOfExisting(): Unit = {
    val assigner = new ReassignPartitionsCommand(null, null, null, null, null)

    //Given we have more existing partitions than we are proposing
    val existingSuperset = Map(
      new TopicPartition("topic1", 0) -> Seq(100, 101),
      new TopicPartition("topic1", 1) -> Seq(100, 102),
      new TopicPartition("topic1", 2) -> Seq(100, 101),
      new TopicPartition("topic2", 0) -> Seq(100, 101, 102),
      new TopicPartition("topic3", 0) -> Seq(100, 101, 102)
    )
    val proposedSubset = Map(
      new TopicPartition("topic1", 0) -> Seq(101, 102),
      new TopicPartition("topic1", 1) -> Seq(102),
      new TopicPartition("topic1", 2) -> Seq(100, 101, 102)
    )

    class TestAdminZkClient(val zkClient: KafkaZkClient) extends AdminZkClient(zkClient) {
      override def changeTopicConfig(topic: String, configChange: Properties): Unit = {
        assertEquals(Set("0:102","2:102"), toReplicaSet(configChange.get(FollowerReplicationThrottledReplicasProp)))
        assertEquals(Set("0:100","0:101","2:100","2:101"), toReplicaSet(configChange.get(LeaderReplicationThrottledReplicasProp)))
        assertEquals("topic1", topic)
        calls += 1
      }

      override def fetchEntityConfig(entityType: String, entityName: String): Properties = {new Properties}
    }

    val admin = new TestAdminZkClient(zkClient)
    //Then replicas should assign correctly (based on the proposed map)
    assigner.assignThrottledReplicas(existingSuperset, proposedSubset, admin)
    assertEquals(1, calls)
  }

  @Test
  def shouldFindMovingReplicasMultiplePartitions(): Unit = {
    val control = new TopicPartition("topic1", 2) -> Seq(100, 102)
    val assigner = new ReassignPartitionsCommand(null, null, null, null, null)

    //Given partitions 0 & 1 moves from broker 100 -> 102. Partition 2 does not move.
    val existing = Map(new TopicPartition("topic1", 0) -> Seq(100, 101), new TopicPartition("topic1", 1) -> Seq(100, 101), control)
    val proposed = Map(new TopicPartition("topic1", 0) -> Seq(101, 102), new TopicPartition("topic1", 1) -> Seq(101, 102), control)

    class TestAdminZkClient(val zkClient: KafkaZkClient) extends AdminZkClient(zkClient) {
      override def changeTopicConfig(topic: String, configChange: Properties): Unit = {
        assertEquals(Set("0:102","1:102"), toReplicaSet(configChange.get(FollowerReplicationThrottledReplicasProp))) //Should only be follower-throttle the moving replica
        assertEquals(Set("0:100","0:101","1:100","1:101"), toReplicaSet(configChange.get(LeaderReplicationThrottledReplicasProp))) //Should leader-throttle all existing (pre move) replicas
        calls += 1
      }

      override def fetchEntityConfig(entityType: String, entityName: String): Properties = {new Properties}
    }

    val admin = new TestAdminZkClient(zkClient)
    //When
    assigner.assignThrottledReplicas(existing, proposed, admin)
    assertEquals(1, calls)
  }

  @Test
  def shouldFindMovingReplicasMultipleTopics(): Unit = {
    val control = new TopicPartition("topic1", 1) -> Seq(100, 102)
    val assigner = new ReassignPartitionsCommand(null, null, null, null, null)

    //Given topics 1 -> move from broker 100 -> 102, topics 2 -> move from broker 101 -> 100
    val existing = Map(new TopicPartition("topic1", 0) -> Seq(100, 101), new TopicPartition("topic2", 0) -> Seq(101, 102), control)
    val proposed = Map(new TopicPartition("topic1", 0) -> Seq(101, 102), new TopicPartition("topic2", 0) -> Seq(100, 102), control)

    //Then
    class TestAdminZkClient(val zkClient: KafkaZkClient) extends AdminZkClient(zkClient) {
      override def changeTopicConfig(topic: String, configChange: Properties): Unit = {
        topic match {
          case "topic1" =>
            assertEquals(Set("0:100","0:101"), toReplicaSet(configChange.get(LeaderReplicationThrottledReplicasProp)))
            assertEquals(Set("0:102"), toReplicaSet(configChange.get(FollowerReplicationThrottledReplicasProp)))
          case "topic2" =>
            assertEquals(Set("0:101","0:102"), toReplicaSet(configChange.get(LeaderReplicationThrottledReplicasProp)))
            assertEquals(Set("0:100"), toReplicaSet(configChange.get(FollowerReplicationThrottledReplicasProp)))
          case _ => fail(s"Unexpected topic $topic")
        }
        calls += 1
      }
      override def fetchEntityConfig(entityType: String, entityName: String): Properties = {new Properties}
    }

    val admin = new TestAdminZkClient(zkClient)
    //When
    assigner.assignThrottledReplicas(existing, proposed, admin)
    assertEquals(2, calls)
  }

  @Test
  def shouldFindMovingReplicasMultipleTopicsAndPartitions(): Unit = {
    val assigner = new ReassignPartitionsCommand(null, null, null, null, null)

    //Given
    val existing = Map(
      new TopicPartition("topic1", 0) -> Seq(100, 101),
      new TopicPartition("topic1", 1) -> Seq(100, 101),
      new TopicPartition("topic2", 0) -> Seq(101, 102),
      new TopicPartition("topic2", 1) -> Seq(101, 102)
    )
    val proposed = Map(
      new TopicPartition("topic1", 0) -> Seq(101, 102), //moves to 102
      new TopicPartition("topic1", 1) -> Seq(101, 102), //moves to 102
      new TopicPartition("topic2", 0) -> Seq(100, 102), //moves to 100
      new TopicPartition("topic2", 1) -> Seq(101, 100)  //moves to 100
    )

    //Then
    class TestAdminZkClient(val zkClient: KafkaZkClient) extends AdminZkClient(zkClient) {
      override def changeTopicConfig(topic: String, configChange: Properties): Unit = {
        topic match {
          case "topic1" =>
            assertEquals(Set("0:102","1:102"), toReplicaSet(configChange.get(FollowerReplicationThrottledReplicasProp)))
            assertEquals(Set("0:100","0:101","1:100","1:101"), toReplicaSet(configChange.get(LeaderReplicationThrottledReplicasProp)))
          case "topic2" =>
            assertEquals(Set("0:100","1:100"), toReplicaSet(configChange.get(FollowerReplicationThrottledReplicasProp)))
            assertEquals(Set("0:101","0:102","1:101","1:102"), toReplicaSet(configChange.get(LeaderReplicationThrottledReplicasProp)))
          case _ => fail(s"Unexpected topic $topic")
        }
        calls += 1
      }

      override def fetchEntityConfig(entityType: String, entityName: String): Properties = {new Properties}
    }

    val admin = new TestAdminZkClient(zkClient)

    //When
    assigner.assignThrottledReplicas(existing, proposed, admin)
    assertEquals(2, calls)
  }

  @Test
  def shouldFindTwoMovingReplicasInSamePartition(): Unit = {
    val control = new TopicPartition("topic1", 1) -> Seq(100, 102)
    val assigner = new ReassignPartitionsCommand(null, null, null, null, null)

    //Given partition 0 has 2 moves from broker 102 -> 104 & 103 -> 105
    val existing = Map(new TopicPartition("topic1", 0) -> Seq(100, 101, 102, 103), control)
    val proposed = Map(new TopicPartition("topic1", 0) -> Seq(100, 101, 104, 105), control)

    // Then
    class TestAdminZkClient(val zkClient: KafkaZkClient) extends AdminZkClient(zkClient) {
      override def changeTopicConfig(topic: String, configChange: Properties) = {
        assertEquals(Set("0:104","0:105"), toReplicaSet(configChange.get(FollowerReplicationThrottledReplicasProp))) //Should only be follower-throttle the moving replicas
        assertEquals(Set("0:100","0:101","0:102","0:103"), toReplicaSet(configChange.get(LeaderReplicationThrottledReplicasProp))) //Should leader-throttle all existing (pre move) replicas
        calls += 1
      }

      override def fetchEntityConfig(entityType: String, entityName: String): Properties = {new Properties}
    }

    val admin = new TestAdminZkClient(zkClient)
    //When
    assigner.assignThrottledReplicas(existing, proposed, admin)
    assertEquals(1, calls)
  }

  @Test
  def shouldNotOverwriteEntityConfigsWhenUpdatingThrottledReplicas(): Unit = {
    val control = new TopicPartition("topic1", 1) -> Seq(100, 102)
    val assigner = new ReassignPartitionsCommand(null, null, null, null, null)
    val existing = Map(new TopicPartition("topic1", 0) -> Seq(100, 101), control)
    val proposed = Map(new TopicPartition("topic1", 0) -> Seq(101, 102), control)

    //Given partition there are existing properties
    val existingProperties = propsWith("some-key", "some-value")

    //Then the dummy property should still be there
    class TestAdminZkClient(val zkClient: KafkaZkClient) extends AdminZkClient(zkClient) {
      override def changeTopicConfig(topic: String, configChange: Properties): Unit = {
        assertEquals("some-value", configChange.getProperty("some-key"))
        calls += 1
      }

      override def fetchEntityConfig(entityType: String, entityName: String): Properties = {
        existingProperties
      }
    }

    val admin = new TestAdminZkClient(zkClient)

    //When
    assigner.assignThrottledReplicas(existing, proposed, admin)
    assertEquals(1, calls)
  }

  @Test
  def shouldSetQuotaLimit(): Unit = {
    //Given
    val existing = Map(new TopicPartition("topic1", 0) -> Seq(100, 101))
    val proposed = mutable.Map(new TopicPartition("topic1", 0) -> Seq(101, 102))

    //Setup
    val zk = stubZKClient(existing)
    val admin: AdminZkClient = createMock(classOf[AdminZkClient])
    val propsCapture: Capture[Properties] = newCapture(CaptureType.ALL)
    val assigner = new ReassignPartitionsCommand(zk, None, proposed, Map.empty, admin)
    expect(admin.fetchEntityConfig(anyString(), anyString())).andStubReturn(new Properties)
    expect(admin.changeBrokerConfig(anyObject().asInstanceOf[List[Int]], capture(propsCapture))).anyTimes()
    replay(admin)

    //When
    assigner.maybeLimit(Throttle(1000))

    //Then
    for (actual <- propsCapture.getValues.asScala) {
      assertEquals("1000", actual.getProperty(DynamicConfig.Broker.LeaderReplicationThrottledRateProp))
      assertEquals("1000", actual.getProperty(DynamicConfig.Broker.FollowerReplicationThrottledRateProp))
    }
    assertEquals(3, propsCapture.getValues.size) //3 brokers
  }

  @Test
  def shouldUpdateQuotaLimit(): Unit = {
    //Given
    val existing = Map(new TopicPartition("topic1", 0) -> Seq(100, 101))
    val proposed = mutable.Map(new TopicPartition("topic1", 0) -> Seq(101, 102))

    //Setup
    val zk = stubZKClient(existing)
    val admin: AdminZkClient = createMock(classOf[AdminZkClient])
    val propsCapture: Capture[Properties] = newCapture(CaptureType.ALL)
    val assigner = new ReassignPartitionsCommand(zk, None, proposed, Map.empty, admin)
    expect(admin.changeBrokerConfig(anyObject().asInstanceOf[List[Int]], capture(propsCapture))).anyTimes()

    //Expect the existing broker config to be changed from 10/100 to 1000
    val existingConfigs = CoreUtils.propsWith(
      (DynamicConfig.Broker.FollowerReplicationThrottledRateProp, "10"),
      (DynamicConfig.Broker.LeaderReplicationThrottledRateProp, "100")
    )
    expect(admin.fetchEntityConfig(is(ConfigType.Broker), is("100"))).andReturn(copyOf(existingConfigs))
    expect(admin.fetchEntityConfig(is(ConfigType.Broker), is("101"))).andReturn(copyOf(existingConfigs))
    expect(admin.fetchEntityConfig(is(ConfigType.Broker), is("102"))).andReturn(copyOf(existingConfigs))
    replay(admin)

    //When
    assigner.maybeLimit(Throttle(1000))

    //Then
    for (actual <- propsCapture.getValues.asScala) {
      assertEquals("1000", actual.getProperty(DynamicConfig.Broker.LeaderReplicationThrottledRateProp))
      assertEquals("1000", actual.getProperty(DynamicConfig.Broker.FollowerReplicationThrottledRateProp))
    }
    assertEquals(3, propsCapture.getValues.size) //three brokers
  }

  @Test
  def shouldNotOverwriteExistingPropertiesWhenLimitIsAdded(): Unit = {
    //Given
    val existing = Map(new TopicPartition("topic1", 0) -> Seq(100, 101))
    val proposed = mutable.Map(new TopicPartition("topic1", 0) -> Seq(101, 102))

    //Setup
    val zk = stubZKClient(existing)
    val admin: AdminZkClient = createMock(classOf[AdminZkClient])
    val propsCapture: Capture[Properties] = newCapture(CaptureType.ALL)
    val assigner = new ReassignPartitionsCommand(zk, None, proposed, Map.empty, admin)
    expect(admin.changeBrokerConfig(anyObject().asInstanceOf[List[Int]], capture(propsCapture))).anyTimes()

    //Given there is some existing config
    expect(admin.fetchEntityConfig(is(ConfigType.Broker), anyString())).andReturn(
      propsWith("useful.key", "useful.value")).atLeastOnce()

    replay(admin)

    //When
    assigner.maybeLimit(Throttle(1000))

    //Then other property remains
    for (actual <- propsCapture.getValues.asScala) {
      assertEquals("useful.value", actual.getProperty("useful.key"))
      assertEquals("1000", actual.getProperty(DynamicConfig.Broker.LeaderReplicationThrottledRateProp))
      assertEquals("1000", actual.getProperty(DynamicConfig.Broker.FollowerReplicationThrottledRateProp))
    }
    assertEquals(3, propsCapture.getValues.size) //3 brokers
  }

  @Test
  def shouldRemoveThrottleLimitFromAllBrokers(): Unit = {
    //Given 3 brokers, but with assignment only covering 2 of them
    val brokers = Seq(100, 101, 102)
    val status = mutable.Map(new TopicPartition("topic1", 0) -> ReassignmentCompleted)
    val existingBrokerConfigs = propsWith(
      (DynamicConfig.Broker.FollowerReplicationThrottledRateProp, "10"),
      (DynamicConfig.Broker.LeaderReplicationThrottledRateProp, "100"),
      ("useful.key", "value")
    )

    //Setup
    val zk = stubZKClient(brokers = brokers)
    val admin: AdminZkClient = createMock(classOf[AdminZkClient])
    val propsCapture: Capture[Properties] = newCapture(CaptureType.ALL)
    expect(admin.fetchEntityConfig(is(ConfigType.Topic), anyString())).andStubReturn(new Properties)
    expect(admin.changeBrokerConfig(anyObject().asInstanceOf[Seq[Int]], capture(propsCapture))).anyTimes()
    //Stub each invocation as EasyMock caches the return value which can be mutated
    expect(admin.fetchEntityConfig(is(ConfigType.Broker), is("100"))).andReturn(copyOf(existingBrokerConfigs))
    expect(admin.fetchEntityConfig(is(ConfigType.Broker), is("101"))).andReturn(copyOf(existingBrokerConfigs))
    expect(admin.fetchEntityConfig(is(ConfigType.Broker), is("102"))).andReturn(copyOf(existingBrokerConfigs))
    replay(admin)

    //When
    ReassignPartitionsCommand.removeThrottle(zk, status, Map.empty, admin)

    //Then props should have gone (dummy remains)
    for (capture <- propsCapture.getValues.asScala) {
      assertEquals("value", capture.get("useful.key"))
      assertNull(capture.get(DynamicConfig.Broker.FollowerReplicationThrottledRateProp))
      assertNull(capture.get(DynamicConfig.Broker.LeaderReplicationThrottledRateProp))
    }
    assertEquals(3, propsCapture.getValues.size) //3 brokers
  }

  @Test
  def shouldRemoveThrottleReplicaListBasedOnProposedAssignment(): Unit = {
    //Given two topics with existing config
    val status = mutable.Map(new TopicPartition("topic1", 0) -> ReassignmentCompleted,
                             new TopicPartition("topic2", 0) -> ReassignmentCompleted)
    val existingConfigs = CoreUtils.propsWith(
      (LogConfig.LeaderReplicationThrottledReplicasProp, "1:100:2:100"),
      (LogConfig.FollowerReplicationThrottledReplicasProp, "1:101,2:101"),
      ("useful.key", "value")
    )

    //Setup
    val zk = stubZKClient(brokers = Seq(100, 101))
    val admin: AdminZkClient = createMock(classOf[AdminZkClient])
    val propsCapture: Capture[Properties] = newCapture(CaptureType.ALL)
    expect(admin.fetchEntityConfig(is(ConfigType.Broker), anyString())).andStubReturn(new Properties)
    expect(admin.fetchEntityConfig(is(ConfigType.Topic), is("topic1"))).andStubReturn(copyOf(existingConfigs))
    expect(admin.fetchEntityConfig(is(ConfigType.Topic), is("topic2"))).andStubReturn(copyOf(existingConfigs))

    //Should change both topics
    expect(admin.changeTopicConfig(is("topic1"), capture(propsCapture)))
    expect(admin.changeTopicConfig(is("topic2"), capture(propsCapture)))

    replay(admin)

    //When
    ReassignPartitionsCommand.removeThrottle(zk, status, Map.empty, admin)

    //Then props should have gone (dummy remains)
    for (actual <- propsCapture.getValues.asScala) {
      assertEquals("value", actual.getProperty("useful.key"))
      assertNull(actual.getProperty(LogConfig.LeaderReplicationThrottledReplicasProp))
      assertNull(actual.getProperty(LogConfig.FollowerReplicationThrottledReplicasProp))
    }
    assertEquals(2, propsCapture.getValues.size) //2 topics
  }

  @Test
  def testPartitionReassignmentWithLeaderInNewReplicas(): Unit = {
    val expectedReplicaAssignment = Map(0  -> List(0, 1, 2))
    val topic = "test"
    // create brokers
    servers = TestUtils.createBrokerConfigs(4, zkConnect, false).map(b => TestUtils.createServer(KafkaConfig.fromProps(b)))
    // create the topic
    TestUtils.createTopic(zkClient, topic, expectedReplicaAssignment, servers)
    // reassign partition 0
    val newReplicas = Seq(0, 2, 3)
    val partitionToBeReassigned = 0
    val topicAndPartition = new TopicPartition(topic, partitionToBeReassigned)
    val reassignPartitionsCommand = new ReassignPartitionsCommand(zkClient, None, Map(topicAndPartition -> newReplicas), adminZkClient = adminZkClient)
    assertTrue("Partition reassignment attempt failed for [test, 0]", reassignPartitionsCommand.reassignPartitions())
    // wait until reassignment is completed
    TestUtils.waitUntilTrue(() => {
        ReassignPartitionsCommand.checkIfPartitionReassignmentSucceeded(zkClient, Map(topicAndPartition -> newReplicas))
          .getOrElse(topicAndPartition, fail(s"Failed to get reassignment status for $topicAndPartition")) == ReassignmentCompleted
      },
      "Partition reassignment should complete")
    val assignedReplicas = zkClient.getReplicasForPartition(new TopicPartition(topic, partitionToBeReassigned))
    // in sync replicas should not have any replica that is not in the new assigned replicas
    checkForPhantomInSyncReplicas(zkClient, topic, partitionToBeReassigned, assignedReplicas)
    assertEquals("Partition should have been reassigned to 0, 2, 3", newReplicas, assignedReplicas)
    ensureNoUnderReplicatedPartitions(zkClient, topic, partitionToBeReassigned, assignedReplicas, servers)
    TestUtils.waitUntilTrue(() => getBrokersWithPartitionDir(servers, topic, 0) == newReplicas.toSet,
                            "New replicas should exist on brokers")
  }

  @Test
  def testPartitionReassignmentWithLeaderNotInNewReplicas(): Unit = {
    val expectedReplicaAssignment = Map(0  -> List(0, 1, 2))
    val topic = "test"
    // create brokers
    servers = TestUtils.createBrokerConfigs(4, zkConnect, false).map(b => TestUtils.createServer(KafkaConfig.fromProps(b)))
    // create the topic
    TestUtils.createTopic(zkClient, topic, expectedReplicaAssignment, servers)
    // reassign partition 0
    val newReplicas = Seq(1, 2, 3)
    val partitionToBeReassigned = 0
    val topicAndPartition = new TopicPartition(topic, partitionToBeReassigned)
    val reassignPartitionsCommand = new ReassignPartitionsCommand(zkClient, None, Map(topicAndPartition -> newReplicas), adminZkClient = adminZkClient)
    assertTrue("Partition reassignment failed for test, 0", reassignPartitionsCommand.reassignPartitions())
    // wait until reassignment is completed
    TestUtils.waitUntilTrue(() => {
        ReassignPartitionsCommand.checkIfPartitionReassignmentSucceeded(zkClient, Map(topicAndPartition -> newReplicas))
          .getOrElse(topicAndPartition, fail(s"Failed to get reassignment status for $topicAndPartition")) == ReassignmentCompleted
      },
      "Partition reassignment should complete")
    val assignedReplicas = zkClient.getReplicasForPartition(new TopicPartition(topic, partitionToBeReassigned))
    assertEquals("Partition should have been reassigned to 0, 2, 3", newReplicas, assignedReplicas)
    checkForPhantomInSyncReplicas(zkClient, topic, partitionToBeReassigned, assignedReplicas)
    ensureNoUnderReplicatedPartitions(zkClient, topic, partitionToBeReassigned, assignedReplicas, servers)
    TestUtils.waitUntilTrue(() => getBrokersWithPartitionDir(servers, topic, 0) == newReplicas.toSet,
                            "New replicas should exist on brokers")
  }

  @Test
  def testPartitionReassignmentNonOverlappingReplicas(): Unit = {
    val expectedReplicaAssignment = Map(0  -> List(0, 1))
    val topic = "test"
    // create brokers
    servers = TestUtils.createBrokerConfigs(4, zkConnect, false).map(b => TestUtils.createServer(KafkaConfig.fromProps(b)))
    // create the topic
    TestUtils.createTopic(zkClient, topic, expectedReplicaAssignment, servers)
    // reassign partition 0
    val newReplicas = Seq(2, 3)
    val partitionToBeReassigned = 0
    val topicAndPartition = new TopicPartition(topic, partitionToBeReassigned)
    val reassignPartitionsCommand = new ReassignPartitionsCommand(zkClient, None, Map(topicAndPartition -> newReplicas),  adminZkClient = adminZkClient)
    assertTrue("Partition reassignment failed for test, 0", reassignPartitionsCommand.reassignPartitions())
    // wait until reassignment is completed
    TestUtils.waitUntilTrue(() => {
        ReassignPartitionsCommand.checkIfPartitionReassignmentSucceeded(zkClient, Map(topicAndPartition -> newReplicas))
          .getOrElse(topicAndPartition, fail(s"Failed to get reassignment status for $topicAndPartition")) == ReassignmentCompleted
      },
      "Partition reassignment should complete")
    val assignedReplicas = zkClient.getReplicasForPartition(new TopicPartition(topic, partitionToBeReassigned))
    assertEquals("Partition should have been reassigned to 2, 3", newReplicas, assignedReplicas)
    checkForPhantomInSyncReplicas(zkClient, topic, partitionToBeReassigned, assignedReplicas)
    ensureNoUnderReplicatedPartitions(zkClient, topic, partitionToBeReassigned, assignedReplicas, servers)
    TestUtils.waitUntilTrue(() => getBrokersWithPartitionDir(servers, topic, 0) == newReplicas.toSet,
                            "New replicas should exist on brokers")
  }

  @Test
  def testReassigningNonExistingPartition(): Unit = {
    val topic = "test"
    // create brokers
    servers = TestUtils.createBrokerConfigs(4, zkConnect, false).map(b => TestUtils.createServer(KafkaConfig.fromProps(b)))
    // reassign partition 0
    val newReplicas = Seq(2, 3)
    val partitionToBeReassigned = 0
    val topicAndPartition = new TopicPartition(topic, partitionToBeReassigned)
    val reassignPartitionsCommand = new ReassignPartitionsCommand(zkClient, None, Map(topicAndPartition -> newReplicas), adminZkClient = adminZkClient)
    assertFalse("Partition reassignment failed for test, 0", reassignPartitionsCommand.reassignPartitions())
    val reassignedPartitions = zkClient.getPartitionReassignment
    assertFalse("Partition should not be reassigned", reassignedPartitions.contains(topicAndPartition))
  }

  @Test
  def testResumePartitionReassignmentThatWasCompleted(): Unit = {
<<<<<<< HEAD
    val expectedReplicaAssignment = Map(0  -> PartitionReplicaAssignment.fromCreate(List(0, 1), Seq.empty))
=======
    val initialAssignment = Map(0  -> List(0, 2))
>>>>>>> fec42f2d
    val topic = "test"
    // create the topic
    adminZkClient.createTopicWithAssignment(topic, config = new Properties, initialAssignment)
    // put the partition in the reassigned path as well
    // reassign partition 0
    val newReplicas = Seq(0, 1)
    val partitionToBeReassigned = 0
    val topicAndPartition = new TopicPartition(topic, partitionToBeReassigned)
    val reassignPartitionsCommand = new ReassignPartitionsCommand(zkClient, None, Map(topicAndPartition -> newReplicas), adminZkClient = adminZkClient)
    reassignPartitionsCommand.reassignPartitions()
    // create brokers
    servers = TestUtils.createBrokerConfigs(2, zkConnect, false).map(b => TestUtils.createServer(KafkaConfig.fromProps(b)))

    // wait until reassignment completes
    TestUtils.waitUntilTrue(() => !zkClient.reassignPartitionsInProgress(),
                            "Partition reassignment should complete")
    val assignedReplicas = zkClient.getReplicasForPartition(new TopicPartition(topic, partitionToBeReassigned))
    assertEquals("Partition should have been reassigned to 0, 1", newReplicas, assignedReplicas)
    checkForPhantomInSyncReplicas(zkClient, topic, partitionToBeReassigned, assignedReplicas)
    // ensure that there are no under replicated partitions
    ensureNoUnderReplicatedPartitions(zkClient, topic, partitionToBeReassigned, assignedReplicas, servers)
    TestUtils.waitUntilTrue(() => getBrokersWithPartitionDir(servers, topic, 0) == newReplicas.toSet,
                            "New replicas should exist on brokers")
  }

  private def getBrokersWithPartitionDir(servers: Iterable[KafkaServer], topic: String, partitionId: Int): Set[Int] = {
    servers.filter(server => new File(server.config.logDirs.head, topic + "-" + partitionId).exists)
           .map(_.config.brokerId)
           .toSet
  }

  //Override eq as is for brevity
  def is[T](v: T): T = EasyMock.eq(v)

  @Before
  def setup(): Unit = {
    calls = 0
  }

  def stubZKClient(existingAssignment: Map[TopicPartition, Seq[Int]] = Map[TopicPartition, Seq[Int]](),
                   brokers: Seq[Int] = Seq[Int]()): KafkaZkClient = {
    val zkClient: KafkaZkClient = createMock(classOf[KafkaZkClient])
    expect(zkClient.getReplicaAssignmentForTopics(anyObject().asInstanceOf[Set[String]])).andStubReturn(existingAssignment)
    expect(zkClient.getAllBrokersInCluster).andStubReturn(brokers.map(TestUtils.createBroker(_, "", 1)))
    replay(zkClient)
    zkClient
  }

  def toReplicaSet(throttledReplicasString: Any): Set[String] = {
    throttledReplicasString.toString.split(",").toSet
  }
}<|MERGE_RESOLUTION|>--- conflicted
+++ resolved
@@ -20,7 +20,7 @@
 import java.util.Properties
 
 import kafka.admin.ReassignPartitionsCommand.Throttle
-import kafka.controller.PartitionReplicaAssignment
+import kafka.controller.ReplicaAssignment
 import kafka.log.LogConfig
 import kafka.log.LogConfig._
 import kafka.server.{ConfigType, DynamicConfig, KafkaConfig, KafkaServer}
@@ -528,11 +528,7 @@
 
   @Test
   def testResumePartitionReassignmentThatWasCompleted(): Unit = {
-<<<<<<< HEAD
-    val expectedReplicaAssignment = Map(0  -> PartitionReplicaAssignment.fromCreate(List(0, 1), Seq.empty))
-=======
-    val initialAssignment = Map(0  -> List(0, 2))
->>>>>>> fec42f2d
+    val initialAssignment = Map(0  -> ReplicaAssignment(List(0, 2), Seq.empty))
     val topic = "test"
     // create the topic
     adminZkClient.createTopicWithAssignment(topic, config = new Properties, initialAssignment)
