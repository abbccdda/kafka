--- conflicted
+++ resolved
@@ -253,11 +253,7 @@
     }
   }
 
-<<<<<<< HEAD
-  private def testRemove(cmdArgs: Array[String], resources: Set[Resource], resourceCmd: Array[String]): Unit = {
-=======
   private def testRemove(cmdArgs: Array[String], resources: Set[ResourcePattern], resourceCmd: Array[String]): Unit = {
->>>>>>> a6218a5d
     for (resource <- resources) {
       AclCommand.main(cmdArgs ++ resourceCmd :+ "--remove" :+ "--force")
       withAuthorizer() { authorizer =>
@@ -277,11 +273,7 @@
     Users.foldLeft(cmd) ((cmd, user) => cmd ++ Array(principalCmd, user.toString))
   }
 
-<<<<<<< HEAD
-  private def withAuthorizer()(f: Authorizer => Unit): Unit = {
-=======
   private def withAuthorizer()(f: JAuthorizer => Unit): Unit = {
->>>>>>> a6218a5d
     val kafkaConfig = KafkaConfig.fromProps(brokerProps, doLog = false)
     val authZ = new AclAuthorizer
     try {
