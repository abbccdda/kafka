--- conflicted
+++ resolved
@@ -1071,7 +1071,6 @@
     override def changeTopicConfig(topic: String, configs: Properties): Unit = {}
   }
 
-<<<<<<< HEAD
   @Test
   def testReplicaPlacementSetsProperty(): Unit = {
     val file = Files.createTempFile("config-command", ".json")
@@ -1138,7 +1137,7 @@
     config.checkArgs()
 
     ConfigCommand.parseConfigsToBeAdded(config)
-=======
+  }
   class DummyAdminClient(node: Node) extends MockAdminClient(util.Collections.singletonList(node), node) {
     override def describeConfigs(resources: util.Collection[ConfigResource]): DescribeConfigsResult =
       EasyMock.createNiceMock(classOf[DescribeConfigsResult])
@@ -1146,6 +1145,5 @@
       options: AlterConfigsOptions): AlterConfigsResult = EasyMock.createNiceMock(classOf[AlterConfigsResult])
     override def alterConfigs(configs: util.Map[ConfigResource, Config], options: AlterConfigsOptions): AlterConfigsResult =
       EasyMock.createNiceMock(classOf[AlterConfigsResult])
->>>>>>> 5296125f
   }
 }