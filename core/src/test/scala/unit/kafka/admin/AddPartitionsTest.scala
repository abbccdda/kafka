/**
 * Licensed to the Apache Software Foundation (ASF) under one or more
 * contributor license agreements.  See the NOTICE file distributed with
 * this work for additional information regarding copyright ownership.
 * The ASF licenses this file to You under the Apache License, Version 2.0
 * (the "License"); you may not use this file except in compliance with
 * the License.  You may obtain a copy of the License at
 *
 *    http://www.apache.org/licenses/LICENSE-2.0
 *
 * Unless required by applicable law or agreed to in writing, software
 * distributed under the License is distributed on an "AS IS" BASIS,
 * WITHOUT WARRANTIES OR CONDITIONS OF ANY KIND, either express or implied.
 * See the License for the specific language governing permissions and
 * limitations under the License.
 */

package kafka.admin

import kafka.controller.ReplicaAssignment
import kafka.network.SocketServer
import org.junit.Assert._
import kafka.utils.TestUtils._
import kafka.utils.TestUtils
import kafka.server.BaseRequestTest
import org.apache.kafka.common.TopicPartition
import org.apache.kafka.common.errors.InvalidReplicaAssignmentException
import org.apache.kafka.common.protocol.ApiKeys
import org.apache.kafka.common.requests.MetadataResponse.TopicMetadata
import org.apache.kafka.common.requests.{MetadataRequest, MetadataResponse}
import org.junit.{Before, Test}

import scala.collection.JavaConverters._

class AddPartitionsTest extends BaseRequestTest {

  override def brokerCount: Int = 4

  val partitionId = 0

  val topic1 = "new-topic1"
<<<<<<< HEAD
  val topic1Assignment = Map(0 -> PartitionReplicaAssignment.fromCreate(Seq(0,1), Seq.empty))
  val topic2 = "new-topic2"
  val topic2Assignment = Map(0 -> PartitionReplicaAssignment.fromCreate(Seq(1,2), Seq.empty))
  val topic3 = "new-topic3"
  val topic3Assignment = Map(0 -> PartitionReplicaAssignment.fromCreate(Seq(2,3,0,1), Seq.empty))
  val topic4 = "new-topic4"
  val topic4Assignment = Map(0 -> PartitionReplicaAssignment.fromCreate(Seq(0,3), Seq.empty))
  val topic5 = "new-topic5"
  val topic5Assignment = Map(1 -> PartitionReplicaAssignment.fromCreate(Seq(0,1), Seq.empty))
=======
  val topic1Assignment = Map(0 -> ReplicaAssignment(Seq(0,1), List(), List()))
  val topic2 = "new-topic2"
  val topic2Assignment = Map(0 -> ReplicaAssignment(Seq(1,2), List(), List()))
  val topic3 = "new-topic3"
  val topic3Assignment = Map(0 -> ReplicaAssignment(Seq(2,3,0,1), List(), List()))
  val topic4 = "new-topic4"
  val topic4Assignment = Map(0 -> ReplicaAssignment(Seq(0,3), List(), List()))
  val topic5 = "new-topic5"
  val topic5Assignment = Map(1 -> ReplicaAssignment(Seq(0,1), List(), List()))
>>>>>>> fec42f2d

  @Before
  override def setUp(): Unit = {
    super.setUp()

    createTopic(topic1, partitionReplicaAssignment = topic1Assignment.mapValues(_.replicas).toMap)
    createTopic(topic2, partitionReplicaAssignment = topic2Assignment.mapValues(_.replicas).toMap)
    createTopic(topic3, partitionReplicaAssignment = topic3Assignment.mapValues(_.replicas).toMap)
    createTopic(topic4, partitionReplicaAssignment = topic4Assignment.mapValues(_.replicas).toMap)
  }

  @Test
  def testWrongReplicaCount(): Unit = {
    try {
      adminZkClient.addPartitions(
        topic1, topic1Assignment, adminZkClient.getBrokerMetadatas(), 2,
        Some(
          Map(
            0 -> PartitionReplicaAssignment.fromCreate(Seq(0, 1), Seq.empty),
            1 -> PartitionReplicaAssignment.fromCreate(Seq(0, 1, 2), Seq.empty)
          )
        )
      )
      fail("Add partitions should fail")
    } catch {
      case _: InvalidReplicaAssignmentException => //this is good
    }
  }

  @Test
  def testMissingPartition0(): Unit = {
    try {
      adminZkClient.addPartitions(
        topic5, topic5Assignment, adminZkClient.getBrokerMetadatas(), 2,
        Some(
          Map(
            1 -> PartitionReplicaAssignment.fromCreate(Seq(0, 1), Seq.empty),
            2 -> PartitionReplicaAssignment.fromCreate(Seq(0, 1, 2), Seq.empty)
          )
        )
      )
      fail("Add partitions should fail")
    } catch {
      case e: AdminOperationException => //this is good
        assertTrue(e.getMessage.contains("Unexpected existing replica assignment for topic 'new-topic5', partition id 0 is missing"))
    }
  }

  @Test
  def testIncrementPartitions(): Unit = {
    adminZkClient.addPartitions(topic1, topic1Assignment, adminZkClient.getBrokerMetadatas(), 3)
    // wait until leader is elected
    val leader1 = waitUntilLeaderIsElectedOrChanged(zkClient, topic1, 1)
    val leader2 = waitUntilLeaderIsElectedOrChanged(zkClient, topic1, 2)
    val leader1FromZk = zkClient.getLeaderForPartition(new TopicPartition(topic1, 1)).get
    val leader2FromZk = zkClient.getLeaderForPartition(new TopicPartition(topic1, 2)).get
    assertEquals(leader1, leader1FromZk)
    assertEquals(leader2, leader2FromZk)

    // read metadata from a broker and verify the new topic partitions exist
    TestUtils.waitUntilMetadataIsPropagated(servers, topic1, 1)
    TestUtils.waitUntilMetadataIsPropagated(servers, topic1, 2)
    val response = sendMetadataRequest(new MetadataRequest.Builder(Seq(topic1).asJava, false).build)
    assertEquals(1, response.topicMetadata.size)
    val partitions = response.topicMetadata.asScala.head.partitionMetadata.asScala.sortBy(_.partition)
    assertEquals(partitions.size, 3)
    assertEquals(1, partitions(1).partition)
    assertEquals(2, partitions(2).partition)
    val replicas = partitions(1).replicas
    assertEquals(replicas.size, 2)
    assertTrue(replicas.contains(partitions(1).leader))
  }

  @Test
  def testManualAssignmentOfReplicas(): Unit = {
    // Add 2 partitions
    adminZkClient.addPartitions(
      topic2, topic2Assignment, adminZkClient.getBrokerMetadatas(), 3,
      Some(
        Map(
          0 -> PartitionReplicaAssignment.fromCreate(Seq(1, 2), Seq.empty),
          1 -> PartitionReplicaAssignment.fromCreate(Seq(0, 1), Seq.empty),
          2 -> PartitionReplicaAssignment.fromCreate(Seq(2, 3), Seq.empty)
        )
      )
    )
    // wait until leader is elected
    val leader1 = waitUntilLeaderIsElectedOrChanged(zkClient, topic2, 1)
    val leader2 = waitUntilLeaderIsElectedOrChanged(zkClient, topic2, 2)
    val leader1FromZk = zkClient.getLeaderForPartition(new TopicPartition(topic2, 1)).get
    val leader2FromZk = zkClient.getLeaderForPartition(new TopicPartition(topic2, 2)).get
    assertEquals(leader1, leader1FromZk)
    assertEquals(leader2, leader2FromZk)

    // read metadata from a broker and verify the new topic partitions exist
    TestUtils.waitUntilMetadataIsPropagated(servers, topic2, 1)
    TestUtils.waitUntilMetadataIsPropagated(servers, topic2, 2)
    val response = sendMetadataRequest(new MetadataRequest.Builder(Seq(topic2).asJava, false).build)
    assertEquals(1, response.topicMetadata.size)
    val topicMetadata = response.topicMetadata.asScala.head
    val partitionMetadata = topicMetadata.partitionMetadata.asScala.sortBy(_.partition)
    assertEquals(3, topicMetadata.partitionMetadata.size)
    assertEquals(0, partitionMetadata(0).partition)
    assertEquals(1, partitionMetadata(1).partition)
    assertEquals(2, partitionMetadata(2).partition)
    val replicas = partitionMetadata(1).replicas
    assertEquals(2, replicas.size)
    assertTrue(replicas.asScala.head.id == 0 || replicas.asScala.head.id == 1)
    assertTrue(replicas.asScala(1).id == 0 || replicas.asScala(1).id == 1)
  }

  @Test
  def testReplicaPlacementAllServers(): Unit = {
    adminZkClient.addPartitions(topic3, topic3Assignment, adminZkClient.getBrokerMetadatas(), 7)

    // read metadata from a broker and verify the new topic partitions exist
    TestUtils.waitUntilMetadataIsPropagated(servers, topic3, 1)
    TestUtils.waitUntilMetadataIsPropagated(servers, topic3, 2)
    TestUtils.waitUntilMetadataIsPropagated(servers, topic3, 3)
    TestUtils.waitUntilMetadataIsPropagated(servers, topic3, 4)
    TestUtils.waitUntilMetadataIsPropagated(servers, topic3, 5)
    TestUtils.waitUntilMetadataIsPropagated(servers, topic3, 6)

    val response = sendMetadataRequest(new MetadataRequest.Builder(Seq(topic3).asJava, false).build)
    assertEquals(1, response.topicMetadata.size)
    val topicMetadata = response.topicMetadata.asScala.head
    validateLeaderAndReplicas(topicMetadata, 0, 2, Set(2, 3, 0, 1))
    validateLeaderAndReplicas(topicMetadata, 1, 3, Set(3, 2, 0, 1))
    validateLeaderAndReplicas(topicMetadata, 2, 0, Set(0, 3, 1, 2))
    validateLeaderAndReplicas(topicMetadata, 3, 1, Set(1, 0, 2, 3))
    validateLeaderAndReplicas(topicMetadata, 4, 2, Set(2, 3, 0, 1))
    validateLeaderAndReplicas(topicMetadata, 5, 3, Set(3, 0, 1, 2))
    validateLeaderAndReplicas(topicMetadata, 6, 0, Set(0, 1, 2, 3))
  }

  @Test
  def testReplicaPlacementPartialServers(): Unit = {
    adminZkClient.addPartitions(topic2, topic2Assignment, adminZkClient.getBrokerMetadatas(), 3)

    // read metadata from a broker and verify the new topic partitions exist
    TestUtils.waitUntilMetadataIsPropagated(servers, topic2, 1)
    TestUtils.waitUntilMetadataIsPropagated(servers, topic2, 2)

    val response = sendMetadataRequest(new MetadataRequest.Builder(Seq(topic2).asJava, false).build)
    assertEquals(1, response.topicMetadata.size)
    val topicMetadata = response.topicMetadata.asScala.head
    validateLeaderAndReplicas(topicMetadata, 0, 1, Set(1, 2))
    validateLeaderAndReplicas(topicMetadata, 1, 2, Set(0, 2))
    validateLeaderAndReplicas(topicMetadata, 2, 3, Set(1, 3))
  }

  def validateLeaderAndReplicas(metadata: TopicMetadata, partitionId: Int, expectedLeaderId: Int,
                                expectedReplicas: Set[Int]): Unit = {
    val partitionOpt = metadata.partitionMetadata.asScala.find(_.partition == partitionId)
    assertTrue(s"Partition $partitionId should exist", partitionOpt.isDefined)
    val partition = partitionOpt.get

    assertNotNull("Partition leader should exist", partition.leader)
    assertEquals("Partition leader id should match", expectedLeaderId, partition.leaderId)
    assertEquals("Replica set should match", expectedReplicas, partition.replicas.asScala.map(_.id).toSet)
  }

  private def sendMetadataRequest(request: MetadataRequest, destination: Option[SocketServer] = None): MetadataResponse = {
    val response = connectAndSend(request, ApiKeys.METADATA, destination = destination.getOrElse(anySocketServer))
    MetadataResponse.parse(response, request.version)
  }
}<|MERGE_RESOLUTION|>--- conflicted
+++ resolved
@@ -39,27 +39,15 @@
   val partitionId = 0
 
   val topic1 = "new-topic1"
-<<<<<<< HEAD
-  val topic1Assignment = Map(0 -> PartitionReplicaAssignment.fromCreate(Seq(0,1), Seq.empty))
+  val topic1Assignment = Map(0 -> ReplicaAssignment(Seq(0,1), Seq.empty))
   val topic2 = "new-topic2"
-  val topic2Assignment = Map(0 -> PartitionReplicaAssignment.fromCreate(Seq(1,2), Seq.empty))
+  val topic2Assignment = Map(0 -> ReplicaAssignment(Seq(1,2), Seq.empty))
   val topic3 = "new-topic3"
-  val topic3Assignment = Map(0 -> PartitionReplicaAssignment.fromCreate(Seq(2,3,0,1), Seq.empty))
+  val topic3Assignment = Map(0 -> ReplicaAssignment(Seq(2,3,0,1), Seq.empty))
   val topic4 = "new-topic4"
-  val topic4Assignment = Map(0 -> PartitionReplicaAssignment.fromCreate(Seq(0,3), Seq.empty))
+  val topic4Assignment = Map(0 -> ReplicaAssignment(Seq(0,3), Seq.empty))
   val topic5 = "new-topic5"
-  val topic5Assignment = Map(1 -> PartitionReplicaAssignment.fromCreate(Seq(0,1), Seq.empty))
-=======
-  val topic1Assignment = Map(0 -> ReplicaAssignment(Seq(0,1), List(), List()))
-  val topic2 = "new-topic2"
-  val topic2Assignment = Map(0 -> ReplicaAssignment(Seq(1,2), List(), List()))
-  val topic3 = "new-topic3"
-  val topic3Assignment = Map(0 -> ReplicaAssignment(Seq(2,3,0,1), List(), List()))
-  val topic4 = "new-topic4"
-  val topic4Assignment = Map(0 -> ReplicaAssignment(Seq(0,3), List(), List()))
-  val topic5 = "new-topic5"
-  val topic5Assignment = Map(1 -> ReplicaAssignment(Seq(0,1), List(), List()))
->>>>>>> fec42f2d
+  val topic5Assignment = Map(1 -> ReplicaAssignment(Seq(0,1), Seq.empty))
 
   @Before
   override def setUp(): Unit = {
@@ -78,8 +66,8 @@
         topic1, topic1Assignment, adminZkClient.getBrokerMetadatas(), 2,
         Some(
           Map(
-            0 -> PartitionReplicaAssignment.fromCreate(Seq(0, 1), Seq.empty),
-            1 -> PartitionReplicaAssignment.fromCreate(Seq(0, 1, 2), Seq.empty)
+            0 -> ReplicaAssignment(Seq(0, 1), Seq.empty),
+            1 -> ReplicaAssignment(Seq(0, 1, 2), Seq.empty)
           )
         )
       )
@@ -96,8 +84,8 @@
         topic5, topic5Assignment, adminZkClient.getBrokerMetadatas(), 2,
         Some(
           Map(
-            1 -> PartitionReplicaAssignment.fromCreate(Seq(0, 1), Seq.empty),
-            2 -> PartitionReplicaAssignment.fromCreate(Seq(0, 1, 2), Seq.empty)
+            1 -> ReplicaAssignment(Seq(0, 1), Seq.empty),
+            2 -> ReplicaAssignment(Seq(0, 1, 2), Seq.empty)
           )
         )
       )
@@ -140,9 +128,9 @@
       topic2, topic2Assignment, adminZkClient.getBrokerMetadatas(), 3,
       Some(
         Map(
-          0 -> PartitionReplicaAssignment.fromCreate(Seq(1, 2), Seq.empty),
-          1 -> PartitionReplicaAssignment.fromCreate(Seq(0, 1), Seq.empty),
-          2 -> PartitionReplicaAssignment.fromCreate(Seq(2, 3), Seq.empty)
+          0 -> ReplicaAssignment(Seq(1, 2), Seq.empty),
+          1 -> ReplicaAssignment(Seq(0, 1), Seq.empty),
+          2 -> ReplicaAssignment(Seq(2, 3), Seq.empty)
         )
       )
     )
