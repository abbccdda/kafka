--- conflicted
+++ resolved
@@ -659,12 +659,12 @@
     expectAlterInternalTopicPartitionCountFailed(Topic.TRANSACTION_STATE_TOPIC_NAME)
   }
 
-<<<<<<< HEAD
   @Test(expected = classOf[IllegalArgumentException])
   def testCreateMirrorInvalid(): Unit = {
     new TopicCommandOptions(Array("--create", "--topic", testTopicName, "--mirror-topic", testTopicName,
       "--link-name", "linked-cluster", "--replica-assignment", "3:0,5:1")).checkArgs()
-=======
+  }
+
   @Test
   def testCreateWithUnspecifiedReplicationFactorAndPartitionsWithZkClient(): Unit = {
     assertExitCode(1, () =>
@@ -685,6 +685,5 @@
     } finally {
       Exit.resetExitProcedure()
     }
->>>>>>> c10f391c
   }
 }