/**
  * Licensed to the Apache Software Foundation (ASF) under one or more contributor license agreements. See the NOTICE
  * file distributed with this work for additional information regarding copyright ownership. The ASF licenses this file
  * to You under the Apache License, Version 2.0 (the "License"); you may not use this file except in compliance with the
  * License. You may obtain a copy of the License at
  *
  * http://www.apache.org/licenses/LICENSE-2.0
  *
  * Unless required by applicable law or agreed to in writing, software distributed under the License is distributed on
  * an "AS IS" BASIS, WITHOUT WARRANTIES OR CONDITIONS OF ANY KIND, either express or implied. See the License for the
  * specific language governing permissions and limitations under the License.
  */
package kafka.admin

import kafka.admin.ReassignPartitionsCommand._
import kafka.common.AdminCommandFailedException
import kafka.controller.ReplicaAssignment
import kafka.server.{KafkaConfig, KafkaServer}
import kafka.utils.TestUtils._
import kafka.utils.{Logging, TestUtils}
import kafka.zk.{ReassignPartitionsZNode, ZkVersion, ZooKeeperTestHarness}
import org.junit.Assert.{assertEquals, assertFalse, assertTrue}
import org.junit.{After, Before, Test}
import kafka.admin.ReplicationQuotaUtils._
import org.apache.kafka.clients.admin.{Admin, AdminClientConfig, NewPartitionReassignment, NewPartitions, PartitionReassignment, AdminClient => JAdminClient}
import org.apache.kafka.common.{TopicPartition, TopicPartitionReplica}

import scala.collection.JavaConverters._
import scala.collection.{Map, Seq}
import scala.util.Random
import java.io.File
import java.util.{Collections, Properties}
import java.util.concurrent.ExecutionException

import org.apache.kafka.clients.producer.ProducerRecord
import org.apache.kafka.common.errors.{NoReassignmentInProgressException, ReassignmentInProgressException}
import org.scalatest.Assertions.intercept


class ReassignPartitionsClusterTest extends ZooKeeperTestHarness with Logging {
  var servers: Seq[KafkaServer] = null
  var brokerIds: Seq[Int] = null
  val topicName = "my-topic"
  val tp0 = new TopicPartition(topicName, 0)
  val tp1 = new TopicPartition(topicName, 1)
  val delayMs = 1000
  var adminClient: Admin = null

  def zkUpdateDelay(): Unit = Thread.sleep(delayMs)

  @Before
  override def setUp(): Unit = {
    super.setUp()
  }

  def startBrokers(ids: Seq[Int], tierFeature: Boolean = false): Unit = {
    brokerIds = ids
    servers = ids.map { i =>
      val logDirCount = if (tierFeature) 1 else 3
      val props = createBrokerConfig(i, zkConnect, enableControlledShutdown = false, logDirCount = logDirCount)
      // shorter backoff to reduce test durations when no active partitions are eligible for fetching due to throttling
      props.put(KafkaConfig.ReplicaFetchBackoffMsProp, "100")
      if (tierFeature) {
        props.put(KafkaConfig.TierFeatureProp, tierFeature.toString)
        props.put(KafkaConfig.TierBackendProp, "mock")
      }
      props
    }.map(c => createServer(KafkaConfig.fromProps(c)))
  }

  def createAdminClient(servers: Seq[KafkaServer]): Admin = {
    val props = new Properties()
    props.put(AdminClientConfig.BOOTSTRAP_SERVERS_CONFIG, TestUtils.getBrokerListStrFromServers(servers))
    props.put(AdminClientConfig.REQUEST_TIMEOUT_MS_CONFIG, "10000")
    JAdminClient.create(props)
  }

  def getRandomLogDirAssignment(brokerId: Int): String = {
    val server = servers.find(_.config.brokerId == brokerId).get
    val logDirs = server.config.logDirs
    new File(logDirs(Random.nextInt(logDirs.size))).getAbsolutePath
  }

  @After
  override def tearDown(): Unit = {
    if (adminClient != null) {
      adminClient.close()
      adminClient = null
    }
    TestUtils.shutdownServers(servers)
    super.tearDown()
  }

  @Test
  def testHwAfterPartitionReassignment(): Unit = {
    //Given a single replica on server 100
    startBrokers(Seq(100, 101, 102))
    adminClient = createAdminClient(servers)
    createTopic(zkClient, topicName, Map(tp0.partition() -> Seq(100)), servers = servers)

    val leaderServer = servers.find(_.config.brokerId == 100).get
    leaderServer.replicaManager.logManager.truncateFullyAndStartAt(tp0, 100L, false)

    val topicJson = executeAssignmentJson(Seq(
      PartitionAssignmentJson(tp0, replicas=Seq(101, 102))
    ))
    ReassignPartitionsCommand.executeAssignment(zkClient, Some(adminClient), topicJson, NoThrottle)

    val newLeaderServer = servers.find(_.config.brokerId == 101).get

    waitUntilTrue (
      () => newLeaderServer.replicaManager.nonOfflinePartition(tp0).flatMap(_.leaderLogIfLocal).isDefined,
      "broker 101 should be the new leader", pause = 1L
    )

    assertEquals(100, newLeaderServer.replicaManager.localLogOrException(tp0)
      .highWatermark)
    val newFollowerServer = servers.find(_.config.brokerId == 102).get
    waitUntilTrue(() => newFollowerServer.replicaManager.localLogOrException(tp0)
      .highWatermark == 100,
      "partition follower's highWatermark should be 100")
  }

  @Test
  def shouldMoveSinglePartition(): Unit = {
    //Given a single replica on server 100
    startBrokers(Seq(100, 101))
    adminClient = createAdminClient(servers)
    // Get a random log directory on broker 101
    val expectedLogDir = getRandomLogDirAssignment(101)
    createTopic(zkClient, topicName, Map(tp0.partition() -> Seq(100)), servers = servers)

    //When we move the replica on 100 to broker 101
    val topicJson = executeAssignmentJson(Seq(
      PartitionAssignmentJson(tp0, replicas = Seq(101), logDirectories = Some(Seq(expectedLogDir)))
    ))
    ReassignPartitionsCommand.executeAssignment(zkClient, Some(adminClient), topicJson, NoThrottle)
    waitForZkReassignmentToComplete()

    //Then the replica should be on 101
    val partitionAssignment = zkClient.getPartitionAssignmentForTopics(Set(topicName)).get(topicName).get(tp0.partition())
    assertMoveForPartitionOccurred(Seq(101), partitionAssignment)
    // The replica should be in the expected log directory on broker 101
    val replica = new TopicPartitionReplica(topicName, 0, 101)
    assertEquals(expectedLogDir, adminClient.describeReplicaLogDirs(Collections.singleton(replica)).all().get.get(replica).getCurrentReplicaLogDir)
  }

  @Test
<<<<<<< HEAD
  def shouldRetainTopicId(): Unit = {
    //Given a single replica on server 100
    startBrokers(Seq(100, 101), tierFeature = true)
    adminClient = createAdminClient(servers)
    val partition = 0
    createTopic(zkClient, topicName, Map(partition -> Seq(100)), servers = servers)
    val initialTopicId = zkClient.getTopicIdsForTopics(Set(topicName)).get(topicName)
    assertTrue(initialTopicId.isDefined)

    val topicJson: String = s"""{"version":1,"partitions":[{"topic":"$topicName","partition":0,"replicas":[101]}]}"""
    ReassignPartitionsCommand.executeAssignment(zkClient, Some(adminClient), topicJson, NoThrottle)
    waitForZkReassignmentToComplete()

    assertEquals(initialTopicId, zkClient.getTopicIdsForTopics(Set(topicName)).get(topicName))
=======
  def testReassignmentMatchesCurrentAssignment(): Unit = {
    // Given a single replica on server 100
    startBrokers(Seq(100))
    adminClient = createAdminClient(servers)
    createTopic(zkClient, topicName, Map(tp0.partition() -> Seq(100)), servers = servers)

    // Execute no-op reassignment
    val topicJson = executeAssignmentJson(Seq(
      PartitionAssignmentJson(tp0, replicas = Seq(100), logDirectories = None)
    ))
    ReassignPartitionsCommand.executeAssignment(zkClient, Some(adminClient), topicJson, NoThrottle)
    waitForZkReassignmentToComplete()

    // The replica should remain on 100
    val partitionAssignment = zkClient.getPartitionAssignmentForTopics(Set(topicName))(topicName)(tp0.partition)
    assertMoveForPartitionOccurred(Seq(100), partitionAssignment)
>>>>>>> fec42f2d
  }

  @Test
  def shouldMoveSinglePartitionWithinBroker(): Unit = {
    // Given a single replica on server 100
    startBrokers(Seq(100, 101))
    adminClient = createAdminClient(servers)
    val expectedLogDir = getRandomLogDirAssignment(100)
    createTopic(zkClient, topicName, Map(tp0.partition() -> Seq(100)), servers = servers)

    // When we execute an assignment that moves an existing replica to another log directory on the same broker
    val topicJson = executeAssignmentJson(Seq(
      PartitionAssignmentJson(tp0, replicas = Seq(100), logDirectories = Some(Seq(expectedLogDir)))
    ))
    ReassignPartitionsCommand.executeAssignment(zkClient, Some(adminClient), topicJson, NoThrottle)
    val replica = new TopicPartitionReplica(topicName, 0, 100)
    waitUntilTrue(() => {
      expectedLogDir == adminClient.describeReplicaLogDirs(Collections.singleton(replica)).all().get.get(replica).getCurrentReplicaLogDir
    }, "Partition should have been moved to the expected log directory", 1000)
  }

  @Test
  def shouldExpandCluster(): Unit = {
    val brokers = Array(100, 101, 102)
    startBrokers(brokers)
    adminClient = createAdminClient(servers)
    createTopic(zkClient, topicName, Map(
      0 -> Seq(100, 101),
      1 -> Seq(100, 101),
      2 -> Seq(100, 101)
    ), servers = servers)

    //When rebalancing
    val newAssignment = generateAssignment(zkClient, brokers, generateAssignmentJson(topicName), true)._1
    // Find a partition in the new assignment on broker 102 and a random log directory on broker 102,
    // which currently does not have any partition for this topic
    val partition1 = newAssignment.find { case (_, brokerIds) => brokerIds.contains(102) }.get._1.partition
    val replica1 = new TopicPartitionReplica(topicName, partition1, 102)
    val expectedLogDir1 = getRandomLogDirAssignment(102)
    // Find a partition in the new assignment on broker 100 and a random log directory on broker 100,
    // which currently has partition for this topic
    val partition2 = newAssignment.find { case (_, brokerIds) => brokerIds.contains(100) }.get._1.partition
    val replica2 = new TopicPartitionReplica(topicName, partition2, 100)
    val expectedLogDir2 = getRandomLogDirAssignment(100)
    // Generate a replica assignment to reassign replicas on broker 100 and 102 respectively to a random log directory on the same broker.
    // Before this reassignment, the replica already exists on broker 100 but does not exist on broker 102
    val newReplicaAssignment = Map(replica1 -> expectedLogDir1, replica2 -> expectedLogDir2)
    ReassignPartitionsCommand.executeAssignment(zkClient, Some(adminClient),
      ReassignPartitionsCommand.formatAsReassignmentJson(newAssignment, newReplicaAssignment), NoThrottle)
    waitForZkReassignmentToComplete()

    // Then the replicas should span all three brokers
    val actual = zkClient.getPartitionAssignmentForTopics(Set(topicName))(topicName)
    assertMoveForTopicOccurred(Seq(100, 101, 102), actual)
    // The replica should be in the expected log directory on broker 102 and 100
    waitUntilTrue(() => {
      expectedLogDir1 == adminClient.describeReplicaLogDirs(Collections.singleton(replica1)).all().get.get(replica1).getCurrentReplicaLogDir
    }, "Partition should have been moved to the expected log directory on broker 102", 1000)
    waitUntilTrue(() => {
      expectedLogDir2 == adminClient.describeReplicaLogDirs(Collections.singleton(replica2)).all().get.get(replica2).getCurrentReplicaLogDir
    }, "Partition should have been moved to the expected log directory on broker 100", 1000)
  }

  @Test
  def shouldShrinkCluster(): Unit = {
    //Given partitions on 3 of 3 brokers
    val brokers = Array(100, 101, 102)
    startBrokers(brokers)
    createTopic(zkClient, topicName, Map(
      0 -> Seq(100, 101),
      1 -> Seq(101, 102),
      2 -> Seq(102, 100)
    ), servers = servers)

    //When rebalancing
    val newAssignment = generateAssignment(zkClient, Array(100, 101), generateAssignmentJson(topicName), true)._1
    ReassignPartitionsCommand.executeAssignment(zkClient, None,
      ReassignPartitionsCommand.formatAsReassignmentJson(newAssignment, Map.empty), NoThrottle)
    waitForZkReassignmentToComplete()

    //Then replicas should only span the first two brokers
    val actual = zkClient.getPartitionAssignmentForTopics(Set(topicName))(topicName)
    assertMoveForTopicOccurred(Seq(100, 101), actual)
  }

  @Test
  def shouldMoveSubsetOfPartitions(): Unit = {
    //Given partitions on 3 of 3 brokers
    val brokers = Array(100, 101, 102)
    startBrokers(brokers)
    adminClient = createAdminClient(servers)
    createTopic(zkClient, "topic1", Map(
      0 -> Seq(100, 101),
      1 -> Seq(101, 102),
      2 -> Seq(102, 100)
    ), servers = servers)
    createTopic(zkClient, "topic2", Map(
      0 -> Seq(100, 101),
      1 -> Seq(101, 102),
      2 -> Seq(102, 100)
    ), servers = servers)

    val proposed: Map[TopicPartition, Seq[Int]] = Map(
      new TopicPartition("topic1", 0) -> Seq(100, 102),
      new TopicPartition("topic1", 2) -> Seq(100, 102),
      new TopicPartition("topic2", 1) -> Seq(101, 100),
      new TopicPartition("topic2", 2) -> Seq(100, 102)
    )

    val replica1 = new TopicPartitionReplica("topic1", 0, 102)
    val replica2 = new TopicPartitionReplica("topic2", 1, 100)
    val proposedReplicaAssignment: Map[TopicPartitionReplica, String] = Map(
      replica1 -> getRandomLogDirAssignment(102),
      replica2 -> getRandomLogDirAssignment(100)
    )

    //When rebalancing
    ReassignPartitionsCommand.executeAssignment(zkClient, Some(adminClient),
      ReassignPartitionsCommand.formatAsReassignmentJson(proposed, proposedReplicaAssignment), NoThrottle)
    waitForZkReassignmentToComplete()

    //Then the proposed changes should have been made
    val actual = zkClient.getPartitionAssignmentForTopics(Set("topic1", "topic2"))
    assertMoveForPartitionOccurred(Seq(100, 102), actual("topic1")(0)) //changed
    assertMoveForPartitionOccurred(Seq(101, 102), actual("topic1")(1))
    assertMoveForPartitionOccurred(Seq(100, 102), actual("topic1")(2)) //changed
    assertMoveForPartitionOccurred(Seq(100, 101), actual("topic2")(0))
    assertMoveForPartitionOccurred(Seq(101, 100), actual("topic2")(1)) //changed
    assertMoveForPartitionOccurred(Seq(100, 102), actual("topic2")(2)) //changed

    // The replicas should be in the expected log directories
    val replicaDirs = adminClient.describeReplicaLogDirs(List(replica1, replica2).asJava).all().get()
    assertEquals(proposedReplicaAssignment(replica1), replicaDirs.get(replica1).getCurrentReplicaLogDir)
    assertEquals(proposedReplicaAssignment(replica2), replicaDirs.get(replica2).getCurrentReplicaLogDir)
  }

  @Test
  def shouldExecuteThrottledReassignment(): Unit = {

    //Given partitions on 3 of 3 brokers
    val brokers = Array(100, 101, 102)
    startBrokers(brokers)
    createTopic(zkClient, topicName, Map(
      0 -> Seq(100, 101)
    ), servers = servers)

    //Given throttle set so replication will take a certain number of secs
    val initialThrottle = Throttle(10 * 1000 * 1000, -1, () => zkUpdateDelay)
    val expectedDurationSecs = 5
    val numMessages = 500
    val msgSize = 100 * 1000
    produceMessages(topicName, numMessages, acks = 0, msgSize)
    assertEquals(expectedDurationSecs, numMessages * msgSize / initialThrottle.interBrokerLimit)

    //Start rebalance which will move replica on 100 -> replica on 102
    val newAssignment = generateAssignment(zkClient, Array(101, 102), generateAssignmentJson(topicName), true)._1

    val start = System.currentTimeMillis()
    ReassignPartitionsCommand.executeAssignment(zkClient, None,
      ReassignPartitionsCommand.formatAsReassignmentJson(newAssignment, Map.empty), initialThrottle)

    //Check throttle config. Should be throttling replica 0 on 100 and 102 only.
    checkThrottleConfigAddedToZK(adminZkClient, initialThrottle.interBrokerLimit, servers, topicName, Set("0:100","0:101"), Set("0:102"))

    //Await completion
    waitForZkReassignmentToComplete()
    val took = System.currentTimeMillis() - start - delayMs

    //Check move occurred
    val actual = zkClient.getPartitionAssignmentForTopics(Set(topicName))(topicName)
    assertMoveForTopicOccurred(Seq(101, 102), actual)

    //Then command should have taken longer than the throttle rate
    assertTrue(s"Expected replication to be > ${expectedDurationSecs * 0.9 * 1000} but was $took",
      took > expectedDurationSecs * 0.9 * 1000)
    assertTrue(s"Expected replication to be < ${expectedDurationSecs * 2 * 1000} but was $took",
      took < expectedDurationSecs * 2 * 1000)
  }


  @Test
  def shouldOnlyThrottleMovingReplicas(): Unit = {
    //Given 6 brokers, two topics
    val brokers = Array(100, 101, 102, 103, 104, 105)
    startBrokers(brokers)
    createTopic(zkClient, "topic1", Map(
      0 -> Seq(100, 101),
      1 -> Seq(100, 101),
      2 -> Seq(103, 104) //will leave in place
    ), servers = servers)

    createTopic(zkClient, "topic2", Map(
      0 -> Seq(104, 105),
      1 -> Seq(104, 105),
      2 -> Seq(103, 104)//will leave in place
    ), servers = servers)

    //Given throttle set so replication will take a while
    val throttle: Long = 1000 * 1000
    produceMessages("topic1", 100, acks = 0, 100 * 1000)
    produceMessages("topic2", 100, acks = 0, 100 * 1000)

    //Start rebalance
    val newAssignment = Map(
      new TopicPartition("topic1", 0) -> Seq(100, 102),//moved 101=>102
      new TopicPartition("topic1", 1) -> Seq(100, 102),//moved 101=>102
      new TopicPartition("topic2", 0) -> Seq(103, 105),//moved 104=>103
      new TopicPartition("topic2", 1) -> Seq(103, 105),//moved 104=>103
      new TopicPartition("topic1", 2) -> Seq(103, 104), //didn't move
      new TopicPartition("topic2", 2) -> Seq(103, 104)  //didn't move
    )
    ReassignPartitionsCommand.executeAssignment(zkClient, None,
      ReassignPartitionsCommand.formatAsReassignmentJson(newAssignment, Map.empty), Throttle(throttle))

    //Check throttle config. Should be throttling specific replicas for each topic.
    checkThrottleConfigAddedToZK(adminZkClient, throttle, servers, "topic1",
      Set("1:100","1:101","0:100","0:101"), //All replicas for moving partitions should be leader-throttled
      Set("1:102","0:102") //Move destinations should be follower throttled.
    )
    checkThrottleConfigAddedToZK(adminZkClient, throttle, servers, "topic2",
      Set("1:104","1:105","0:104","0:105"), //All replicas for moving partitions should be leader-throttled
      Set("1:103","0:103") //Move destinations should be follower throttled.
    )
  }

  @Test
  def shouldChangeThrottleOnRerunAndRemoveOnVerify(): Unit = {
    //Given partitions on 3 of 3 brokers
    val brokers = Array(100, 101, 102)
    startBrokers(brokers)
    createTopic(zkClient, topicName, Map(
      0 -> Seq(100, 101)
    ), servers = servers)

    //Given throttle set so replication will take at least 20 sec (we won't wait this long)
    val initialThrottle: Long = 1000 * 1000
    produceMessages(topicName, numMessages = 200, acks = 0, valueLength = 100 * 1000)

    //Start rebalance
    val newAssignment = generateAssignment(zkClient, Array(101, 102), generateAssignmentJson(topicName), true)._1

    ReassignPartitionsCommand.executeAssignment(zkClient, None,
      ReassignPartitionsCommand.formatAsReassignmentJson(newAssignment, Map.empty), Throttle(initialThrottle))

    //Check throttle config
    checkThrottleConfigAddedToZK(adminZkClient, initialThrottle, servers, topicName, Set("0:100","0:101"), Set("0:102"))

    //Ensure that running Verify, whilst the command is executing, should have no effect
    verifyAssignment(zkClient, None, ReassignPartitionsCommand.formatAsReassignmentJson(newAssignment, Map.empty))

    //Check throttle config again
    checkThrottleConfigAddedToZK(adminZkClient, initialThrottle, servers, topicName, Set("0:100","0:101"), Set("0:102"))

    //Now re-run the same assignment with a larger throttle, which should only act to increase the throttle and make progress
    val newThrottle = initialThrottle * 1000

    ReassignPartitionsCommand.executeAssignment(zkClient, None,
      ReassignPartitionsCommand.formatAsReassignmentJson(newAssignment, Map.empty), Throttle(newThrottle))

    //Check throttle was changed
    checkThrottleConfigAddedToZK(adminZkClient, newThrottle, servers, topicName, Set("0:100","0:101"), Set("0:102"))

    //Await completion
    waitForZkReassignmentToComplete()

    //Verify should remove the throttle
    verifyAssignment(zkClient, None, ReassignPartitionsCommand.formatAsReassignmentJson(newAssignment, Map.empty))

    //Check removed
    checkThrottleConfigRemovedFromZK(adminZkClient, topicName, servers)

    //Check move occurred
    val actual = zkClient.getPartitionAssignmentForTopics(Set(topicName))(topicName)
    assertMoveForTopicOccurred(Seq(101, 102), actual)
  }

  @Test(expected = classOf[AdminCommandFailedException])
  def shouldFailIfProposedDoesNotMatchExisting(): Unit = {
    //Given a single replica on server 100
    startBrokers(Seq(100, 101))
    createTopic(zkClient, topicName, Map(tp0.partition() -> Seq(100)), servers = servers)

    //When we execute an assignment that includes an invalid partition (1:101 in this case)
    val topicJson = executeAssignmentJson(Seq(PartitionAssignmentJson(tp1, Seq(101))))
    ReassignPartitionsCommand.executeAssignment(zkClient, None, topicJson, NoThrottle)
  }

  @Test(expected = classOf[AdminCommandFailedException])
  def shouldFailIfProposedHasEmptyReplicaList(): Unit = {
    //Given a single replica on server 100
    startBrokers(Seq(100, 101))
    createTopic(zkClient, topicName, Map(tp0.partition() -> Seq(100)), servers = servers)

    //When we execute an assignment that specifies an empty replica list (0: empty list in this case)
    val topicJson = executeAssignmentJson(Seq(PartitionAssignmentJson(tp0, Seq())))
    ReassignPartitionsCommand.executeAssignment(zkClient, None, topicJson, NoThrottle)
  }

  @Test(expected = classOf[AdminCommandFailedException])
  def shouldFailIfProposedHasInvalidBrokerID(): Unit = {
    //Given a single replica on server 100
    startBrokers(Seq(100, 101))
    createTopic(zkClient, topicName, Map(tp0.partition() -> Seq(100)), servers = servers)

    //When we execute an assignment that specifies an invalid brokerID (102: invalid broker ID in this case)
    val topicJson = executeAssignmentJson(Seq(PartitionAssignmentJson(tp0, Seq(101, 102))))
    ReassignPartitionsCommand.executeAssignment(zkClient, None, topicJson, NoThrottle)
  }

  @Test(expected = classOf[AdminCommandFailedException])
  def shouldFailIfProposedHasInvalidLogDir(): Unit = {
    // Given a single replica on server 100
    startBrokers(Seq(100, 101))
    adminClient = createAdminClient(servers)
    createTopic(zkClient, topicName, Map(tp0.partition() -> Seq(100)), servers = servers)

    // When we execute an assignment that specifies an invalid log directory
    val topicJson = executeAssignmentJson(Seq(PartitionAssignmentJson(tp0, Seq(101), logDirectories = Some(Seq("invalidDir")))))
    ReassignPartitionsCommand.executeAssignment(zkClient, Some(adminClient), topicJson, NoThrottle)
  }

  @Test(expected = classOf[AdminCommandFailedException])
  def shouldFailIfProposedHasInconsistentReplicasAndLogDirs(): Unit = {
    // Given a single replica on server 100
    startBrokers(Seq(100, 101))
    adminClient = createAdminClient(servers)
    val logDir = getRandomLogDirAssignment(100)
    createTopic(zkClient, topicName, Map(tp0.partition() -> Seq(100)), servers = servers)

    // When we execute an assignment whose length of replicas doesn't match that of log dirs
    val topicJson = executeAssignmentJson(Seq(PartitionAssignmentJson(tp0, Seq(101), logDirectories = Some(Seq(logDir, logDir)))))
    ReassignPartitionsCommand.executeAssignment(zkClient, Some(adminClient), topicJson, NoThrottle)
  }

  @Test
  def shouldPerformThrottledReassignmentOverVariousTopics(): Unit = {
    val throttle = Throttle(1000L)

    startBrokers(Seq(0, 1, 2, 3))

    //With up several small topics
    createTopic(zkClient, "orders", Map(0 -> List(0, 1, 2), 1 -> List(0, 1, 2)), servers)
    createTopic(zkClient, "payments", Map(0 -> List(0, 1), 1 -> List(0, 1)), servers)
    createTopic(zkClient, "deliveries", Map(0 -> List(0)), servers)
    createTopic(zkClient, "customers", Map(0 -> List(0), 1 -> List(1), 2 -> List(2), 3 -> List(3)), servers)

    //Define a move for some of them
    val move = Map(
      new TopicPartition("orders", 0) -> Seq(0, 2, 3),//moves
      new TopicPartition("orders", 1) -> Seq(0, 1, 2),//stays
      new TopicPartition("payments", 1) -> Seq(1, 2), //only define one partition as moving
      new TopicPartition("deliveries", 0) -> Seq(1, 2) //increase replication factor
    )

    //When we run a throttled reassignment
    new ReassignPartitionsCommand(zkClient, None, move, adminZkClient = adminZkClient).reassignPartitions(throttle)

    waitForZkReassignmentToComplete()

    //Check moved replicas did move
    assertEquals(Seq(0, 2, 3), zkClient.getReplicasForPartition(new TopicPartition("orders", 0)))
    assertEquals(Seq(0, 1, 2), zkClient.getReplicasForPartition(new TopicPartition("orders", 1)))
    assertEquals(Seq(1, 2), zkClient.getReplicasForPartition(new TopicPartition("payments", 1)))
    assertEquals(Seq(1, 2), zkClient.getReplicasForPartition(new TopicPartition("deliveries", 0)))

    //Check untouched replicas are still there
    assertEquals(Seq(0, 1), zkClient.getReplicasForPartition(new TopicPartition("payments", 0)))
    assertEquals(Seq(0), zkClient.getReplicasForPartition(new TopicPartition("customers", 0)))
    assertEquals(Seq(1), zkClient.getReplicasForPartition(new TopicPartition("customers", 1)))
    assertEquals(Seq(2), zkClient.getReplicasForPartition(new TopicPartition("customers", 2)))
    assertEquals(Seq(3), zkClient.getReplicasForPartition(new TopicPartition("customers", 3)))
  }

  /**
   * Verifies that the Controller sets a watcher for the reassignment znode after reassignment completion.
   * This includes the case where the znode is set immediately after it's deleted (i.e. before the watch is set).
   * This case relies on the scheduling of the operations, so it won't necessarily fail every time, but it fails
   * often enough to detect a regression.
   */
  @Test
  def shouldPerformMultipleReassignmentOperationsOverVariousTopics(): Unit = {
    startBrokers(Seq(0, 1, 2, 3))

    createTopic(zkClient, "orders", Map(0 -> List(0, 1, 2), 1 -> List(0, 1, 2)), servers)
    createTopic(zkClient, "payments", Map(0 -> List(0, 1), 1 -> List(0, 1)), servers)
    createTopic(zkClient, "deliveries", Map(0 -> List(0)), servers)
    createTopic(zkClient, "customers", Map(0 -> List(0), 1 -> List(1), 2 -> List(2), 3 -> List(3)), servers)

    val firstMove = Map(
      new TopicPartition("orders", 0) -> Seq(0, 2, 3), //moves
      new TopicPartition("orders", 1) -> Seq(0, 1, 2), //stays
      new TopicPartition("payments", 1) -> Seq(1, 2), //only define one partition as moving
      new TopicPartition("deliveries", 0) -> Seq(1, 2) //increase replication factor
    )

    new ReassignPartitionsCommand(zkClient, None, firstMove, adminZkClient = adminZkClient).reassignPartitions()
    // Low pause to detect deletion of the reassign_partitions znode before the reassignment is complete
    waitForZkReassignmentToComplete(pause = 1L)

    // Check moved replicas did move
    assertEquals(Seq(0, 2, 3), zkClient.getReplicasForPartition(new TopicPartition("orders", 0)))
    assertEquals(Seq(0, 1, 2), zkClient.getReplicasForPartition(new TopicPartition("orders", 1)))
    assertEquals(Seq(1, 2), zkClient.getReplicasForPartition(new TopicPartition("payments", 1)))
    assertEquals(Seq(1, 2), zkClient.getReplicasForPartition(new TopicPartition("deliveries", 0)))

    // Check untouched replicas are still there
    assertEquals(Seq(0, 1), zkClient.getReplicasForPartition(new TopicPartition("payments", 0)))
    assertEquals(Seq(0), zkClient.getReplicasForPartition(new TopicPartition("customers", 0)))
    assertEquals(Seq(1), zkClient.getReplicasForPartition(new TopicPartition("customers", 1)))
    assertEquals(Seq(2), zkClient.getReplicasForPartition(new TopicPartition("customers", 2)))
    assertEquals(Seq(3), zkClient.getReplicasForPartition(new TopicPartition("customers", 3)))

    // Define a move for some of them
    val secondMove = Map(
      new TopicPartition("orders", 0) -> Seq(0, 2, 3), // stays
      new TopicPartition("orders", 1) -> Seq(3, 1, 2), // moves
      new TopicPartition("payments", 1) -> Seq(2, 1), // changed preferred leader
      new TopicPartition("deliveries", 0) -> Seq(1, 2, 3) //increase replication factor
    )

    new ReassignPartitionsCommand(zkClient, None, secondMove, adminZkClient = adminZkClient).reassignPartitions()
    // Low pause to detect deletion of the reassign_partitions znode before the reassignment is complete
    waitForZkReassignmentToComplete(pause = 1L)

    // Check moved replicas did move
    assertEquals(Seq(0, 2, 3), zkClient.getReplicasForPartition(new TopicPartition("orders", 0)))
    assertEquals(Seq(3, 1, 2), zkClient.getReplicasForPartition(new TopicPartition("orders", 1)))
    assertEquals(Seq(2, 1), zkClient.getReplicasForPartition(new TopicPartition("payments", 1)))
    assertEquals(Seq(1, 2, 3), zkClient.getReplicasForPartition(new TopicPartition("deliveries", 0)))

    //Check untouched replicas are still there
    assertEquals(Seq(0, 1), zkClient.getReplicasForPartition(new TopicPartition("payments", 0)))
    assertEquals(Seq(0), zkClient.getReplicasForPartition(new TopicPartition("customers", 0)))
    assertEquals(Seq(1), zkClient.getReplicasForPartition(new TopicPartition("customers", 1)))
    assertEquals(Seq(2), zkClient.getReplicasForPartition(new TopicPartition("customers", 2)))
    assertEquals(Seq(3), zkClient.getReplicasForPartition(new TopicPartition("customers", 3)))

    // We set the znode and then continuously attempt to set it again to exercise the case where the znode is set
    // immediately after deletion (i.e. before we set the watcher again)

    val thirdMove = Map(new TopicPartition("orders", 0) -> Seq(1, 2, 3))

    new ReassignPartitionsCommand(zkClient, None, thirdMove, adminZkClient = adminZkClient).reassignPartitions()

    val fourthMove = Map(new TopicPartition("payments", 1) -> Seq(2, 3))

    // Continuously attempt to set the reassignment znode with `fourthMove` until it succeeds. It will only succeed
    // after `thirdMove` completes.
    Iterator.continually {
      try new ReassignPartitionsCommand(zkClient, None, fourthMove, adminZkClient = adminZkClient).reassignPartitions()
      catch {
        case _: AdminCommandFailedException => false
      }
    }.exists(identity)

    // Low pause to detect deletion of the reassign_partitions znode before the reassignment is complete
    waitForZkReassignmentToComplete(pause = 1L)

    // Check moved replicas for thirdMove and fourthMove
    assertEquals(Seq(1, 2, 3), zkClient.getReplicasForPartition(new TopicPartition("orders", 0)))
    assertEquals(Seq(2, 3), zkClient.getReplicasForPartition(new TopicPartition("payments", 1)))

    //Check untouched replicas are still there
    assertEquals(Seq(3, 1, 2), zkClient.getReplicasForPartition(new TopicPartition("orders", 1)))
    assertEquals(Seq(1, 2, 3), zkClient.getReplicasForPartition(new TopicPartition("deliveries", 0)))
    assertEquals(Seq(0, 1), zkClient.getReplicasForPartition(new TopicPartition("payments", 0)))
    assertEquals(Seq(0), zkClient.getReplicasForPartition(new TopicPartition("customers", 0)))
    assertEquals(Seq(1), zkClient.getReplicasForPartition(new TopicPartition("customers", 1)))
    assertEquals(Seq(2), zkClient.getReplicasForPartition(new TopicPartition("customers", 2)))
    assertEquals(Seq(3), zkClient.getReplicasForPartition(new TopicPartition("customers", 3)))
  }

  /**
   * Set the `reassign_partitions` znode while the brokers are down and verify that the reassignment is triggered by
   * the Controller during start-up.
   */
  @Test
  def shouldTriggerReassignmentOnControllerStartup(): Unit = {
    startBrokers(Seq(0, 1, 2))
    createTopic(zkClient, "orders", Map(0 -> List(0, 1), 1 -> List(1, 2)), servers)
    servers.foreach(_.shutdown())

    val firstMove = Map(
      new TopicPartition("orders", 0) -> Seq(2, 1), // moves
      new TopicPartition("orders", 1) -> Seq(1, 2), // stays
      new TopicPartition("customers", 0) -> Seq(1, 2) // non-existent topic, triggers topic deleted path
    )

    // Set znode directly to avoid non-existent topic validation
    zkClient.setOrCreatePartitionReassignment(firstMove, ZkVersion.MatchAnyVersion)

    servers.foreach(_.startup())
    waitForZkReassignmentToComplete()

    assertEquals(Seq(2, 1), zkClient.getReplicasForPartition(new TopicPartition("orders", 0)))
    assertEquals(Seq(1, 2), zkClient.getReplicasForPartition(new TopicPartition("orders", 1)))
    assertEquals(Seq.empty, zkClient.getReplicasForPartition(new TopicPartition("customers", 0)))
  }

  /**
    * Set a reassignment through the `/topics/<topic>` znode and set the `reassign_partitions` znode while the brokers are down.
    * Verify that the reassignment is triggered by the Controller during start-up with the `reassign_partitions` znode taking precedence
    */
  @Test
  def shouldTriggerReassignmentWithZnodePrecedenceOnControllerStartup(): Unit = {
    startBrokers(Seq(0, 1, 2))
    adminClient = createAdminClient(servers)
    createTopic(zkClient, "orders", Map(0 -> List(0, 1), 1 -> List(1, 2), 2 -> List(0, 1), 3 -> List(0, 1)), servers)
    val sameMoveTp = new TopicPartition("orders", 2)

    // Throttle to ensure we minimize race conditions and test flakiness
    throttle(Seq("orders"), throttleSettingForSeconds(10), Map(
      sameMoveTp -> Seq(0, 1, 2)
    ))

    servers.foreach(_.shutdown())
    adminClient.close()

<<<<<<< HEAD
    zkClient.setTopicAssignment("orders", None, Map(
      new TopicPartition("orders", 0) -> PartitionReplicaAssignment(List(0, 1), List(2), List(0), Seq.empty, Some(Seq.empty)), // should be overwritten
      new TopicPartition("orders", 1) -> PartitionReplicaAssignment(List(1, 2), List(3), List(1), Seq.empty, Some(Seq.empty)), // should be overwritten
      // should be overwritten (so we know to remove it from ZK) even though we do the exact same move
      sameMoveTp -> PartitionReplicaAssignment(List(0, 1, 2), List(2), List(0), Seq.empty, Some(Seq.empty)),
      new TopicPartition("orders", 3) -> PartitionReplicaAssignment(List(0, 1, 2), List(2), List(0), Seq.empty, Some(Seq.empty)) // moves
=======
    zkClient.setTopicAssignment("orders", Map(
      new TopicPartition("orders", 0) -> ReplicaAssignment(List(0, 1), List(2), List(0)), // should be overwritten
      new TopicPartition("orders", 1) -> ReplicaAssignment(List(1, 2), List(3), List(1)), // should be overwritten
      // should be overwritten (so we know to remove it from ZK) even though we do the exact same move
      sameMoveTp -> ReplicaAssignment(List(0, 1, 2), List(2), List(0)),
      new TopicPartition("orders", 3) -> ReplicaAssignment(List(0, 1, 2), List(2), List(0)) // moves
>>>>>>> fec42f2d
    ))
    val move = Map(
      new TopicPartition("orders", 0) -> Seq(2, 1), // moves
      new TopicPartition("orders", 1) -> Seq(1, 2), // stays
      sameMoveTp -> Seq(1, 2), // same reassignment
      // orders-3 intentionally left for API
      new TopicPartition("customers", 0) -> Seq(1, 2) // non-existent topic, triggers topic deleted path
    )

    // Set znode directly to avoid non-existent topic validation
    zkClient.setOrCreatePartitionReassignment(move, ZkVersion.MatchAnyVersion)

    servers.foreach(_.startup())
    TestUtils.waitUntilBrokerMetadataIsPropagated(servers)
    adminClient = createAdminClient(servers)
    TestUtils.resetBrokersThrottle(adminClient, brokerIds)

    waitForZkReassignmentToComplete()

    assertEquals(Seq(2, 1), zkClient.getReplicasForPartition(new TopicPartition("orders", 0)))
    assertEquals(Seq(1, 2), zkClient.getReplicasForPartition(new TopicPartition("orders", 1)))
    assertEquals(Seq(1, 2), zkClient.getReplicasForPartition(sameMoveTp))
    assertEquals(Seq(1, 2), zkClient.getReplicasForPartition(new TopicPartition("orders", 3)))
    assertEquals(Seq.empty, zkClient.getReplicasForPartition(new TopicPartition("customers", 0)))
  }

  @Test
  def shouldListReassignmentsTriggeredByZk(): Unit = {
    // Given a single replica on server 100
    startBrokers(Seq(100, 101))
    adminClient = createAdminClient(servers)
    // Get a random log directory on broker 101
    val expectedLogDir = getRandomLogDirAssignment(101)
    createTopic(zkClient, topicName, Map(tp0.partition() -> Seq(100)), servers = servers)
    // Given throttle set so replication will take at least 2 sec (to ensure we don't minimize race condition and test flakiness
    val throttle: Long = 1000 * 1000
    produceMessages(topicName, numMessages = 20, acks = 0, valueLength = 100 * 1000)

    // When we move the replica on 100 to broker 101
    val topicJson = executeAssignmentJson(Seq(
      PartitionAssignmentJson(tp0, replicas = Seq(101), Some(Seq(expectedLogDir)))))
    ReassignPartitionsCommand.executeAssignment(zkClient, Some(adminClient), topicJson, Throttle(throttle))
    // Then the replica should be removing
    val reassigningPartitionsResult = adminClient.listPartitionReassignments(Set(tp0).asJava).reassignments().get().get(tp0)
    assertIsReassigning(from = Seq(100), to = Seq(101), reassigningPartitionsResult)

    waitForZkReassignmentToComplete()

    // Then the replica should be on 101
    val partitionAssignment = zkClient.getPartitionAssignmentForTopics(Set(topicName)).get(topicName).get(tp0.partition())
    assertMoveForPartitionOccurred(Seq(101), partitionAssignment)
  }

  @Test
  def shouldReassignThroughApi(): Unit = {
    startBrokers(Seq(100, 101))
    adminClient = createAdminClient(servers)
    createTopic(zkClient, topicName, Map(tp0.partition() -> Seq(100)), servers = servers)

    assertTrue(adminClient.listPartitionReassignments(Set(tp0).asJava).reassignments().get().isEmpty)
    assertEquals(Seq(100), zkClient.getReplicasForPartition(tp0))
    adminClient.alterPartitionReassignments(
      Map(reassignmentEntry(tp0, Seq(101))).asJava
    ).all().get()

    waitForAllReassignmentsToComplete()
    assertEquals(Seq(101), zkClient.getReplicasForPartition(tp0))
  }

  @Test
  def shouldListMovingPartitionsThroughApi(): Unit = {
    startBrokers(Seq(100, 101))
    adminClient = createAdminClient(servers)
    val topic2 = "topic2"
    val tp2 = new TopicPartition(topic2, 0)

    createTopic(zkClient, topicName,
      Map(tp0.partition() -> Seq(100),
          tp1.partition() -> Seq(101)),
      servers = servers)
    createTopic(zkClient, topic2,
      Map(tp2.partition() -> Seq(100)),
      servers = servers)
    assertTrue(adminClient.listPartitionReassignments().reassignments().get().isEmpty)

    // Throttle to ensure we minimize race conditions and test flakiness
    throttle(Seq(topicName), throttleSettingForSeconds(10), Map(
      tp0 -> Seq(100, 101),
      tp2 -> Seq(100, 101)
    ))
    adminClient.alterPartitionReassignments(
      Map(reassignmentEntry(tp0, Seq(101)),
          reassignmentEntry(tp2, Seq(101))).asJava
    ).all().get()

    val reassignmentsInProgress = adminClient.listPartitionReassignments(Set(tp0, tp1, tp2).asJava).reassignments().get()
    assertFalse(reassignmentsInProgress.containsKey(tp1)) // tp1 is not reassigning
    assertIsReassigning(from = Seq(100), to = Seq(101), reassignmentsInProgress.get(tp0))
    assertIsReassigning(from = Seq(100), to = Seq(101), reassignmentsInProgress.get(tp2))

    TestUtils.resetBrokersThrottle(adminClient, brokerIds)
    waitForAllReassignmentsToComplete()
    assertEquals(Seq(101), zkClient.getReplicasForPartition(tp0))
    assertEquals(Seq(101), zkClient.getReplicasForPartition(tp2))
  }

  @Test
  def shouldUseLatestOrderingIfTwoConsecutiveReassignmentsHaveSameSetButDifferentOrdering(): Unit = {
    startBrokers(Seq(100, 101, 102))
    adminClient = createAdminClient(servers)
    createTopic(zkClient, topicName,
      Map(tp0.partition() -> Seq(100, 101),
          tp1.partition() -> Seq(100, 101)),
      servers = servers)

    // Throttle to ensure we minimize race conditions and test flakiness
    throttle(Seq(topicName), throttleSettingForSeconds(10), Map(
      tp0 -> Seq(100, 101, 102),
      tp1 -> Seq(100, 101, 102)
    ))

    adminClient.alterPartitionReassignments(
      Map(reassignmentEntry(tp0, Seq(100, 101, 102)),
          reassignmentEntry(tp1, Seq(100, 101, 102))).asJava
    ).all().get()
    val apiReassignmentsInProgress = adminClient.listPartitionReassignments(Set(tp0, tp1).asJava).reassignments().get()
    assertIsReassigning(from = Seq(100, 101), to = Seq(100, 101, 102), apiReassignmentsInProgress.get(tp0))
    assertIsReassigning(from = Seq(100, 101), to = Seq(100, 101, 102), apiReassignmentsInProgress.get(tp1))

    // API reassignment to the same replicas but a different order
    adminClient.alterPartitionReassignments(
      Map(reassignmentEntry(tp0, Seq(102, 101, 100)),
          reassignmentEntry(tp1, Seq(102, 101, 100))).asJava
    ).all().get()
    val apiReassignmentsInProgress2 = adminClient.listPartitionReassignments(Set(tp0, tp1).asJava).reassignments().get()
    // assert same replicas, ignoring ordering
    assertIsReassigning(from = Seq(100, 101), to = Seq(100, 101, 102), apiReassignmentsInProgress2.get(tp0))
    assertIsReassigning(from = Seq(100, 101), to = Seq(100, 101, 102), apiReassignmentsInProgress2.get(tp1))

    TestUtils.resetBrokersThrottle(adminClient, brokerIds)
    waitForAllReassignmentsToComplete()

    //Check move occurred
    val actual = zkClient.getPartitionAssignmentForTopics(Set(topicName))(topicName)
    assertMoveForPartitionOccurred(Seq(102, 101, 100), actual(tp0.partition()))
    assertMoveForPartitionOccurred(Seq(102, 101, 100), actual(tp1.partition()))
  }

  /**
    * 1. Trigger API reassignment for partitions
    * 2. Trigger ZK reassignment for partitions
    * Ensure ZK reassignment overrides API reassignment and znode is deleted
    */
  @Test
  def znodeReassignmentShouldOverrideApiTriggeredReassignment(): Unit = {
    startBrokers(Seq(100, 101, 102))
    adminClient = createAdminClient(servers)
    createTopic(zkClient, topicName,
      Map(tp0.partition() -> Seq(100),
          tp1.partition() -> Seq(100)),
      servers = servers)

    // Throttle to avoid race conditions
    val throttleSetting = throttleSettingForSeconds(10)
    throttle(Seq(topicName), throttleSetting, Map(
      tp0 -> Seq(100, 101, 102),
      tp1 -> Seq(100, 101, 102)
    ))

    // API reassignment to 101 for both partitions
    adminClient.alterPartitionReassignments(
      Map(reassignmentEntry(tp0, Seq(101)),
          reassignmentEntry(tp1, Seq(101))).asJava
    ).all().get()
    val apiReassignmentsInProgress = adminClient.listPartitionReassignments(Set(tp0, tp1).asJava).reassignments().get()
    assertIsReassigning(from = Seq(100), to = Seq(101), apiReassignmentsInProgress.get(tp0))
    assertIsReassigning(from = Seq(100), to = Seq(101), apiReassignmentsInProgress.get(tp1))

    // znode reassignment to 102 for both partitions
    val topicJson = executeAssignmentJson(Seq(
      PartitionAssignmentJson(tp0, Seq(102)),
      PartitionAssignmentJson(tp1, Seq(102))
    ))
    ReassignPartitionsCommand.executeAssignment(zkClient, Some(adminClient), topicJson, Throttle(throttleSetting.throttleBytes.toLong))
    waitUntilTrue(() => {
      !adminClient.listPartitionReassignments().reassignments().get().isEmpty
    }, "Controller should have picked up on znode creation", 1000)

    val zkReassignmentsInProgress = adminClient.listPartitionReassignments(Set(tp0, tp1).asJava).reassignments().get()
    assertIsReassigning(from = Seq(100), to = Seq(102), zkReassignmentsInProgress.get(tp0))
    assertIsReassigning(from = Seq(100), to = Seq(102), zkReassignmentsInProgress.get(tp1))

    TestUtils.resetBrokersThrottle(adminClient, brokerIds)
    waitForZkReassignmentToComplete()
    assertTrue(adminClient.listPartitionReassignments(Set(tp0, tp1).asJava).reassignments().get().isEmpty)
    assertEquals(Seq(102), zkClient.getReplicasForPartition(tp0))
    assertEquals(Seq(102), zkClient.getReplicasForPartition(tp1))
  }

  /**
    * 1. Trigger ZK reassignment for TP A-0, A-1
    * 2. Trigger API reassignment for partitions TP A-1, B-0
    * 3. Unthrottle A-0, A-1 so the ZK reassignment finishes quickly
    * 4. Ensure ZK node is emptied out after the API reassignment of 1 finishes
    */
  @Test
  def shouldDeleteReassignmentZnodeAfterApiReassignmentForPartitionCompletes(): Unit = {
    startBrokers(Seq(100, 101, 102))
    adminClient = createAdminClient(servers)
    val tpA0 = new TopicPartition("A", 0)
    val tpA1 = new TopicPartition("A", 1)
    val tpB0 = new TopicPartition("B", 0)

    createTopic(zkClient, "A",
      Map(tpA0.partition() -> Seq(100),
          tpA1.partition() -> Seq(100)),
      servers = servers)
    createTopic(zkClient, "B",
      Map(tpB0.partition() -> Seq(100)),
      servers = servers)

    // Throttle to avoid race conditions
    throttle(Seq("A", "B"), throttleSettingForSeconds(10), Map(
      tpA0 -> Seq(100, 101, 102),
      tpA1 -> Seq(100, 101, 102),
      tpB0 -> Seq(100, 101, 102)
    ))

    // 1. znode reassignment to 101 for TP A-0, A-1
    val topicJson = executeAssignmentJson(Seq(
      PartitionAssignmentJson(tpA0, replicas=Seq(101)),
      PartitionAssignmentJson(tpA1, replicas=Seq(101))
    ))
    ReassignPartitionsCommand.executeAssignment(zkClient, Some(adminClient), topicJson, NoThrottle)
    waitUntilTrue(() => {
      !adminClient.listPartitionReassignments().reassignments().get().isEmpty
    }, "Controller should have picked up on znode creation", 1000)
    val zkReassignmentsInProgress = adminClient.listPartitionReassignments(Set(tpA0, tpA1).asJava).reassignments().get()
    assertIsReassigning(from = Seq(100), to = Seq(101), zkReassignmentsInProgress.get(tpA0))
    assertIsReassigning(from = Seq(100), to = Seq(101), zkReassignmentsInProgress.get(tpA1))

    // 2. API reassignment to 102 for TP A-1, B-0
    adminClient.alterPartitionReassignments(
      Map(reassignmentEntry(tpA1, Seq(102)), reassignmentEntry(tpB0, Seq(102))).asJava
    ).all().get()
    val apiReassignmentsInProgress = adminClient.listPartitionReassignments(Set(tpA1, tpB0).asJava).reassignments().get()
    assertIsReassigning(from = Seq(100), to = Seq(102), apiReassignmentsInProgress.get(tpA1))
    assertIsReassigning(from = Seq(100), to = Seq(102), apiReassignmentsInProgress.get(tpB0))

    // 3. Unthrottle topic A
    TestUtils.removePartitionReplicaThrottles(adminClient, Set(tpA0, tpA1))
    waitForZkReassignmentToComplete()
    // 4. Ensure the API reassignment not part of the znode is still in progress
    val leftoverReassignments = adminClient.listPartitionReassignments(Set(tpA0, tpA1, tpB0).asJava).reassignments().get()
    assertTrue(leftoverReassignments.keySet().asScala.subsetOf(Set(tpA1, tpB0)))

    TestUtils.resetBrokersThrottle(adminClient, brokerIds)
    waitForAllReassignmentsToComplete()
    assertEquals(Seq(101), zkClient.getReplicasForPartition(tpA0))
    assertEquals(Seq(102), zkClient.getReplicasForPartition(tpA1))
    assertEquals(Seq(102), zkClient.getReplicasForPartition(tpB0))
  }

  @Test
  def shouldBeAbleToCancelThroughApi(): Unit = {
    startBrokers(Seq(100, 101, 102))
    adminClient = createAdminClient(servers)
    createTopic(zkClient, topicName, Map(tp0.partition() -> Seq(100, 101)), servers = servers)
    // Throttle to ensure we minimize race conditions and test flakiness
    throttle(Seq(topicName), throttleSettingForSeconds(10), Map(
      tp0 -> Seq(100, 101, 102)
    ))

    // move to [102, 101]
    adminClient.alterPartitionReassignments(
      Map(reassignmentEntry(tp0, Seq(102, 101))).asJava
    ).all().get()
    val apiReassignmentsInProgress = adminClient.listPartitionReassignments().reassignments().get()
    val tpReassignment = apiReassignmentsInProgress.get(tp0)
    assertIsReassigning(from = Seq(100, 101), to = Seq(101, 102), tpReassignment)

    adminClient.alterPartitionReassignments(
      Map(cancelReassignmentEntry(tp0)).asJava
    ).all().get()

    TestUtils.resetBrokersThrottle(adminClient, brokerIds)
    waitForAllReassignmentsToComplete()
    assertEquals(Seq(100, 101), zkClient.getReplicasForPartition(tp0).sorted) // revert ordering is not guaranteed
  }

  @Test
  def shouldBeAbleToCancelZkTriggeredReassignmentThroughApi(): Unit = {
    startBrokers(Seq(100, 101))
    adminClient = createAdminClient(servers)
    createTopic(zkClient, topicName,
      Map(tp0.partition() -> Seq(100),
          tp1.partition() -> Seq(100)),
      servers = servers)

    // Throttle to avoid race conditions
    throttle(Seq(topicName), throttleSettingForSeconds(10), Map(
      tp0 -> Seq(100, 101),
      tp1 -> Seq(100, 101)
    ))

    val move = Map(
      tp0 -> Seq(101),
      tp1 -> Seq(101)
    )
    zkClient.setOrCreatePartitionReassignment(move, ZkVersion.MatchAnyVersion)
    waitUntilTrue(() => {
      !adminClient.listPartitionReassignments().reassignments().get().isEmpty
    }, "Controller should have picked up on znode creation", 1000)
    var reassignmentIsOngoing = adminClient.listPartitionReassignments().reassignments().get().size() > 0
    assertTrue(reassignmentIsOngoing)

    adminClient.alterPartitionReassignments(
      Map(cancelReassignmentEntry(tp0), cancelReassignmentEntry(tp1)).asJava
    ).all().get()

    TestUtils.resetBrokersThrottle(adminClient, brokerIds)
    waitForZkReassignmentToComplete()
    reassignmentIsOngoing = adminClient.listPartitionReassignments().reassignments().get().size() > 0
    assertFalse(reassignmentIsOngoing)
    assertEquals(Seq(100), zkClient.getReplicasForPartition(tp0))
    assertEquals(Seq(100), zkClient.getReplicasForPartition(tp1))
  }

  /**
    * Cancel and set reassignments in the same API call.
    * Even though one cancellation is invalid, ensure the other entries in the request pass
    */
  @Test
  def testCancelAndSetSomeReassignments(): Unit = {
    startBrokers(Seq(100, 101, 102))
    adminClient = createAdminClient(servers)
    val tp2 = new TopicPartition(topicName, 2)
    val tp3 = new TopicPartition(topicName, 3)

    createTopic(zkClient, topicName,
      Map(tp0.partition() -> Seq(100), tp1.partition() -> Seq(100), tp2.partition() -> Seq(100), tp3.partition() -> Seq(100)),
      servers = servers)

    // Throttle to avoid race conditions
    throttle(Seq(topicName), throttleSettingForSeconds(10), Map(
      tp0 -> Seq(100, 101, 102),
      tp1 -> Seq(100, 101, 102),
      tp2 -> Seq(100, 101, 102),
      tp3 -> Seq(100, 101, 102)
    ))

    // API reassignment to 101 for tp0 and tp1
    adminClient.alterPartitionReassignments(
      Map(reassignmentEntry(tp0, Seq(101)), reassignmentEntry(tp1, Seq(101))).asJava
    ).all().get()

    // cancel tp0, reassign tp1 to 102 (override), assign tp2 to 101 (new reassignment) and cancel tp3 (it is not moving)
    val alterResults = adminClient.alterPartitionReassignments(
      Map(cancelReassignmentEntry(tp0), reassignmentEntry(tp1, Seq(102)),
          reassignmentEntry(tp2, Seq(101)), cancelReassignmentEntry(tp3)).asJava
    ).values()
    alterResults.get(tp0).get()
    alterResults.get(tp1).get()
    alterResults.get(tp2).get()
    try {
      alterResults.get(tp3).get()
    } catch {
      case exception: Exception =>
        assertEquals(exception.getCause.getClass, classOf[NoReassignmentInProgressException])
    }

    TestUtils.resetBrokersThrottle(adminClient, brokerIds)
    waitForAllReassignmentsToComplete()
    assertEquals(Seq(100), zkClient.getReplicasForPartition(tp0))
    assertEquals(Seq(102), zkClient.getReplicasForPartition(tp1))
    assertEquals(Seq(101), zkClient.getReplicasForPartition(tp2))
    assertEquals(Seq(100), zkClient.getReplicasForPartition(tp3))
  }

  /**
    * Three different Alter Reassignment calls should all create reassignments
    */
  @Test
  def shouldBeAbleToIncrementallyStackDifferentReassignments(): Unit = {
    startBrokers(Seq(100, 101))
    adminClient = createAdminClient(servers)
    val tpA0 = new TopicPartition("A", 0)
    val tpA1 = new TopicPartition("A", 1)
    val tpB0 = new TopicPartition("B", 0)

    createTopic(zkClient, "A",
      Map(tpA0.partition() -> Seq(100),
          tpA1.partition() -> Seq(100)),
      servers = servers)
    createTopic(zkClient, "B",
      Map(tpB0.partition() -> Seq(100)),
      servers = servers)

    // Throttle to avoid race conditions
    throttle(Seq("A", "B"), throttleSettingForSeconds(10), Map(
      tpA0 -> Seq(100, 101, 102),
      tpA1 -> Seq(100, 101, 102),
      tpB0 -> Seq(100, 101, 102)
    ))

    adminClient.alterPartitionReassignments(Map(reassignmentEntry(tpA0, Seq(101))).asJava).all().get()
    val apiReassignmentsInProgress1 = adminClient.listPartitionReassignments().reassignments().get()
    assertEquals(1, apiReassignmentsInProgress1.size())
    assertIsReassigning(
      from = Seq(100), to = Seq(101),
      apiReassignmentsInProgress1.get(tpA0)
    )

    adminClient.alterPartitionReassignments(Map(reassignmentEntry(tpA1, Seq(101))).asJava).all().get()
    val apiReassignmentsInProgress2 = adminClient.listPartitionReassignments().reassignments().get()
    assertEquals(2, apiReassignmentsInProgress2.size())
    assertIsReassigning(from = Seq(100), to = Seq(101), apiReassignmentsInProgress2.get(tpA0))
    assertIsReassigning(
      from = Seq(100), to = Seq(101),
      apiReassignmentsInProgress2.get(tpA1)
    )

    adminClient.alterPartitionReassignments(Map(reassignmentEntry(tpB0, Seq(101))).asJava).all().get()
    val apiReassignmentsInProgress3 = adminClient.listPartitionReassignments().reassignments().get()
    assertEquals(s"${apiReassignmentsInProgress3}", 3, apiReassignmentsInProgress3.size())
    assertIsReassigning(from = Seq(100), to = Seq(101), apiReassignmentsInProgress3.get(tpA0))
    assertIsReassigning(from = Seq(100), to = Seq(101), apiReassignmentsInProgress3.get(tpA1))
    assertIsReassigning(
      from = Seq(100), to = Seq(101),
      apiReassignmentsInProgress3.get(tpB0)
    )

    TestUtils.resetBrokersThrottle(adminClient, brokerIds)
    waitForAllReassignmentsToComplete()
    assertEquals(Seq(101), zkClient.getReplicasForPartition(tpA0))
    assertEquals(Seq(101), zkClient.getReplicasForPartition(tpA1))
    assertEquals(Seq(101), zkClient.getReplicasForPartition(tpB0))
  }

  /**
   * Verifies that partitions can be created for topics not in reassignment and for the topics that are in reassignment
   * an ReassignmentInProgressException should be thrown. The test creates two topics `topicName` and `otherTopicName`,
   * the `topicName` topic undergoes partition reassignment and the test validates that during reassignment createPartitions
   * call throws ReassignmentInProgressException `topicName` topic and for topic `otherTopicName` which is not being reassigned
   * successfully creates partitions. Further validates that after the reassignment is complete for topic `topicName`
   * createPartition is successful for that topic.
   */
  @Test
  def shouldCreatePartitionsForTopicNotInReassignment(): Unit = {
    startBrokers(Seq(100, 101))
    val otherTopicName = "anyTopic"
    val otp0 = new TopicPartition(otherTopicName, 0)
    val otp1 = new TopicPartition(otherTopicName, 1)
    adminClient = createAdminClient(servers)
    createTopic(zkClient, topicName,
      Map(otp0.partition() -> Seq(100),
          otp1.partition() -> Seq(100)),
      servers = servers)
    createTopic(zkClient, otherTopicName,
      Map(tp0.partition() -> Seq(100),
          tp1.partition() -> Seq(100)),
      servers = servers)

    // Throttle to avoid race conditions
    throttle(Seq(topicName), throttleSettingForSeconds(10), Map(
      tp0 -> Seq(100, 101),
      tp1 -> Seq(100, 101)
    ))

    // Alter `topicName` partition reassignment
    adminClient.alterPartitionReassignments(
      Map(reassignmentEntry(tp0, Seq(101)),
        reassignmentEntry(tp1, Seq(101))).asJava
    ).all().get()
    waitUntilTrue(() => {
      !adminClient.listPartitionReassignments().reassignments().get().isEmpty
    }, "Controller should have picked up reassignment", 1000)

    def testCreatePartitions(topicName: String, isTopicBeingReassigned: Boolean): Unit = {
      if (isTopicBeingReassigned)
        assertTrue("createPartitions for topic under reassignment should throw an exception", intercept[ExecutionException](
          adminClient.createPartitions(Map(topicName -> NewPartitions.increaseTo(4)).asJava).values.get(topicName).get()).
          getCause.isInstanceOf[ReassignmentInProgressException])
      else
        adminClient.createPartitions(Map(topicName -> NewPartitions.increaseTo(4)).asJava).values.get(topicName).get()
    }

    // Test case: createPartitions throws ReassignmentInProgressException Topics with partitions in reassignment.
    testCreatePartitions(topicName, true)
    // Test case: createPartitions is successful for Topics with partitions NOT in reassignment.
    testCreatePartitions(otherTopicName, false)

    // complete reassignment
    TestUtils.resetBrokersThrottle(adminClient, brokerIds)
    waitForAllReassignmentsToComplete()

    // Test case: createPartitions is successful for Topics with partitions after reassignment has completed.
    testCreatePartitions(topicName, false)
  }

  /**
    * Asserts that a replica is being reassigned from the given replicas to the target replicas
    */
  def assertIsReassigning(from: Seq[Int], to: Seq[Int], reassignment: PartitionReassignment): Unit = {
    assertReplicas((from ++ to).distinct, reassignment.replicas())
    assertReplicas(to.filterNot(from.contains(_)), reassignment.addingReplicas())
    assertReplicas(from.filterNot(to.contains(_)), reassignment.removingReplicas())
  }

  /**
   * Asserts that a topic's reassignments completed and span across the expected replicas
   */
  def assertMoveForTopicOccurred(expectedReplicas: Seq[Int],
                                 partitionAssignments: Map[Int, ReplicaAssignment]): Unit = {
    assertEquals(expectedReplicas, partitionAssignments.values.flatMap(_.replicas).toSeq.distinct.sorted)
    assertTrue(partitionAssignments.values.flatMap(_.addingReplicas).isEmpty)
    assertTrue(partitionAssignments.values.flatMap(_.removingReplicas).isEmpty)
  }

  /**
   * Asserts that a partition moved to the exact expected replicas in the specific order
   */
  def assertMoveForPartitionOccurred(expectedReplicas: Seq[Int],
                                     partitionAssignment: ReplicaAssignment): Unit = {
    assertEquals(expectedReplicas, partitionAssignment.replicas)
    assertTrue(partitionAssignment.addingReplicas.isEmpty)
    assertTrue(partitionAssignment.removingReplicas.isEmpty)
  }

  /**
   * Asserts that two replica sets are equal, ignoring ordering
   */
  def assertReplicas(expectedReplicas: Seq[Int], receivedReplicas: java.util.List[Integer]): Unit = {
    assertEquals(expectedReplicas.sorted, receivedReplicas.asScala.map(_.toInt).sorted)
  }

  def reassignmentEntry(tp: TopicPartition, replicas: Seq[Int]): (TopicPartition, java.util.Optional[NewPartitionReassignment]) =
    tp -> NewPartitionReassignment.of(replicas.map(_.asInstanceOf[Integer]).asJava)

  def cancelReassignmentEntry(tp: TopicPartition): (TopicPartition, java.util.Optional[NewPartitionReassignment]) =
    tp -> java.util.Optional.empty()

  def waitForZkReassignmentToComplete(pause: Long = 100L): Unit = {
    waitUntilTrue(() => !zkClient.reassignPartitionsInProgress,
      s"Znode ${ReassignPartitionsZNode.path} wasn't deleted", pause = pause)
  }

  def waitForAllReassignmentsToComplete(pause: Long = 100L): Unit = {
    waitUntilTrue(() => adminClient.listPartitionReassignments().reassignments().get().isEmpty,
      s"There still are ongoing reassignments", pause = pause)
  }

  def generateAssignmentJson(topic: String*): String = {
    val topicStr = topic.map { t => "{\"topic\": \"" + t + "\"}" }.mkString(",")
    s"""{"topics": [$topicStr],"version":1}"""
  }

  def executeAssignmentJson(partitions: Seq[PartitionAssignmentJson]): String =
    s"""{"version":1,"partitions":[${partitions.map(_.toJson).mkString(",")}]}"""

  case class PartitionAssignmentJson(topicPartition: TopicPartition, replicas: Seq[Int],
                                     logDirectories: Option[Seq[String]] = None) {
    def toJson: String = {
      val logDirsSuffix = logDirectories match {
        case Some(dirs) => s""","log_dirs":[${dirs.map("\"" + _ + "\"").mkString(",")}]"""
        case None => ""
      }
      s"""{"topic":"${topicPartition.topic()}","partition":${topicPartition.partition()}""" +
        s""","replicas":[${replicas.mkString(",")}]""" +
        s"$logDirsSuffix}"
    }
  }

  case class ThrottleSetting(throttleBytes: String, numMessages: Int, messageSizeBytes: Int)

  def throttleSettingForSeconds(secondsDuration: Int): ThrottleSetting = {
    val throttle = 1000 * 1000 // 1 MB/s throttle
    val messageSize = 100 * 100 // 0.01 MB message size
    val messagesPerSecond = throttle / messageSize
    ThrottleSetting(throttle.toString, messagesPerSecond * secondsDuration, messageSize)
  }

  def throttle(topics: Seq[String], throttle: ThrottleSetting, replicasToThrottle: Map[TopicPartition, Seq[Int]]): Unit = {
    val messagesPerTopic = throttle.numMessages / topics.size
    for (topic <- topics) {
      produceMessages(topic, numMessages = messagesPerTopic, acks = 0, valueLength = throttle.messageSizeBytes)
    }
    TestUtils.throttleAllBrokersReplication(adminClient, brokerIds, throttle.throttleBytes.toInt)
    TestUtils.assignThrottledPartitionReplicas(adminClient, replicasToThrottle)
  }

  private def produceMessages(topic: String, numMessages: Int, acks: Int, valueLength: Int): Unit = {
    val records = (0 until numMessages).map(_ => new ProducerRecord[Array[Byte], Array[Byte]](topic,
      new Array[Byte](valueLength)))
    TestUtils.produceMessages(servers, records, acks)
  }
}<|MERGE_RESOLUTION|>--- conflicted
+++ resolved
@@ -146,7 +146,6 @@
   }
 
   @Test
-<<<<<<< HEAD
   def shouldRetainTopicId(): Unit = {
     //Given a single replica on server 100
     startBrokers(Seq(100, 101), tierFeature = true)
@@ -161,7 +160,9 @@
     waitForZkReassignmentToComplete()
 
     assertEquals(initialTopicId, zkClient.getTopicIdsForTopics(Set(topicName)).get(topicName))
-=======
+  }
+
+  @Test
   def testReassignmentMatchesCurrentAssignment(): Unit = {
     // Given a single replica on server 100
     startBrokers(Seq(100))
@@ -178,7 +179,6 @@
     // The replica should remain on 100
     val partitionAssignment = zkClient.getPartitionAssignmentForTopics(Set(topicName))(topicName)(tp0.partition)
     assertMoveForPartitionOccurred(Seq(100), partitionAssignment)
->>>>>>> fec42f2d
   }
 
   @Test
@@ -697,21 +697,12 @@
     servers.foreach(_.shutdown())
     adminClient.close()
 
-<<<<<<< HEAD
     zkClient.setTopicAssignment("orders", None, Map(
-      new TopicPartition("orders", 0) -> PartitionReplicaAssignment(List(0, 1), List(2), List(0), Seq.empty, Some(Seq.empty)), // should be overwritten
-      new TopicPartition("orders", 1) -> PartitionReplicaAssignment(List(1, 2), List(3), List(1), Seq.empty, Some(Seq.empty)), // should be overwritten
+      new TopicPartition("orders", 0) -> ReplicaAssignment(List(0, 1), List(2), List(0), Seq.empty, Some(Seq.empty)), // should be overwritten
+      new TopicPartition("orders", 1) -> ReplicaAssignment(List(1, 2), List(3), List(1), Seq.empty, Some(Seq.empty)), // should be overwritten
       // should be overwritten (so we know to remove it from ZK) even though we do the exact same move
-      sameMoveTp -> PartitionReplicaAssignment(List(0, 1, 2), List(2), List(0), Seq.empty, Some(Seq.empty)),
-      new TopicPartition("orders", 3) -> PartitionReplicaAssignment(List(0, 1, 2), List(2), List(0), Seq.empty, Some(Seq.empty)) // moves
-=======
-    zkClient.setTopicAssignment("orders", Map(
-      new TopicPartition("orders", 0) -> ReplicaAssignment(List(0, 1), List(2), List(0)), // should be overwritten
-      new TopicPartition("orders", 1) -> ReplicaAssignment(List(1, 2), List(3), List(1)), // should be overwritten
-      // should be overwritten (so we know to remove it from ZK) even though we do the exact same move
-      sameMoveTp -> ReplicaAssignment(List(0, 1, 2), List(2), List(0)),
-      new TopicPartition("orders", 3) -> ReplicaAssignment(List(0, 1, 2), List(2), List(0)) // moves
->>>>>>> fec42f2d
+      sameMoveTp -> ReplicaAssignment(List(0, 1, 2), List(2), List(0), Seq.empty, Some(Seq.empty)),
+      new TopicPartition("orders", 3) -> ReplicaAssignment(List(0, 1, 2), List(2), List(0), Seq.empty, Some(Seq.empty)) // moves
     ))
     val move = Map(
       new TopicPartition("orders", 0) -> Seq(2, 1), // moves
