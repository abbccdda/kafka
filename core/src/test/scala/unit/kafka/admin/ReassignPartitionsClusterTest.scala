/**
  * Licensed to the Apache Software Foundation (ASF) under one or more contributor license agreements. See the NOTICE
  * file distributed with this work for additional information regarding copyright ownership. The ASF licenses this file
  * to You under the Apache License, Version 2.0 (the "License"); you may not use this file except in compliance with the
  * License. You may obtain a copy of the License at
  *
  * http://www.apache.org/licenses/LICENSE-2.0
  *
  * Unless required by applicable law or agreed to in writing, software distributed under the License is distributed on
  * an "AS IS" BASIS, WITHOUT WARRANTIES OR CONDITIONS OF ANY KIND, either express or implied. See the License for the
  * specific language governing permissions and limitations under the License.
  */
package kafka.admin

import java.util.{Collections, Properties}

import kafka.admin.ReassignPartitionsCommand._
import kafka.common.AdminCommandFailedException
import kafka.server.{DynamicConfig, KafkaConfig, KafkaServer}
import kafka.utils.TestUtils._
import kafka.utils.{Logging, TestUtils}
import kafka.zk.{ReassignPartitionsZNode, ZkVersion, ZooKeeperTestHarness}
import org.junit.Assert.{assertEquals, assertFalse, assertTrue}
import org.junit.{After, Before, Test}
import kafka.admin.ReplicationQuotaUtils._
import org.apache.kafka.clients.admin.{Admin, AdminClientConfig, AlterConfigOp, ConfigEntry, NewPartitionReassignment, PartitionReassignment, AdminClient => JAdminClient}
import org.apache.kafka.common.{TopicPartition, TopicPartitionReplica}

import scala.collection.JavaConverters._
import scala.collection.{Map, Seq}
import scala.util.Random
import java.io.File

import kafka.controller.PartitionReplicaAssignment
import kafka.log.LogConfig
import org.apache.kafka.clients.producer.ProducerRecord
import org.apache.kafka.common.config.ConfigResource
import org.apache.kafka.common.errors.NoReassignmentInProgressException

class ReassignPartitionsClusterTest extends ZooKeeperTestHarness with Logging {
  var servers: Seq[KafkaServer] = null
  var brokerIds: Seq[Int] = null
  val topicName = "my-topic"
  val tp0 = new TopicPartition(topicName, 0)
  val tp1 = new TopicPartition(topicName, 1)
  val delayMs = 1000
  var adminClient: Admin = null

  def zkUpdateDelay(): Unit = Thread.sleep(delayMs)

  @Before
  override def setUp(): Unit = {
    super.setUp()
  }

<<<<<<< HEAD
  def startBrokers(ids: Seq[Int], tierFeature: Boolean = false): Unit = {
    brokerIds = ids
    servers = ids.map { i =>
      val logDirCount = if (tierFeature) 1 else 3
      val props = createBrokerConfig(i, zkConnect, enableControlledShutdown = false, logDirCount = logDirCount)
=======
  def startBrokers(ids: Seq[Int]): Unit = {
    brokerIds = ids
    servers = ids.map { i =>
      val props = createBrokerConfig(i, zkConnect, enableControlledShutdown = false, logDirCount = 3)
>>>>>>> 2715861f
      // shorter backoff to reduce test durations when no active partitions are eligible for fetching due to throttling
      props.put(KafkaConfig.ReplicaFetchBackoffMsProp, "100")
      if (tierFeature) {
        props.put(KafkaConfig.TierFeatureProp, tierFeature.toString)
        props.put(KafkaConfig.TierBackendProp, "mock")
      }
      props
    }.map(c => createServer(KafkaConfig.fromProps(c)))
  }

  def createAdminClient(servers: Seq[KafkaServer]): Admin = {
    val props = new Properties()
    props.put(AdminClientConfig.BOOTSTRAP_SERVERS_CONFIG, TestUtils.getBrokerListStrFromServers(servers))
    props.put(AdminClientConfig.REQUEST_TIMEOUT_MS_CONFIG, "10000")
    JAdminClient.create(props)
  }

  def getRandomLogDirAssignment(brokerId: Int): String = {
    val server = servers.find(_.config.brokerId == brokerId).get
    val logDirs = server.config.logDirs
    new File(logDirs(Random.nextInt(logDirs.size))).getAbsolutePath
  }

  @After
  override def tearDown(): Unit = {
    if (adminClient != null) {
      adminClient.close()
      adminClient = null
    }
    TestUtils.shutdownServers(servers)
    super.tearDown()
  }

  @Test
  def testHwAfterPartitionReassignment(): Unit = {
    //Given a single replica on server 100
    startBrokers(Seq(100, 101, 102))
    adminClient = createAdminClient(servers)
    createTopic(zkClient, topicName, Map(tp0.partition() -> Seq(100)), servers = servers)

    val leaderServer = servers.find(_.config.brokerId == 100).get
    leaderServer.replicaManager.logManager.truncateFullyAndStartAt(tp0, 100L, false)

    val topicJson = executeAssignmentJson(Seq(
      PartitionAssignmentJson(tp0, replicas=Seq(101, 102))
    ))
    ReassignPartitionsCommand.executeAssignment(zkClient, Some(adminClient), topicJson, NoThrottle)

    val newLeaderServer = servers.find(_.config.brokerId == 101).get

    waitUntilTrue (
      () => newLeaderServer.replicaManager.nonOfflinePartition(tp0).flatMap(_.leaderLogIfLocal).isDefined,
      "broker 101 should be the new leader", pause = 1L
    )

    assertEquals(100, newLeaderServer.replicaManager.localLogOrException(tp0)
      .highWatermark)
    val newFollowerServer = servers.find(_.config.brokerId == 102).get
    waitUntilTrue(() => newFollowerServer.replicaManager.localLogOrException(tp0)
      .highWatermark == 100,
      "partition follower's highWatermark should be 100")
  }

  @Test
  def shouldMoveSinglePartition(): Unit = {
    //Given a single replica on server 100
    startBrokers(Seq(100, 101))
    adminClient = createAdminClient(servers)
    // Get a random log directory on broker 101
    val expectedLogDir = getRandomLogDirAssignment(101)
    createTopic(zkClient, topicName, Map(tp0.partition() -> Seq(100)), servers = servers)

    //When we move the replica on 100 to broker 101
    val topicJson = executeAssignmentJson(Seq(
      PartitionAssignmentJson(tp0, replicas = Seq(101), logDirectories = Some(Seq(expectedLogDir)))
    ))
    ReassignPartitionsCommand.executeAssignment(zkClient, Some(adminClient), topicJson, NoThrottle)
    waitForZkReassignmentToComplete()

    //Then the replica should be on 101
    val partitionAssignment = zkClient.getPartitionAssignmentForTopics(Set(topicName)).get(topicName).get(tp0.partition())
    assertMoveForPartitionOccurred(Seq(101), partitionAssignment)
    // The replica should be in the expected log directory on broker 101
    val replica = new TopicPartitionReplica(topicName, 0, 101)
    assertEquals(expectedLogDir, adminClient.describeReplicaLogDirs(Collections.singleton(replica)).all().get.get(replica).getCurrentReplicaLogDir)
  }

  @Test
  def shouldRetainTopicId(): Unit = {
    //Given a single replica on server 100
    startBrokers(Seq(100, 101), tierFeature = true)
    adminClient = createAdminClient(servers)
    val partition = 0
    createTopic(zkClient, topicName, Map(partition -> Seq(100)), servers = servers)
    val initialTopicId = zkClient.getTopicIdsForTopics(Set(topicName)).get(topicName)
    assertTrue(initialTopicId.isDefined)

    val topicJson: String = s"""{"version":1,"partitions":[{"topic":"$topicName","partition":0,"replicas":[101]}]}"""
    ReassignPartitionsCommand.executeAssignment(zkClient, Some(adminClient), topicJson, NoThrottle)
    waitForZkReassignmentToComplete()

    assertEquals(initialTopicId, zkClient.getTopicIdsForTopics(Set(topicName)).get(topicName))
  }

  @Test
  def shouldMoveSinglePartitionWithinBroker(): Unit = {
    // Given a single replica on server 100
    startBrokers(Seq(100, 101))
    adminClient = createAdminClient(servers)
    val expectedLogDir = getRandomLogDirAssignment(100)
    createTopic(zkClient, topicName, Map(tp0.partition() -> Seq(100)), servers = servers)

    // When we execute an assignment that moves an existing replica to another log directory on the same broker
    val topicJson = executeAssignmentJson(Seq(
      PartitionAssignmentJson(tp0, replicas = Seq(100), logDirectories = Some(Seq(expectedLogDir)))
    ))
    ReassignPartitionsCommand.executeAssignment(zkClient, Some(adminClient), topicJson, NoThrottle)
    val replica = new TopicPartitionReplica(topicName, 0, 100)
    waitUntilTrue(() => {
      expectedLogDir == adminClient.describeReplicaLogDirs(Collections.singleton(replica)).all().get.get(replica).getCurrentReplicaLogDir
    }, "Partition should have been moved to the expected log directory", 1000)
  }

  @Test
  def shouldExpandCluster(): Unit = {
    val brokers = Array(100, 101, 102)
    startBrokers(brokers)
    adminClient = createAdminClient(servers)
    createTopic(zkClient, topicName, Map(
      0 -> Seq(100, 101),
      1 -> Seq(100, 101),
      2 -> Seq(100, 101)
    ), servers = servers)

    //When rebalancing
    val newAssignment = generateAssignment(zkClient, brokers, generateAssignmentJson(topicName), true)._1
    // Find a partition in the new assignment on broker 102 and a random log directory on broker 102,
    // which currently does not have any partition for this topic
    val partition1 = newAssignment.find { case (_, brokerIds) => brokerIds.contains(102) }.get._1.partition
    val replica1 = new TopicPartitionReplica(topicName, partition1, 102)
    val expectedLogDir1 = getRandomLogDirAssignment(102)
    // Find a partition in the new assignment on broker 100 and a random log directory on broker 100,
    // which currently has partition for this topic
    val partition2 = newAssignment.find { case (_, brokerIds) => brokerIds.contains(100) }.get._1.partition
    val replica2 = new TopicPartitionReplica(topicName, partition2, 100)
    val expectedLogDir2 = getRandomLogDirAssignment(100)
    // Generate a replica assignment to reassign replicas on broker 100 and 102 respectively to a random log directory on the same broker.
    // Before this reassignment, the replica already exists on broker 100 but does not exist on broker 102
    val newReplicaAssignment = Map(replica1 -> expectedLogDir1, replica2 -> expectedLogDir2)
    ReassignPartitionsCommand.executeAssignment(zkClient, Some(adminClient),
      ReassignPartitionsCommand.formatAsReassignmentJson(newAssignment, newReplicaAssignment), NoThrottle)
    waitForZkReassignmentToComplete()

    // Then the replicas should span all three brokers
    val actual = zkClient.getPartitionAssignmentForTopics(Set(topicName))(topicName)
    assertMoveForTopicOccurred(Seq(100, 101, 102), actual)
    // The replica should be in the expected log directory on broker 102 and 100
    waitUntilTrue(() => {
      expectedLogDir1 == adminClient.describeReplicaLogDirs(Collections.singleton(replica1)).all().get.get(replica1).getCurrentReplicaLogDir
    }, "Partition should have been moved to the expected log directory on broker 102", 1000)
    waitUntilTrue(() => {
      expectedLogDir2 == adminClient.describeReplicaLogDirs(Collections.singleton(replica2)).all().get.get(replica2).getCurrentReplicaLogDir
    }, "Partition should have been moved to the expected log directory on broker 100", 1000)
  }

  @Test
  def shouldShrinkCluster(): Unit = {
    //Given partitions on 3 of 3 brokers
    val brokers = Array(100, 101, 102)
    startBrokers(brokers)
    createTopic(zkClient, topicName, Map(
      0 -> Seq(100, 101),
      1 -> Seq(101, 102),
      2 -> Seq(102, 100)
    ), servers = servers)

    //When rebalancing
    val newAssignment = generateAssignment(zkClient, Array(100, 101), generateAssignmentJson(topicName), true)._1
    ReassignPartitionsCommand.executeAssignment(zkClient, None,
      ReassignPartitionsCommand.formatAsReassignmentJson(newAssignment, Map.empty), NoThrottle)
    waitForZkReassignmentToComplete()

    //Then replicas should only span the first two brokers
    val actual = zkClient.getPartitionAssignmentForTopics(Set(topicName))(topicName)
    assertMoveForTopicOccurred(Seq(100, 101), actual)
  }

  @Test
  def shouldMoveSubsetOfPartitions(): Unit = {
    //Given partitions on 3 of 3 brokers
    val brokers = Array(100, 101, 102)
    startBrokers(brokers)
    adminClient = createAdminClient(servers)
    createTopic(zkClient, "topic1", Map(
      0 -> Seq(100, 101),
      1 -> Seq(101, 102),
      2 -> Seq(102, 100)
    ), servers = servers)
    createTopic(zkClient, "topic2", Map(
      0 -> Seq(100, 101),
      1 -> Seq(101, 102),
      2 -> Seq(102, 100)
    ), servers = servers)

    val proposed: Map[TopicPartition, Seq[Int]] = Map(
      new TopicPartition("topic1", 0) -> Seq(100, 102),
      new TopicPartition("topic1", 2) -> Seq(100, 102),
      new TopicPartition("topic2", 1) -> Seq(101, 100),
      new TopicPartition("topic2", 2) -> Seq(100, 102)
    )

    val replica1 = new TopicPartitionReplica("topic1", 0, 102)
    val replica2 = new TopicPartitionReplica("topic2", 1, 100)
    val proposedReplicaAssignment: Map[TopicPartitionReplica, String] = Map(
      replica1 -> getRandomLogDirAssignment(102),
      replica2 -> getRandomLogDirAssignment(100)
    )

    //When rebalancing
    ReassignPartitionsCommand.executeAssignment(zkClient, Some(adminClient),
      ReassignPartitionsCommand.formatAsReassignmentJson(proposed, proposedReplicaAssignment), NoThrottle)
    waitForZkReassignmentToComplete()

    //Then the proposed changes should have been made
    val actual = zkClient.getPartitionAssignmentForTopics(Set("topic1", "topic2"))
    assertMoveForPartitionOccurred(Seq(100, 102), actual("topic1")(0)) //changed
    assertMoveForPartitionOccurred(Seq(101, 102), actual("topic1")(1))
    assertMoveForPartitionOccurred(Seq(100, 102), actual("topic1")(2)) //changed
    assertMoveForPartitionOccurred(Seq(100, 101), actual("topic2")(0))
    assertMoveForPartitionOccurred(Seq(101, 100), actual("topic2")(1)) //changed
    assertMoveForPartitionOccurred(Seq(100, 102), actual("topic2")(2)) //changed

    // The replicas should be in the expected log directories
    val replicaDirs = adminClient.describeReplicaLogDirs(List(replica1, replica2).asJava).all().get()
    assertEquals(proposedReplicaAssignment(replica1), replicaDirs.get(replica1).getCurrentReplicaLogDir)
    assertEquals(proposedReplicaAssignment(replica2), replicaDirs.get(replica2).getCurrentReplicaLogDir)
  }

  @Test
  def shouldExecuteThrottledReassignment(): Unit = {

    //Given partitions on 3 of 3 brokers
    val brokers = Array(100, 101, 102)
    startBrokers(brokers)
    createTopic(zkClient, topicName, Map(
      0 -> Seq(100, 101)
    ), servers = servers)

    //Given throttle set so replication will take a certain number of secs
    val initialThrottle = Throttle(10 * 1000 * 1000, -1, () => zkUpdateDelay)
    val expectedDurationSecs = 5
    val numMessages = 500
    val msgSize = 100 * 1000
    produceMessages(topicName, numMessages, acks = 0, msgSize)
    assertEquals(expectedDurationSecs, numMessages * msgSize / initialThrottle.interBrokerLimit)

    //Start rebalance which will move replica on 100 -> replica on 102
    val newAssignment = generateAssignment(zkClient, Array(101, 102), generateAssignmentJson(topicName), true)._1

    val start = System.currentTimeMillis()
    ReassignPartitionsCommand.executeAssignment(zkClient, None,
      ReassignPartitionsCommand.formatAsReassignmentJson(newAssignment, Map.empty), initialThrottle)

    //Check throttle config. Should be throttling replica 0 on 100 and 102 only.
    checkThrottleConfigAddedToZK(adminZkClient, initialThrottle.interBrokerLimit, servers, topicName, Set("0:100","0:101"), Set("0:102"))

    //Await completion
    waitForZkReassignmentToComplete()
    val took = System.currentTimeMillis() - start - delayMs

    //Check move occurred
    val actual = zkClient.getPartitionAssignmentForTopics(Set(topicName))(topicName)
    assertMoveForTopicOccurred(Seq(101, 102), actual)

    //Then command should have taken longer than the throttle rate
    assertTrue(s"Expected replication to be > ${expectedDurationSecs * 0.9 * 1000} but was $took",
      took > expectedDurationSecs * 0.9 * 1000)
    assertTrue(s"Expected replication to be < ${expectedDurationSecs * 2 * 1000} but was $took",
      took < expectedDurationSecs * 2 * 1000)
  }


  @Test
  def shouldOnlyThrottleMovingReplicas(): Unit = {
    //Given 6 brokers, two topics
    val brokers = Array(100, 101, 102, 103, 104, 105)
    startBrokers(brokers)
    createTopic(zkClient, "topic1", Map(
      0 -> Seq(100, 101),
      1 -> Seq(100, 101),
      2 -> Seq(103, 104) //will leave in place
    ), servers = servers)

    createTopic(zkClient, "topic2", Map(
      0 -> Seq(104, 105),
      1 -> Seq(104, 105),
      2 -> Seq(103, 104)//will leave in place
    ), servers = servers)

    //Given throttle set so replication will take a while
    val throttle: Long = 1000 * 1000
    produceMessages("topic1", 100, acks = 0, 100 * 1000)
    produceMessages("topic2", 100, acks = 0, 100 * 1000)

    //Start rebalance
    val newAssignment = Map(
      new TopicPartition("topic1", 0) -> Seq(100, 102),//moved 101=>102
      new TopicPartition("topic1", 1) -> Seq(100, 102),//moved 101=>102
      new TopicPartition("topic2", 0) -> Seq(103, 105),//moved 104=>103
      new TopicPartition("topic2", 1) -> Seq(103, 105),//moved 104=>103
      new TopicPartition("topic1", 2) -> Seq(103, 104), //didn't move
      new TopicPartition("topic2", 2) -> Seq(103, 104)  //didn't move
    )
    ReassignPartitionsCommand.executeAssignment(zkClient, None,
      ReassignPartitionsCommand.formatAsReassignmentJson(newAssignment, Map.empty), Throttle(throttle))

    //Check throttle config. Should be throttling specific replicas for each topic.
    checkThrottleConfigAddedToZK(adminZkClient, throttle, servers, "topic1",
      Set("1:100","1:101","0:100","0:101"), //All replicas for moving partitions should be leader-throttled
      Set("1:102","0:102") //Move destinations should be follower throttled.
    )
    checkThrottleConfigAddedToZK(adminZkClient, throttle, servers, "topic2",
      Set("1:104","1:105","0:104","0:105"), //All replicas for moving partitions should be leader-throttled
      Set("1:103","0:103") //Move destinations should be follower throttled.
    )
  }

  @Test
  def shouldChangeThrottleOnRerunAndRemoveOnVerify(): Unit = {
    //Given partitions on 3 of 3 brokers
    val brokers = Array(100, 101, 102)
    startBrokers(brokers)
    createTopic(zkClient, topicName, Map(
      0 -> Seq(100, 101)
    ), servers = servers)

    //Given throttle set so replication will take at least 20 sec (we won't wait this long)
    val initialThrottle: Long = 1000 * 1000
    produceMessages(topicName, numMessages = 200, acks = 0, valueLength = 100 * 1000)

    //Start rebalance
    val newAssignment = generateAssignment(zkClient, Array(101, 102), generateAssignmentJson(topicName), true)._1

    ReassignPartitionsCommand.executeAssignment(zkClient, None,
      ReassignPartitionsCommand.formatAsReassignmentJson(newAssignment, Map.empty), Throttle(initialThrottle))

    //Check throttle config
    checkThrottleConfigAddedToZK(adminZkClient, initialThrottle, servers, topicName, Set("0:100","0:101"), Set("0:102"))

    //Ensure that running Verify, whilst the command is executing, should have no effect
    verifyAssignment(zkClient, None, ReassignPartitionsCommand.formatAsReassignmentJson(newAssignment, Map.empty))

    //Check throttle config again
    checkThrottleConfigAddedToZK(adminZkClient, initialThrottle, servers, topicName, Set("0:100","0:101"), Set("0:102"))

    //Now re-run the same assignment with a larger throttle, which should only act to increase the throttle and make progress
    val newThrottle = initialThrottle * 1000

    ReassignPartitionsCommand.executeAssignment(zkClient, None,
      ReassignPartitionsCommand.formatAsReassignmentJson(newAssignment, Map.empty), Throttle(newThrottle))

    //Check throttle was changed
    checkThrottleConfigAddedToZK(adminZkClient, newThrottle, servers, topicName, Set("0:100","0:101"), Set("0:102"))

    //Await completion
    waitForZkReassignmentToComplete()

    //Verify should remove the throttle
    verifyAssignment(zkClient, None, ReassignPartitionsCommand.formatAsReassignmentJson(newAssignment, Map.empty))

    //Check removed
    checkThrottleConfigRemovedFromZK(adminZkClient, topicName, servers)

    //Check move occurred
    val actual = zkClient.getPartitionAssignmentForTopics(Set(topicName))(topicName)
    assertMoveForTopicOccurred(Seq(101, 102), actual)
  }

  @Test(expected = classOf[AdminCommandFailedException])
  def shouldFailIfProposedDoesNotMatchExisting(): Unit = {
    //Given a single replica on server 100
    startBrokers(Seq(100, 101))
    createTopic(zkClient, topicName, Map(tp0.partition() -> Seq(100)), servers = servers)

    //When we execute an assignment that includes an invalid partition (1:101 in this case)
    val topicJson = executeAssignmentJson(Seq(PartitionAssignmentJson(tp1, Seq(101))))
    ReassignPartitionsCommand.executeAssignment(zkClient, None, topicJson, NoThrottle)
  }

  @Test(expected = classOf[AdminCommandFailedException])
  def shouldFailIfProposedHasEmptyReplicaList(): Unit = {
    //Given a single replica on server 100
    startBrokers(Seq(100, 101))
    createTopic(zkClient, topicName, Map(tp0.partition() -> Seq(100)), servers = servers)

    //When we execute an assignment that specifies an empty replica list (0: empty list in this case)
    val topicJson = executeAssignmentJson(Seq(PartitionAssignmentJson(tp0, Seq())))
    ReassignPartitionsCommand.executeAssignment(zkClient, None, topicJson, NoThrottle)
  }

  @Test(expected = classOf[AdminCommandFailedException])
  def shouldFailIfProposedHasInvalidBrokerID(): Unit = {
    //Given a single replica on server 100
    startBrokers(Seq(100, 101))
    createTopic(zkClient, topicName, Map(tp0.partition() -> Seq(100)), servers = servers)

    //When we execute an assignment that specifies an invalid brokerID (102: invalid broker ID in this case)
    val topicJson = executeAssignmentJson(Seq(PartitionAssignmentJson(tp0, Seq(101, 102))))
    ReassignPartitionsCommand.executeAssignment(zkClient, None, topicJson, NoThrottle)
  }

  @Test(expected = classOf[AdminCommandFailedException])
  def shouldFailIfProposedHasInvalidLogDir(): Unit = {
    // Given a single replica on server 100
    startBrokers(Seq(100, 101))
    adminClient = createAdminClient(servers)
    createTopic(zkClient, topicName, Map(tp0.partition() -> Seq(100)), servers = servers)

    // When we execute an assignment that specifies an invalid log directory
    val topicJson = executeAssignmentJson(Seq(PartitionAssignmentJson(tp0, Seq(101), logDirectories = Some(Seq("invalidDir")))))
    ReassignPartitionsCommand.executeAssignment(zkClient, Some(adminClient), topicJson, NoThrottle)
  }

  @Test(expected = classOf[AdminCommandFailedException])
  def shouldFailIfProposedHasInconsistentReplicasAndLogDirs(): Unit = {
    // Given a single replica on server 100
    startBrokers(Seq(100, 101))
    adminClient = createAdminClient(servers)
    val logDir = getRandomLogDirAssignment(100)
    createTopic(zkClient, topicName, Map(tp0.partition() -> Seq(100)), servers = servers)

    // When we execute an assignment whose length of replicas doesn't match that of log dirs
    val topicJson = executeAssignmentJson(Seq(PartitionAssignmentJson(tp0, Seq(101), logDirectories = Some(Seq(logDir, logDir)))))
    ReassignPartitionsCommand.executeAssignment(zkClient, Some(adminClient), topicJson, NoThrottle)
  }

  @Test
  def shouldPerformThrottledReassignmentOverVariousTopics(): Unit = {
    val throttle = Throttle(1000L)

    startBrokers(Seq(0, 1, 2, 3))

    //With up several small topics
    createTopic(zkClient, "orders", Map(0 -> List(0, 1, 2), 1 -> List(0, 1, 2)), servers)
    createTopic(zkClient, "payments", Map(0 -> List(0, 1), 1 -> List(0, 1)), servers)
    createTopic(zkClient, "deliveries", Map(0 -> List(0)), servers)
    createTopic(zkClient, "customers", Map(0 -> List(0), 1 -> List(1), 2 -> List(2), 3 -> List(3)), servers)

    //Define a move for some of them
    val move = Map(
      new TopicPartition("orders", 0) -> Seq(0, 2, 3),//moves
      new TopicPartition("orders", 1) -> Seq(0, 1, 2),//stays
      new TopicPartition("payments", 1) -> Seq(1, 2), //only define one partition as moving
      new TopicPartition("deliveries", 0) -> Seq(1, 2) //increase replication factor
    )

    //When we run a throttled reassignment
    new ReassignPartitionsCommand(zkClient, None, move, adminZkClient = adminZkClient).reassignPartitions(throttle)

    waitForZkReassignmentToComplete()

    //Check moved replicas did move
    assertEquals(Seq(0, 2, 3), zkClient.getReplicasForPartition(new TopicPartition("orders", 0)))
    assertEquals(Seq(0, 1, 2), zkClient.getReplicasForPartition(new TopicPartition("orders", 1)))
    assertEquals(Seq(1, 2), zkClient.getReplicasForPartition(new TopicPartition("payments", 1)))
    assertEquals(Seq(1, 2), zkClient.getReplicasForPartition(new TopicPartition("deliveries", 0)))

    //Check untouched replicas are still there
    assertEquals(Seq(0, 1), zkClient.getReplicasForPartition(new TopicPartition("payments", 0)))
    assertEquals(Seq(0), zkClient.getReplicasForPartition(new TopicPartition("customers", 0)))
    assertEquals(Seq(1), zkClient.getReplicasForPartition(new TopicPartition("customers", 1)))
    assertEquals(Seq(2), zkClient.getReplicasForPartition(new TopicPartition("customers", 2)))
    assertEquals(Seq(3), zkClient.getReplicasForPartition(new TopicPartition("customers", 3)))
  }

  /**
   * Verifies that the Controller sets a watcher for the reassignment znode after reassignment completion.
   * This includes the case where the znode is set immediately after it's deleted (i.e. before the watch is set).
   * This case relies on the scheduling of the operations, so it won't necessarily fail every time, but it fails
   * often enough to detect a regression.
   */
  @Test
  def shouldPerformMultipleReassignmentOperationsOverVariousTopics(): Unit = {
    startBrokers(Seq(0, 1, 2, 3))

    createTopic(zkClient, "orders", Map(0 -> List(0, 1, 2), 1 -> List(0, 1, 2)), servers)
    createTopic(zkClient, "payments", Map(0 -> List(0, 1), 1 -> List(0, 1)), servers)
    createTopic(zkClient, "deliveries", Map(0 -> List(0)), servers)
    createTopic(zkClient, "customers", Map(0 -> List(0), 1 -> List(1), 2 -> List(2), 3 -> List(3)), servers)

    val firstMove = Map(
      new TopicPartition("orders", 0) -> Seq(0, 2, 3), //moves
      new TopicPartition("orders", 1) -> Seq(0, 1, 2), //stays
      new TopicPartition("payments", 1) -> Seq(1, 2), //only define one partition as moving
      new TopicPartition("deliveries", 0) -> Seq(1, 2) //increase replication factor
    )

    new ReassignPartitionsCommand(zkClient, None, firstMove, adminZkClient = adminZkClient).reassignPartitions()
    // Low pause to detect deletion of the reassign_partitions znode before the reassignment is complete
    waitForZkReassignmentToComplete(pause = 1L)

    // Check moved replicas did move
    assertEquals(Seq(0, 2, 3), zkClient.getReplicasForPartition(new TopicPartition("orders", 0)))
    assertEquals(Seq(0, 1, 2), zkClient.getReplicasForPartition(new TopicPartition("orders", 1)))
    assertEquals(Seq(1, 2), zkClient.getReplicasForPartition(new TopicPartition("payments", 1)))
    assertEquals(Seq(1, 2), zkClient.getReplicasForPartition(new TopicPartition("deliveries", 0)))

    // Check untouched replicas are still there
    assertEquals(Seq(0, 1), zkClient.getReplicasForPartition(new TopicPartition("payments", 0)))
    assertEquals(Seq(0), zkClient.getReplicasForPartition(new TopicPartition("customers", 0)))
    assertEquals(Seq(1), zkClient.getReplicasForPartition(new TopicPartition("customers", 1)))
    assertEquals(Seq(2), zkClient.getReplicasForPartition(new TopicPartition("customers", 2)))
    assertEquals(Seq(3), zkClient.getReplicasForPartition(new TopicPartition("customers", 3)))

    // Define a move for some of them
    val secondMove = Map(
      new TopicPartition("orders", 0) -> Seq(0, 2, 3), // stays
      new TopicPartition("orders", 1) -> Seq(3, 1, 2), // moves
      new TopicPartition("payments", 1) -> Seq(2, 1), // changed preferred leader
      new TopicPartition("deliveries", 0) -> Seq(1, 2, 3) //increase replication factor
    )

    new ReassignPartitionsCommand(zkClient, None, secondMove, adminZkClient = adminZkClient).reassignPartitions()
    // Low pause to detect deletion of the reassign_partitions znode before the reassignment is complete
    waitForZkReassignmentToComplete(pause = 1L)

    // Check moved replicas did move
    assertEquals(Seq(0, 2, 3), zkClient.getReplicasForPartition(new TopicPartition("orders", 0)))
    assertEquals(Seq(3, 1, 2), zkClient.getReplicasForPartition(new TopicPartition("orders", 1)))
    assertEquals(Seq(2, 1), zkClient.getReplicasForPartition(new TopicPartition("payments", 1)))
    assertEquals(Seq(1, 2, 3), zkClient.getReplicasForPartition(new TopicPartition("deliveries", 0)))

    //Check untouched replicas are still there
    assertEquals(Seq(0, 1), zkClient.getReplicasForPartition(new TopicPartition("payments", 0)))
    assertEquals(Seq(0), zkClient.getReplicasForPartition(new TopicPartition("customers", 0)))
    assertEquals(Seq(1), zkClient.getReplicasForPartition(new TopicPartition("customers", 1)))
    assertEquals(Seq(2), zkClient.getReplicasForPartition(new TopicPartition("customers", 2)))
    assertEquals(Seq(3), zkClient.getReplicasForPartition(new TopicPartition("customers", 3)))

    // We set the znode and then continuously attempt to set it again to exercise the case where the znode is set
    // immediately after deletion (i.e. before we set the watcher again)

    val thirdMove = Map(new TopicPartition("orders", 0) -> Seq(1, 2, 3))

    new ReassignPartitionsCommand(zkClient, None, thirdMove, adminZkClient = adminZkClient).reassignPartitions()

    val fourthMove = Map(new TopicPartition("payments", 1) -> Seq(2, 3))

    // Continuously attempt to set the reassignment znode with `fourthMove` until it succeeds. It will only succeed
    // after `thirdMove` completes.
    Iterator.continually {
      try new ReassignPartitionsCommand(zkClient, None, fourthMove, adminZkClient = adminZkClient).reassignPartitions()
      catch {
        case _: AdminCommandFailedException => false
      }
    }.exists(identity)

    // Low pause to detect deletion of the reassign_partitions znode before the reassignment is complete
    waitForZkReassignmentToComplete(pause = 1L)

    // Check moved replicas for thirdMove and fourthMove
    assertEquals(Seq(1, 2, 3), zkClient.getReplicasForPartition(new TopicPartition("orders", 0)))
    assertEquals(Seq(2, 3), zkClient.getReplicasForPartition(new TopicPartition("payments", 1)))

    //Check untouched replicas are still there
    assertEquals(Seq(3, 1, 2), zkClient.getReplicasForPartition(new TopicPartition("orders", 1)))
    assertEquals(Seq(1, 2, 3), zkClient.getReplicasForPartition(new TopicPartition("deliveries", 0)))
    assertEquals(Seq(0, 1), zkClient.getReplicasForPartition(new TopicPartition("payments", 0)))
    assertEquals(Seq(0), zkClient.getReplicasForPartition(new TopicPartition("customers", 0)))
    assertEquals(Seq(1), zkClient.getReplicasForPartition(new TopicPartition("customers", 1)))
    assertEquals(Seq(2), zkClient.getReplicasForPartition(new TopicPartition("customers", 2)))
    assertEquals(Seq(3), zkClient.getReplicasForPartition(new TopicPartition("customers", 3)))
  }

  /**
   * Set the `reassign_partitions` znode while the brokers are down and verify that the reassignment is triggered by
   * the Controller during start-up.
   */
  @Test
  def shouldTriggerReassignmentOnControllerStartup(): Unit = {
    startBrokers(Seq(0, 1, 2))
    createTopic(zkClient, "orders", Map(0 -> List(0, 1), 1 -> List(1, 2)), servers)
    servers.foreach(_.shutdown())

    val firstMove = Map(
      new TopicPartition("orders", 0) -> Seq(2, 1), // moves
      new TopicPartition("orders", 1) -> Seq(1, 2), // stays
      new TopicPartition("customers", 0) -> Seq(1, 2) // non-existent topic, triggers topic deleted path
    )

    // Set znode directly to avoid non-existent topic validation
    zkClient.setOrCreatePartitionReassignment(firstMove, ZkVersion.MatchAnyVersion)

    servers.foreach(_.startup())
    waitForZkReassignmentToComplete()
<<<<<<< HEAD

    assertEquals(Seq(2, 1), zkClient.getReplicasForPartition(new TopicPartition("orders", 0)))
    assertEquals(Seq(1, 2), zkClient.getReplicasForPartition(new TopicPartition("orders", 1)))
    assertEquals(Seq.empty, zkClient.getReplicasForPartition(new TopicPartition("customers", 0)))
  }

  /**
    * Set a reassignment through the `/topics/<topic>` znode and set the `reassign_partitions` znode while the brokers are down.
    * Verify that the reassignment is triggered by the Controller during start-up with the `reassign_partitions` znode taking precedence
    */
  @Test
  def shouldTriggerReassignmentWithZnodePrecedenceOnControllerStartup(): Unit = {
    startBrokers(Seq(0, 1, 2))
    adminClient = createAdminClient(servers)
    createTopic(zkClient, "orders", Map(0 -> List(0, 1), 1 -> List(1, 2), 2 -> List(0, 1), 3 -> List(0, 1)), servers)
    val sameMoveTp = new TopicPartition("orders", 2)

    // Throttle to ensure we minimize race conditions and test flakiness
    throttle(Seq("orders"), throttleSettingForSeconds(10), Map(
      sameMoveTp -> Seq(0, 1, 2)
    ))

    servers.foreach(_.shutdown())
    adminClient.close()

    zkClient.setTopicAssignment("orders", None, Map(
      new TopicPartition("orders", 0) -> PartitionReplicaAssignment(List(0, 1), List(2), List(0)), // should be overwritten
      new TopicPartition("orders", 1) -> PartitionReplicaAssignment(List(1, 2), List(3), List(1)), // should be overwritten
      // should be overwritten (so we know to remove it from ZK) even though we do the exact same move
      sameMoveTp -> PartitionReplicaAssignment(List(0, 1, 2), List(2), List(0)),
      new TopicPartition("orders", 3) -> PartitionReplicaAssignment(List(0, 1, 2), List(2), List(0)) // moves
    ))
    val move = Map(
      new TopicPartition("orders", 0) -> Seq(2, 1), // moves
      new TopicPartition("orders", 1) -> Seq(1, 2), // stays
      sameMoveTp -> Seq(1, 2), // same reassignment
      // orders-3 intentionally left for API
      new TopicPartition("customers", 0) -> Seq(1, 2) // non-existent topic, triggers topic deleted path
    )

    // Set znode directly to avoid non-existent topic validation
    zkClient.setOrCreatePartitionReassignment(move, ZkVersion.MatchAnyVersion)

    servers.foreach(_.startup())
    TestUtils.waitUntilBrokerMetadataIsPropagated(servers)
    adminClient = createAdminClient(servers)
    resetBrokersThrottle()

    waitForZkReassignmentToComplete()
=======
>>>>>>> 2715861f

    assertEquals(Seq(2, 1), zkClient.getReplicasForPartition(new TopicPartition("orders", 0)))
    assertEquals(Seq(1, 2), zkClient.getReplicasForPartition(new TopicPartition("orders", 1)))
    assertEquals(Seq(1, 2), zkClient.getReplicasForPartition(sameMoveTp))
    assertEquals(Seq.empty, zkClient.getReplicasForPartition(new TopicPartition("customers", 0)))
  }

<<<<<<< HEAD
=======
  /**
    * Set a reassignment through the `/topics/<topic>` znode and set the `reassign_partitions` znode while the brokers are down.
    * Verify that the reassignment is triggered by the Controller during start-up with the `reassign_partitions` znode taking precedence
    */
  @Test
  def shouldTriggerReassignmentWithZnodePrecedenceOnControllerStartup(): Unit = {
    startBrokers(Seq(0, 1, 2))
    adminClient = createAdminClient(servers)
    createTopic(zkClient, "orders", Map(0 -> List(0, 1), 1 -> List(1, 2), 2 -> List(0, 1), 3 -> List(0, 1)), servers)
    val sameMoveTp = new TopicPartition("orders", 2)

    // Throttle to ensure we minimize race conditions and test flakiness
    throttle(Seq("orders"), throttleSettingForSeconds(10), Map(
      sameMoveTp -> Seq(0, 1, 2)
    ))

    servers.foreach(_.shutdown())
    adminClient.close()

    zkClient.setTopicAssignment("orders", Map(
      new TopicPartition("orders", 0) -> PartitionReplicaAssignment(List(0, 1), List(2), List(0)), // should be overwritten
      new TopicPartition("orders", 1) -> PartitionReplicaAssignment(List(1, 2), List(3), List(1)), // should be overwritten
      // should be overwritten (so we know to remove it from ZK) even though we do the exact same move
      sameMoveTp -> PartitionReplicaAssignment(List(0, 1, 2), List(2), List(0)),
      new TopicPartition("orders", 3) -> PartitionReplicaAssignment(List(0, 1, 2), List(2), List(0)) // moves
    ))
    val move = Map(
      new TopicPartition("orders", 0) -> Seq(2, 1), // moves
      new TopicPartition("orders", 1) -> Seq(1, 2), // stays
      sameMoveTp -> Seq(1, 2), // same reassignment
      // orders-3 intentionally left for API
      new TopicPartition("customers", 0) -> Seq(1, 2) // non-existent topic, triggers topic deleted path
    )

    // Set znode directly to avoid non-existent topic validation
    zkClient.setOrCreatePartitionReassignment(move, ZkVersion.MatchAnyVersion)

    servers.foreach(_.startup())
    TestUtils.waitUntilBrokerMetadataIsPropagated(servers)
    adminClient = createAdminClient(servers)
    resetBrokersThrottle()

    waitForZkReassignmentToComplete()

    assertEquals(Seq(2, 1), zkClient.getReplicasForPartition(new TopicPartition("orders", 0)))
    assertEquals(Seq(1, 2), zkClient.getReplicasForPartition(new TopicPartition("orders", 1)))
    assertEquals(Seq(1, 2), zkClient.getReplicasForPartition(sameMoveTp))
    assertEquals(Seq(1, 2), zkClient.getReplicasForPartition(new TopicPartition("orders", 3)))
    assertEquals(Seq.empty, zkClient.getReplicasForPartition(new TopicPartition("customers", 0)))
  }

>>>>>>> 2715861f
  @Test
  def shouldListReassignmentsTriggeredByZk(): Unit = {
    // Given a single replica on server 100
    startBrokers(Seq(100, 101))
    adminClient = createAdminClient(servers)
    // Get a random log directory on broker 101
    val expectedLogDir = getRandomLogDirAssignment(101)
    createTopic(zkClient, topicName, Map(tp0.partition() -> Seq(100)), servers = servers)
    // Given throttle set so replication will take at least 2 sec (to ensure we don't minimize race condition and test flakiness
    val throttle: Long = 1000 * 1000
    produceMessages(topicName, numMessages = 20, acks = 0, valueLength = 100 * 1000)

    // When we move the replica on 100 to broker 101
    val topicJson = executeAssignmentJson(Seq(
      PartitionAssignmentJson(tp0, replicas = Seq(101), Some(Seq(expectedLogDir)))))
    ReassignPartitionsCommand.executeAssignment(zkClient, Some(adminClient), topicJson, Throttle(throttle))
    // Then the replica should be removing
    val reassigningPartitionsResult = adminClient.listPartitionReassignments(Set(tp0).asJava).reassignments().get().get(tp0)
    assertIsReassigning(from = Seq(100), to = Seq(101), reassigningPartitionsResult)

    waitForZkReassignmentToComplete()

    // Then the replica should be on 101
    val partitionAssignment = zkClient.getPartitionAssignmentForTopics(Set(topicName)).get(topicName).get(tp0.partition())
    assertMoveForPartitionOccurred(Seq(101), partitionAssignment)
  }

  @Test
  def shouldReassignThroughApi(): Unit = {
    startBrokers(Seq(100, 101))
    adminClient = createAdminClient(servers)
    createTopic(zkClient, topicName, Map(tp0.partition() -> Seq(100)), servers = servers)

    assertTrue(adminClient.listPartitionReassignments(Set(tp0).asJava).reassignments().get().isEmpty)
    assertEquals(Seq(100), zkClient.getReplicasForPartition(tp0))
    adminClient.alterPartitionReassignments(
      Map(reassignmentEntry(tp0, Seq(101))).asJava
    ).all().get()

    waitForAllReassignmentsToComplete()
    assertEquals(Seq(101), zkClient.getReplicasForPartition(tp0))
  }

  @Test
  def shouldListMovingPartitionsThroughApi(): Unit = {
    startBrokers(Seq(100, 101))
    adminClient = createAdminClient(servers)
    val topic2 = "topic2"
    val tp2 = new TopicPartition(topic2, 0)

    createTopic(zkClient, topicName,
      Map(tp0.partition() -> Seq(100),
          tp1.partition() -> Seq(101)),
      servers = servers)
    createTopic(zkClient, topic2,
      Map(tp2.partition() -> Seq(100)),
      servers = servers)
    assertTrue(adminClient.listPartitionReassignments().reassignments().get().isEmpty)

    // Throttle to ensure we minimize race conditions and test flakiness
    throttle(Seq(topicName), throttleSettingForSeconds(10), Map(
      tp0 -> Seq(100, 101),
      tp2 -> Seq(100, 101)
    ))
    adminClient.alterPartitionReassignments(
      Map(reassignmentEntry(tp0, Seq(101)),
          reassignmentEntry(tp2, Seq(101))).asJava
    ).all().get()

    val reassignmentsInProgress = adminClient.listPartitionReassignments(Set(tp0, tp1, tp2).asJava).reassignments().get()
    assertFalse(reassignmentsInProgress.containsKey(tp1)) // tp1 is not reassigning
    assertIsReassigning(from = Seq(100), to = Seq(101), reassignmentsInProgress.get(tp0))
    assertIsReassigning(from = Seq(100), to = Seq(101), reassignmentsInProgress.get(tp2))

    resetBrokersThrottle()
    waitForAllReassignmentsToComplete()
    assertEquals(Seq(101), zkClient.getReplicasForPartition(tp0))
    assertEquals(Seq(101), zkClient.getReplicasForPartition(tp2))
  }

  @Test
  def shouldUseLatestOrderingIfTwoConsecutiveReassignmentsHaveSameSetButDifferentOrdering(): Unit = {
    startBrokers(Seq(100, 101, 102))
    adminClient = createAdminClient(servers)
    createTopic(zkClient, topicName,
      Map(tp0.partition() -> Seq(100, 101),
          tp1.partition() -> Seq(100, 101)),
      servers = servers)

    // Throttle to ensure we minimize race conditions and test flakiness
    throttle(Seq(topicName), throttleSettingForSeconds(10), Map(
      tp0 -> Seq(100, 101, 102),
      tp1 -> Seq(100, 101, 102)
    ))

    adminClient.alterPartitionReassignments(
      Map(reassignmentEntry(tp0, Seq(100, 101, 102)),
          reassignmentEntry(tp1, Seq(100, 101, 102))).asJava
    ).all().get()
    val apiReassignmentsInProgress = adminClient.listPartitionReassignments(Set(tp0, tp1).asJava).reassignments().get()
    assertIsReassigning(from = Seq(100, 101), to = Seq(100, 101, 102), apiReassignmentsInProgress.get(tp0))
    assertIsReassigning(from = Seq(100, 101), to = Seq(100, 101, 102), apiReassignmentsInProgress.get(tp1))

    // API reassignment to the same replicas but a different order
    adminClient.alterPartitionReassignments(
      Map(reassignmentEntry(tp0, Seq(102, 101, 100)),
          reassignmentEntry(tp1, Seq(102, 101, 100))).asJava
    ).all().get()
    val apiReassignmentsInProgress2 = adminClient.listPartitionReassignments(Set(tp0, tp1).asJava).reassignments().get()
    // assert same replicas, ignoring ordering
    assertIsReassigning(from = Seq(100, 101), to = Seq(100, 101, 102), apiReassignmentsInProgress2.get(tp0))
    assertIsReassigning(from = Seq(100, 101), to = Seq(100, 101, 102), apiReassignmentsInProgress2.get(tp1))

    resetBrokersThrottle()
    waitForAllReassignmentsToComplete()

    //Check move occurred
    val actual = zkClient.getPartitionAssignmentForTopics(Set(topicName))(topicName)
    assertMoveForPartitionOccurred(Seq(102, 101, 100), actual(tp0.partition()))
    assertMoveForPartitionOccurred(Seq(102, 101, 100), actual(tp1.partition()))
  }

  /**
    * 1. Trigger API reassignment for partitions
    * 2. Trigger ZK reassignment for partitions
    * Ensure ZK reassignment overrides API reassignment and znode is deleted
    */
  @Test
  def znodeReassignmentShouldOverrideApiTriggeredReassignment(): Unit = {
    startBrokers(Seq(100, 101, 102))
    adminClient = createAdminClient(servers)
    createTopic(zkClient, topicName,
      Map(tp0.partition() -> Seq(100),
          tp1.partition() -> Seq(100)),
      servers = servers)

    // Throttle to avoid race conditions
    val throttleSetting = throttleSettingForSeconds(10)
    throttle(Seq(topicName), throttleSetting, Map(
      tp0 -> Seq(100, 101, 102),
      tp1 -> Seq(100, 101, 102)
    ))

    // API reassignment to 101 for both partitions
    adminClient.alterPartitionReassignments(
      Map(reassignmentEntry(tp0, Seq(101)),
          reassignmentEntry(tp1, Seq(101))).asJava
    ).all().get()
    val apiReassignmentsInProgress = adminClient.listPartitionReassignments(Set(tp0, tp1).asJava).reassignments().get()
    assertIsReassigning(from = Seq(100), to = Seq(101), apiReassignmentsInProgress.get(tp0))
    assertIsReassigning(from = Seq(100), to = Seq(101), apiReassignmentsInProgress.get(tp1))

    // znode reassignment to 102 for both partitions
    val topicJson = executeAssignmentJson(Seq(
      PartitionAssignmentJson(tp0, Seq(102)),
      PartitionAssignmentJson(tp1, Seq(102))
    ))
    ReassignPartitionsCommand.executeAssignment(zkClient, Some(adminClient), topicJson, Throttle(throttleSetting.throttleBytes.toLong))
    waitUntilTrue(() => {
      !adminClient.listPartitionReassignments().reassignments().get().isEmpty
    }, "Controller should have picked up on znode creation", 1000)

    val zkReassignmentsInProgress = adminClient.listPartitionReassignments(Set(tp0, tp1).asJava).reassignments().get()
    assertIsReassigning(from = Seq(100), to = Seq(102), zkReassignmentsInProgress.get(tp0))
    assertIsReassigning(from = Seq(100), to = Seq(102), zkReassignmentsInProgress.get(tp1))

    resetBrokersThrottle()
    waitForZkReassignmentToComplete()
    assertTrue(adminClient.listPartitionReassignments(Set(tp0, tp1).asJava).reassignments().get().isEmpty)
    assertEquals(Seq(102), zkClient.getReplicasForPartition(tp0))
    assertEquals(Seq(102), zkClient.getReplicasForPartition(tp1))
  }

  /**
    * 1. Trigger ZK reassignment for TP A-0, A-1
    * 2. Trigger API reassignment for partitions TP A-1, B-0
    * 3. Unthrottle A-0, A-1 so the ZK reassignment finishes quickly
    * 4. Ensure ZK node is emptied out after the API reassignment of 1 finishes
    */
  @Test
  def shouldDeleteReassignmentZnodeAfterApiReassignmentForPartitionCompletes(): Unit = {
    startBrokers(Seq(100, 101, 102))
    adminClient = createAdminClient(servers)
    val tpA0 = new TopicPartition("A", 0)
    val tpA1 = new TopicPartition("A", 1)
    val tpB0 = new TopicPartition("B", 0)

    createTopic(zkClient, "A",
      Map(tpA0.partition() -> Seq(100),
          tpA1.partition() -> Seq(100)),
      servers = servers)
    createTopic(zkClient, "B",
      Map(tpB0.partition() -> Seq(100)),
      servers = servers)

    // Throttle to avoid race conditions
    throttle(Seq("A", "B"), throttleSettingForSeconds(10), Map(
      tpA0 -> Seq(100, 101, 102),
      tpA1 -> Seq(100, 101, 102),
      tpB0 -> Seq(100, 101, 102)
    ))

    // 1. znode reassignment to 101 for TP A-0, A-1
    val topicJson = executeAssignmentJson(Seq(
      PartitionAssignmentJson(tpA0, replicas=Seq(101)),
      PartitionAssignmentJson(tpA1, replicas=Seq(101))
    ))
    ReassignPartitionsCommand.executeAssignment(zkClient, Some(adminClient), topicJson, NoThrottle)
    waitUntilTrue(() => {
      !adminClient.listPartitionReassignments().reassignments().get().isEmpty
    }, "Controller should have picked up on znode creation", 1000)
    val zkReassignmentsInProgress = adminClient.listPartitionReassignments(Set(tpA0, tpA1).asJava).reassignments().get()
    assertIsReassigning(from = Seq(100), to = Seq(101), zkReassignmentsInProgress.get(tpA0))
    assertIsReassigning(from = Seq(100), to = Seq(101), zkReassignmentsInProgress.get(tpA1))

    // 2. API reassignment to 102 for TP A-1, B-0
    adminClient.alterPartitionReassignments(
      Map(reassignmentEntry(tpA1, Seq(102)), reassignmentEntry(tpB0, Seq(102))).asJava
    ).all().get()
    val apiReassignmentsInProgress = adminClient.listPartitionReassignments(Set(tpA1, tpB0).asJava).reassignments().get()
    assertIsReassigning(from = Seq(100), to = Seq(102), apiReassignmentsInProgress.get(tpA1))
    assertIsReassigning(from = Seq(100), to = Seq(102), apiReassignmentsInProgress.get(tpB0))

    // 3. Unthrottle topic A
    removePartitionReplicaThrottles(Set(tpA0, tpA1))
    waitForZkReassignmentToComplete()
    // 4. Ensure the API reassignment not part of the znode is still in progress
    val leftoverReassignments = adminClient.listPartitionReassignments(Set(tpA0, tpA1, tpB0).asJava).reassignments().get()
    assertEquals(1, leftoverReassignments.size())
    val tpB0LeftoverReassignment = leftoverReassignments.get(tpB0)
    assertIsReassigning(from = Seq(100), to = Seq(102), tpB0LeftoverReassignment)

    resetBrokersThrottle()
    waitForAllReassignmentsToComplete()
    assertEquals(Seq(101), zkClient.getReplicasForPartition(tpA0))
    assertEquals(Seq(102), zkClient.getReplicasForPartition(tpA1))
    assertEquals(Seq(102), zkClient.getReplicasForPartition(tpB0))
  }

  @Test
  def shouldBeAbleToCancelThroughApi(): Unit = {
    startBrokers(Seq(100, 101, 102))
    adminClient = createAdminClient(servers)
    createTopic(zkClient, topicName, Map(tp0.partition() -> Seq(100, 101)), servers = servers)
    // Throttle to ensure we minimize race conditions and test flakiness
    throttle(Seq(topicName), throttleSettingForSeconds(10), Map(
      tp0 -> Seq(100, 101, 102)
    ))

    // move to [102, 101]
    adminClient.alterPartitionReassignments(
      Map(reassignmentEntry(tp0, Seq(102, 101))).asJava
    ).all().get()
    val apiReassignmentsInProgress = adminClient.listPartitionReassignments().reassignments().get()
    val tpReassignment = apiReassignmentsInProgress.get(tp0)
    assertIsReassigning(from = Seq(100, 101), to = Seq(101, 102), tpReassignment)

    adminClient.alterPartitionReassignments(
      Map(cancelReassignmentEntry(tp0)).asJava
    ).all().get()

    resetBrokersThrottle()
    waitForAllReassignmentsToComplete()
    assertEquals(Seq(100, 101), zkClient.getReplicasForPartition(tp0).sorted) // revert ordering is not guaranteed
  }

  @Test
  def shouldBeAbleToCancelZkTriggeredReassignmentThroughApi(): Unit = {
    startBrokers(Seq(100, 101))
    adminClient = createAdminClient(servers)
    createTopic(zkClient, topicName,
      Map(tp0.partition() -> Seq(100),
          tp1.partition() -> Seq(100)),
      servers = servers)

    // Throttle to avoid race conditions
    throttle(Seq(topicName), throttleSettingForSeconds(10), Map(
      tp0 -> Seq(100, 101),
      tp1 -> Seq(100, 101)
    ))

    val move = Map(
      tp0 -> Seq(101),
      tp1 -> Seq(101)
    )
    zkClient.setOrCreatePartitionReassignment(move, ZkVersion.MatchAnyVersion)
    waitUntilTrue(() => {
      !adminClient.listPartitionReassignments().reassignments().get().isEmpty
    }, "Controller should have picked up on znode creation", 1000)
    var reassignmentIsOngoing = adminClient.listPartitionReassignments().reassignments().get().size() > 0
    assertTrue(reassignmentIsOngoing)

    adminClient.alterPartitionReassignments(
      Map(cancelReassignmentEntry(tp0), cancelReassignmentEntry(tp1)).asJava
    ).all().get()

    resetBrokersThrottle()
    waitForZkReassignmentToComplete()
    reassignmentIsOngoing = adminClient.listPartitionReassignments().reassignments().get().size() > 0
    assertFalse(reassignmentIsOngoing)
    assertEquals(Seq(100), zkClient.getReplicasForPartition(tp0))
    assertEquals(Seq(100), zkClient.getReplicasForPartition(tp1))
  }

  /**
    * Cancel and set reassignments in the same API call.
    * Even though one cancellation is invalid, ensure the other entries in the request pass
    */
  @Test
  def testCancelAndSetSomeReassignments(): Unit = {
    startBrokers(Seq(100, 101, 102))
    adminClient = createAdminClient(servers)
    val tp2 = new TopicPartition(topicName, 2)
    val tp3 = new TopicPartition(topicName, 3)

    createTopic(zkClient, topicName,
      Map(tp0.partition() -> Seq(100), tp1.partition() -> Seq(100), tp2.partition() -> Seq(100), tp3.partition() -> Seq(100)),
      servers = servers)

    // Throttle to avoid race conditions
    throttle(Seq(topicName), throttleSettingForSeconds(10), Map(
      tp0 -> Seq(100, 101, 102),
      tp1 -> Seq(100, 101, 102),
      tp2 -> Seq(100, 101, 102),
      tp3 -> Seq(100, 101, 102)
    ))

    // API reassignment to 101 for tp0 and tp1
    adminClient.alterPartitionReassignments(
      Map(reassignmentEntry(tp0, Seq(101)), reassignmentEntry(tp1, Seq(101))).asJava
    ).all().get()

    // cancel tp0, reassign tp1 to 102 (override), assign tp2 to 101 (new reassignment) and cancel tp3 (it is not moving)
    val alterResults = adminClient.alterPartitionReassignments(
      Map(cancelReassignmentEntry(tp0), reassignmentEntry(tp1, Seq(102)),
          reassignmentEntry(tp2, Seq(101)), cancelReassignmentEntry(tp3)).asJava
    ).values()
    alterResults.get(tp0).get()
    alterResults.get(tp1).get()
    alterResults.get(tp2).get()
    try {
      alterResults.get(tp3).get()
    } catch {
      case exception: Exception =>
        assertEquals(exception.getCause.getClass, classOf[NoReassignmentInProgressException])
    }

    resetBrokersThrottle()
    waitForAllReassignmentsToComplete()
    assertEquals(Seq(100), zkClient.getReplicasForPartition(tp0))
    assertEquals(Seq(102), zkClient.getReplicasForPartition(tp1))
    assertEquals(Seq(101), zkClient.getReplicasForPartition(tp2))
    assertEquals(Seq(100), zkClient.getReplicasForPartition(tp3))
  }

  /**
    * Three different Alter Reassignment calls should all create reassignments
    */
  @Test
  def shouldBeAbleToIncrementallyStackDifferentReassignments(): Unit = {
    startBrokers(Seq(100, 101))
    adminClient = createAdminClient(servers)
    val tpA0 = new TopicPartition("A", 0)
    val tpA1 = new TopicPartition("A", 1)
    val tpB0 = new TopicPartition("B", 0)

    createTopic(zkClient, "A",
      Map(tpA0.partition() -> Seq(100),
          tpA1.partition() -> Seq(100)),
      servers = servers)
    createTopic(zkClient, "B",
      Map(tpB0.partition() -> Seq(100)),
      servers = servers)

    // Throttle to avoid race conditions
    throttle(Seq("A", "B"), throttleSettingForSeconds(10), Map(
      tpA0 -> Seq(100, 101, 102),
      tpA1 -> Seq(100, 101, 102),
      tpB0 -> Seq(100, 101, 102)
    ))

    adminClient.alterPartitionReassignments(Map(reassignmentEntry(tpA0, Seq(101))).asJava).all().get()
    val apiReassignmentsInProgress1 = adminClient.listPartitionReassignments().reassignments().get()
    assertEquals(1, apiReassignmentsInProgress1.size())
    assertIsReassigning(
      from = Seq(100), to = Seq(101),
      apiReassignmentsInProgress1.get(tpA0)
    )

    adminClient.alterPartitionReassignments(Map(reassignmentEntry(tpA1, Seq(101))).asJava).all().get()
    val apiReassignmentsInProgress2 = adminClient.listPartitionReassignments().reassignments().get()
    assertEquals(2, apiReassignmentsInProgress2.size())
    assertIsReassigning(from = Seq(100), to = Seq(101), apiReassignmentsInProgress2.get(tpA0))
    assertIsReassigning(
      from = Seq(100), to = Seq(101),
      apiReassignmentsInProgress2.get(tpA1)
    )

    adminClient.alterPartitionReassignments(Map(reassignmentEntry(tpB0, Seq(101))).asJava).all().get()
    val apiReassignmentsInProgress3 = adminClient.listPartitionReassignments().reassignments().get()
    assertEquals(s"${apiReassignmentsInProgress3}", 3, apiReassignmentsInProgress3.size())
    assertIsReassigning(from = Seq(100), to = Seq(101), apiReassignmentsInProgress3.get(tpA0))
    assertIsReassigning(from = Seq(100), to = Seq(101), apiReassignmentsInProgress3.get(tpA1))
    assertIsReassigning(
      from = Seq(100), to = Seq(101),
      apiReassignmentsInProgress3.get(tpB0)
    )

    resetBrokersThrottle()
    waitForAllReassignmentsToComplete()
    assertEquals(Seq(101), zkClient.getReplicasForPartition(tpA0))
    assertEquals(Seq(101), zkClient.getReplicasForPartition(tpA1))
    assertEquals(Seq(101), zkClient.getReplicasForPartition(tpB0))
  }

  /**
    * Asserts that a replica is being reassigned from the given replicas to the target replicas
    */
  def assertIsReassigning(from: Seq[Int], to: Seq[Int], reassignment: PartitionReassignment): Unit = {
    assertReplicas((from ++ to).distinct, reassignment.replicas())
    assertReplicas(to.filterNot(from.contains(_)), reassignment.addingReplicas())
    assertReplicas(from.filterNot(to.contains(_)), reassignment.removingReplicas())
  }

  /**
   * Asserts that a topic's reassignments completed and span across the expected replicas
   */
  def assertMoveForTopicOccurred(expectedReplicas: Seq[Int],
                                 partitionAssignments: Map[Int, PartitionReplicaAssignment]): Unit = {
    assertEquals(expectedReplicas, partitionAssignments.values.flatMap(_.replicas).toSeq.distinct.sorted)
    assertTrue(partitionAssignments.values.flatMap(_.addingReplicas).isEmpty)
    assertTrue(partitionAssignments.values.flatMap(_.removingReplicas).isEmpty)
  }

  /**
   * Asserts that a partition moved to the exact expected replicas in the specific order
   */
  def assertMoveForPartitionOccurred(expectedReplicas: Seq[Int],
                                     partitionAssignment: PartitionReplicaAssignment): Unit = {
    assertEquals(expectedReplicas, partitionAssignment.replicas)
    assertTrue(partitionAssignment.addingReplicas.isEmpty)
    assertTrue(partitionAssignment.removingReplicas.isEmpty)
  }

  /**
   * Asserts that two replica sets are equal, ignoring ordering
   */
  def assertReplicas(expectedReplicas: Seq[Int], receivedReplicas: java.util.List[Integer]): Unit = {
    assertEquals(expectedReplicas.sorted, receivedReplicas.asScala.map(_.toInt).sorted)
  }

  def throttleAllBrokersReplication(throttleBytes: String): Unit = {
    val throttleConfigs = Seq(
      new AlterConfigOp(new ConfigEntry(DynamicConfig.Broker.LeaderReplicationThrottledRateProp, throttleBytes), AlterConfigOp.OpType.SET),
      new AlterConfigOp(new ConfigEntry(DynamicConfig.Broker.FollowerReplicationThrottledRateProp, throttleBytes), AlterConfigOp.OpType.SET)
    ).asJavaCollection

    adminClient.incrementalAlterConfigs(
      brokerIds.map { brokerId =>
        new ConfigResource(ConfigResource.Type.BROKER, brokerId.toString) -> throttleConfigs
      }.toMap.asJava
    ).all().get()
  }

  def resetBrokersThrottle(): Unit = throttleAllBrokersReplication(Int.MaxValue.toString)

  def assignThrottledPartitionReplicas(allReplicasByPartition: Map[TopicPartition, Seq[Int]]): Unit = {
    val throttles = allReplicasByPartition.groupBy(_._1.topic()).map {
      case (topic, replicasByPartition) =>
        new ConfigResource(ConfigResource.Type.TOPIC, topic) -> Seq(
          new AlterConfigOp(new ConfigEntry(LogConfig.LeaderReplicationThrottledReplicasProp, formatReplicaThrottles(replicasByPartition)), AlterConfigOp.OpType.SET),
          new AlterConfigOp(new ConfigEntry(LogConfig.FollowerReplicationThrottledReplicasProp, formatReplicaThrottles(replicasByPartition)), AlterConfigOp.OpType.SET)
        ).asJavaCollection
    }
    adminClient.incrementalAlterConfigs(throttles.asJava).all().get()
  }

  def removePartitionReplicaThrottles(partitions: Set[TopicPartition]): Unit = {
    val throttles = partitions.map {
      tp =>
        new ConfigResource(ConfigResource.Type.TOPIC, tp.topic()) -> Seq(
          new AlterConfigOp(new ConfigEntry(LogConfig.LeaderReplicationThrottledReplicasProp, ""), AlterConfigOp.OpType.DELETE),
          new AlterConfigOp(new ConfigEntry(LogConfig.FollowerReplicationThrottledReplicasProp, ""), AlterConfigOp.OpType.DELETE)
        ).asJavaCollection
    }.toMap
    adminClient.incrementalAlterConfigs(throttles.asJava).all().get()
  }

  def formatReplicaThrottles(moves: Map[TopicPartition, Seq[Int]]): String =
    moves.flatMap { case (tp, assignment) =>
      assignment.map(replicaId => s"${tp.partition}:$replicaId")
    }.mkString(",")

  def reassignmentEntry(tp: TopicPartition, replicas: Seq[Int]): (TopicPartition, java.util.Optional[NewPartitionReassignment]) =
    tp -> java.util.Optional.of(new NewPartitionReassignment(replicas.map(_.asInstanceOf[Integer]).asJava))

  def cancelReassignmentEntry(tp: TopicPartition): (TopicPartition, java.util.Optional[NewPartitionReassignment]) =
    tp -> java.util.Optional.empty()

  def waitForZkReassignmentToComplete(pause: Long = 100L): Unit = {
    waitUntilTrue(() => !zkClient.reassignPartitionsInProgress,
      s"Znode ${ReassignPartitionsZNode.path} wasn't deleted", pause = pause)
  }

  def waitForAllReassignmentsToComplete(pause: Long = 100L): Unit = {
    waitUntilTrue(() => adminClient.listPartitionReassignments().reassignments().get().isEmpty,
      s"There still are ongoing reassignments", pause = pause)
  }

  def generateAssignmentJson(topic: String*): String = {
    val topicStr = topic.map { t => "{\"topic\": \"" + t + "\"}" }.mkString(",")
    s"""{"topics": [$topicStr],"version":1}"""
  }

  def executeAssignmentJson(partitions: Seq[PartitionAssignmentJson]): String =
    s"""{"version":1,"partitions":[${partitions.map(_.toJson).mkString(",")}]}"""

  case class PartitionAssignmentJson(topicPartition: TopicPartition, replicas: Seq[Int],
                                     logDirectories: Option[Seq[String]] = None) {
    def toJson: String = {
      val logDirsSuffix = logDirectories match {
        case Some(dirs) => s""","log_dirs":[${dirs.map("\"" + _ + "\"").mkString(",")}]"""
        case None => ""
      }
      s"""{"topic":"${topicPartition.topic()}","partition":${topicPartition.partition()}""" +
        s""","replicas":[${replicas.mkString(",")}]""" +
        s"$logDirsSuffix}"
    }
  }

  case class ThrottleSetting(throttleBytes: String, numMessages: Int, messageSizeBytes: Int)

  def throttleSettingForSeconds(secondsDuration: Int): ThrottleSetting = {
    val throttle = 1000 * 1000 // 1 MB/s throttle
    val messageSize = 100 * 100 // 0.01 MB message size
    val messagesPerSecond = throttle / messageSize
    ThrottleSetting(throttle.toString, messagesPerSecond * secondsDuration, messageSize)
  }

  def throttle(topics: Seq[String], throttle: ThrottleSetting, replicasToThrottle: Map[TopicPartition, Seq[Int]]): Unit = {
    val messagesPerTopic = throttle.numMessages / topics.size
    for (topic <- topics) {
      produceMessages(topic, numMessages = messagesPerTopic, acks = 0, valueLength = throttle.messageSizeBytes)
    }
    throttleAllBrokersReplication(throttle.throttleBytes)
    assignThrottledPartitionReplicas(replicasToThrottle)
  }

  private def produceMessages(topic: String, numMessages: Int, acks: Int, valueLength: Int): Unit = {
    val records = (0 until numMessages).map(_ => new ProducerRecord[Array[Byte], Array[Byte]](topic,
      new Array[Byte](valueLength)))
    TestUtils.produceMessages(servers, records, acks)
  }
}<|MERGE_RESOLUTION|>--- conflicted
+++ resolved
@@ -53,18 +53,11 @@
     super.setUp()
   }
 
-<<<<<<< HEAD
   def startBrokers(ids: Seq[Int], tierFeature: Boolean = false): Unit = {
     brokerIds = ids
     servers = ids.map { i =>
       val logDirCount = if (tierFeature) 1 else 3
       val props = createBrokerConfig(i, zkConnect, enableControlledShutdown = false, logDirCount = logDirCount)
-=======
-  def startBrokers(ids: Seq[Int]): Unit = {
-    brokerIds = ids
-    servers = ids.map { i =>
-      val props = createBrokerConfig(i, zkConnect, enableControlledShutdown = false, logDirCount = 3)
->>>>>>> 2715861f
       // shorter backoff to reduce test durations when no active partitions are eligible for fetching due to throttling
       props.put(KafkaConfig.ReplicaFetchBackoffMsProp, "100")
       if (tierFeature) {
@@ -660,7 +653,6 @@
 
     servers.foreach(_.startup())
     waitForZkReassignmentToComplete()
-<<<<<<< HEAD
 
     assertEquals(Seq(2, 1), zkClient.getReplicasForPartition(new TopicPartition("orders", 0)))
     assertEquals(Seq(1, 2), zkClient.getReplicasForPartition(new TopicPartition("orders", 1)))
@@ -710,60 +702,6 @@
     resetBrokersThrottle()
 
     waitForZkReassignmentToComplete()
-=======
->>>>>>> 2715861f
-
-    assertEquals(Seq(2, 1), zkClient.getReplicasForPartition(new TopicPartition("orders", 0)))
-    assertEquals(Seq(1, 2), zkClient.getReplicasForPartition(new TopicPartition("orders", 1)))
-    assertEquals(Seq(1, 2), zkClient.getReplicasForPartition(sameMoveTp))
-    assertEquals(Seq.empty, zkClient.getReplicasForPartition(new TopicPartition("customers", 0)))
-  }
-
-<<<<<<< HEAD
-=======
-  /**
-    * Set a reassignment through the `/topics/<topic>` znode and set the `reassign_partitions` znode while the brokers are down.
-    * Verify that the reassignment is triggered by the Controller during start-up with the `reassign_partitions` znode taking precedence
-    */
-  @Test
-  def shouldTriggerReassignmentWithZnodePrecedenceOnControllerStartup(): Unit = {
-    startBrokers(Seq(0, 1, 2))
-    adminClient = createAdminClient(servers)
-    createTopic(zkClient, "orders", Map(0 -> List(0, 1), 1 -> List(1, 2), 2 -> List(0, 1), 3 -> List(0, 1)), servers)
-    val sameMoveTp = new TopicPartition("orders", 2)
-
-    // Throttle to ensure we minimize race conditions and test flakiness
-    throttle(Seq("orders"), throttleSettingForSeconds(10), Map(
-      sameMoveTp -> Seq(0, 1, 2)
-    ))
-
-    servers.foreach(_.shutdown())
-    adminClient.close()
-
-    zkClient.setTopicAssignment("orders", Map(
-      new TopicPartition("orders", 0) -> PartitionReplicaAssignment(List(0, 1), List(2), List(0)), // should be overwritten
-      new TopicPartition("orders", 1) -> PartitionReplicaAssignment(List(1, 2), List(3), List(1)), // should be overwritten
-      // should be overwritten (so we know to remove it from ZK) even though we do the exact same move
-      sameMoveTp -> PartitionReplicaAssignment(List(0, 1, 2), List(2), List(0)),
-      new TopicPartition("orders", 3) -> PartitionReplicaAssignment(List(0, 1, 2), List(2), List(0)) // moves
-    ))
-    val move = Map(
-      new TopicPartition("orders", 0) -> Seq(2, 1), // moves
-      new TopicPartition("orders", 1) -> Seq(1, 2), // stays
-      sameMoveTp -> Seq(1, 2), // same reassignment
-      // orders-3 intentionally left for API
-      new TopicPartition("customers", 0) -> Seq(1, 2) // non-existent topic, triggers topic deleted path
-    )
-
-    // Set znode directly to avoid non-existent topic validation
-    zkClient.setOrCreatePartitionReassignment(move, ZkVersion.MatchAnyVersion)
-
-    servers.foreach(_.startup())
-    TestUtils.waitUntilBrokerMetadataIsPropagated(servers)
-    adminClient = createAdminClient(servers)
-    resetBrokersThrottle()
-
-    waitForZkReassignmentToComplete()
 
     assertEquals(Seq(2, 1), zkClient.getReplicasForPartition(new TopicPartition("orders", 0)))
     assertEquals(Seq(1, 2), zkClient.getReplicasForPartition(new TopicPartition("orders", 1)))
@@ -772,7 +710,6 @@
     assertEquals(Seq.empty, zkClient.getReplicasForPartition(new TopicPartition("customers", 0)))
   }
 
->>>>>>> 2715861f
   @Test
   def shouldListReassignmentsTriggeredByZk(): Unit = {
     // Given a single replica on server 100
