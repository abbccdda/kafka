/**
 * Licensed to the Apache Software Foundation (ASF) under one or more
 * contributor license agreements.  See the NOTICE file distributed with
 * this work for additional information regarding copyright ownership.
 * The ASF licenses this file to You under the Apache License, Version 2.0
 * (the "License"); you may not use this file except in compliance with
 * the License.  You may obtain a copy of the License at
 *
 * http://www.apache.org/licenses/LICENSE-2.0
 *
 * Unless required by applicable law or agreed to in writing, software
 * distributed under the License is distributed on an "AS IS" BASIS,
 * WITHOUT WARRANTIES OR CONDITIONS OF ANY KIND, either express or implied.
 * See the License for the specific language governing permissions and
 * limitations under the License.
 */
package kafka.admin

import java.util
import java.util.concurrent.ExecutionException
import java.util.{Collections, Optional, Properties}

import scala.collection.Seq
import kafka.log.AbstractLog
import kafka.zk.{TopicPartitionZNode, ZooKeeperTestHarness}
import kafka.utils.TestUtils
import kafka.server.{KafkaConfig, KafkaServer}
import org.junit.Assert._
import org.junit.{After, Test}
import kafka.admin.TopicCommand.ZookeeperTopicService
import kafka.common.TopicAlreadyMarkedForDeletionException
import kafka.controller.{OfflineReplica, PartitionAndReplica, ReplicaAssignment, ReplicaDeletionSuccessful}
import org.apache.kafka.clients.admin.{Admin, AdminClientConfig, NewPartitionReassignment}
import org.apache.kafka.common.TopicPartition
import org.apache.kafka.common.errors.{InvalidReplicaAssignmentException, UnknownTopicOrPartitionException}
import org.scalatest.Assertions.fail

class DeleteTopicTest extends ZooKeeperTestHarness {

  var servers: Seq[KafkaServer] = Seq()

  val expectedReplicaAssignment = Map(0 -> List(0, 1, 2))
<<<<<<< HEAD
  val expectedReplicaFullAssignment = expectedReplicaAssignment.mapValues(ReplicaAssignment(_, Seq.empty)).toMap
=======
  val expectedReplicaFullAssignment = expectedReplicaAssignment.map { case (k, v) =>
    k -> ReplicaAssignment(v, List(), List())
  }
>>>>>>> 6a3bbb6a

  @After
  override def tearDown(): Unit = {
    TestUtils.shutdownServers(servers)
    super.tearDown()
  }

  @Test
  def testDeleteTopicWithAllAliveReplicas(): Unit = {
    val topic = "test"
    servers = createTestTopicAndCluster(topic)
    // start topic deletion
    adminZkClient.deleteTopic(topic)
    TestUtils.verifyTopicDeletion(zkClient, topic, 1, servers)
  }

  @Test
  def testResumeDeleteTopicWithRecoveredFollower(): Unit = {
    val topicPartition = new TopicPartition("test", 0)
    val topic = topicPartition.topic
    servers = createTestTopicAndCluster(topic)
    // shut down one follower replica
    val leaderIdOpt = zkClient.getLeaderForPartition(new TopicPartition(topic, 0))
    assertTrue("Leader should exist for partition [test,0]", leaderIdOpt.isDefined)
    val follower = servers.filter(s => s.config.brokerId != leaderIdOpt.get).last
    follower.shutdown()
    // start topic deletion
    adminZkClient.deleteTopic(topic)
    // check if all replicas but the one that is shut down has deleted the log
    TestUtils.waitUntilTrue(() =>
      servers.filter(s => s.config.brokerId != follower.config.brokerId)
        .forall(_.getLogManager().getLog(topicPartition).isEmpty), "Replicas 0,1 have not deleted log.")
    // ensure topic deletion is halted
    TestUtils.waitUntilTrue(() => zkClient.isTopicMarkedForDeletion(topic),
      "Admin path /admin/delete_topics/test path deleted even when a follower replica is down")
    // restart follower replica
    follower.startup()
    TestUtils.verifyTopicDeletion(zkClient, topic, 1, servers)
  }

  @Test
  def testResumeDeleteTopicOnControllerFailover(): Unit = {
    val topicPartition = new TopicPartition("test", 0)
    val topic = topicPartition.topic
    servers = createTestTopicAndCluster(topic)
    val controllerId = zkClient.getControllerId.getOrElse(fail("Controller doesn't exist"))
    val controller = servers.filter(s => s.config.brokerId == controllerId).head
    val leaderIdOpt = zkClient.getLeaderForPartition(new TopicPartition(topic, 0))
    val follower = servers.filter(s => s.config.brokerId != leaderIdOpt.get && s.config.brokerId != controllerId).last
    follower.shutdown()

    // start topic deletion
    adminZkClient.deleteTopic(topic)
    // shut down the controller to trigger controller failover during delete topic
    controller.shutdown()

    // ensure topic deletion is halted
    TestUtils.waitUntilTrue(() => zkClient.isTopicMarkedForDeletion(topic),
      "Admin path /admin/delete_topics/test path deleted even when a replica is down")

    controller.startup()
    follower.startup()

    TestUtils.verifyTopicDeletion(zkClient, topic, 1, servers)
  }

  @Test
  def testPartitionReassignmentDuringDeleteTopic(): Unit = {
    val topic = "test"
    val topicPartition = new TopicPartition(topic, 0)
    val brokerConfigs = TestUtils.createBrokerConfigs(4, zkConnect, false)
    brokerConfigs.foreach(p => p.setProperty("delete.topic.enable", "true"))
    // create brokers
    val allServers = brokerConfigs.map(b => TestUtils.createServer(KafkaConfig.fromProps(b)))
    this.servers = allServers
    val servers = allServers.filter(s => expectedReplicaAssignment(0).contains(s.config.brokerId))
    // create the topic
    TestUtils.createTopic(zkClient, topic, expectedReplicaAssignment, servers)
    // wait until replica log is created on every broker
    TestUtils.waitUntilTrue(() => servers.forall(_.getLogManager().getLog(topicPartition).isDefined),
      "Replicas for topic test not created.")
    val leaderIdOpt = zkClient.getLeaderForPartition(new TopicPartition(topic, 0))
    assertTrue("Leader should exist for partition [test,0]", leaderIdOpt.isDefined)
    val follower = servers.filter(s => s.config.brokerId != leaderIdOpt.get).last
    follower.shutdown()
    // start topic deletion
    adminZkClient.deleteTopic(topic)
    // verify that a partition from the topic cannot be reassigned
    val props = new Properties()
    props.setProperty(AdminClientConfig.BOOTSTRAP_SERVERS_CONFIG, TestUtils.getBrokerListStrFromServers(servers))
    val adminClient = Admin.create(props)
    try {
      waitUntilTopicGone(adminClient, "test")
      verifyReassignmentFailsForMissing(adminClient, new TopicPartition(topic, 0),
        new NewPartitionReassignment(util.Arrays.asList(1, 2, 3)))
    } finally {
      adminClient.close()
    }
    follower.startup()
    TestUtils.verifyTopicDeletion(zkClient, topic, 1, servers)
  }

  private def waitUntilTopicGone(adminClient: Admin, topicName: String): Unit = {
    TestUtils.waitUntilTrue(() => {
      try {
        adminClient.describeTopics(util.Collections.singletonList(topicName)).all().get()
        false
      } catch {
        case e: ExecutionException =>
          classOf[UnknownTopicOrPartitionException].equals(e.getCause.getClass)
      }
    }, s"Topic ${topicName} should be deleted.")
  }

  private def verifyReassignmentFailsForMissing(adminClient: Admin,
                                                partition: TopicPartition,
                                                reassignment: NewPartitionReassignment): Unit = {
    try {
      adminClient.alterPartitionReassignments(Collections.singletonMap(partition,
        Optional.of(new NewPartitionReassignment(util.Arrays.asList(1, 2, 3))))).all().get()
      fail("expected partition reassignment to fail for [test,0]")
    } catch {
      case e: ExecutionException =>
        // Note that Apache Kafka currently throws UnknownTopicOrPartitionException which is only
        // thrown after retries and a timeout. We should fix the inconsistency (KCORE-271).
        assertEquals(classOf[InvalidReplicaAssignmentException], e.getCause.getClass)
    }
  }

  private def getController() : (KafkaServer, Int) = {
    val controllerId = zkClient.getControllerId.getOrElse(fail("Controller doesn't exist"))
    val controller = servers.find(s => s.config.brokerId == controllerId).get
    (controller, controllerId)
  }

  private def ensureControllerExists() = {
    TestUtils.waitUntilTrue(() => {
      try {
        getController()
        true
      } catch {
        case _: Throwable  => false
      }
    }, "Controller should eventually exist")
  }

  private def getAllReplicasFromAssignment(topic : String, assignment : Map[Int, Seq[Int]]) : Set[PartitionAndReplica] = {
    assignment.flatMap { case (partition, replicas) =>
      replicas.map {r => new PartitionAndReplica(new TopicPartition(topic, partition), r)}
    }.toSet
  }

  @Test
  def testIncreasePartitionCountDuringDeleteTopic(): Unit = {
    val topic = "test"
    val topicPartition = new TopicPartition(topic, 0)
    val brokerConfigs = TestUtils.createBrokerConfigs(4, zkConnect, false)
    brokerConfigs.foreach(p => p.setProperty("delete.topic.enable", "true"))
    // create brokers
    val allServers = brokerConfigs.map(b => TestUtils.createServer(KafkaConfig.fromProps(b)))
    this.servers = allServers
    val servers = allServers.filter(s => expectedReplicaAssignment(0).contains(s.config.brokerId))
    // create the topic
    TestUtils.createTopic(zkClient, topic, expectedReplicaAssignment, servers)
    // wait until replica log is created on every broker
    TestUtils.waitUntilTrue(() => servers.forall(_.getLogManager().getLog(topicPartition).isDefined),
      "Replicas for topic test not created.")
    // shutdown a broker to make sure the following topic deletion will be suspended
    val leaderIdOpt = zkClient.getLeaderForPartition(topicPartition)
    assertTrue("Leader should exist for partition [test,0]", leaderIdOpt.isDefined)
    val follower = servers.filter(s => s.config.brokerId != leaderIdOpt.get).last
    follower.shutdown()
    // start topic deletion
    adminZkClient.deleteTopic(topic)

    // make sure deletion of all of the topic's replicas have been tried
    ensureControllerExists()
    val (controller, controllerId) = getController()
    val allReplicasForTopic = getAllReplicasFromAssignment(topic, expectedReplicaAssignment)
    TestUtils.waitUntilTrue(() => {
      val replicasInDeletionSuccessful = controller.kafkaController.controllerContext.replicasInState(topic, ReplicaDeletionSuccessful)
      val offlineReplicas = controller.kafkaController.controllerContext.replicasInState(topic, OfflineReplica)
      allReplicasForTopic == (replicasInDeletionSuccessful union offlineReplicas)
    }, s"Not all replicas for topic $topic are in states of either ReplicaDeletionSuccessful or OfflineReplica")

    // increase the partition count for topic
    val topicCommandOptions = new TopicCommand.TopicCommandOptions(Array("--zookeeper", zkConnect, "--alter", "--topic", topic, "--partitions", "2"))
    new ZookeeperTopicService(zkClient).alterTopic(topicCommandOptions)

    // trigger a controller switch now
    val previousControllerId = controllerId

    controller.shutdown()

    ensureControllerExists()
    // wait until a new controller to show up
    TestUtils.waitUntilTrue(() => {
      val (newController, newControllerId) = getController()
      newControllerId != previousControllerId
    }, "The new controller should not have the failed controller id")

    // bring back the failed brokers
    follower.startup()
    controller.startup()
    TestUtils.verifyTopicDeletion(zkClient, topic, 2, servers)
  }


  @Test
  def testDeleteTopicDuringAddPartition(): Unit = {
    val topic = "test"
    servers = createTestTopicAndCluster(topic)
    val leaderIdOpt = zkClient.getLeaderForPartition(new TopicPartition(topic, 0))
    assertTrue("Leader should exist for partition [test,0]", leaderIdOpt.isDefined)
    val follower = servers.filter(_.config.brokerId != leaderIdOpt.get).last
    val newPartition = new TopicPartition(topic, 1)
    // capture the brokers before we shutdown so that we don't fail validation in `addPartitions`
    val brokers = adminZkClient.getBrokerMetadatas()
    follower.shutdown()
    // wait until the broker has been removed from ZK to reduce non-determinism
    TestUtils.waitUntilTrue(() => zkClient.getBroker(follower.config.brokerId).isEmpty,
      s"Follower ${follower.config.brokerId} was not removed from ZK")
    // add partitions to topic
    adminZkClient.addPartitions(
      topic, expectedReplicaFullAssignment, brokers, 2,
      Some(
        Map(
          1 -> ReplicaAssignment(Seq(0, 1, 2), Seq.empty),
          2 -> ReplicaAssignment(Seq(0, 1, 2), Seq.empty)
        )
      )
    )
    // start topic deletion
    adminZkClient.deleteTopic(topic)
    follower.startup()
    // test if topic deletion is resumed
    TestUtils.verifyTopicDeletion(zkClient, topic, 1, servers)
    // verify that new partition doesn't exist on any broker either
    TestUtils.waitUntilTrue(() =>
      servers.forall(_.getLogManager().getLog(newPartition).isEmpty),
      "Replica logs not for new partition [test,1] not deleted after delete topic is complete.")
  }

  @Test
  def testAddPartitionDuringDeleteTopic(): Unit = {
    zkClient.createTopLevelPaths()
    val topic = "test"
    servers = createTestTopicAndCluster(topic)
    val brokers = adminZkClient.getBrokerMetadatas()
    // start topic deletion
    adminZkClient.deleteTopic(topic)
    // add partitions to topic
    val newPartition = new TopicPartition(topic, 1)
    adminZkClient.addPartitions(
      topic, expectedReplicaFullAssignment, brokers, 2,
      Some(
        Map(
          1 -> ReplicaAssignment(Seq(0, 1, 2), Seq.empty),
          2 -> ReplicaAssignment(Seq(0, 1, 2), Seq.empty)
        )
      )
    )
    TestUtils.verifyTopicDeletion(zkClient, topic, 1, servers)
    // verify that new partition doesn't exist on any broker either
    assertTrue("Replica logs not deleted after delete topic is complete",
      servers.forall(_.getLogManager().getLog(newPartition).isEmpty))
  }

  @Test
  def testRecreateTopicAfterDeletion(): Unit = {
    val expectedReplicaAssignment = Map(0 -> List(0, 1, 2))
    val topic = "test"
    val topicPartition = new TopicPartition(topic, 0)
    servers = createTestTopicAndCluster(topic)
    // start topic deletion
    adminZkClient.deleteTopic(topic)
    TestUtils.verifyTopicDeletion(zkClient, topic, 1, servers)
    // re-create topic on same replicas
    TestUtils.createTopic(zkClient, topic, expectedReplicaAssignment, servers)
    // check if all replica logs are created
    TestUtils.waitUntilTrue(() => servers.forall(_.getLogManager().getLog(topicPartition).isDefined),
      "Replicas for topic test not created.")
  }

  @Test
  def testDeleteNonExistingTopic(): Unit = {
    val topicPartition = new TopicPartition("test", 0)
    val topic = topicPartition.topic
    servers = createTestTopicAndCluster(topic)
    // start topic deletion
    try {
      adminZkClient.deleteTopic("test2")
      fail("Expected UnknownTopicOrPartitionException")
    } catch {
      case _: UnknownTopicOrPartitionException => // expected exception
    }
    // verify delete topic path for test2 is removed from ZooKeeper
    TestUtils.verifyTopicDeletion(zkClient, "test2", 1, servers)
    // verify that topic test is untouched
    TestUtils.waitUntilTrue(() => servers.forall(_.getLogManager().getLog(topicPartition).isDefined),
      "Replicas for topic test not created")
    // test the topic path exists
    assertTrue("Topic test mistakenly deleted", zkClient.topicExists(topic))
    // topic test should have a leader
    TestUtils.waitUntilLeaderIsElectedOrChanged(zkClient, topic, 0, 1000)
  }

  @Test
  def testDeleteTopicWithCleaner(): Unit = {
    val topicName = "test"
    val topicPartition = new TopicPartition(topicName, 0)
    val topic = topicPartition.topic

    val brokerConfigs = TestUtils.createBrokerConfigs(3, zkConnect, false)
    brokerConfigs.head.setProperty("delete.topic.enable", "true")
    brokerConfigs.head.setProperty("log.cleaner.enable","true")
    brokerConfigs.head.setProperty("log.cleanup.policy","compact")
    brokerConfigs.head.setProperty("log.segment.bytes","100")
    brokerConfigs.head.setProperty("log.cleaner.dedupe.buffer.size","1048577")

    servers = createTestTopicAndCluster(topic, brokerConfigs, expectedReplicaAssignment)

    // for simplicity, we are validating cleaner offsets on a single broker
    val server = servers.head
    val log = server.logManager.getLog(topicPartition).get

    // write to the topic to activate cleaner
    writeDups(numKeys = 100, numDups = 3,log)

    // wait for cleaner to clean
   server.logManager.cleaner.awaitCleaned(new TopicPartition(topicName, 0), 0)

    // delete topic
    adminZkClient.deleteTopic("test")
    TestUtils.verifyTopicDeletion(zkClient, "test", 1, servers)
  }

  @Test
  def testDeleteTopicAlreadyMarkedAsDeleted(): Unit = {
    val topicPartition = new TopicPartition("test", 0)
    val topic = topicPartition.topic
    servers = createTestTopicAndCluster(topic)

    try {
      // start topic deletion
      adminZkClient.deleteTopic(topic)
      // try to delete topic marked as deleted
      adminZkClient.deleteTopic(topic)
      fail("Expected TopicAlreadyMarkedForDeletionException")
    }
    catch {
      case _: TopicAlreadyMarkedForDeletionException => // expected exception
    }

    TestUtils.verifyTopicDeletion(zkClient, topic, 1, servers)
  }

  private def createTestTopicAndCluster(topic: String, deleteTopicEnabled: Boolean = true, replicaAssignment: Map[Int, List[Int]] = expectedReplicaAssignment): Seq[KafkaServer] = {
    val brokerConfigs = TestUtils.createBrokerConfigs(3, zkConnect, enableControlledShutdown = false)
    brokerConfigs.foreach(_.setProperty("delete.topic.enable", deleteTopicEnabled.toString))
    createTestTopicAndCluster(topic, brokerConfigs, replicaAssignment)
  }

  private def createTestTopicAndCluster(topic: String, brokerConfigs: Seq[Properties], replicaAssignment: Map[Int, List[Int]]): Seq[KafkaServer] = {
    val topicPartition = new TopicPartition(topic, 0)
    // create brokers
    val servers = brokerConfigs.map(b => TestUtils.createServer(KafkaConfig.fromProps(b)))
    // create the topic
    TestUtils.createTopic(zkClient, topic, expectedReplicaAssignment, servers)
    // wait until replica log is created on every broker
    TestUtils.waitUntilTrue(() => servers.forall(_.getLogManager().getLog(topicPartition).isDefined),
      "Replicas for topic test not created")
    servers
  }

  private def writeDups(numKeys: Int, numDups: Int, log: AbstractLog): Seq[(Int, Int)] = {
    var counter = 0
    for (_ <- 0 until numDups; key <- 0 until numKeys) yield {
      val count = counter
      log.appendAsLeader(TestUtils.singletonRecords(value = counter.toString.getBytes, key = key.toString.getBytes), leaderEpoch = 0)
      counter += 1
      (key, count)
    }
  }

  @Test
  def testDisableDeleteTopic(): Unit = {
    val topicPartition = new TopicPartition("test", 0)
    val topic = topicPartition.topic
    servers = createTestTopicAndCluster(topic, deleteTopicEnabled = false)
    // mark the topic for deletion
    adminZkClient.deleteTopic("test")
    TestUtils.waitUntilTrue(() => !zkClient.isTopicMarkedForDeletion(topic),
      "Admin path /admin/delete_topics/%s path not deleted even if deleteTopic is disabled".format(topic))
    // verify that topic test is untouched
    assertTrue(servers.forall(_.getLogManager().getLog(topicPartition).isDefined))
    // test the topic path exists
    assertTrue("Topic path disappeared", zkClient.topicExists(topic))
    // topic test should have a leader
    val leaderIdOpt = zkClient.getLeaderForPartition(new TopicPartition(topic, 0))
    assertTrue("Leader should exist for topic test", leaderIdOpt.isDefined)
  }

  @Test
  def testDeletingPartiallyDeletedTopic(): Unit = {
    /**
      * A previous controller could have deleted some partitions of a topic from ZK, but not all partitions, and then crashed.
      * In that case, the new controller should be able to handle the partially deleted topic, and finish the deletion.
      */

    val replicaAssignment = Map(0 -> List(0, 1, 2), 1 -> List(0, 1, 2))
    val topic = "test"
    servers = createTestTopicAndCluster(topic, true, replicaAssignment)

    /**
      * shutdown all brokers in order to create a partially deleted topic on ZK
      */
    servers.foreach(_.shutdown())

    /**
      * delete the partition znode at /brokers/topics/test/partition/0
      * to simulate the case that a previous controller crashed right after deleting the partition znode
      */
    zkClient.deleteRecursive(TopicPartitionZNode.path(new TopicPartition(topic, 0)))
    adminZkClient.deleteTopic(topic)

    /**
      * start up all brokers and verify that topic deletion eventually finishes.
      */
    servers.foreach(_.startup())
    TestUtils.waitUntilTrue(() => servers.exists(_.kafkaController.isActive), "No controller is elected")
    TestUtils.verifyTopicDeletion(zkClient, topic, 2, servers)
  }
}<|MERGE_RESOLUTION|>--- conflicted
+++ resolved
@@ -40,13 +40,9 @@
   var servers: Seq[KafkaServer] = Seq()
 
   val expectedReplicaAssignment = Map(0 -> List(0, 1, 2))
-<<<<<<< HEAD
-  val expectedReplicaFullAssignment = expectedReplicaAssignment.mapValues(ReplicaAssignment(_, Seq.empty)).toMap
-=======
   val expectedReplicaFullAssignment = expectedReplicaAssignment.map { case (k, v) =>
-    k -> ReplicaAssignment(v, List(), List())
-  }
->>>>>>> 6a3bbb6a
+    k -> ReplicaAssignment(v, List())
+  }
 
   @After
   override def tearDown(): Unit = {
