--- conflicted
+++ resolved
@@ -39,13 +39,7 @@
   var servers: Seq[KafkaServer] = Seq()
 
   val expectedReplicaAssignment = Map(0 -> List(0, 1, 2))
-<<<<<<< HEAD
-  val expectedReplicaFullAssignment = expectedReplicaAssignment.mapValues(
-    PartitionReplicaAssignment.fromCreate(_, Seq.empty)
-  ).toMap
-=======
-  val expectedReplicaFullAssignment = expectedReplicaAssignment.mapValues(ReplicaAssignment(_, List(), List())).toMap
->>>>>>> fec42f2d
+  val expectedReplicaFullAssignment = expectedReplicaAssignment.mapValues(ReplicaAssignment(_, Seq.empty)).toMap
 
   @After
   override def tearDown(): Unit = {
@@ -257,8 +251,8 @@
       topic, expectedReplicaFullAssignment, brokers, 2,
       Some(
         Map(
-          1 -> PartitionReplicaAssignment.fromCreate(Seq(0, 1, 2), Seq.empty),
-          2 -> PartitionReplicaAssignment.fromCreate(Seq(0, 1, 2), Seq.empty)
+          1 -> ReplicaAssignment(Seq(0, 1, 2), Seq.empty),
+          2 -> ReplicaAssignment(Seq(0, 1, 2), Seq.empty)
         )
       )
     )
@@ -287,8 +281,8 @@
       topic, expectedReplicaFullAssignment, brokers, 2,
       Some(
         Map(
-          1 -> PartitionReplicaAssignment.fromCreate(Seq(0, 1, 2), Seq.empty),
-          2 -> PartitionReplicaAssignment.fromCreate(Seq(0, 1, 2), Seq.empty)
+          1 -> ReplicaAssignment(Seq(0, 1, 2), Seq.empty),
+          2 -> ReplicaAssignment(Seq(0, 1, 2), Seq.empty)
         )
       )
     )
