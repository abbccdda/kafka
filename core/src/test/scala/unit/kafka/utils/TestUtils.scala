--- conflicted
+++ resolved
@@ -36,11 +36,8 @@
 import kafka.server._
 import kafka.server.checkpoints.OffsetCheckpointFile
 import Implicits._
-<<<<<<< HEAD
 import com.sun.management.UnixOperatingSystemMXBean
-=======
 import com.yammer.metrics.Metrics
->>>>>>> 175dd519
 import kafka.controller.LeaderIsrAndControllerEpoch
 import kafka.tier.TierMetadataManager
 import kafka.tier.state.MemoryTierPartitionStateFactory
@@ -1500,7 +1497,6 @@
     total.toLong
   }
 
-<<<<<<< HEAD
   def getCurrentOpenFDCount(): Option[Long] = {
     val os: OperatingSystemMXBean = ManagementFactory.getOperatingSystemMXBean
     if (os.isInstanceOf[UnixOperatingSystemMXBean]) {
@@ -1509,11 +1505,10 @@
       None
     }
   }
-=======
+
   def clearYammerMetrics(): Unit = {
     for (metricName <- Metrics.defaultRegistry.allMetrics.keySet.asScala)
       Metrics.defaultRegistry.removeMetric(metricName)
   }
 
->>>>>>> 175dd519
 }