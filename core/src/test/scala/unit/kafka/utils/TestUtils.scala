/**
 * Licensed to the Apache Software Foundation (ASF) under one or more
 * contributor license agreements.  See the NOTICE file distributed with
 * this work for additional information regarding copyright ownership.
 * The ASF licenses this file to You under the Apache License, Version 2.0
 * (the "License"); you may not use this file except in compliance with
 * the License.  You may obtain a copy of the License at
 *
 *    http://www.apache.org/licenses/LICENSE-2.0
 *
 * Unless required by applicable law or agreed to in writing, software
 * distributed under the License is distributed on an "AS IS" BASIS,
 * WITHOUT WARRANTIES OR CONDITIONS OF ANY KIND, either express or implied.
 * See the License for the specific language governing permissions and
 * limitations under the License.
 */

package kafka.utils

import java.io._
import java.lang.management.{ManagementFactory, OperatingSystemMXBean}
import java.nio._
import java.nio.channels._
import java.nio.charset.{Charset, StandardCharsets}
import java.nio.file.{Files, StandardOpenOption}
import java.security.cert.X509Certificate
import java.time.Duration
import java.util.Optional
import java.util.Arrays
import java.util.Collections
import java.util.Properties
import java.util.concurrent.{Callable, ExecutionException, Executors, TimeUnit}
import javax.net.ssl.X509TrustManager

import kafka.api._
import kafka.cluster.{Broker, EndPoint}
import kafka.log._
import kafka.security.auth.{Acl, Authorizer, Resource}
import kafka.server._
import kafka.server.checkpoints.OffsetCheckpointFile
import Implicits._
import com.sun.management.UnixOperatingSystemMXBean
import com.yammer.metrics.Metrics
import com.yammer.metrics.core.Meter
import kafka.controller.LeaderIsrAndControllerEpoch
import kafka.tier.TierMetadataManager
import kafka.tier.state.FileTierPartitionStateFactory
import kafka.tier.store.{MockInMemoryTierObjectStore, TierObjectStoreConfig}
import kafka.zk._
import org.apache.kafka.clients.CommonClientConfigs
import org.apache.kafka.clients.admin.AlterConfigOp.OpType
import org.apache.kafka.clients.admin._
import org.apache.kafka.clients.consumer._
import org.apache.kafka.clients.producer.{KafkaProducer, ProducerConfig, ProducerRecord}
import org.apache.kafka.common.acl.{AccessControlEntry, AccessControlEntryFilter, AclBindingFilter}
import org.apache.kafka.common.{KafkaFuture, TopicPartition}
import org.apache.kafka.common.config.ConfigResource
import org.apache.kafka.common.header.Header
import org.apache.kafka.common.internals.Topic
import org.apache.kafka.common.network.{ListenerName, Mode}
import org.apache.kafka.common.record._
import org.apache.kafka.common.resource.ResourcePattern
import org.apache.kafka.common.security.auth.SecurityProtocol
import org.apache.kafka.common.serialization.{ByteArrayDeserializer, ByteArraySerializer, Deserializer, IntegerSerializer, Serializer}
import org.apache.kafka.common.utils.Time
import org.apache.kafka.common.utils.Utils._
import org.apache.kafka.server.authorizer.{Authorizer => JAuthorizer}
import org.apache.kafka.test.{TestSslUtils, TestUtils => JTestUtils}
import org.apache.zookeeper.KeeperException.SessionExpiredException
import org.apache.zookeeper.ZooDefs._
import org.apache.zookeeper.data.ACL
import org.junit.Assert._
import org.scalatest.Assertions.fail

import scala.collection.JavaConverters._
import scala.collection.{Map, Seq, mutable}
import scala.collection.mutable.{ArrayBuffer, ListBuffer}
import scala.concurrent.duration.FiniteDuration
import scala.concurrent.{Await, ExecutionContext, Future}

/**
 * Utility functions to help with testing
 */
object TestUtils extends Logging {

  val random = JTestUtils.RANDOM

  /* 0 gives a random port; you can then retrieve the assigned port from the Socket object. */
  val RandomPort = 0

  /* Incorrect broker port which can used by kafka clients in tests. This port should not be used
   by any other service and hence we use a reserved port. */
  val IncorrectBrokerPort = 225

  /** Port to use for unit tests that mock/don't require a real ZK server. */
  val MockZkPort = 1
  /** ZooKeeper connection string to use for unit tests that mock/don't require a real ZK server. */
  val MockZkConnect = "127.0.0.1:" + MockZkPort
  // CN in SSL certificates - this is used for endpoint validation when enabled
  val SslCertificateCn = "localhost"

  private val transactionStatusKey = "transactionStatus"
  private val committedValue : Array[Byte] = "committed".getBytes(StandardCharsets.UTF_8)
  private val abortedValue : Array[Byte] = "aborted".getBytes(StandardCharsets.UTF_8)

  /**
   * Create a temporary directory
   */
  def tempDir(): File = JTestUtils.tempDirectory()

  def tempTopic(): String = "testTopic" + random.nextInt(1000000)

  /**
   * Create a temporary relative directory
   */
  def tempRelativeDir(parent: String): File = {
    val parentFile = new File(parent)
    parentFile.mkdirs()

    JTestUtils.tempDirectory(parentFile.toPath, null)
  }

  /**
   * Create a random log directory in the format <string>-<int> used for Kafka partition logs.
   * It is the responsibility of the caller to set up a shutdown hook for deletion of the directory.
   */
  def randomPartitionLogDir(parentDir: File): File = {
    val attempts = 1000
    val f = Iterator.continually(new File(parentDir, "kafka-" + random.nextInt(1000000)))
                                  .take(attempts).find(_.mkdir())
                                  .getOrElse(sys.error(s"Failed to create directory after $attempts attempts"))
    f.deleteOnExit()
    f
  }


  /**
   * Create a temporary file
   */
  def tempFile(): File = JTestUtils.tempFile()

  /**
   * Create a temporary file and return an open file channel for this file
   */
  def tempChannel(): FileChannel =
    FileChannel.open(tempFile().toPath, StandardOpenOption.READ, StandardOpenOption.WRITE)

  /**
   * Create a kafka server instance with appropriate test settings
   * USING THIS IS A SIGN YOU ARE NOT WRITING A REAL UNIT TEST
   *
   * @param config The configuration of the server
   */
  def createServer(config: KafkaConfig, time: Time = Time.SYSTEM): KafkaServer = {
    createServer(config, time, None)
  }

  def createServer(config: KafkaConfig, threadNamePrefix: Option[String]): KafkaServer = {
    createServer(config, Time.SYSTEM, threadNamePrefix)
  }

  def createServer(config: KafkaConfig, time: Time, threadNamePrefix: Option[String]): KafkaServer = {
    val server = new KafkaServer(config, time, threadNamePrefix = threadNamePrefix)
    server.startup()
    server
  }

  def boundPort(server: KafkaServer, securityProtocol: SecurityProtocol = SecurityProtocol.PLAINTEXT): Int =
    server.boundPort(ListenerName.forSecurityProtocol(securityProtocol))

  def createBroker(id: Int, host: String, port: Int, securityProtocol: SecurityProtocol = SecurityProtocol.PLAINTEXT): Broker =
    new Broker(id, host, port, ListenerName.forSecurityProtocol(securityProtocol), securityProtocol)

  def createBrokerAndEpoch(id: Int, host: String, port: Int, securityProtocol: SecurityProtocol = SecurityProtocol.PLAINTEXT,
                           epoch: Long = 0): (Broker, Long) = {
    (new Broker(id, host, port, ListenerName.forSecurityProtocol(securityProtocol), securityProtocol), epoch)
  }

  /**
   * Create a test config for the provided parameters.
   *
   * Note that if `interBrokerSecurityProtocol` is defined, the listener for the `SecurityProtocol` will be enabled.
   */
  def createBrokerConfigs(numConfigs: Int,
    zkConnect: String,
    enableControlledShutdown: Boolean = true,
    enableDeleteTopic: Boolean = true,
    interBrokerSecurityProtocol: Option[SecurityProtocol] = None,
    trustStoreFile: Option[File] = None,
    saslProperties: Option[Properties] = None,
    enablePlaintext: Boolean = true,
    enableSsl: Boolean = false,
    enableSaslPlaintext: Boolean = false,
    enableSaslSsl: Boolean = false,
    rackInfo: Map[Int, String] = Map(),
    logDirCount: Int = 1,
    enableToken: Boolean = false,
    numPartitions: Int = 1,
    defaultReplicationFactor: Short = 1): Seq[Properties] = {
    (0 until numConfigs).map { node =>
      createBrokerConfig(node, zkConnect, enableControlledShutdown, enableDeleteTopic, RandomPort,
        interBrokerSecurityProtocol, trustStoreFile, saslProperties, enablePlaintext = enablePlaintext, enableSsl = enableSsl,
        enableSaslPlaintext = enableSaslPlaintext, enableSaslSsl = enableSaslSsl, rack = rackInfo.get(node), logDirCount = logDirCount, enableToken = enableToken,
        numPartitions = numPartitions, defaultReplicationFactor = defaultReplicationFactor)
    }
  }

  def getBrokerListStrFromServers(servers: Seq[KafkaServer], protocol: SecurityProtocol = SecurityProtocol.PLAINTEXT): String = {
    servers.map { s =>
      val listener = s.config.advertisedListeners.find(_.securityProtocol == protocol).getOrElse(
        sys.error(s"Could not find listener with security protocol $protocol"))
      formatAddress(listener.host, boundPort(s, protocol))
    }.mkString(",")
  }

  def bootstrapServers(servers: Seq[KafkaServer], listenerName: ListenerName): String = {
    servers.map { s =>
      val listener = s.config.advertisedListeners.find(_.listenerName == listenerName).getOrElse(
        sys.error(s"Could not find listener with name ${listenerName.value}"))
      formatAddress(listener.host, s.boundPort(listenerName))
    }.mkString(",")
  }

  /**
    * Shutdown `servers` and delete their log directories.
    */
  def shutdownServers(servers: Seq[KafkaServer]): Unit = {
    import ExecutionContext.Implicits._
    val future = Future.traverse(servers) { s =>
      Future {
        s.shutdown()
        CoreUtils.delete(s.config.logDirs)
      }
    }
    Await.result(future, FiniteDuration(5, TimeUnit.MINUTES))
  }

  /**
    * Create a test config for the provided parameters.
    *
    * Note that if `interBrokerSecurityProtocol` is defined, the listener for the `SecurityProtocol` will be enabled.
    */
  def createBrokerConfig(nodeId: Int,
                         zkConnect: String,
                         enableControlledShutdown: Boolean = true,
                         enableDeleteTopic: Boolean = true,
                         port: Int = RandomPort,
                         interBrokerSecurityProtocol: Option[SecurityProtocol] = None,
                         trustStoreFile: Option[File] = None,
                         saslProperties: Option[Properties] = None,
                         enablePlaintext: Boolean = true,
                         enableSaslPlaintext: Boolean = false,
                         saslPlaintextPort: Int = RandomPort,
                         enableSsl: Boolean = false,
                         sslPort: Int = RandomPort,
                         enableSaslSsl: Boolean = false,
                         saslSslPort: Int = RandomPort,
                         rack: Option[String] = None,
                         logDirCount: Int = 1,
                         enableToken: Boolean = false,
                         numPartitions: Int = 1,
                         defaultReplicationFactor: Short = 1): Properties = {
    def shouldEnable(protocol: SecurityProtocol) = interBrokerSecurityProtocol.fold(false)(_ == protocol)

    val protocolAndPorts = ArrayBuffer[(SecurityProtocol, Int)]()
    if (enablePlaintext || shouldEnable(SecurityProtocol.PLAINTEXT))
      protocolAndPorts += SecurityProtocol.PLAINTEXT -> port
    if (enableSsl || shouldEnable(SecurityProtocol.SSL))
      protocolAndPorts += SecurityProtocol.SSL -> sslPort
    if (enableSaslPlaintext || shouldEnable(SecurityProtocol.SASL_PLAINTEXT))
      protocolAndPorts += SecurityProtocol.SASL_PLAINTEXT -> saslPlaintextPort
    if (enableSaslSsl || shouldEnable(SecurityProtocol.SASL_SSL))
      protocolAndPorts += SecurityProtocol.SASL_SSL -> saslSslPort

    val listeners = protocolAndPorts.map { case (protocol, port) =>
      s"${protocol.name}://localhost:$port"
    }.mkString(",")

    val props = new Properties
    if (nodeId >= 0) props.put(KafkaConfig.BrokerIdProp, nodeId.toString)
    props.put(KafkaConfig.ListenersProp, listeners)
    if (logDirCount > 1) {
      val logDirs = (1 to logDirCount).toList.map(i =>
        // We would like to allow user to specify both relative path and absolute path as log directory for backward-compatibility reason
        // We can verify this by using a mixture of relative path and absolute path as log directories in the test
        if (i % 2 == 0) TestUtils.tempDir().getAbsolutePath else TestUtils.tempRelativeDir("data")
      ).mkString(",")
      props.put(KafkaConfig.LogDirsProp, logDirs)
    } else {
      props.put(KafkaConfig.LogDirProp, TestUtils.tempDir().getAbsolutePath)
    }
    props.put(KafkaConfig.ZkConnectProp, zkConnect)
    props.put(KafkaConfig.ZkConnectionTimeoutMsProp, "10000")
    props.put(KafkaConfig.ReplicaSocketTimeoutMsProp, "1500")
    props.put(KafkaConfig.ControllerSocketTimeoutMsProp, "1500")
    props.put(KafkaConfig.ControlledShutdownEnableProp, enableControlledShutdown.toString)
    props.put(KafkaConfig.DeleteTopicEnableProp, enableDeleteTopic.toString)
    props.put(KafkaConfig.LogDeleteDelayMsProp, "1000")
    props.put(KafkaConfig.ControlledShutdownRetryBackoffMsProp, "100")
    props.put(KafkaConfig.LogCleanerDedupeBufferSizeProp, "2097152")
    props.put(KafkaConfig.LogMessageTimestampDifferenceMaxMsProp, Long.MaxValue.toString)
    props.put(KafkaConfig.OffsetsTopicReplicationFactorProp, "1")
    if (!props.containsKey(KafkaConfig.OffsetsTopicPartitionsProp))
      props.put(KafkaConfig.OffsetsTopicPartitionsProp, "5")
    if (!props.containsKey(KafkaConfig.GroupInitialRebalanceDelayMsProp))
      props.put(KafkaConfig.GroupInitialRebalanceDelayMsProp, "0")
    rack.foreach(props.put(KafkaConfig.RackProp, _))

    if (protocolAndPorts.exists { case (protocol, _) => usesSslTransportLayer(protocol) })
      props ++= sslConfigs(Mode.SERVER, false, trustStoreFile, s"server$nodeId")

    if (protocolAndPorts.exists { case (protocol, _) => usesSaslAuthentication(protocol) })
      props ++= JaasTestUtils.saslConfigs(saslProperties)

    interBrokerSecurityProtocol.foreach { protocol =>
      props.put(KafkaConfig.InterBrokerSecurityProtocolProp, protocol.name)
    }

    if (enableToken)
      props.put(KafkaConfig.DelegationTokenMasterKeyProp, "masterkey")

    props.put(KafkaConfig.NumPartitionsProp, numPartitions.toString)
    props.put(KafkaConfig.DefaultReplicationFactorProp, defaultReplicationFactor.toString)

    props
  }

  /**
   * Create a topic in ZooKeeper.
   * Wait until the leader is elected and the metadata is propagated to all brokers.
   * Return the leader for each partition.
   */
  def createTopic(zkClient: KafkaZkClient,
                  topic: String,
                  numPartitions: Int = 1,
                  replicationFactor: Int = 1,
                  servers: Seq[KafkaServer],
                  topicConfig: Properties = new Properties): scala.collection.immutable.Map[Int, Int] = {
    val adminZkClient = new AdminZkClient(zkClient)
    // create topic
    waitUntilTrue( () => {
      var hasSessionExpirationException = false
      try {
        adminZkClient.createTopic(topic, numPartitions, replicationFactor, topicConfig)
      } catch {
        case _: SessionExpiredException => hasSessionExpirationException = true
        case e: Throwable => throw e // let other exceptions propagate
      }
      !hasSessionExpirationException},
      s"Can't create topic $topic")

    // wait until the update metadata request for new topic reaches all servers
    (0 until numPartitions).map { i =>
      TestUtils.waitUntilMetadataIsPropagated(servers, topic, i)
      i -> TestUtils.waitUntilLeaderIsElectedOrChanged(zkClient, topic, i)
    }.toMap
  }

  /**
   * Create a topic in ZooKeeper using a customized replica assignment.
   * Wait until the leader is elected and the metadata is propagated to all brokers.
   * Return the leader for each partition.
   */
  def createTopic(zkClient: KafkaZkClient,
                  topic: String,
                  partitionReplicaAssignment: collection.Map[Int, Seq[Int]],
                  servers: Seq[KafkaServer]): scala.collection.immutable.Map[Int, Int] = {
    createTopic(zkClient, topic, partitionReplicaAssignment, servers, new Properties())
  }

  /**
   * Create a topic in ZooKeeper using a customized replica assignment.
   * Wait until the leader is elected and the metadata is propagated to all brokers.
   * Return the leader for each partition.
   */
  def createTopic(zkClient: KafkaZkClient,
                  topic: String,
                  partitionReplicaAssignment: collection.Map[Int, Seq[Int]],
                  servers: Seq[KafkaServer],
                  topicConfig: Properties): scala.collection.immutable.Map[Int, Int] = {
    val adminZkClient = new AdminZkClient(zkClient)
    // create topic
    waitUntilTrue( () => {
      var hasSessionExpirationException = false
      try {
        adminZkClient.createTopicWithAssignment(topic, topicConfig, partitionReplicaAssignment)
      } catch {
        case _: SessionExpiredException => hasSessionExpirationException = true
        case e: Throwable => throw e // let other exceptions propagate
      }
      !hasSessionExpirationException},
      s"Can't create topic $topic")

    // wait until the update metadata request for new topic reaches all servers
    partitionReplicaAssignment.keySet.map { i =>
      TestUtils.waitUntilMetadataIsPropagated(servers, topic, i)
      i -> TestUtils.waitUntilLeaderIsElectedOrChanged(zkClient, topic, i)
    }.toMap
  }

  /**
    * Create the consumer offsets/group metadata topic and wait until the leader is elected and metadata is propagated
    * to all brokers.
    */
  def createOffsetsTopic(zkClient: KafkaZkClient, servers: Seq[KafkaServer]): Unit = {
    val server = servers.head
    createTopic(zkClient, Topic.GROUP_METADATA_TOPIC_NAME,
      server.config.getInt(KafkaConfig.OffsetsTopicPartitionsProp),
      server.config.getShort(KafkaConfig.OffsetsTopicReplicationFactorProp).toInt,
      servers,
      server.groupCoordinator.offsetsTopicConfigs)
  }

  /**
   * Wrap a single record log buffer.
   */
  def singletonRecords(value: Array[Byte],
                       key: Array[Byte] = null,
                       codec: CompressionType = CompressionType.NONE,
                       timestamp: Long = RecordBatch.NO_TIMESTAMP,
                       magicValue: Byte = RecordBatch.CURRENT_MAGIC_VALUE): MemoryRecords = {
    records(Seq(new SimpleRecord(timestamp, key, value)), magicValue = magicValue, codec = codec)
  }

  def recordsWithValues(magicValue: Byte,
                        codec: CompressionType,
                        values: Array[Byte]*): MemoryRecords = {
    records(values.map(value => new SimpleRecord(value)), magicValue, codec)
  }

  def records(records: Iterable[SimpleRecord],
              magicValue: Byte = RecordBatch.CURRENT_MAGIC_VALUE,
              codec: CompressionType = CompressionType.NONE,
              producerId: Long = RecordBatch.NO_PRODUCER_ID,
              producerEpoch: Short = RecordBatch.NO_PRODUCER_EPOCH,
              sequence: Int = RecordBatch.NO_SEQUENCE,
              baseOffset: Long = 0L,
              partitionLeaderEpoch: Int = RecordBatch.NO_PARTITION_LEADER_EPOCH): MemoryRecords = {
    val buf = ByteBuffer.allocate(DefaultRecordBatch.sizeInBytes(records.asJava))
    val builder = MemoryRecords.builder(buf, magicValue, codec, TimestampType.CREATE_TIME, baseOffset,
      System.currentTimeMillis, producerId, producerEpoch, sequence, false, partitionLeaderEpoch)
    records.foreach(builder.append)
    builder.build()
  }

  /**
   * Generate an array of random bytes
   *
   * @param numBytes The size of the array
   */
  def randomBytes(numBytes: Int): Array[Byte] = JTestUtils.randomBytes(numBytes)

  /**
   * Generate a random string of letters and digits of the given length
   *
   * @param len The length of the string
   * @return The random string
   */
  def randomString(len: Int): String = JTestUtils.randomString(len)

  /**
   * Check that the buffer content from buffer.position() to buffer.limit() is equal
   */
  def checkEquals(b1: ByteBuffer, b2: ByteBuffer): Unit = {
    assertEquals("Buffers should have equal length", b1.limit() - b1.position(), b2.limit() - b2.position())
    for(i <- 0 until b1.limit() - b1.position())
      assertEquals("byte " + i + " byte not equal.", b1.get(b1.position() + i), b2.get(b1.position() + i))
  }

  /**
   * Throw an exception if the two iterators are of differing lengths or contain
   * different messages on their Nth element
   */
  def checkEquals[T](expected: Iterator[T], actual: Iterator[T]): Unit = {
    var length = 0
    while(expected.hasNext && actual.hasNext) {
      length += 1
      assertEquals(expected.next, actual.next)
    }

    // check if the expected iterator is longer
    if (expected.hasNext) {
      var length1 = length
      while (expected.hasNext) {
        expected.next
        length1 += 1
      }
      assertFalse("Iterators have uneven length-- first has more: "+length1 + " > " + length, true)
    }

    // check if the actual iterator was longer
    if (actual.hasNext) {
      var length2 = length
      while (actual.hasNext) {
        actual.next
        length2 += 1
      }
      assertFalse("Iterators have uneven length-- second has more: "+length2 + " > " + length, true)
    }
  }

  /**
   *  Throw an exception if an iterable has different length than expected
   *
   */
  def checkLength[T](s1: Iterator[T], expectedLength:Int): Unit = {
    var n = 0
    while (s1.hasNext) {
      n+=1
      s1.next
    }
    assertEquals(expectedLength, n)
  }

  /**
   * Throw an exception if the two iterators are of differing lengths or contain
   * different messages on their Nth element
   */
  def checkEquals[T](s1: java.util.Iterator[T], s2: java.util.Iterator[T]): Unit = {
    while(s1.hasNext && s2.hasNext)
      assertEquals(s1.next, s2.next)
    assertFalse("Iterators have uneven length--first has more", s1.hasNext)
    assertFalse("Iterators have uneven length--second has more", s2.hasNext)
  }

  def stackedIterator[T](s: Iterator[T]*): Iterator[T] = {
    new Iterator[T] {
      var cur: Iterator[T] = null
      val topIterator = s.iterator

      def hasNext: Boolean = {
        while (true) {
          if (cur == null) {
            if (topIterator.hasNext)
              cur = topIterator.next
            else
              return false
          }
          if (cur.hasNext)
            return true
          cur = null
        }
        // should never reach her
        throw new RuntimeException("should not reach here")
      }

      def next() : T = cur.next
    }
  }

  /**
   * Create a hexadecimal string for the given bytes
   */
  def hexString(bytes: Array[Byte]): String = hexString(ByteBuffer.wrap(bytes))

  /**
   * Create a hexadecimal string for the given bytes
   */
  def hexString(buffer: ByteBuffer): String = {
    val builder = new StringBuilder("0x")
    for(i <- 0 until buffer.limit())
      builder.append(String.format("%x", Integer.valueOf(buffer.get(buffer.position() + i))))
    builder.toString
  }

  def securityConfigs(mode: Mode,
                      securityProtocol: SecurityProtocol,
                      trustStoreFile: Option[File],
                      certAlias: String,
                      certCn: String,
                      saslProperties: Option[Properties]): Properties = {
    val props = new Properties
    if (usesSslTransportLayer(securityProtocol))
      props ++= sslConfigs(mode, securityProtocol == SecurityProtocol.SSL, trustStoreFile, certAlias, certCn)

    if (usesSaslAuthentication(securityProtocol))
      props ++= JaasTestUtils.saslConfigs(saslProperties)
    props.put(CommonClientConfigs.SECURITY_PROTOCOL_CONFIG, securityProtocol.name)
    props
  }

  def producerSecurityConfigs(securityProtocol: SecurityProtocol,
                              trustStoreFile: Option[File],
                              saslProperties: Option[Properties]): Properties =
    securityConfigs(Mode.CLIENT, securityProtocol, trustStoreFile, "producer", SslCertificateCn, saslProperties)

  /**
   * Create a (new) producer with a few pre-configured properties.
   */
  def createProducer[K, V](brokerList: String,
                           acks: Int = -1,
                           maxBlockMs: Long = 60 * 1000L,
                           bufferSize: Long = 1024L * 1024L,
                           retries: Int = Int.MaxValue,
                           deliveryTimeoutMs: Int = 30 * 1000,
                           lingerMs: Int = 0,
                           batchSize: Int = 16384,
                           compressionType: String = "none",
                           requestTimeoutMs: Int = 20 * 1000,
                           securityProtocol: SecurityProtocol = SecurityProtocol.PLAINTEXT,
                           trustStoreFile: Option[File] = None,
                           saslProperties: Option[Properties] = None,
                           keySerializer: Serializer[K] = new ByteArraySerializer,
                           valueSerializer: Serializer[V] = new ByteArraySerializer): KafkaProducer[K, V] = {
    val producerProps = new Properties
    producerProps.put(ProducerConfig.BOOTSTRAP_SERVERS_CONFIG, brokerList)
    producerProps.put(ProducerConfig.ACKS_CONFIG, acks.toString)
    producerProps.put(ProducerConfig.MAX_BLOCK_MS_CONFIG, maxBlockMs.toString)
    producerProps.put(ProducerConfig.BUFFER_MEMORY_CONFIG, bufferSize.toString)
    producerProps.put(ProducerConfig.RETRIES_CONFIG, retries.toString)
    producerProps.put(ProducerConfig.DELIVERY_TIMEOUT_MS_CONFIG, deliveryTimeoutMs.toString)
    producerProps.put(ProducerConfig.REQUEST_TIMEOUT_MS_CONFIG, requestTimeoutMs.toString)
    producerProps.put(ProducerConfig.LINGER_MS_CONFIG, lingerMs.toString)
    producerProps.put(ProducerConfig.BATCH_SIZE_CONFIG, batchSize.toString)
    producerProps.put(ProducerConfig.COMPRESSION_TYPE_CONFIG, compressionType)
    producerProps ++= producerSecurityConfigs(securityProtocol, trustStoreFile, saslProperties)
    new KafkaProducer[K, V](producerProps, keySerializer, valueSerializer)
  }

  def usesSslTransportLayer(securityProtocol: SecurityProtocol): Boolean = securityProtocol match {
    case SecurityProtocol.SSL | SecurityProtocol.SASL_SSL => true
    case _ => false
  }

  def usesSaslAuthentication(securityProtocol: SecurityProtocol): Boolean = securityProtocol match {
    case SecurityProtocol.SASL_PLAINTEXT | SecurityProtocol.SASL_SSL => true
    case _ => false
  }

  def consumerSecurityConfigs(securityProtocol: SecurityProtocol, trustStoreFile: Option[File], saslProperties: Option[Properties]): Properties =
    securityConfigs(Mode.CLIENT, securityProtocol, trustStoreFile, "consumer", SslCertificateCn, saslProperties)

  def adminClientSecurityConfigs(securityProtocol: SecurityProtocol, trustStoreFile: Option[File], saslProperties: Option[Properties]): Properties =
    securityConfigs(Mode.CLIENT, securityProtocol, trustStoreFile, "admin-client", SslCertificateCn, saslProperties)

  /**
   * Create a consumer with a few pre-configured properties.
   */
  def createConsumer[K, V](brokerList: String,
                           groupId: String = "group",
                           autoOffsetReset: String = "earliest",
                           enableAutoCommit: Boolean = true,
                           readCommitted: Boolean = false,
                           maxPollRecords: Int = 500,
                           securityProtocol: SecurityProtocol = SecurityProtocol.PLAINTEXT,
                           trustStoreFile: Option[File] = None,
                           saslProperties: Option[Properties] = None,
                           keyDeserializer: Deserializer[K] = new ByteArrayDeserializer,
                           valueDeserializer: Deserializer[V] = new ByteArrayDeserializer): KafkaConsumer[K, V] = {
    val consumerProps = new Properties
    consumerProps.put(ConsumerConfig.BOOTSTRAP_SERVERS_CONFIG, brokerList)
    consumerProps.put(ConsumerConfig.AUTO_OFFSET_RESET_CONFIG, autoOffsetReset)
    consumerProps.put(ConsumerConfig.GROUP_ID_CONFIG, groupId)
    consumerProps.put(ConsumerConfig.ENABLE_AUTO_COMMIT_CONFIG, enableAutoCommit.toString)
    consumerProps.put(ConsumerConfig.MAX_POLL_RECORDS_CONFIG, maxPollRecords.toString)
    consumerProps.put(ConsumerConfig.ISOLATION_LEVEL_CONFIG, if (readCommitted) "read_committed" else "read_uncommitted")
    consumerProps ++= consumerSecurityConfigs(securityProtocol, trustStoreFile, saslProperties)
    new KafkaConsumer[K, V](consumerProps, keyDeserializer, valueDeserializer)
  }

  def createBrokersInZk(zkClient: KafkaZkClient, ids: Seq[Int]): Seq[Broker] =
    createBrokersInZk(ids.map(kafka.admin.BrokerMetadata(_, None)), zkClient)

  def createBrokersInZk(brokerMetadatas: Seq[kafka.admin.BrokerMetadata], zkClient: KafkaZkClient): Seq[Broker] = {
    zkClient.makeSurePersistentPathExists(BrokerIdsZNode.path)
    val brokers = brokerMetadatas.map { b =>
      val protocol = SecurityProtocol.PLAINTEXT
      val listenerName = ListenerName.forSecurityProtocol(protocol)
      Broker(b.id, Seq(EndPoint("localhost", 6667, listenerName, protocol)), b.rack)
    }
    brokers.foreach(b => zkClient.registerBroker(BrokerInfo(Broker(b.id, b.endPoints, rack = b.rack),
      ApiVersion.latestVersion, jmxPort = -1)))
    brokers
  }

  def deleteBrokersInZk(zkClient: KafkaZkClient, ids: Seq[Int]): Seq[Broker] = {
    val brokers = ids.map(createBroker(_, "localhost", 6667, SecurityProtocol.PLAINTEXT))
    ids.foreach(b => zkClient.deletePath(BrokerIdsZNode.path + "/" + b))
    brokers
  }

  def getMsgStrings(n: Int): Seq[String] = {
    val buffer = new ListBuffer[String]
    for (i <- 0 until  n)
      buffer += ("msg" + i)
    buffer
  }

  def makeLeaderForPartition(zkClient: KafkaZkClient,
                             topic: String,
                             leaderPerPartitionMap: scala.collection.immutable.Map[Int, Int],
                             controllerEpoch: Int): Unit = {
    val newLeaderIsrAndControllerEpochs = leaderPerPartitionMap.map { case (partition, leader) =>
      val topicPartition = new TopicPartition(topic, partition)
      val newLeaderAndIsr = zkClient.getTopicPartitionState(topicPartition)
        .map(_.leaderAndIsr.newLeader(leader))
        .getOrElse(LeaderAndIsr(leader, List(leader)))
      topicPartition -> LeaderIsrAndControllerEpoch(newLeaderAndIsr, controllerEpoch)
    }
    zkClient.setTopicPartitionStatesRaw(newLeaderIsrAndControllerEpochs, ZkVersion.MatchAnyVersion)
  }

  /**
   *  If neither oldLeaderOpt nor newLeaderOpt is defined, wait until the leader of a partition is elected.
   *  If oldLeaderOpt is defined, it waits until the new leader is different from the old leader.
   *  If newLeaderOpt is defined, it waits until the new leader becomes the expected new leader.
   *
   * @return The new leader (note that negative values are used to indicate conditions like NoLeader and
   *         LeaderDuringDelete).
   * @throws AssertionError if the expected condition is not true within the timeout.
   */
  def waitUntilLeaderIsElectedOrChanged(zkClient: KafkaZkClient, topic: String, partition: Int, timeoutMs: Long = 30000L,
                                        oldLeaderOpt: Option[Int] = None, newLeaderOpt: Option[Int] = None): Int = {
    require(!(oldLeaderOpt.isDefined && newLeaderOpt.isDefined), "Can't define both the old and the new leader")
    val startTime = System.currentTimeMillis()
    val topicPartition = new TopicPartition(topic, partition)

    trace(s"Waiting for leader to be elected or changed for partition $topicPartition, old leader is $oldLeaderOpt, " +
      s"new leader is $newLeaderOpt")

    var leader: Option[Int] = None
    var electedOrChangedLeader: Option[Int] = None
    while (electedOrChangedLeader.isEmpty && System.currentTimeMillis() < startTime + timeoutMs) {
      // check if leader is elected
      leader = zkClient.getLeaderForPartition(topicPartition)
      leader match {
        case Some(l) => (newLeaderOpt, oldLeaderOpt) match {
          case (Some(newLeader), _) if newLeader == l =>
            trace(s"Expected new leader $l is elected for partition $topicPartition")
            electedOrChangedLeader = leader
          case (_, Some(oldLeader)) if oldLeader != l =>
            trace(s"Leader for partition $topicPartition is changed from $oldLeader to $l")
            electedOrChangedLeader = leader
          case (None, None) =>
            trace(s"Leader $l is elected for partition $topicPartition")
            electedOrChangedLeader = leader
          case _ =>
            trace(s"Current leader for partition $topicPartition is $l")
        }
        case None =>
          trace(s"Leader for partition $topicPartition is not elected yet")
      }
      Thread.sleep(math.min(timeoutMs, 100L))
    }
    electedOrChangedLeader.getOrElse {
      val errorMessage = (newLeaderOpt, oldLeaderOpt) match {
        case (Some(newLeader), _) =>
          s"Timing out after $timeoutMs ms since expected new leader $newLeader was not elected for partition $topicPartition, leader is $leader"
        case (_, Some(oldLeader)) =>
          s"Timing out after $timeoutMs ms since a new leader that is different from $oldLeader was not elected for partition $topicPartition, " +
            s"leader is $leader"
        case _ =>
          s"Timing out after $timeoutMs ms since a leader was not elected for partition $topicPartition"
      }
      fail(errorMessage)
    }
  }

  /**
   * Execute the given block. If it throws an assert error, retry. Repeat
   * until no error is thrown or the time limit elapses
   */
  def retry(maxWaitMs: Long)(block: => Unit): Unit = {
    var wait = 1L
    val startTime = System.currentTimeMillis()
    while(true) {
      try {
        block
        return
      } catch {
        case e: AssertionError =>
          val elapsed = System.currentTimeMillis - startTime
          if (elapsed > maxWaitMs) {
            throw e
          } else {
            info("Attempt failed, sleeping for " + wait + ", and then retrying.")
            Thread.sleep(wait)
            wait += math.min(wait, 1000)
          }
      }
    }
  }

  def pollUntilTrue(consumer: Consumer[_, _],
                    action: () => Boolean,
                    msg: => String,
                    waitTimeMs: Long = JTestUtils.DEFAULT_MAX_WAIT_MS): Unit = {
    waitUntilTrue(() => {
      consumer.poll(Duration.ofMillis(100))
      action()
    }, msg = msg, pause = 0L, waitTimeMs = waitTimeMs)
  }

  def pollRecordsUntilTrue[K, V](consumer: Consumer[K, V],
                                 action: ConsumerRecords[K, V] => Boolean,
                                 msg: => String,
                                 waitTimeMs: Long = JTestUtils.DEFAULT_MAX_WAIT_MS): Unit = {
    waitUntilTrue(() => {
      val records = consumer.poll(Duration.ofMillis(100))
      action(records)
    }, msg = msg, pause = 0L, waitTimeMs = waitTimeMs)
  }

  /**
   * Wait for the presence of an optional value.
   *
   * @param func The function defining the optional value
   * @param msg Error message in the case that the value never appears
   * @param waitTimeMs Maximum time to wait
   * @return The unwrapped value returned by the function
   */
  def awaitValue[T](func: () => Option[T], msg: => String, waitTimeMs: Long = JTestUtils.DEFAULT_MAX_WAIT_MS): T = {
    var value: Option[T] = None
    waitUntilTrue(() => {
      value = func()
      value.isDefined
    }, msg, waitTimeMs)
    value.get
  }

  /**
    *  Wait until the given condition is true or throw an exception if the given wait time elapses.
    *
    * @param condition condition to check
    * @param msg error message
    * @param waitTimeMs maximum time to wait and retest the condition before failing the test
    * @param pause delay between condition checks
    */
  def waitUntilTrue(condition: () => Boolean, msg: => String,
                    waitTimeMs: Long = JTestUtils.DEFAULT_MAX_WAIT_MS, pause: Long = 100L): Unit = {
    val startTime = System.currentTimeMillis()
    while (true) {
      if (condition())
        return
      if (System.currentTimeMillis() > startTime + waitTimeMs)
        fail(msg)
      Thread.sleep(waitTimeMs.min(pause))
    }

    // should never hit here
    throw new RuntimeException("unexpected error")
  }

  /**
    * Invoke `compute` until `predicate` is true or `waitTime` elapses.
    *
    * Return the last `compute` result and a boolean indicating whether `predicate` succeeded for that value.
    *
    * This method is useful in cases where `waitUntilTrue` makes it awkward to provide good error messages.
    */
  def computeUntilTrue[T](compute: => T, waitTime: Long = JTestUtils.DEFAULT_MAX_WAIT_MS, pause: Long = 100L)(
                    predicate: T => Boolean): (T, Boolean) = {
    val startTime = System.currentTimeMillis()
    while (true) {
      val result = compute
      if (predicate(result))
        return result -> true
      if (System.currentTimeMillis() > startTime + waitTime)
        return result -> false
      Thread.sleep(waitTime.min(pause))
    }
    // should never hit here
    throw new RuntimeException("unexpected error")
  }

  def isLeaderLocalOnBroker(topic: String, partitionId: Int, server: KafkaServer): Boolean = {
    server.replicaManager.nonOfflinePartition(new TopicPartition(topic, partitionId)).exists(_.leaderLogIfLocal.isDefined)
  }

  def findLeaderEpoch(brokerId: Int,
                      topicPartition: TopicPartition,
                      servers: Iterable[KafkaServer]): Int = {
    val leaderServer = servers.find(_.config.brokerId == brokerId)
    val leaderPartition = leaderServer.flatMap(_.replicaManager.nonOfflinePartition(topicPartition))
      .getOrElse(fail(s"Failed to find expected replica on broker $brokerId"))
    leaderPartition.getLeaderEpoch
  }

  def findFollowerId(topicPartition: TopicPartition,
                     servers: Iterable[KafkaServer]): Int = {
    val followerOpt = servers.find { server =>
      server.replicaManager.nonOfflinePartition(topicPartition) match {
        case Some(partition) => !partition.leaderReplicaIdOpt.contains(server.config.brokerId)
        case None => false
      }
    }
    followerOpt
      .map(_.config.brokerId)
      .getOrElse(fail(s"Unable to locate follower for $topicPartition"))
  }

  /**
    * Wait until all brokers know about each other.
    *
    * @param servers The Kafka broker servers.
    * @param timeout The amount of time waiting on this condition before assert to fail
    */
  def waitUntilBrokerMetadataIsPropagated(servers: Seq[KafkaServer],
                                          timeout: Long = JTestUtils.DEFAULT_MAX_WAIT_MS): Unit = {
    val expectedBrokerIds = servers.map(_.config.brokerId).toSet
    waitUntilTrue(() => servers.forall(server =>
      expectedBrokerIds == server.dataPlaneRequestProcessor.metadataCache.getAliveBrokers.map(_.id).toSet
    ), "Timed out waiting for broker metadata to propagate to all servers", timeout)
  }

  /**
   * Wait until a valid leader is propagated to the metadata cache in each broker.
   * It assumes that the leader propagated to each broker is the same.
   *
   * @param servers The list of servers that the metadata should reach to
   * @param topic The topic name
   * @param partition The partition Id
   * @param timeout The amount of time waiting on this condition before assert to fail
   * @return The leader of the partition.
   */
  def waitUntilMetadataIsPropagated(servers: Seq[KafkaServer], topic: String, partition: Int,
                                    timeout: Long = JTestUtils.DEFAULT_MAX_WAIT_MS): Int = {
    var leader: Int = -1
    waitUntilTrue(() =>
      servers.foldLeft(true) {
        (result, server) =>
          val partitionStateOpt = server.dataPlaneRequestProcessor.metadataCache.getPartitionInfo(topic, partition)
          partitionStateOpt match {
            case None => false
            case Some(partitionState) =>
              leader = partitionState.basePartitionState.leader
              result && Request.isValidBrokerId(leader)
          }
      },
      "Partition [%s,%d] metadata not propagated after %d ms".format(topic, partition, timeout),
      waitTimeMs = timeout)

    leader
  }

  def waitUntilControllerElected(zkClient: KafkaZkClient, timeout: Long = JTestUtils.DEFAULT_MAX_WAIT_MS): Int = {
    val (controllerId, _) = TestUtils.computeUntilTrue(zkClient.getControllerId, waitTime = timeout)(_.isDefined)
    controllerId.getOrElse(fail(s"Controller not elected after $timeout ms"))
  }

  def awaitLeaderChange(servers: Seq[KafkaServer],
                        tp: TopicPartition,
                        oldLeader: Int,
                        timeout: Long = JTestUtils.DEFAULT_MAX_WAIT_MS): Int = {
    def newLeaderExists: Option[Int] = {
      servers.find { server =>
        server.config.brokerId != oldLeader &&
          server.replicaManager.nonOfflinePartition(tp).exists(_.leaderLogIfLocal.isDefined)
      }.map(_.config.brokerId)
    }

    waitUntilTrue(() => newLeaderExists.isDefined,
      s"Did not observe leader change for partition $tp after $timeout ms", waitTimeMs = timeout)

    newLeaderExists.get
  }

  def waitUntilLeaderIsKnown(servers: Seq[KafkaServer],
                             tp: TopicPartition,
                             timeout: Long = JTestUtils.DEFAULT_MAX_WAIT_MS): Int = {
    def leaderIfExists: Option[Int] = {
      servers.find { server =>
        server.replicaManager.nonOfflinePartition(tp).exists(_.leaderLogIfLocal.isDefined)
      }.map(_.config.brokerId)
    }

    waitUntilTrue(() => leaderIfExists.isDefined,
      s"Partition $tp leaders not made yet after $timeout ms", waitTimeMs = timeout)

    leaderIfExists.get
  }

  def writeNonsenseToFile(fileName: File, position: Long, size: Int): Unit = {
    val file = new RandomAccessFile(fileName, "rw")
    file.seek(position)
    for (_ <- 0 until size)
      file.writeByte(random.nextInt(255))
    file.close()
  }

  def appendNonsenseToFile(file: File, size: Int): Unit = {
    val outputStream = Files.newOutputStream(file.toPath(), StandardOpenOption.APPEND)
    try {
      for (_ <- 0 until size)
        outputStream.write(random.nextInt(255))
    } finally outputStream.close()
  }

  def checkForPhantomInSyncReplicas(zkClient: KafkaZkClient, topic: String, partitionToBeReassigned: Int, assignedReplicas: Seq[Int]): Unit = {
    val inSyncReplicas = zkClient.getInSyncReplicasForPartition(new TopicPartition(topic, partitionToBeReassigned))
    // in sync replicas should not have any replica that is not in the new assigned replicas
    val phantomInSyncReplicas = inSyncReplicas.get.toSet -- assignedReplicas.toSet
    assertTrue("All in sync replicas %s must be in the assigned replica list %s".format(inSyncReplicas, assignedReplicas),
      phantomInSyncReplicas.isEmpty)
  }

  def ensureNoUnderReplicatedPartitions(zkClient: KafkaZkClient, topic: String, partitionToBeReassigned: Int, assignedReplicas: Seq[Int],
                                                servers: Seq[KafkaServer]): Unit = {
    val topicPartition = new TopicPartition(topic, partitionToBeReassigned)
    waitUntilTrue(() => {
        val inSyncReplicas = zkClient.getInSyncReplicasForPartition(topicPartition)
        inSyncReplicas.get.size == assignedReplicas.size
      },
      "Reassigned partition [%s,%d] is under replicated".format(topic, partitionToBeReassigned))
    var leader: Option[Int] = None
    waitUntilTrue(() => {
        leader = zkClient.getLeaderForPartition(topicPartition)
        leader.isDefined
      },
      "Reassigned partition [%s,%d] is unavailable".format(topic, partitionToBeReassigned))
    waitUntilTrue(() => {
        val leaderBroker = servers.filter(s => s.config.brokerId == leader.get).head
        leaderBroker.replicaManager.underReplicatedPartitionCount == 0
      },
      "Reassigned partition [%s,%d] is under-replicated as reported by the leader %d".format(topic, partitionToBeReassigned, leader.get))
  }

  // Note: Call this method in the test itself, rather than the @After method.
  // Because of the assert, if assertNoNonDaemonThreads fails, nothing after would be executed.
  def assertNoNonDaemonThreads(threadNamePrefix: String): Unit = {
    val threadCount = Thread.getAllStackTraces.keySet.asScala.count { t =>
      !t.isDaemon && t.isAlive && t.getName.startsWith(threadNamePrefix)
    }
    assertEquals(0, threadCount)
  }

  def createTierMetadataManager(logDirs: Seq[File]): TierMetadataManager =
    new TierMetadataManager(new FileTierPartitionStateFactory,
      Optional.of(new MockInMemoryTierObjectStore(new TierObjectStoreConfig("cluster", 1))),
      new LogDirFailureChannel(logDirs.size),
      false)

  def allThreadStackTraces(): String = {
    Thread.getAllStackTraces.asScala.map { case (thread, stackTrace) =>
      thread.getName + "\n\t" + stackTrace.toList.map(_.toString).mkString("\n\t")
    }.mkString("\n")
  }

  /**
   * Create new LogManager instance with default configuration for testing
   */
  def createLogManager(logDirs: Seq[File] = Seq.empty[File],
                       defaultConfig: LogConfig = LogConfig(),
                       cleanerConfig: CleanerConfig = CleanerConfig(enableCleaner = false),
                       time: MockTime = new MockTime()): LogManager = {
    new LogManager(logDirs = logDirs.map(_.getAbsoluteFile),
                   initialOfflineDirs = Array.empty[File],
                   topicConfigs = Map(),
                   initialDefaultConfig = defaultConfig,
                   cleanerConfig = cleanerConfig,
                   recoveryThreadsPerDataDir = 4,
                   flushCheckMs = 1000L,
                   flushRecoveryOffsetCheckpointMs = 10000L,
                   flushStartOffsetCheckpointMs = 10000L,
                   retentionCheckMs = 1000L,
                   maxPidExpirationMs = 60 * 60 * 1000,
                   scheduler = time.scheduler,
                   time = time,
                   brokerState = BrokerState(),
                   brokerTopicStats = new BrokerTopicStats,
                   logDirFailureChannel = new LogDirFailureChannel(logDirs.size),
                   tierMetadataManager = createTierMetadataManager(logDirs))
  }

  def produceMessages(servers: Seq[KafkaServer],
                      records: Seq[ProducerRecord[Array[Byte], Array[Byte]]],
                      acks: Int = -1): Unit = {
    val producer = createProducer(TestUtils.getBrokerListStrFromServers(servers), acks = acks)
    try {
      val futures = records.map(producer.send)
      futures.foreach(_.get)
    } finally {
      producer.close()
    }

    val topics = records.map(_.topic).distinct
    debug(s"Sent ${records.size} messages for topics ${topics.mkString(",")}")
  }

  def generateAndProduceMessages(servers: Seq[KafkaServer],
                                 topic: String,
                                 numMessages: Int,
                                 acks: Int = -1): Seq[String] = {
    val values = (0 until numMessages).map(x =>  s"test-$x")
    val intSerializer = new IntegerSerializer()
    val records = values.zipWithIndex.map { case (v, i) =>
      new ProducerRecord(topic, intSerializer.serialize(topic, i), v.getBytes)
    }
    produceMessages(servers, records, acks)
    values
  }

  def produceMessage(servers: Seq[KafkaServer], topic: String, message: String,
                     deliveryTimeoutMs: Int = 30 * 1000, requestTimeoutMs: Int = 20 * 1000): Unit = {
    val producer = createProducer(TestUtils.getBrokerListStrFromServers(servers),
      deliveryTimeoutMs = deliveryTimeoutMs, requestTimeoutMs = requestTimeoutMs)
    try {
      producer.send(new ProducerRecord(topic, topic.getBytes, message.getBytes)).get
    } finally {
      producer.close()
    }
  }

  def verifyTopicDeletion(zkClient: KafkaZkClient, topic: String, numPartitions: Int, servers: Seq[KafkaServer]): Unit = {
    val topicPartitions = (0 until numPartitions).map(new TopicPartition(topic, _))
    // wait until admin path for delete topic is deleted, signaling completion of topic deletion
    waitUntilTrue(() => !zkClient.isTopicMarkedForDeletion(topic),
      "Admin path /admin/delete_topics/%s path not deleted even after a replica is restarted".format(topic))
    waitUntilTrue(() => !zkClient.topicExists(topic),
      "Topic path /brokers/topics/%s not deleted after /admin/delete_topics/%s path is deleted".format(topic, topic))
    // ensure that the topic-partition has been deleted from all brokers' replica managers
    waitUntilTrue(() =>
      servers.forall(server => topicPartitions.forall(tp => server.replicaManager.nonOfflinePartition(tp).isEmpty)),
      "Replica manager's should have deleted all of this topic's partitions")
    // ensure that logs from all replicas are deleted if delete topic is marked successful in ZooKeeper
    assertTrue("Replica logs not deleted after delete topic is complete",
      servers.forall(server => topicPartitions.forall(tp => server.getLogManager.getLog(tp).isEmpty)))
    // ensure that topic is removed from all cleaner offsets
    waitUntilTrue(() => servers.forall(server => topicPartitions.forall { tp =>
      val checkpoints = server.getLogManager.liveLogDirs.map { logDir =>
        new OffsetCheckpointFile(new File(logDir, "cleaner-offset-checkpoint")).read()
      }
      checkpoints.forall(checkpointsPerLogDir => !checkpointsPerLogDir.contains(tp))
    }), "Cleaner offset for deleted partition should have been removed")
    import scala.collection.JavaConverters._
    waitUntilTrue(() => servers.forall(server =>
      server.config.logDirs.forall { logDir =>
        topicPartitions.forall { tp =>
          !new File(logDir, tp.topic + "-" + tp.partition).exists()
        }
      }
    ), "Failed to soft-delete the data to a delete directory")
    waitUntilTrue(() => servers.forall(server =>
      server.config.logDirs.forall { logDir =>
        topicPartitions.forall { tp =>
          !Arrays.asList(new File(logDir).list()).asScala.exists { partitionDirectoryName =>
            partitionDirectoryName.startsWith(tp.topic + "-" + tp.partition) &&
              partitionDirectoryName.endsWith(Log.DeleteDirSuffix)
          }
        }
      }
    ), "Failed to hard-delete the delete directory")
  }

  /**
   * Translate the given buffer into a string
   *
   * @param buffer The buffer to translate
   * @param encoding The encoding to use in translating bytes to characters
   */
  def readString(buffer: ByteBuffer, encoding: String = Charset.defaultCharset.toString): String = {
    val bytes = new Array[Byte](buffer.remaining)
    buffer.get(bytes)
    new String(bytes, encoding)
  }

  def copyOf(props: Properties): Properties = {
    val copy = new Properties()
    copy ++= props
    copy
  }

  def sslConfigs(mode: Mode, clientCert: Boolean, trustStoreFile: Option[File], certAlias: String,
                 certCn: String = SslCertificateCn): Properties = {
    val trustStore = trustStoreFile.getOrElse {
      throw new Exception("SSL enabled but no trustStoreFile provided")
    }

    val sslConfigs = TestSslUtils.createSslConfig(clientCert, true, mode, trustStore, certAlias, certCn)

    val sslProps = new Properties()
    sslConfigs.asScala.foreach { case (k, v) => sslProps.put(k, v) }
    sslProps
  }

  // a X509TrustManager to trust self-signed certs for unit tests.
  def trustAllCerts: X509TrustManager = {
    val trustManager = new X509TrustManager() {
      override def getAcceptedIssuers: Array[X509Certificate] = {
        null
      }
      override def checkClientTrusted(certs: Array[X509Certificate], authType: String): Unit = {
      }
      override def checkServerTrusted(certs: Array[X509Certificate], authType: String): Unit = {
      }
    }
    trustManager
  }

  def waitAndVerifyAcls(expected: Set[AccessControlEntry], authorizer: JAuthorizer, resource: ResourcePattern) = {
    val newLine = scala.util.Properties.lineSeparator

    val filter = new AclBindingFilter(resource.toFilter, AccessControlEntryFilter.ANY)
    waitUntilTrue(() => authorizer.acls(filter).asScala.map(_.entry).toSet == expected,
      s"expected acls:${expected.mkString(newLine + "\t", newLine + "\t", newLine)}" +
        s"but got:${authorizer.acls(filter).asScala.map(_.entry).mkString(newLine + "\t", newLine + "\t", newLine)}", waitTimeMs = JTestUtils.DEFAULT_MAX_WAIT_MS)
  }

  def waitAndVerifyAcls(expected: Set[Acl], authorizer: Authorizer, resource: Resource) = {
    val newLine = scala.util.Properties.lineSeparator

    waitUntilTrue(() => authorizer.getAcls(resource) == expected,
      s"expected acls:${expected.mkString(newLine + "\t", newLine + "\t", newLine)}" +
        s"but got:${authorizer.getAcls(resource).mkString(newLine + "\t", newLine + "\t", newLine)}", waitTimeMs = JTestUtils.DEFAULT_MAX_WAIT_MS)
  }

  /**
   * Verifies that this ACL is the secure one.
   */
  def isAclSecure(acl: ACL, sensitive: Boolean): Boolean = {
    debug(s"ACL $acl")
    acl.getPerms match {
      case Perms.READ => !sensitive && acl.getId.getScheme == "world"
      case Perms.ALL => acl.getId.getScheme == "sasl"
      case _ => false
    }
  }

  /**
   * Verifies that the ACL corresponds to the unsecure one that
   * provides ALL access to everyone (world).
   */
  def isAclUnsecure(acl: ACL): Boolean = {
    debug(s"ACL $acl")
    acl.getPerms match {
      case Perms.ALL => acl.getId.getScheme == "world"
      case _ => false
    }
  }

  private def secureZkPaths(zkClient: KafkaZkClient): Seq[String] = {
    def subPaths(path: String): Seq[String] = {
      if (zkClient.pathExists(path))
        path +: zkClient.getChildren(path).map(c => path + "/" + c).flatMap(subPaths)
      else
        Seq.empty
    }
    val topLevelPaths = ZkData.SecureRootPaths ++ ZkData.SensitiveRootPaths
    topLevelPaths.flatMap(subPaths)
  }

  /**
   * Verifies that all secure paths in ZK are created with the expected ACL.
   */
  def verifySecureZkAcls(zkClient: KafkaZkClient, usersWithAccess: Int): Unit = {
    secureZkPaths(zkClient).foreach(path => {
      if (zkClient.pathExists(path)) {
        val sensitive = ZkData.sensitivePath(path)
        // usersWithAccess have ALL access to path. For paths that are
        // not sensitive, world has READ access.
        val aclCount = if (sensitive) usersWithAccess else usersWithAccess + 1
        val acls = zkClient.getAcl(path)
        assertEquals(s"Invalid ACLs for $path $acls", aclCount, acls.size)
        acls.foreach(acl => isAclSecure(acl, sensitive))
      }
    })
  }

  /**
   * Verifies that secure paths in ZK have no access control. This is
   * the case when zookeeper.set.acl=false and no ACLs have been configured.
   */
  def verifyUnsecureZkAcls(zkClient: KafkaZkClient): Unit = {
    secureZkPaths(zkClient).foreach(path => {
      if (zkClient.pathExists(path)) {
        val acls = zkClient.getAcl(path)
        assertEquals(s"Invalid ACLs for $path $acls", 1, acls.size)
        acls.foreach(isAclUnsecure)
      }
    })
  }

  /**
    * To use this you pass in a sequence of functions that are your arrange/act/assert test on the SUT.
    * They all run at the same time in the assertConcurrent method; the chances of triggering a multithreading code error,
    * and thereby failing some assertion are greatly increased.
    */
  def assertConcurrent(message: String, functions: Seq[() => Any], timeoutMs: Int): Unit = {

    def failWithTimeout(): Unit = {
      fail(s"$message. Timed out, the concurrent functions took more than $timeoutMs milliseconds")
    }

    val numThreads = functions.size
    val threadPool = Executors.newFixedThreadPool(numThreads)
    val exceptions = ArrayBuffer[Throwable]()
    try {
      val runnables = functions.map { function =>
        new Callable[Unit] {
          override def call(): Unit = function()
        }
      }.asJava
      val futures = threadPool.invokeAll(runnables, timeoutMs, TimeUnit.MILLISECONDS).asScala
      futures.foreach { future =>
        if (future.isCancelled)
          failWithTimeout()
        else
          try future.get()
          catch { case e: Exception =>
            exceptions += e
          }
      }
    } catch {
      case _: InterruptedException => failWithTimeout()
      case e: Throwable => exceptions += e
    } finally {
      threadPool.shutdownNow()
    }
    assertTrue(s"$message failed with exception(s) $exceptions", exceptions.isEmpty)
  }

  def consumeTopicRecords[K, V](servers: Seq[KafkaServer],
                                topic: String,
                                numMessages: Int,
                                groupId: String = "group",
                                securityProtocol: SecurityProtocol = SecurityProtocol.PLAINTEXT,
                                trustStoreFile: Option[File] = None,
                                waitTime: Long = JTestUtils.DEFAULT_MAX_WAIT_MS): Seq[ConsumerRecord[Array[Byte], Array[Byte]]] = {
    val consumer = createConsumer(TestUtils.getBrokerListStrFromServers(servers, securityProtocol),
      groupId = groupId,
      securityProtocol = securityProtocol,
      trustStoreFile = trustStoreFile)
    try {
      consumer.subscribe(Collections.singleton(topic))
      consumeRecords(consumer, numMessages, waitTime)
    } finally consumer.close()
  }

  def pollUntilAtLeastNumRecords[K, V](consumer: Consumer[K, V],
                                       numRecords: Int,
                                       waitTimeMs: Long = JTestUtils.DEFAULT_MAX_WAIT_MS): Seq[ConsumerRecord[K, V]] = {
    val records = new ArrayBuffer[ConsumerRecord[K, V]]()
    def pollAction(polledRecords: ConsumerRecords[K, V]): Boolean = {
      records ++= polledRecords.asScala
      records.size >= numRecords
    }
    pollRecordsUntilTrue(consumer, pollAction,
      waitTimeMs = waitTimeMs,
      msg = s"Consumed ${records.size} records before timeout instead of the expected $numRecords records")
    records
  }

  def consumeRecords[K, V](consumer: Consumer[K, V],
                           numRecords: Int,
                           waitTimeMs: Long = JTestUtils.DEFAULT_MAX_WAIT_MS): Seq[ConsumerRecord[K, V]] = {
    val records = pollUntilAtLeastNumRecords(consumer, numRecords, waitTimeMs)
    assertEquals("Consumed more records than expected", numRecords, records.size)
    records
  }

  /**
    * Will consume all the records for the given consumer for the specified duration. If you want to drain all the
    * remaining messages in the partitions the consumer is subscribed to, the duration should be set high enough so
    * that the consumer has enough time to poll everything. This would be based on the number of expected messages left
    * in the topic, and should not be too large (ie. more than a second) in our tests.
    *
    * @return All the records consumed by the consumer within the specified duration.
    */
  def consumeRecordsFor[K, V](consumer: KafkaConsumer[K, V], duration: Long = JTestUtils.DEFAULT_MAX_WAIT_MS): Seq[ConsumerRecord[K, V]] = {
    val startTime = System.currentTimeMillis()
    val records = new ArrayBuffer[ConsumerRecord[K, V]]()
    waitUntilTrue(() => {
      records ++= consumer.poll(Duration.ofMillis(50)).asScala
      System.currentTimeMillis() - startTime > duration
    }, s"The timeout $duration was greater than the maximum wait time.")
    records
  }

  def createTransactionalProducer(transactionalId: String,
                                  servers: Seq[KafkaServer],
                                  batchSize: Int = 16384,
                                  transactionTimeoutMs: Long = 60000,
                                  maxBlockMs: Long = 60000) = {
    val props = new Properties()
    props.put(ProducerConfig.BOOTSTRAP_SERVERS_CONFIG, TestUtils.getBrokerListStrFromServers(servers))
    props.put(ProducerConfig.ACKS_CONFIG, "all")
    props.put(ProducerConfig.BATCH_SIZE_CONFIG, batchSize.toString)
    props.put(ProducerConfig.TRANSACTIONAL_ID_CONFIG, transactionalId)
    props.put(ProducerConfig.ENABLE_IDEMPOTENCE_CONFIG, "true")
    props.put(ProducerConfig.TRANSACTION_TIMEOUT_CONFIG, transactionTimeoutMs.toString)
    props.put(ProducerConfig.MAX_BLOCK_MS_CONFIG, maxBlockMs.toString)
    new KafkaProducer[Array[Byte], Array[Byte]](props, new ByteArraySerializer, new ByteArraySerializer)
  }

  // Seeds the given topic with records with keys and values in the range [0..numRecords)
  def seedTopicWithNumberedRecords(topic: String, numRecords: Int, servers: Seq[KafkaServer]): Unit = {
    val props = new Properties()
    props.put(ProducerConfig.ENABLE_IDEMPOTENCE_CONFIG, "true")
    props.put(ProducerConfig.BOOTSTRAP_SERVERS_CONFIG, TestUtils.getBrokerListStrFromServers(servers))
    val producer = new KafkaProducer[Array[Byte], Array[Byte]](props, new ByteArraySerializer, new ByteArraySerializer)
    try {
      for (i <- 0 until numRecords) {
        producer.send(new ProducerRecord[Array[Byte], Array[Byte]](topic, asBytes(i.toString), asBytes(i.toString)))
      }
      producer.flush()
    } finally {
      producer.close()
    }
  }

  private def asString(bytes: Array[Byte]) = new String(bytes, StandardCharsets.UTF_8)

  private def asBytes(string: String) = string.getBytes(StandardCharsets.UTF_8)

  // Verifies that the record was intended to be committed by checking the headers for an expected transaction status
  // If true, this will return the value as a string. It is expected that the record in question should have been created
  // by the `producerRecordWithExpectedTransactionStatus` method.
  def assertCommittedAndGetValue(record: ConsumerRecord[Array[Byte], Array[Byte]]) : String = {
    record.headers.headers(transactionStatusKey).asScala.headOption match {
      case Some(header) =>
        assertEquals(s"Got ${asString(header.value)} but expected the value to indicate " +
          s"committed status.", asString(committedValue), asString(header.value))
      case None =>
        fail("expected the record header to include an expected transaction status, but received nothing.")
    }
    recordValueAsString(record)
  }

  def recordValueAsString(record: ConsumerRecord[Array[Byte], Array[Byte]]) : String = {
    asString(record.value)
  }

  def producerRecordWithExpectedTransactionStatus(topic: String, key: Array[Byte], value: Array[Byte],
                                                  willBeCommitted: Boolean) : ProducerRecord[Array[Byte], Array[Byte]] = {
    val header = new Header {override def key() = transactionStatusKey
      override def value() = if (willBeCommitted)
        committedValue
      else
        abortedValue
    }
    new ProducerRecord[Array[Byte], Array[Byte]](topic, null, key, value, Collections.singleton(header))
  }

  def producerRecordWithExpectedTransactionStatus(topic: String, key: String, value: String,
                                                  willBeCommitted: Boolean) : ProducerRecord[Array[Byte], Array[Byte]] = {
    producerRecordWithExpectedTransactionStatus(topic, asBytes(key), asBytes(value), willBeCommitted)
  }

  // Collect the current positions for all partition in the consumers current assignment.
  def consumerPositions(consumer: KafkaConsumer[Array[Byte], Array[Byte]]) : Map[TopicPartition, OffsetAndMetadata]  = {
    val offsetsToCommit = new mutable.HashMap[TopicPartition, OffsetAndMetadata]()
    consumer.assignment.asScala.foreach { topicPartition =>
      offsetsToCommit.put(topicPartition, new OffsetAndMetadata(consumer.position(topicPartition)))
    }
    offsetsToCommit.toMap
  }

  def resetToCommittedPositions(consumer: KafkaConsumer[Array[Byte], Array[Byte]]) = {
    consumer.assignment.asScala.foreach { topicPartition =>
      val offset = consumer.committed(topicPartition)
      if (offset != null)
        consumer.seek(topicPartition, offset.offset)
      else
        consumer.seekToBeginning(Collections.singletonList(topicPartition))
    }
  }

  def alterConfigs(servers: Seq[KafkaServer], adminClient: Admin, props: Properties,
                   perBrokerConfig: Boolean): AlterConfigsResult = {
    val configEntries = props.asScala.map { case (k, v) => new ConfigEntry(k, v) }.toList.asJava
    val newConfig = new Config(configEntries)
    val configs = if (perBrokerConfig) {
      servers.map { server =>
        val resource = new ConfigResource(ConfigResource.Type.BROKER, server.config.brokerId.toString)
        (resource, newConfig)
      }.toMap.asJava
    } else {
      Map(new ConfigResource(ConfigResource.Type.BROKER, "") -> newConfig).asJava
    }
    adminClient.alterConfigs(configs)
  }

  def incrementalAlterConfigs(servers: Seq[KafkaServer], adminClient: Admin, props: Properties,
                              perBrokerConfig: Boolean, opType: OpType = OpType.SET): AlterConfigsResult  = {
    val configEntries = props.asScala.map { case (k, v) => new AlterConfigOp(new ConfigEntry(k, v), opType) }.toList.asJavaCollection
    val configs = if (perBrokerConfig) {
      servers.map { server =>
        val resource = new ConfigResource(ConfigResource.Type.BROKER, server.config.brokerId.toString)
        (resource, configEntries)
      }.toMap.asJava
    } else {
      Map(new ConfigResource(ConfigResource.Type.BROKER, "") -> configEntries).asJava
    }
    adminClient.incrementalAlterConfigs(configs)
  }

  def alterTopicConfigs(adminClient: Admin, topic: String, topicConfigs: Properties): AlterConfigsResult = {
    val configEntries = topicConfigs.asScala.map { case (k, v) => new ConfigEntry(k, v) }.toList.asJava
    val newConfig = new Config(configEntries)
    val configs = Map(new ConfigResource(ConfigResource.Type.TOPIC, topic) -> newConfig).asJava
    adminClient.alterConfigs(configs)
  }

  def currentLeader(client: Admin, topicPartition: TopicPartition): Option[Int] = {
    Option(
      client
        .describeTopics(Arrays.asList(topicPartition.topic))
        .all
        .get
        .get(topicPartition.topic)
        .partitions
        .get(topicPartition.partition)
        .leader
    ).map(_.id)
  }

  def waitForLeaderToBecome(client: Admin, topicPartition: TopicPartition, leader: Option[Int]): Unit = {
    TestUtils.waitUntilTrue(
      () => currentLeader(client, topicPartition) == leader,
      s"Expected leader to become $leader", 10000
    )
  }

  def waitForBrokersOutOfIsr(client: Admin, partition: Set[TopicPartition], brokerIds: Set[Int]): Unit = {
    TestUtils.waitUntilTrue(
      () => {
        val description = client.describeTopics(partition.map(_.topic).asJava).all.get.asScala
        val isr = description
          .values
          .flatMap(_.partitions.asScala.flatMap(_.isr.asScala))
          .map(_.id)
          .toSet

        brokerIds.intersect(isr).isEmpty
      },
      s"Expected brokers $brokerIds to no longer in the ISR for $partition"
    )
  }

  def waitForBrokersInIsr(client: Admin, partition: TopicPartition, brokerIds: Set[Int]): Unit = {
    TestUtils.waitUntilTrue(
      () => {
        val description = client.describeTopics(Set(partition.topic).asJava).all.get.asScala
        val isr = description
          .values
          .flatMap(_.partitions.asScala.flatMap(_.isr.asScala))
          .map(_.id)
          .toSet

        brokerIds.subsetOf(isr)
      },
      s"Expected brokers $brokerIds to be in the ISR for $partition"
    )
  }

  /**
   * Capture the console output during the execution of the provided function.
   */
  def grabConsoleOutput(f: => Unit) : String = {
    val out = new ByteArrayOutputStream
    try scala.Console.withOut(out)(f)
    finally scala.Console.out.flush()
    out.toString
  }

  /**
   * Capture the console error during the execution of the provided function.
   */
  def grabConsoleError(f: => Unit) : String = {
    val err = new ByteArrayOutputStream
    try scala.Console.withErr(err)(f)
    finally scala.Console.err.flush()
    err.toString
  }

  /**
   * Capture both the console output and console error during the execution of the provided function.
   */
  def grabConsoleOutputAndError(f: => Unit) : (String, String) = {
    val out = new ByteArrayOutputStream
    val err = new ByteArrayOutputStream
    try scala.Console.withOut(out)(scala.Console.withErr(err)(f))
    finally {
      scala.Console.out.flush()
      scala.Console.err.flush()
    }
    (out.toString, err.toString)
  }

  def assertFutureExceptionTypeEquals(future: KafkaFuture[_], clazz: Class[_ <: Throwable],
                                      expectedErrorMessage: Option[String] = None): Unit = {
    try {
      future.get()
      fail("Expected CompletableFuture.get to return an exception")
    } catch {
      case e: ExecutionException =>
        val cause = e.getCause
        assertTrue("Expected an exception of type " + clazz.getName + "; got type " +
            cause.getClass.getName, clazz.isInstance(cause))
        expectedErrorMessage.foreach(message => assertTrue(s"Received error message : ${cause.getMessage}" +
          s" does not contain expected error message : $message", cause.getMessage.contains(message)))
    }
  }

  def totalMetricValue(server: KafkaServer, metricName: String): Long = {
    val allMetrics = server.metrics.metrics
    val total = allMetrics.values().asScala.filter(_.metricName().name() == metricName)
      .foldLeft(0.0)((total, metric) => total + metric.metricValue.asInstanceOf[Double])
    total.toLong
  }

<<<<<<< HEAD
  def getCurrentOpenFDCount(): Option[Long] = {
    val os: OperatingSystemMXBean = ManagementFactory.getOperatingSystemMXBean
    if (os.isInstanceOf[UnixOperatingSystemMXBean]) {
      Some(os.asInstanceOf[UnixOperatingSystemMXBean].getOpenFileDescriptorCount())
    } else {
      None
    }
=======
  def meterCount(metricName: String): Long = {
    Metrics.defaultRegistry.allMetrics.asScala
      .filterKeys(_.getMBeanName.endsWith(metricName))
      .values
      .headOption
      .getOrElse(fail(s"Unable to find metric $metricName"))
      .asInstanceOf[Meter]
      .count
>>>>>>> a6218a5d
  }

  def clearYammerMetrics(): Unit = {
    for (metricName <- Metrics.defaultRegistry.allMetrics.keySet.asScala)
      Metrics.defaultRegistry.removeMetric(metricName)
  }

  def stringifyTopicPartitions(partitions: Set[TopicPartition]): String = {
    Json.legacyEncodeAsString(
      Map(
        "partitions" -> partitions.map(tp => Map("topic" -> tp.topic, "partition" -> tp.partition))
      )
    )
  }

  def resource[R <: AutoCloseable, A](resource: R)(func: R => A): A = {
    try {
      func(resource)
    } finally {
      resource.close()
    }
  }
}<|MERGE_RESOLUTION|>--- conflicted
+++ resolved
@@ -1599,7 +1599,6 @@
     total.toLong
   }
 
-<<<<<<< HEAD
   def getCurrentOpenFDCount(): Option[Long] = {
     val os: OperatingSystemMXBean = ManagementFactory.getOperatingSystemMXBean
     if (os.isInstanceOf[UnixOperatingSystemMXBean]) {
@@ -1607,7 +1606,8 @@
     } else {
       None
     }
-=======
+  }
+
   def meterCount(metricName: String): Long = {
     Metrics.defaultRegistry.allMetrics.asScala
       .filterKeys(_.getMBeanName.endsWith(metricName))
@@ -1616,7 +1616,6 @@
       .getOrElse(fail(s"Unable to find metric $metricName"))
       .asInstanceOf[Meter]
       .count
->>>>>>> a6218a5d
   }
 
   def clearYammerMetrics(): Unit = {
