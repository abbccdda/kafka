/**
 * Licensed to the Apache Software Foundation (ASF) under one or more
 * contributor license agreements.  See the NOTICE file distributed with
 * this work for additional information regarding copyright ownership.
 * The ASF licenses this file to You under the Apache License, Version 2.0
 * (the "License"); you may not use this file except in compliance with
 * the License.  You may obtain a copy of the License at
 *
 *    http://www.apache.org/licenses/LICENSE-2.0
 *
 * Unless required by applicable law or agreed to in writing, software
 * distributed under the License is distributed on an "AS IS" BASIS,
 * WITHOUT WARRANTIES OR CONDITIONS OF ANY KIND, either express or implied.
 * See the License for the specific language governing permissions and
 * limitations under the License.
 */
package kafka.utils

import java.io._
import java.lang.management.{ManagementFactory, OperatingSystemMXBean}
import java.nio._
import java.nio.channels._
import java.nio.charset.{Charset, StandardCharsets}
import java.nio.file.{Files, StandardOpenOption}
import java.security.cert.X509Certificate
import java.time.Duration
import java.util
import java.util.{Arrays, Collections, Properties}
import java.util.concurrent.{Callable, ExecutionException, Executors, TimeUnit}

import javax.net.ssl.X509TrustManager
import kafka.api._
import kafka.cluster.{Broker, EndPoint}
import kafka.controller.ReplicaAssignment
import kafka.log._
import kafka.security.auth.{Acl, Resource, Authorizer => LegacyAuthorizer}
import kafka.server._
import kafka.server.checkpoints.OffsetCheckpointFile
import com.sun.management.UnixOperatingSystemMXBean
import com.yammer.metrics.core.Meter
import kafka.controller.LeaderIsrAndControllerEpoch
import kafka.metrics.KafkaYammerMetrics
import kafka.utils.Implicits._
import kafka.zk._
import org.apache.kafka.clients.CommonClientConfigs
import org.apache.kafka.clients.admin.AlterConfigOp.OpType
import org.apache.kafka.clients.admin._
import org.apache.kafka.clients.consumer._
import org.apache.kafka.clients.producer.{KafkaProducer, ProducerConfig, ProducerRecord}
import org.apache.kafka.common.{KafkaFuture, TopicPartition}
import org.apache.kafka.common.acl.{AccessControlEntry, AccessControlEntryFilter, AclBinding, AclBindingFilter}
import org.apache.kafka.common.config.ConfigResource
import org.apache.kafka.common.errors.UnknownTopicOrPartitionException
import org.apache.kafka.common.header.Header
import org.apache.kafka.common.internals.Topic
import org.apache.kafka.common.network.{ListenerName, Mode}
import org.apache.kafka.common.record._
import org.apache.kafka.common.resource.ResourcePattern
import org.apache.kafka.common.security.auth.SecurityProtocol
import org.apache.kafka.common.serialization.{ByteArrayDeserializer, ByteArraySerializer, Deserializer, IntegerSerializer, Serializer}
import org.apache.kafka.common.utils.Time
import org.apache.kafka.common.utils.Utils._
import org.apache.kafka.server.authorizer.{Authorizer => JAuthorizer}
import org.apache.kafka.test.{TestSslUtils, TestUtils => JTestUtils}
import org.apache.zookeeper.KeeperException.SessionExpiredException
import org.apache.zookeeper.ZooDefs._
import org.apache.zookeeper.data.ACL
import org.junit.Assert._
import org.scalatest.Assertions.fail

import scala.jdk.CollectionConverters._
import scala.collection.mutable.{ArrayBuffer, ListBuffer}
import scala.collection.{Map, Seq, mutable}
import scala.compat.java8.OptionConverters._
import scala.concurrent.duration.FiniteDuration
import scala.concurrent.{Await, ExecutionContext, Future}

/**
 * Utility functions to help with testing
 */
object TestUtils extends Logging {

  val random = JTestUtils.RANDOM

  /* 0 gives a random port; you can then retrieve the assigned port from the Socket object. */
  val RandomPort = 0

  /* Incorrect broker port which can used by kafka clients in tests. This port should not be used
   by any other service and hence we use a reserved port. */
  val IncorrectBrokerPort = 225

  /** Port to use for unit tests that mock/don't require a real ZK server. */
  val MockZkPort = 1
  /** ZooKeeper connection string to use for unit tests that mock/don't require a real ZK server. */
  val MockZkConnect = "127.0.0.1:" + MockZkPort
  // CN in SSL certificates - this is used for endpoint validation when enabled
  val SslCertificateCn = "localhost"

  private val transactionStatusKey = "transactionStatus"
  private val committedValue : Array[Byte] = "committed".getBytes(StandardCharsets.UTF_8)
  private val abortedValue : Array[Byte] = "aborted".getBytes(StandardCharsets.UTF_8)

  /**
   * Create a temporary directory
   */
  def tempDir(): File = JTestUtils.tempDirectory()

  def tempTopic(): String = "testTopic" + random.nextInt(1000000)

  /**
   * Create a temporary relative directory
   */
  def tempRelativeDir(parent: String): File = {
    val parentFile = new File(parent)
    parentFile.mkdirs()

    JTestUtils.tempDirectory(parentFile.toPath, null)
  }

  /**
   * Create a random log directory in the format <string>-<int> used for Kafka partition logs.
   * It is the responsibility of the caller to set up a shutdown hook for deletion of the directory.
   */
  def randomPartitionLogDir(parentDir: File): File = {
    val attempts = 1000
    val f = Iterator.continually(new File(parentDir, "kafka-" + random.nextInt(1000000)))
                                  .take(attempts).find(_.mkdir())
                                  .getOrElse(sys.error(s"Failed to create directory after $attempts attempts"))
    f.deleteOnExit()
    f
  }


  /**
   * Create a temporary file
   */
  def tempFile(): File = JTestUtils.tempFile()

  /**
   * Create a temporary file and return an open file channel for this file
   */
  def tempChannel(): FileChannel =
    FileChannel.open(tempFile().toPath, StandardOpenOption.READ, StandardOpenOption.WRITE)

  /**
   * Create a kafka server instance with appropriate test settings
   * USING THIS IS A SIGN YOU ARE NOT WRITING A REAL UNIT TEST
   *
   * @param config The configuration of the server
   */
  def createServer(config: KafkaConfig, time: Time = Time.SYSTEM): KafkaServer = {
    createServer(config, time, None)
  }

  def createServer(config: KafkaConfig, threadNamePrefix: Option[String]): KafkaServer = {
    createServer(config, Time.SYSTEM, threadNamePrefix)
  }

  def createServer(config: KafkaConfig, time: Time, threadNamePrefix: Option[String]): KafkaServer = {
    createServer(config, time, threadNamePrefix, licenseTopicReplicationFactor = 1)
  }

  def createServer(config: KafkaConfig, time: Time,
                   threadNamePrefix: Option[String],
                   licenseTopicReplicationFactor: Int): KafkaServer = {
    // Set license topic replication factor as 1 by default in tests since higher
    // replication factor may break existing tests with smaller number of brokers
    val licenseReplicationProp = "confluent.license.topic.replication.factor"
    val brokerConfig = if (!config.originals.containsKey(licenseReplicationProp)) {
      new KafkaConfig((config.originals.asScala + (licenseReplicationProp -> "1")).asJava)
    } else
      config

    val server = new KafkaServer(brokerConfig, time, threadNamePrefix = threadNamePrefix)
    server.startup()
    server
  }

  def boundPort(server: KafkaServer, securityProtocol: SecurityProtocol = SecurityProtocol.PLAINTEXT): Int =
    server.boundPort(ListenerName.forSecurityProtocol(securityProtocol))

  def createBroker(id: Int, host: String, port: Int, securityProtocol: SecurityProtocol = SecurityProtocol.PLAINTEXT): Broker =
    new Broker(id, host, port, ListenerName.forSecurityProtocol(securityProtocol), securityProtocol)

  def createBrokerAndEpoch(id: Int, host: String, port: Int, securityProtocol: SecurityProtocol = SecurityProtocol.PLAINTEXT,
                           epoch: Long = 0): (Broker, Long) = {
    (new Broker(id, host, port, ListenerName.forSecurityProtocol(securityProtocol), securityProtocol), epoch)
  }

  /**
   * Create a test config for the provided parameters.
   *
   * Note that if `interBrokerSecurityProtocol` is defined, the listener for the `SecurityProtocol` will be enabled.
   */
  def createBrokerConfigs(numConfigs: Int,
    zkConnect: String,
    enableControlledShutdown: Boolean = true,
    enableDeleteTopic: Boolean = true,
    interBrokerSecurityProtocol: Option[SecurityProtocol] = None,
    trustStoreFile: Option[File] = None,
    saslProperties: Option[Properties] = None,
    enablePlaintext: Boolean = true,
    enableSsl: Boolean = false,
    enableSaslPlaintext: Boolean = false,
    enableSaslSsl: Boolean = false,
    rackInfo: Map[Int, String] = Map(),
    logDirCount: Int = 1,
    enableToken: Boolean = false,
    numPartitions: Int = 1,
    defaultReplicationFactor: Short = 1): Seq[Properties] = {
    (0 until numConfigs).map { node =>
      createBrokerConfig(node, zkConnect, enableControlledShutdown, enableDeleteTopic, RandomPort,
        interBrokerSecurityProtocol, trustStoreFile, saslProperties, enablePlaintext = enablePlaintext, enableSsl = enableSsl,
        enableSaslPlaintext = enableSaslPlaintext, enableSaslSsl = enableSaslSsl, rack = rackInfo.get(node), logDirCount = logDirCount, enableToken = enableToken,
        numPartitions = numPartitions, defaultReplicationFactor = defaultReplicationFactor)
    }
  }

  def getBrokerListStrFromServers(servers: Seq[KafkaServer], protocol: SecurityProtocol = SecurityProtocol.PLAINTEXT): String = {
    servers.map { s =>
      val listener = s.config.advertisedListeners.find(_.securityProtocol == protocol).getOrElse(
        sys.error(s"Could not find listener with security protocol $protocol"))
      formatAddress(listener.host, boundPort(s, protocol))
    }.mkString(",")
  }

  def bootstrapServers(servers: Seq[KafkaServer], listenerName: ListenerName): String = {
    servers.map { s =>
      val listener = s.config.advertisedListeners.find(_.listenerName == listenerName).getOrElse(
        sys.error(s"Could not find listener with name ${listenerName.value}"))
      formatAddress(listener.host, s.boundPort(listenerName))
    }.mkString(",")
  }

  /**
    * Shutdown `servers` and delete their log directories.
    */
  def shutdownServers(servers: Seq[KafkaServer]): Unit = {
    import ExecutionContext.Implicits._
    val future = Future.traverse(servers) { s =>
      Future {
        s.shutdown()
        CoreUtils.delete(s.config.logDirs)
      }
    }
    Await.result(future, FiniteDuration(5, TimeUnit.MINUTES))
  }

  /**
    * Create a test config for the provided parameters.
    *
    * Note that if `interBrokerSecurityProtocol` is defined, the listener for the `SecurityProtocol` will be enabled.
    */
  def createBrokerConfig(nodeId: Int,
                         zkConnect: String,
                         enableControlledShutdown: Boolean = true,
                         enableDeleteTopic: Boolean = true,
                         port: Int = RandomPort,
                         interBrokerSecurityProtocol: Option[SecurityProtocol] = None,
                         trustStoreFile: Option[File] = None,
                         saslProperties: Option[Properties] = None,
                         enablePlaintext: Boolean = true,
                         enableSaslPlaintext: Boolean = false,
                         saslPlaintextPort: Int = RandomPort,
                         enableSsl: Boolean = false,
                         sslPort: Int = RandomPort,
                         enableSaslSsl: Boolean = false,
                         saslSslPort: Int = RandomPort,
                         rack: Option[String] = None,
                         logDirCount: Int = 1,
                         enableToken: Boolean = false,
                         numPartitions: Int = 1,
                         defaultReplicationFactor: Short = 1): Properties = {
    def shouldEnable(protocol: SecurityProtocol) = interBrokerSecurityProtocol.fold(false)(_ == protocol)

    val protocolAndPorts = ArrayBuffer[(SecurityProtocol, Int)]()
    if (enablePlaintext || shouldEnable(SecurityProtocol.PLAINTEXT))
      protocolAndPorts += SecurityProtocol.PLAINTEXT -> port
    if (enableSsl || shouldEnable(SecurityProtocol.SSL))
      protocolAndPorts += SecurityProtocol.SSL -> sslPort
    if (enableSaslPlaintext || shouldEnable(SecurityProtocol.SASL_PLAINTEXT))
      protocolAndPorts += SecurityProtocol.SASL_PLAINTEXT -> saslPlaintextPort
    if (enableSaslSsl || shouldEnable(SecurityProtocol.SASL_SSL))
      protocolAndPorts += SecurityProtocol.SASL_SSL -> saslSslPort

    val listeners = protocolAndPorts.map { case (protocol, port) =>
      s"${protocol.name}://localhost:$port"
    }.mkString(",")

    val props = new Properties
    if (nodeId >= 0) props.put(KafkaConfig.BrokerIdProp, nodeId.toString)
    props.put(KafkaConfig.ListenersProp, listeners)
    if (logDirCount > 1) {
      val logDirs = (1 to logDirCount).toList.map(i =>
        // We would like to allow user to specify both relative path and absolute path as log directory for backward-compatibility reason
        // We can verify this by using a mixture of relative path and absolute path as log directories in the test
        if (i % 2 == 0) TestUtils.tempDir().getAbsolutePath else TestUtils.tempRelativeDir("data")
      ).mkString(",")
      props.put(KafkaConfig.LogDirsProp, logDirs)
    } else {
      props.put(KafkaConfig.LogDirProp, TestUtils.tempDir().getAbsolutePath)
    }
    props.put(KafkaConfig.ZkConnectProp, zkConnect)
    props.put(KafkaConfig.ZkConnectionTimeoutMsProp, "10000")
    props.put(KafkaConfig.ReplicaSocketTimeoutMsProp, "1500")
    props.put(KafkaConfig.ControllerSocketTimeoutMsProp, "1500")
    props.put(KafkaConfig.ControlledShutdownEnableProp, enableControlledShutdown.toString)
    props.put(KafkaConfig.DeleteTopicEnableProp, enableDeleteTopic.toString)
    props.put(KafkaConfig.LogDeleteDelayMsProp, "1000")
    props.put(KafkaConfig.ControlledShutdownRetryBackoffMsProp, "100")
    props.put(KafkaConfig.LogCleanerDedupeBufferSizeProp, "2097152")
    props.put(KafkaConfig.LogMessageTimestampDifferenceMaxMsProp, Long.MaxValue.toString)
    props.put(KafkaConfig.OffsetsTopicReplicationFactorProp, "1")
    props.put("confluent.license.topic.replication.factor", "1")
    if (!props.containsKey(KafkaConfig.OffsetsTopicPartitionsProp))
      props.put(KafkaConfig.OffsetsTopicPartitionsProp, "5")
    if (!props.containsKey(KafkaConfig.GroupInitialRebalanceDelayMsProp))
      props.put(KafkaConfig.GroupInitialRebalanceDelayMsProp, "0")
    rack.foreach(props.put(KafkaConfig.RackProp, _))

    if (protocolAndPorts.exists { case (protocol, _) => usesSslTransportLayer(protocol) })
      props ++= sslConfigs(Mode.SERVER, false, trustStoreFile, s"server$nodeId")

    if (protocolAndPorts.exists { case (protocol, _) => usesSaslAuthentication(protocol) })
      props ++= JaasTestUtils.saslConfigs(saslProperties)

    interBrokerSecurityProtocol.foreach { protocol =>
      props.put(KafkaConfig.InterBrokerSecurityProtocolProp, protocol.name)
    }

    if (enableToken)
      props.put(KafkaConfig.DelegationTokenMasterKeyProp, "masterkey")

    props.put(KafkaConfig.NumPartitionsProp, numPartitions.toString)
    props.put(KafkaConfig.DefaultReplicationFactorProp, defaultReplicationFactor.toString)

    props
  }

  /**
   * Create a topic in ZooKeeper.
   * Wait until the leader is elected and the metadata is propagated to all brokers.
   * Return the leader for each partition.
   */
  def createTopic(zkClient: KafkaZkClient,
                  topic: String,
                  numPartitions: Int = 1,
                  replicationFactor: Int = 1,
                  servers: Seq[KafkaServer],
                  topicConfig: Properties = new Properties): scala.collection.immutable.Map[Int, Int] = {
    val adminZkClient = new AdminZkClient(zkClient)
    // create topic
    waitUntilTrue( () => {
      var hasSessionExpirationException = false
      try {
        adminZkClient.createTopic(topic, numPartitions, replicationFactor, topicConfig)
      } catch {
        case _: SessionExpiredException => hasSessionExpirationException = true
        case e: Throwable => throw e // let other exceptions propagate
      }
      !hasSessionExpirationException},
      s"Can't create topic $topic")

    // wait until the update metadata request for new topic reaches all servers
    (0 until numPartitions).map { i =>
      TestUtils.waitUntilMetadataIsPropagated(servers, topic, i)
      i -> TestUtils.waitUntilLeaderIsElectedOrChanged(zkClient, topic, i)
    }.toMap
  }

  /**
   * Create a topic in ZooKeeper using a customized replica assignment.
   * Wait until the leader is elected and the metadata is propagated to all brokers.
   * Return the leader for each partition.
   */
  def createTopic(zkClient: KafkaZkClient,
                  topic: String,
                  partitionReplicaAssignment: collection.Map[Int, Seq[Int]],
                  servers: Seq[KafkaServer]): scala.collection.immutable.Map[Int, Int] = {
    createTopic(zkClient, topic, partitionReplicaAssignment, servers, new Properties())
  }

  /**
   * Create a topic in ZooKeeper using a customized replica assignment.
   * Wait until the leader is elected and the metadata is propagated to all brokers.
   * Return the leader for each partition.
   */
  def createTopic(zkClient: KafkaZkClient,
                  topic: String,
                  partitionReplicaAssignment: collection.Map[Int, Seq[Int]],
                  servers: Seq[KafkaServer],
                  topicConfig: Properties): scala.collection.immutable.Map[Int, Int] = {
    val adminZkClient = new AdminZkClient(zkClient)
    // create topic
    waitUntilTrue( () => {
      var hasSessionExpirationException = false
      try {
        val assignments = partitionReplicaAssignment.map { case (key, value) =>
          key -> ReplicaAssignment(value, Seq.empty)
        }
        adminZkClient.createTopicWithAssignment(topic, topicConfig, assignments)
      } catch {
        case _: SessionExpiredException => hasSessionExpirationException = true
        case e: Throwable => throw e // let other exceptions propagate
      }
      !hasSessionExpirationException},
      s"Can't create topic $topic")

    // wait until the update metadata request for new topic reaches all servers
    partitionReplicaAssignment.keySet.map { i =>
      TestUtils.waitUntilMetadataIsPropagated(servers, topic, i)
      i -> TestUtils.waitUntilLeaderIsElectedOrChanged(zkClient, topic, i)
    }.toMap
  }

  /**
    * Create the consumer offsets/group metadata topic and wait until the leader is elected and metadata is propagated
    * to all brokers.
    */
  def createOffsetsTopic(zkClient: KafkaZkClient, servers: Seq[KafkaServer]): Unit = {
    val server = servers.head
    createTopic(zkClient, Topic.GROUP_METADATA_TOPIC_NAME,
      server.config.getInt(KafkaConfig.OffsetsTopicPartitionsProp),
      server.config.getShort(KafkaConfig.OffsetsTopicReplicationFactorProp).toInt,
      servers,
      server.groupCoordinator.offsetsTopicConfigs)
  }

  /**
   * Wrap a single record log buffer.
   */
  def singletonRecords(value: Array[Byte],
                       key: Array[Byte] = null,
                       codec: CompressionType = CompressionType.NONE,
                       timestamp: Long = RecordBatch.NO_TIMESTAMP,
                       magicValue: Byte = RecordBatch.CURRENT_MAGIC_VALUE): MemoryRecords = {
    records(Seq(new SimpleRecord(timestamp, key, value)), magicValue = magicValue, codec = codec)
  }

  def recordsWithValues(magicValue: Byte,
                        codec: CompressionType,
                        values: Array[Byte]*): MemoryRecords = {
    records(values.map(value => new SimpleRecord(value)), magicValue, codec)
  }

  def records(records: Iterable[SimpleRecord],
              magicValue: Byte = RecordBatch.CURRENT_MAGIC_VALUE,
              codec: CompressionType = CompressionType.NONE,
              producerId: Long = RecordBatch.NO_PRODUCER_ID,
              producerEpoch: Short = RecordBatch.NO_PRODUCER_EPOCH,
              sequence: Int = RecordBatch.NO_SEQUENCE,
              baseOffset: Long = 0L,
              partitionLeaderEpoch: Int = RecordBatch.NO_PARTITION_LEADER_EPOCH): MemoryRecords = {
    val buf = ByteBuffer.allocate(DefaultRecordBatch.sizeInBytes(records.asJava))
    val builder = MemoryRecords.builder(buf, magicValue, codec, TimestampType.CREATE_TIME, baseOffset,
      System.currentTimeMillis, producerId, producerEpoch, sequence, false, partitionLeaderEpoch)
    records.foreach(builder.append)
    builder.build()
  }

  /**
   * Generate an array of random bytes
   *
   * @param numBytes The size of the array
   */
  def randomBytes(numBytes: Int): Array[Byte] = JTestUtils.randomBytes(numBytes)

  /**
   * Generate a random string of letters and digits of the given length
   *
   * @param len The length of the string
   * @return The random string
   */
  def randomString(len: Int): String = JTestUtils.randomString(len)

  /**
   * Check that the buffer content from buffer.position() to buffer.limit() is equal
   */
  def checkEquals(b1: ByteBuffer, b2: ByteBuffer): Unit = {
    assertEquals("Buffers should have equal length", b1.limit() - b1.position(), b2.limit() - b2.position())
    for(i <- 0 until b1.limit() - b1.position())
      assertEquals("byte " + i + " byte not equal.", b1.get(b1.position() + i), b2.get(b1.position() + i))
  }

  /**
   * Throw an exception if the two iterators are of differing lengths or contain
   * different messages on their Nth element
   */
  def checkEquals[T](expected: Iterator[T], actual: Iterator[T]): Unit = {
    var length = 0
    while(expected.hasNext && actual.hasNext) {
      length += 1
      assertEquals(expected.next, actual.next)
    }

    // check if the expected iterator is longer
    if (expected.hasNext) {
      var length1 = length
      while (expected.hasNext) {
        expected.next
        length1 += 1
      }
      assertFalse("Iterators have uneven length-- first has more: "+length1 + " > " + length, true)
    }

    // check if the actual iterator was longer
    if (actual.hasNext) {
      var length2 = length
      while (actual.hasNext) {
        actual.next
        length2 += 1
      }
      assertFalse("Iterators have uneven length-- second has more: "+length2 + " > " + length, true)
    }
  }

  /**
   *  Throw an exception if an iterable has different length than expected
   *
   */
  def checkLength[T](s1: Iterator[T], expectedLength:Int): Unit = {
    var n = 0
    while (s1.hasNext) {
      n+=1
      s1.next
    }
    assertEquals(expectedLength, n)
  }

  /**
   * Throw an exception if the two iterators are of differing lengths or contain
   * different messages on their Nth element
   */
  def checkEquals[T](s1: java.util.Iterator[T], s2: java.util.Iterator[T]): Unit = {
    while(s1.hasNext && s2.hasNext)
      assertEquals(s1.next, s2.next)
    assertFalse("Iterators have uneven length--first has more", s1.hasNext)
    assertFalse("Iterators have uneven length--second has more", s2.hasNext)
  }

  def stackedIterator[T](s: Iterator[T]*): Iterator[T] = {
    new Iterator[T] {
      var cur: Iterator[T] = null
      val topIterator = s.iterator

      def hasNext: Boolean = {
        while (true) {
          if (cur == null) {
            if (topIterator.hasNext)
              cur = topIterator.next
            else
              return false
          }
          if (cur.hasNext)
            return true
          cur = null
        }
        // should never reach her
        throw new RuntimeException("should not reach here")
      }

      def next() : T = cur.next
    }
  }

  /**
   * Create a hexadecimal string for the given bytes
   */
  def hexString(bytes: Array[Byte]): String = hexString(ByteBuffer.wrap(bytes))

  /**
   * Create a hexadecimal string for the given bytes
   */
  def hexString(buffer: ByteBuffer): String = {
    val builder = new StringBuilder("0x")
    for(i <- 0 until buffer.limit())
      builder.append(String.format("%x", Integer.valueOf(buffer.get(buffer.position() + i))))
    builder.toString
  }

  def securityConfigs(mode: Mode,
                      securityProtocol: SecurityProtocol,
                      trustStoreFile: Option[File],
                      certAlias: String,
                      certCn: String,
                      saslProperties: Option[Properties],
                      tlsProtocol: String = TestSslUtils.DEFAULT_TLS_PROTOCOL_FOR_TESTS): Properties = {
    val props = new Properties
    if (usesSslTransportLayer(securityProtocol))
      props ++= sslConfigs(mode, securityProtocol == SecurityProtocol.SSL, trustStoreFile, certAlias, certCn, tlsProtocol)

    if (usesSaslAuthentication(securityProtocol))
      props ++= JaasTestUtils.saslConfigs(saslProperties)
    props.put(CommonClientConfigs.SECURITY_PROTOCOL_CONFIG, securityProtocol.name)
    props
  }

  def producerSecurityConfigs(securityProtocol: SecurityProtocol,
                              trustStoreFile: Option[File],
                              saslProperties: Option[Properties]): Properties =
    securityConfigs(Mode.CLIENT, securityProtocol, trustStoreFile, "producer", SslCertificateCn, saslProperties)

  /**
   * Create a (new) producer with a few pre-configured properties.
   */
  def createProducer[K, V](brokerList: String,
                           acks: Int = -1,
                           maxBlockMs: Long = 60 * 1000L,
                           bufferSize: Long = 1024L * 1024L,
                           retries: Int = Int.MaxValue,
                           deliveryTimeoutMs: Int = 30 * 1000,
                           lingerMs: Int = 0,
                           batchSize: Int = 16384,
                           compressionType: String = "none",
                           requestTimeoutMs: Int = 20 * 1000,
                           securityProtocol: SecurityProtocol = SecurityProtocol.PLAINTEXT,
                           trustStoreFile: Option[File] = None,
                           saslProperties: Option[Properties] = None,
                           keySerializer: Serializer[K] = new ByteArraySerializer,
                           valueSerializer: Serializer[V] = new ByteArraySerializer,
                           enableIdempotence: Boolean = false): KafkaProducer[K, V] = {
    val producerProps = new Properties
    producerProps.put(ProducerConfig.BOOTSTRAP_SERVERS_CONFIG, brokerList)
    producerProps.put(ProducerConfig.ACKS_CONFIG, acks.toString)
    producerProps.put(ProducerConfig.MAX_BLOCK_MS_CONFIG, maxBlockMs.toString)
    producerProps.put(ProducerConfig.BUFFER_MEMORY_CONFIG, bufferSize.toString)
    producerProps.put(ProducerConfig.RETRIES_CONFIG, retries.toString)
    producerProps.put(ProducerConfig.DELIVERY_TIMEOUT_MS_CONFIG, deliveryTimeoutMs.toString)
    producerProps.put(ProducerConfig.REQUEST_TIMEOUT_MS_CONFIG, requestTimeoutMs.toString)
    producerProps.put(ProducerConfig.LINGER_MS_CONFIG, lingerMs.toString)
    producerProps.put(ProducerConfig.BATCH_SIZE_CONFIG, batchSize.toString)
    producerProps.put(ProducerConfig.COMPRESSION_TYPE_CONFIG, compressionType)
    producerProps.put(ProducerConfig.ENABLE_IDEMPOTENCE_CONFIG, enableIdempotence.toString)
    producerProps ++= producerSecurityConfigs(securityProtocol, trustStoreFile, saslProperties)
    new KafkaProducer[K, V](producerProps, keySerializer, valueSerializer)
  }

  def usesSslTransportLayer(securityProtocol: SecurityProtocol): Boolean = securityProtocol match {
    case SecurityProtocol.SSL | SecurityProtocol.SASL_SSL => true
    case _ => false
  }

  def usesSaslAuthentication(securityProtocol: SecurityProtocol): Boolean = securityProtocol match {
    case SecurityProtocol.SASL_PLAINTEXT | SecurityProtocol.SASL_SSL => true
    case _ => false
  }

  def consumerSecurityConfigs(securityProtocol: SecurityProtocol, trustStoreFile: Option[File], saslProperties: Option[Properties]): Properties =
    securityConfigs(Mode.CLIENT, securityProtocol, trustStoreFile, "consumer", SslCertificateCn, saslProperties)

  def adminClientSecurityConfigs(securityProtocol: SecurityProtocol, trustStoreFile: Option[File], saslProperties: Option[Properties]): Properties =
    securityConfigs(Mode.CLIENT, securityProtocol, trustStoreFile, "admin-client", SslCertificateCn, saslProperties)

  /**
   * Create a consumer with a few pre-configured properties.
   */
  def createConsumer[K, V](brokerList: String,
                           groupId: String = "group",
                           autoOffsetReset: String = "earliest",
                           enableAutoCommit: Boolean = true,
                           readCommitted: Boolean = false,
                           maxPollRecords: Int = 500,
                           securityProtocol: SecurityProtocol = SecurityProtocol.PLAINTEXT,
                           trustStoreFile: Option[File] = None,
                           saslProperties: Option[Properties] = None,
                           keyDeserializer: Deserializer[K] = new ByteArrayDeserializer,
                           valueDeserializer: Deserializer[V] = new ByteArrayDeserializer): KafkaConsumer[K, V] = {
    val consumerProps = new Properties
    consumerProps.put(ConsumerConfig.BOOTSTRAP_SERVERS_CONFIG, brokerList)
    consumerProps.put(ConsumerConfig.AUTO_OFFSET_RESET_CONFIG, autoOffsetReset)
    consumerProps.put(ConsumerConfig.GROUP_ID_CONFIG, groupId)
    consumerProps.put(ConsumerConfig.ENABLE_AUTO_COMMIT_CONFIG, enableAutoCommit.toString)
    consumerProps.put(ConsumerConfig.MAX_POLL_RECORDS_CONFIG, maxPollRecords.toString)
    consumerProps.put(ConsumerConfig.ISOLATION_LEVEL_CONFIG, if (readCommitted) "read_committed" else "read_uncommitted")
    consumerProps ++= consumerSecurityConfigs(securityProtocol, trustStoreFile, saslProperties)
    new KafkaConsumer[K, V](consumerProps, keyDeserializer, valueDeserializer)
  }

  def createBrokersInZk(zkClient: KafkaZkClient, ids: Seq[Int]): Seq[Broker] =
    createBrokersInZk(ids.map(kafka.admin.BrokerMetadata(_, None)), zkClient)

  def createBrokersInZk(brokerMetadatas: Seq[kafka.admin.BrokerMetadata], zkClient: KafkaZkClient): Seq[Broker] = {
    zkClient.makeSurePersistentPathExists(BrokerIdsZNode.path)
    val brokers = brokerMetadatas.map { b =>
      val protocol = SecurityProtocol.PLAINTEXT
      val listenerName = ListenerName.forSecurityProtocol(protocol)
      Broker(b.id, Seq(EndPoint("localhost", 6667, listenerName, protocol)), b.rack)
    }
    brokers.foreach(b => zkClient.registerBroker(BrokerInfo(Broker(b.id, b.endPoints, rack = b.rack),
      ApiVersion.latestVersion, jmxPort = -1)))
    brokers
  }

  def deleteBrokersInZk(zkClient: KafkaZkClient, ids: Seq[Int]): Seq[Broker] = {
    val brokers = ids.map(createBroker(_, "localhost", 6667, SecurityProtocol.PLAINTEXT))
    ids.foreach(b => zkClient.deletePath(BrokerIdsZNode.path + "/" + b))
    brokers
  }

  def getMsgStrings(n: Int): Seq[String] = {
    val buffer = new ListBuffer[String]
    for (i <- 0 until  n)
      buffer += ("msg" + i)
    buffer
  }

  def makeLeaderForPartition(zkClient: KafkaZkClient,
                             topic: String,
                             leaderPerPartitionMap: scala.collection.immutable.Map[Int, Int],
                             controllerEpoch: Int): Unit = {
    val newLeaderIsrAndControllerEpochs = leaderPerPartitionMap.map { case (partition, leader) =>
      val topicPartition = new TopicPartition(topic, partition)
      val newLeaderAndIsr = zkClient.getTopicPartitionState(topicPartition)
        .map(_.leaderAndIsr.newLeader(leader, isUnclean = false))
        .getOrElse(LeaderAndIsr(leader, List(leader), isUnclean = false))
      topicPartition -> LeaderIsrAndControllerEpoch(newLeaderAndIsr, controllerEpoch)
    }
    zkClient.setTopicPartitionStatesRaw(newLeaderIsrAndControllerEpochs, ZkVersion.MatchAnyVersion)
  }

  /**
   *  If neither oldLeaderOpt nor newLeaderOpt is defined, wait until the leader of a partition is elected.
   *  If oldLeaderOpt is defined, it waits until the new leader is different from the old leader.
   *  If newLeaderOpt is defined, it waits until the new leader becomes the expected new leader.
   *
   * @return The new leader (note that negative values are used to indicate conditions like NoLeader and
   *         LeaderDuringDelete).
   * @throws AssertionError if the expected condition is not true within the timeout.
   */
  def waitUntilLeaderIsElectedOrChanged(zkClient: KafkaZkClient, topic: String, partition: Int, timeoutMs: Long = 30000L,
                                        oldLeaderOpt: Option[Int] = None, newLeaderOpt: Option[Int] = None): Int = {
    require(!(oldLeaderOpt.isDefined && newLeaderOpt.isDefined), "Can't define both the old and the new leader")
    val startTime = System.currentTimeMillis()
    val topicPartition = new TopicPartition(topic, partition)

    trace(s"Waiting for leader to be elected or changed for partition $topicPartition, old leader is $oldLeaderOpt, " +
      s"new leader is $newLeaderOpt")

    var leader: Option[Int] = None
    var electedOrChangedLeader: Option[Int] = None
    while (electedOrChangedLeader.isEmpty && System.currentTimeMillis() < startTime + timeoutMs) {
      // check if leader is elected
      leader = zkClient.getLeaderForPartition(topicPartition)
      leader match {
        case Some(l) => (newLeaderOpt, oldLeaderOpt) match {
          case (Some(newLeader), _) if newLeader == l =>
            trace(s"Expected new leader $l is elected for partition $topicPartition")
            electedOrChangedLeader = leader
          case (_, Some(oldLeader)) if oldLeader != l =>
            trace(s"Leader for partition $topicPartition is changed from $oldLeader to $l")
            electedOrChangedLeader = leader
          case (None, None) =>
            trace(s"Leader $l is elected for partition $topicPartition")
            electedOrChangedLeader = leader
          case _ =>
            trace(s"Current leader for partition $topicPartition is $l")
        }
        case None =>
          trace(s"Leader for partition $topicPartition is not elected yet")
      }
      Thread.sleep(math.min(timeoutMs, 100L))
    }
    electedOrChangedLeader.getOrElse {
      val errorMessage = (newLeaderOpt, oldLeaderOpt) match {
        case (Some(newLeader), _) =>
          s"Timing out after $timeoutMs ms since expected new leader $newLeader was not elected for partition $topicPartition, leader is $leader"
        case (_, Some(oldLeader)) =>
          s"Timing out after $timeoutMs ms since a new leader that is different from $oldLeader was not elected for partition $topicPartition, " +
            s"leader is $leader"
        case _ =>
          s"Timing out after $timeoutMs ms since a leader was not elected for partition $topicPartition"
      }
      fail(errorMessage)
    }
  }

  /**
   * Execute the given block. If it throws an assert error, retry. Repeat
   * until no error is thrown or the time limit elapses
   */
  def retry(maxWaitMs: Long)(block: => Unit): Unit = {
    var wait = 1L
    val startTime = System.currentTimeMillis()
    while(true) {
      try {
        block
        return
      } catch {
        case e: AssertionError =>
          val elapsed = System.currentTimeMillis - startTime
          if (elapsed > maxWaitMs) {
            throw e
          } else {
            info("Attempt failed, sleeping for " + wait + ", and then retrying.")
            Thread.sleep(wait)
            wait += math.min(wait, 1000)
          }
      }
    }
  }

  def pollUntilTrue(consumer: Consumer[_, _],
                    action: () => Boolean,
                    msg: => String,
                    waitTimeMs: Long = JTestUtils.DEFAULT_MAX_WAIT_MS): Unit = {
    waitUntilTrue(() => {
      consumer.poll(Duration.ofMillis(100))
      action()
    }, msg = msg, pause = 0L, waitTimeMs = waitTimeMs)
  }

  def pollRecordsUntilTrue[K, V](consumer: Consumer[K, V],
                                 action: ConsumerRecords[K, V] => Boolean,
                                 msg: => String,
                                 waitTimeMs: Long = JTestUtils.DEFAULT_MAX_WAIT_MS): Unit = {
    waitUntilTrue(() => {
      val records = consumer.poll(Duration.ofMillis(100))
      action(records)
    }, msg = msg, pause = 0L, waitTimeMs = waitTimeMs)
  }

  def subscribeAndWaitForRecords(topic: String,
                                 consumer: KafkaConsumer[Array[Byte], Array[Byte]],
                                 waitTimeMs: Long = JTestUtils.DEFAULT_MAX_WAIT_MS): Unit = {
    consumer.subscribe(Collections.singletonList(topic))
    pollRecordsUntilTrue(
      consumer,
      (records: ConsumerRecords[Array[Byte], Array[Byte]]) => !records.isEmpty,
      "Expected records",
      waitTimeMs)
  }

  /**
   * Wait for the presence of an optional value.
   *
   * @param func The function defining the optional value
   * @param msg Error message in the case that the value never appears
   * @param waitTimeMs Maximum time to wait
   * @return The unwrapped value returned by the function
   */
  def awaitValue[T](func: () => Option[T], msg: => String, waitTimeMs: Long = JTestUtils.DEFAULT_MAX_WAIT_MS): T = {
    var value: Option[T] = None
    waitUntilTrue(() => {
      value = func()
      value.isDefined
    }, msg, waitTimeMs)
    value.get
  }

  /**
    *  Wait until the given condition is true or throw an exception if the given wait time elapses.
    *
    * @param condition condition to check
    * @param msg error message
    * @param waitTimeMs maximum time to wait and retest the condition before failing the test
    * @param pause delay between condition checks
    */
  def waitUntilTrue(condition: () => Boolean, msg: => String,
                    waitTimeMs: Long = JTestUtils.DEFAULT_MAX_WAIT_MS, pause: Long = 100L): Unit = {
    val startTime = System.currentTimeMillis()
    while (true) {
      if (condition())
        return
      if (System.currentTimeMillis() > startTime + waitTimeMs)
        fail(msg)
      Thread.sleep(waitTimeMs.min(pause))
    }

    // should never hit here
    throw new RuntimeException("unexpected error")
  }

  /**
    * Invoke `compute` until `predicate` is true or `waitTime` elapses.
    *
    * Return the last `compute` result and a boolean indicating whether `predicate` succeeded for that value.
    *
    * This method is useful in cases where `waitUntilTrue` makes it awkward to provide good error messages.
    */
  def computeUntilTrue[T](compute: => T, waitTime: Long = JTestUtils.DEFAULT_MAX_WAIT_MS, pause: Long = 100L)(
                    predicate: T => Boolean): (T, Boolean) = {
    val startTime = System.currentTimeMillis()
    while (true) {
      val result = compute
      if (predicate(result))
        return result -> true
      if (System.currentTimeMillis() > startTime + waitTime)
        return result -> false
      Thread.sleep(waitTime.min(pause))
    }
    // should never hit here
    throw new RuntimeException("unexpected error")
  }

  def isLeaderLocalOnBroker(topic: String, partitionId: Int, server: KafkaServer): Boolean = {
    server.replicaManager.nonOfflinePartition(new TopicPartition(topic, partitionId)).exists(_.leaderLogIfLocal.isDefined)
  }

  def findLeaderEpoch(brokerId: Int,
                      topicPartition: TopicPartition,
                      servers: Iterable[KafkaServer]): Int = {
    val leaderServer = servers.find(_.config.brokerId == brokerId)
    val leaderPartition = leaderServer.flatMap(_.replicaManager.nonOfflinePartition(topicPartition))
      .getOrElse(fail(s"Failed to find expected replica on broker $brokerId"))
    leaderPartition.getLeaderEpoch
  }

  def findFollowerId(topicPartition: TopicPartition,
                     servers: Iterable[KafkaServer]): Int = {
    val followerOpt = servers.find { server =>
      server.replicaManager.nonOfflinePartition(topicPartition) match {
        case Some(partition) => !partition.leaderReplicaIdOpt.contains(server.config.brokerId)
        case None => false
      }
    }
    followerOpt
      .map(_.config.brokerId)
      .getOrElse(fail(s"Unable to locate follower for $topicPartition"))
  }

  /**
    * Wait until all brokers know about each other.
    *
    * @param servers The Kafka broker servers.
    * @param timeout The amount of time waiting on this condition before assert to fail
    */
  def waitUntilBrokerMetadataIsPropagated(servers: Seq[KafkaServer],
                                          timeout: Long = JTestUtils.DEFAULT_MAX_WAIT_MS): Unit = {
    val expectedBrokerIds = servers.map(_.config.brokerId).toSet
    waitUntilTrue(() => servers.forall(server =>
      expectedBrokerIds == server.dataPlaneRequestProcessor.metadataCache.getAliveBrokers.map(_.id).toSet
    ), "Timed out waiting for broker metadata to propagate to all servers", timeout)
  }

  /**
   * Wait until a valid leader is propagated to the metadata cache in each broker.
   * It assumes that the leader propagated to each broker is the same.
   *
   * @param servers The list of servers that the metadata should reach to
   * @param topic The topic name
   * @param partition The partition Id
   * @param timeout The amount of time waiting on this condition before assert to fail
   * @return The leader of the partition.
   */
  def waitUntilMetadataIsPropagated(servers: Seq[KafkaServer], topic: String, partition: Int,
                                    timeout: Long = JTestUtils.DEFAULT_MAX_WAIT_MS): Int = {
    var leader: Int = -1
    waitUntilTrue(
      () => servers.forall { server =>
        server.dataPlaneRequestProcessor.metadataCache.getPartitionInfo(topic, partition) match {
          case Some(partitionState) if Request.isValidBrokerId(partitionState.leader) =>
            leader = partitionState.leader
            true
          case _ => false
        }
      },
      "Partition [%s,%d] metadata not propagated after %d ms".format(topic, partition, timeout),
      waitTimeMs = timeout)

    leader
  }

  def waitUntilControllerElected(zkClient: KafkaZkClient, timeout: Long = JTestUtils.DEFAULT_MAX_WAIT_MS): Int = {
    val (controllerId, _) = TestUtils.computeUntilTrue(zkClient.getControllerId, waitTime = timeout)(_.isDefined)
    controllerId.getOrElse(fail(s"Controller not elected after $timeout ms"))
  }

  def awaitLeaderChange(servers: Seq[KafkaServer],
                        tp: TopicPartition,
                        oldLeader: Int,
                        timeout: Long = JTestUtils.DEFAULT_MAX_WAIT_MS): Int = {
    def newLeaderExists: Option[Int] = {
      servers.find { server =>
        server.config.brokerId != oldLeader &&
          server.replicaManager.nonOfflinePartition(tp).exists(_.leaderLogIfLocal.isDefined)
      }.map(_.config.brokerId)
    }

    waitUntilTrue(() => newLeaderExists.isDefined,
      s"Did not observe leader change for partition $tp after $timeout ms", waitTimeMs = timeout)

    newLeaderExists.get
  }

  def waitUntilLeaderIsKnown(servers: Seq[KafkaServer],
                             tp: TopicPartition,
                             timeout: Long = JTestUtils.DEFAULT_MAX_WAIT_MS): Int = {
    def leaderIfExists: Option[Int] = {
      servers.find { server =>
        server.replicaManager.nonOfflinePartition(tp).exists(_.leaderLogIfLocal.isDefined)
      }.map(_.config.brokerId)
    }

    waitUntilTrue(() => leaderIfExists.isDefined,
      s"Partition $tp leaders not made yet after $timeout ms", waitTimeMs = timeout)

    leaderIfExists.get
  }

  def writeNonsenseToFile(fileName: File, position: Long, size: Int): Unit = {
    val file = new RandomAccessFile(fileName, "rw")
    file.seek(position)
    for (_ <- 0 until size)
      file.writeByte(random.nextInt(255))
    file.close()
  }

  def appendNonsenseToFile(file: File, size: Int): Unit = {
    val outputStream = Files.newOutputStream(file.toPath(), StandardOpenOption.APPEND)
    try {
      for (_ <- 0 until size)
        outputStream.write(random.nextInt(255))
    } finally outputStream.close()
  }

  def checkForPhantomInSyncReplicas(zkClient: KafkaZkClient, topic: String, partitionToBeReassigned: Int, assignedReplicas: Seq[Int]): Unit = {
    val inSyncReplicas = zkClient.getInSyncReplicasForPartition(new TopicPartition(topic, partitionToBeReassigned))
    // in sync replicas should not have any replica that is not in the new assigned replicas
    val phantomInSyncReplicas = inSyncReplicas.get.toSet -- assignedReplicas.toSet
    assertTrue("All in sync replicas %s must be in the assigned replica list %s".format(inSyncReplicas, assignedReplicas),
      phantomInSyncReplicas.isEmpty)
  }

  def ensureNoUnderReplicatedPartitions(zkClient: KafkaZkClient, topic: String, partitionToBeReassigned: Int, assignedReplicas: Seq[Int],
                                                servers: Seq[KafkaServer]): Unit = {
    val topicPartition = new TopicPartition(topic, partitionToBeReassigned)
    waitUntilTrue(() => {
        val inSyncReplicas = zkClient.getInSyncReplicasForPartition(topicPartition)
        inSyncReplicas.get.size == assignedReplicas.size
      },
      "Reassigned partition [%s,%d] is under replicated".format(topic, partitionToBeReassigned))
    var leader: Option[Int] = None
    waitUntilTrue(() => {
        leader = zkClient.getLeaderForPartition(topicPartition)
        leader.isDefined
      },
      "Reassigned partition [%s,%d] is unavailable".format(topic, partitionToBeReassigned))
    waitUntilTrue(() => {
        val leaderBroker = servers.filter(s => s.config.brokerId == leader.get).head
        leaderBroker.replicaManager.underReplicatedPartitionCount == 0
      },
      "Reassigned partition [%s,%d] is under-replicated as reported by the leader %d".format(topic, partitionToBeReassigned, leader.get))
  }

  // Note: Call this method in the test itself, rather than the @After method.
  // Because of the assert, if assertNoNonDaemonThreads fails, nothing after would be executed.
  def assertNoNonDaemonThreads(threadNamePrefix: String): Unit = {
    val threadCount = Thread.getAllStackTraces.keySet.asScala.count { t =>
      !t.isDaemon && t.isAlive && t.getName.startsWith(threadNamePrefix)
    }
    assertEquals(0, threadCount)
  }

  def allThreadStackTraces(): String = {
    Thread.getAllStackTraces.asScala.map { case (thread, stackTrace) =>
      thread.getName + "\n\t" + stackTrace.toList.map(_.toString).mkString("\n\t")
    }.mkString("\n")
  }

  /**
   * Create new LogManager instance with default configuration for testing
   */
  def createLogManager(logDirs: Seq[File] = Seq.empty[File],
                       defaultConfig: LogConfig = LogConfig(),
                       cleanerConfig: CleanerConfig = CleanerConfig(enableCleaner = false),
                       time: MockTime = new MockTime(),
                       tierLogComponents: TierLogComponents = TierLogComponents.EMPTY): LogManager = {
    new LogManager(logDirs = logDirs.map(_.getAbsoluteFile),
                   initialOfflineDirs = Array.empty[File],
                   topicConfigs = Map(),
                   initialDefaultConfig = defaultConfig,
                   cleanerConfig = cleanerConfig,
                   recoveryThreadsPerDataDir = 4,
                   flushCheckMs = 1000L,
                   flushRecoveryOffsetCheckpointMs = 10000L,
                   flushStartOffsetCheckpointMs = 10000L,
                   tierStateCheckpointMs = 1000,
                   retentionCheckMs = 1000L,
                   logDeletionMaxSegmentsPerRun = Int.MaxValue,
                   maxPidExpirationMs = 60 * 60 * 1000,
                   scheduler = time.scheduler,
                   time = time,
                   brokerState = BrokerState(),
                   brokerTopicStats = new BrokerTopicStats,
                   logDirFailureChannel = new LogDirFailureChannel(logDirs.size),
                   tierLogComponents = tierLogComponents)
  }

  def produceMessages(servers: Seq[KafkaServer],
                      records: Seq[ProducerRecord[Array[Byte], Array[Byte]]],
                      acks: Int = -1): Unit = {
    val producer = createProducer(TestUtils.getBrokerListStrFromServers(servers), acks = acks)
    try {
      val futures = records.map(producer.send)
      futures.foreach(_.get)
    } finally {
      producer.close()
    }

    val topics = records.map(_.topic).distinct
    debug(s"Sent ${records.size} messages for topics ${topics.mkString(",")}")
  }

  def generateAndProduceMessages(servers: Seq[KafkaServer],
                                 topic: String,
                                 numMessages: Int,
                                 acks: Int = -1): Seq[String] = {
    val values = (0 until numMessages).map(x =>  s"test-$x")
    val intSerializer = new IntegerSerializer()
    val records = values.zipWithIndex.map { case (v, i) =>
      new ProducerRecord(topic, intSerializer.serialize(topic, i), v.getBytes)
    }
    produceMessages(servers, records, acks)
    values
  }

  def produceMessage(servers: Seq[KafkaServer], topic: String, message: String,
                     deliveryTimeoutMs: Int = 30 * 1000, requestTimeoutMs: Int = 20 * 1000): Unit = {
    val producer = createProducer(TestUtils.getBrokerListStrFromServers(servers),
      deliveryTimeoutMs = deliveryTimeoutMs, requestTimeoutMs = requestTimeoutMs)
    try {
      producer.send(new ProducerRecord(topic, topic.getBytes, message.getBytes)).get
    } finally {
      producer.close()
    }
  }

  def verifyTopicDeletion(zkClient: KafkaZkClient, topic: String, numPartitions: Int, servers: Seq[KafkaServer]): Unit = {
    val topicPartitions = (0 until numPartitions).map(new TopicPartition(topic, _))
    // wait until admin path for delete topic is deleted, signaling completion of topic deletion
    waitUntilTrue(() => !zkClient.isTopicMarkedForDeletion(topic),
      "Admin path /admin/delete_topics/%s path not deleted even after a replica is restarted".format(topic))
    waitUntilTrue(() => !zkClient.topicExists(topic),
      "Topic path /brokers/topics/%s not deleted after /admin/delete_topics/%s path is deleted".format(topic, topic))
    // ensure that the topic-partition has been deleted from all brokers' replica managers
    waitUntilTrue(() =>
      servers.forall(server => topicPartitions.forall(tp => server.replicaManager.nonOfflinePartition(tp).isEmpty)),
      "Replica manager's should have deleted all of this topic's partitions")
    // ensure that logs from all replicas are deleted if delete topic is marked successful in ZooKeeper
    assertTrue("Replica logs not deleted after delete topic is complete",
      servers.forall(server => topicPartitions.forall(tp => server.getLogManager.getLog(tp).isEmpty)))
    // ensure that topic is removed from all cleaner offsets
    waitUntilTrue(() => servers.forall(server => topicPartitions.forall { tp =>
      val checkpoints = server.getLogManager.liveLogDirs.map { logDir =>
        new OffsetCheckpointFile(new File(logDir, "cleaner-offset-checkpoint")).read()
      }
      checkpoints.forall(checkpointsPerLogDir => !checkpointsPerLogDir.contains(tp))
    }), "Cleaner offset for deleted partition should have been removed")
    waitUntilTrue(() => servers.forall(server =>
      server.config.logDirs.forall { logDir =>
        topicPartitions.forall { tp =>
          !new File(logDir, tp.topic + "-" + tp.partition).exists()
        }
      }
    ), "Failed to soft-delete the data to a delete directory")
    waitUntilTrue(() => servers.forall(server =>
      server.config.logDirs.forall { logDir =>
        topicPartitions.forall { tp =>
          !Arrays.asList(new File(logDir).list()).asScala.exists { partitionDirectoryName =>
            partitionDirectoryName.startsWith(tp.topic + "-" + tp.partition) &&
              partitionDirectoryName.endsWith(Log.DeleteDirSuffix)
          }
        }
      }
    ), "Failed to hard-delete the delete directory")
  }

  /**
   * Translate the given buffer into a string
   *
   * @param buffer The buffer to translate
   * @param encoding The encoding to use in translating bytes to characters
   */
  def readString(buffer: ByteBuffer, encoding: String = Charset.defaultCharset.toString): String = {
    val bytes = new Array[Byte](buffer.remaining)
    buffer.get(bytes)
    new String(bytes, encoding)
  }

  def copyOf(props: Properties): Properties = {
    val copy = new Properties()
    copy ++= props
    copy
  }

  def sslConfigs(mode: Mode, clientCert: Boolean, trustStoreFile: Option[File], certAlias: String,
                 certCn: String = SslCertificateCn,
                 tlsProtocol: String = TestSslUtils.DEFAULT_TLS_PROTOCOL_FOR_TESTS): Properties = {
    val trustStore = trustStoreFile.getOrElse {
      throw new Exception("SSL enabled but no trustStoreFile provided")
    }

    val sslConfigs = new TestSslUtils.SslConfigsBuilder(mode)
      .useClientCert(clientCert)
      .createNewTrustStore(trustStore)
      .certAlias(certAlias)
      .cn(certCn)
      .tlsProtocol(tlsProtocol)
      .build()

    val sslProps = new Properties()
    sslConfigs.asScala.foreach { case (k, v) => sslProps.put(k, v) }
    sslProps
  }

  // a X509TrustManager to trust self-signed certs for unit tests.
  def trustAllCerts: X509TrustManager = {
    val trustManager = new X509TrustManager() {
      override def getAcceptedIssuers: Array[X509Certificate] = {
        null
      }
      override def checkClientTrusted(certs: Array[X509Certificate], authType: String): Unit = {
      }
      override def checkServerTrusted(certs: Array[X509Certificate], authType: String): Unit = {
      }
    }
    trustManager
  }

  def waitAndVerifyAcls(expected: Set[AccessControlEntry],
                        authorizer: JAuthorizer,
                        resource: ResourcePattern,
                        accessControlEntryFilter: AccessControlEntryFilter = AccessControlEntryFilter.ANY): Unit = {
    val newLine = scala.util.Properties.lineSeparator

    val filter = new AclBindingFilter(resource.toFilter, accessControlEntryFilter)
    waitUntilTrue(() => authorizer.acls(filter).asScala.map(_.entry).toSet == expected,
      s"expected acls:${expected.mkString(newLine + "\t", newLine + "\t", newLine)}" +
        s"but got:${authorizer.acls(filter).asScala.map(_.entry).mkString(newLine + "\t", newLine + "\t", newLine)}")
  }

  @deprecated("Use org.apache.kafka.server.authorizer.Authorizer", "Since 2.5")
  def waitAndVerifyAcls(expected: Set[Acl], authorizer: LegacyAuthorizer, resource: Resource): Unit = {
    val newLine = scala.util.Properties.lineSeparator

    waitUntilTrue(() => authorizer.getAcls(resource) == expected,
      s"expected acls:${expected.mkString(newLine + "\t", newLine + "\t", newLine)}" +
        s"but got:${authorizer.getAcls(resource).mkString(newLine + "\t", newLine + "\t", newLine)}")
  }

  /**
   * Verifies that this ACL is the secure one.
   */
  def isAclSecure(acl: ACL, sensitive: Boolean): Boolean = {
    debug(s"ACL $acl")
    acl.getPerms match {
      case Perms.READ => !sensitive && acl.getId.getScheme == "world"
      case Perms.ALL => acl.getId.getScheme == "sasl"
      case _ => false
    }
  }

  /**
   * Verifies that the ACL corresponds to the unsecure one that
   * provides ALL access to everyone (world).
   */
  def isAclUnsecure(acl: ACL): Boolean = {
    debug(s"ACL $acl")
    acl.getPerms match {
      case Perms.ALL => acl.getId.getScheme == "world"
      case _ => false
    }
  }

  private def secureZkPaths(zkClient: KafkaZkClient): Seq[String] = {
    def subPaths(path: String): Seq[String] = {
      if (zkClient.pathExists(path))
        path +: zkClient.getChildren(path).map(c => path + "/" + c).flatMap(subPaths)
      else
        Seq.empty
    }
    val topLevelPaths = ZkData.SecureRootPaths ++ ZkData.SensitiveRootPaths
    topLevelPaths.flatMap(subPaths)
  }

  /**
   * Verifies that all secure paths in ZK are created with the expected ACL.
   */
  def verifySecureZkAcls(zkClient: KafkaZkClient, usersWithAccess: Int): Unit = {
    secureZkPaths(zkClient).foreach(path => {
      if (zkClient.pathExists(path)) {
        val sensitive = ZkData.sensitivePath(path)
        // usersWithAccess have ALL access to path. For paths that are
        // not sensitive, world has READ access.
        val aclCount = if (sensitive) usersWithAccess else usersWithAccess + 1
        val acls = zkClient.getAcl(path)
        assertEquals(s"Invalid ACLs for $path $acls", aclCount, acls.size)
        acls.foreach(acl => isAclSecure(acl, sensitive))
      }
    })
  }

  /**
   * Verifies that secure paths in ZK have no access control. This is
   * the case when zookeeper.set.acl=false and no ACLs have been configured.
   */
  def verifyUnsecureZkAcls(zkClient: KafkaZkClient): Unit = {
    secureZkPaths(zkClient).foreach(path => {
      if (zkClient.pathExists(path)) {
        val acls = zkClient.getAcl(path)
        assertEquals(s"Invalid ACLs for $path $acls", 1, acls.size)
        acls.foreach(isAclUnsecure)
      }
    })
  }

  /**
    * To use this you pass in a sequence of functions that are your arrange/act/assert test on the SUT.
    * They all run at the same time in the assertConcurrent method; the chances of triggering a multithreading code error,
    * and thereby failing some assertion are greatly increased.
    */
  def assertConcurrent(message: String, functions: Seq[() => Any], timeoutMs: Int): Unit = {

    def failWithTimeout(): Unit = {
      fail(s"$message. Timed out, the concurrent functions took more than $timeoutMs milliseconds")
    }

    val numThreads = functions.size
    val threadPool = Executors.newFixedThreadPool(numThreads)
    val exceptions = ArrayBuffer[Throwable]()
    try {
      val runnables = functions.map { function =>
        new Callable[Unit] {
          override def call(): Unit = function()
        }
      }.asJava
      val futures = threadPool.invokeAll(runnables, timeoutMs, TimeUnit.MILLISECONDS).asScala
      futures.foreach { future =>
        if (future.isCancelled)
          failWithTimeout()
        else
          try future.get()
          catch { case e: Exception =>
            exceptions += e
          }
      }
    } catch {
      case _: InterruptedException => failWithTimeout()
      case e: Throwable => exceptions += e
    } finally {
      threadPool.shutdownNow()
    }
    assertTrue(s"$message failed with exception(s) $exceptions", exceptions.isEmpty)
  }

  def consumeTopicRecords[K, V](servers: Seq[KafkaServer],
                                topic: String,
                                numMessages: Int,
                                groupId: String = "group",
                                securityProtocol: SecurityProtocol = SecurityProtocol.PLAINTEXT,
                                trustStoreFile: Option[File] = None,
                                waitTime: Long = JTestUtils.DEFAULT_MAX_WAIT_MS): Seq[ConsumerRecord[Array[Byte], Array[Byte]]] = {
    val consumer = createConsumer(TestUtils.getBrokerListStrFromServers(servers, securityProtocol),
      groupId = groupId,
      securityProtocol = securityProtocol,
      trustStoreFile = trustStoreFile)
    try {
      consumer.subscribe(Collections.singleton(topic))
      consumeRecords(consumer, numMessages, waitTime)
    } finally consumer.close()
  }

  def pollUntilAtLeastNumRecords[K, V](consumer: Consumer[K, V],
                                       numRecords: Int,
                                       waitTimeMs: Long = JTestUtils.DEFAULT_MAX_WAIT_MS): Seq[ConsumerRecord[K, V]] = {
    val records = new ArrayBuffer[ConsumerRecord[K, V]]()
    def pollAction(polledRecords: ConsumerRecords[K, V]): Boolean = {
      records ++= polledRecords.asScala
      records.size >= numRecords
    }
    pollRecordsUntilTrue(consumer, pollAction,
      waitTimeMs = waitTimeMs,
      msg = s"Consumed ${records.size} records before timeout instead of the expected $numRecords records")
    records
  }

  def consumeRecords[K, V](consumer: Consumer[K, V],
                           numRecords: Int,
                           waitTimeMs: Long = JTestUtils.DEFAULT_MAX_WAIT_MS): Seq[ConsumerRecord[K, V]] = {
    val records = pollUntilAtLeastNumRecords(consumer, numRecords, waitTimeMs)
    assertEquals("Consumed more records than expected", numRecords, records.size)
    records
  }

  /**
    * Will consume all the records for the given consumer for the specified duration. If you want to drain all the
    * remaining messages in the partitions the consumer is subscribed to, the duration should be set high enough so
    * that the consumer has enough time to poll everything. This would be based on the number of expected messages left
    * in the topic, and should not be too large (ie. more than a second) in our tests.
    *
    * @return All the records consumed by the consumer within the specified duration.
    */
  def consumeRecordsFor[K, V](consumer: KafkaConsumer[K, V], duration: Long = JTestUtils.DEFAULT_MAX_WAIT_MS): Seq[ConsumerRecord[K, V]] = {
    val startTime = System.currentTimeMillis()
    val records = new ArrayBuffer[ConsumerRecord[K, V]]()
    waitUntilTrue(() => {
      records ++= consumer.poll(Duration.ofMillis(50)).asScala
      System.currentTimeMillis() - startTime > duration
    }, s"The timeout $duration was greater than the maximum wait time.")
    records
  }

  def createTransactionalProducer(transactionalId: String,
                                  servers: Seq[KafkaServer],
                                  batchSize: Int = 16384,
                                  transactionTimeoutMs: Long = 60000,
                                  maxBlockMs: Long = 60000,
                                  deliveryTimeoutMs: Int = 120000) = {
    val props = new Properties()
    props.put(ProducerConfig.BOOTSTRAP_SERVERS_CONFIG, TestUtils.getBrokerListStrFromServers(servers))
    props.put(ProducerConfig.ACKS_CONFIG, "all")
    props.put(ProducerConfig.BATCH_SIZE_CONFIG, batchSize.toString)
    props.put(ProducerConfig.TRANSACTIONAL_ID_CONFIG, transactionalId)
    props.put(ProducerConfig.ENABLE_IDEMPOTENCE_CONFIG, "true")
    props.put(ProducerConfig.TRANSACTION_TIMEOUT_CONFIG, transactionTimeoutMs.toString)
    props.put(ProducerConfig.MAX_BLOCK_MS_CONFIG, maxBlockMs.toString)
    props.put(ProducerConfig.DELIVERY_TIMEOUT_MS_CONFIG, deliveryTimeoutMs.toString)
    props.put(ProducerConfig.REQUEST_TIMEOUT_MS_CONFIG, deliveryTimeoutMs.toString)
    new KafkaProducer[Array[Byte], Array[Byte]](props, new ByteArraySerializer, new ByteArraySerializer)
  }

  // Seeds the given topic with records with keys and values in the range [0..numRecords)
  def seedTopicWithNumberedRecords(topic: String, numRecords: Int, servers: Seq[KafkaServer]): Unit = {
    val props = new Properties()
    props.put(ProducerConfig.ENABLE_IDEMPOTENCE_CONFIG, "true")
    props.put(ProducerConfig.BOOTSTRAP_SERVERS_CONFIG, TestUtils.getBrokerListStrFromServers(servers))
    val producer = new KafkaProducer[Array[Byte], Array[Byte]](props, new ByteArraySerializer, new ByteArraySerializer)
    try {
      for (i <- 0 until numRecords) {
        producer.send(new ProducerRecord[Array[Byte], Array[Byte]](topic, asBytes(i.toString), asBytes(i.toString)))
      }
      producer.flush()
    } finally {
      producer.close()
    }
  }

  private def asString(bytes: Array[Byte]) = new String(bytes, StandardCharsets.UTF_8)

  private def asBytes(string: String) = string.getBytes(StandardCharsets.UTF_8)

  // Verifies that the record was intended to be committed by checking the headers for an expected transaction status
  // If true, this will return the value as a string. It is expected that the record in question should have been created
  // by the `producerRecordWithExpectedTransactionStatus` method.
  def assertCommittedAndGetValue(record: ConsumerRecord[Array[Byte], Array[Byte]]) : String = {
    record.headers.headers(transactionStatusKey).asScala.headOption match {
      case Some(header) =>
        assertEquals(s"Got ${asString(header.value)} but expected the value to indicate " +
          s"committed status.", asString(committedValue), asString(header.value))
      case None =>
        fail("expected the record header to include an expected transaction status, but received nothing.")
    }
    recordValueAsString(record)
  }

  def recordValueAsString(record: ConsumerRecord[Array[Byte], Array[Byte]]) : String = {
    asString(record.value)
  }

  def producerRecordWithExpectedTransactionStatus(topic: String, partition: Integer, key: Array[Byte], value: Array[Byte], willBeCommitted: Boolean): ProducerRecord[Array[Byte], Array[Byte]] = {
    val header = new Header {override def key() = transactionStatusKey
      override def value() = if (willBeCommitted)
        committedValue
      else
        abortedValue
    }
    new ProducerRecord[Array[Byte], Array[Byte]](topic, partition, key, value, Collections.singleton(header))
  }

  def producerRecordWithExpectedTransactionStatus(topic: String, partition: Integer, key: String, value: String, willBeCommitted: Boolean): ProducerRecord[Array[Byte], Array[Byte]] = {
    producerRecordWithExpectedTransactionStatus(topic, partition, asBytes(key), asBytes(value), willBeCommitted)
  }

  // Collect the current positions for all partition in the consumers current assignment.
  def consumerPositions(consumer: KafkaConsumer[Array[Byte], Array[Byte]]) : Map[TopicPartition, OffsetAndMetadata]  = {
    val offsetsToCommit = new mutable.HashMap[TopicPartition, OffsetAndMetadata]()
    consumer.assignment.asScala.foreach { topicPartition =>
      offsetsToCommit.put(topicPartition, new OffsetAndMetadata(consumer.position(topicPartition)))
    }
    offsetsToCommit.toMap
  }

  def resetToCommittedPositions(consumer: KafkaConsumer[Array[Byte], Array[Byte]]): Unit = {
    val committed = consumer.committed(consumer.assignment).asScala.filter(_._2 != null).map { case (k, v) => k -> v.offset }

    consumer.assignment.asScala.foreach { topicPartition =>
      if (committed.contains(topicPartition))
        consumer.seek(topicPartition, committed(topicPartition))
      else
        consumer.seekToBeginning(Collections.singletonList(topicPartition))
    }
  }

  def incrementalAlterConfigs(servers: Seq[KafkaServer], adminClient: Admin, props: Properties,
                              perBrokerConfig: Boolean, opType: OpType = OpType.SET): AlterConfigsResult  = {
    val configEntries = props.asScala.map { case (k, v) => new AlterConfigOp(new ConfigEntry(k, v), opType) }.toList.asJavaCollection
    val configs = if (perBrokerConfig) {
      servers.map { server =>
        val resource = new ConfigResource(ConfigResource.Type.BROKER, server.config.brokerId.toString)
        (resource, configEntries)
      }.toMap.asJava
    } else {
      Map(new ConfigResource(ConfigResource.Type.BROKER, "") -> configEntries).asJava
    }
    adminClient.incrementalAlterConfigs(configs)
  }

<<<<<<< HEAD
  def alterTopicConfigs(adminClient: Admin, topic: String, topicConfigs: Properties): AlterConfigsResult = {
    val configEntries = topicConfigs.asScala.map { case (k, v) => new ConfigEntry(k, v) }.toList.asJava
    val newConfig = new Config(configEntries)
    val configs = Map(new ConfigResource(ConfigResource.Type.TOPIC, topic) -> newConfig).asJava
    adminClient.alterConfigs(configs)
  }

  def incrementalAlterTopicConfigs(adminClient: Admin, topic: String, topicConfigs: Properties): AlterConfigsResult = {
    val alterConfigOps: util.Collection[AlterConfigOp] = topicConfigs.asScala.map { case (k, v) =>
      val configEntry = new ConfigEntry(k, v)
      new AlterConfigOp(configEntry, OpType.SET)
    }.toList.asJava
    val configs = Map(new ConfigResource(ConfigResource.Type.TOPIC, topic) -> alterConfigOps).asJava
    adminClient.incrementalAlterConfigs(configs)
  }

=======
>>>>>>> 6a3bbb6a
  def assertLeader(client: Admin, topicPartition: TopicPartition, expectedLeader: Int): Unit = {
    waitForLeaderToBecome(client, topicPartition, Some(expectedLeader))
  }

  def assertNoLeader(client: Admin, topicPartition: TopicPartition): Unit = {
    waitForLeaderToBecome(client, topicPartition, None)
  }

  def waitForLeaderToBecomeOneOf(client: Admin, topicPartition: TopicPartition, candidates: Set[Int]): Int = {
    assertTrue("Non-empty set of candidate leaders must be provided", candidates.nonEmpty)
    var leader: Option[Int] = None
    TestUtils.waitUntilTrue(() => {
      leader = Option(
        client
          .describeTopics(Arrays.asList(topicPartition.topic))
          .all
          .get
          .get(topicPartition.topic)
          .partitions
          .get(topicPartition.partition)
          .leader
        ).map(_.id)

      leader.exists(candidates.contains)
    }, s"Expected leader to become $leader", 10000)
    leader.get
  }


  def waitForLeaderToBecome(client: Admin, topicPartition: TopicPartition, leader: Option[Int]): Unit = {
    val topic = topicPartition.topic
    val partition = topicPartition.partition

    TestUtils.waitUntilTrue(() => {
      try {
        val topicResult = client.describeTopics(Arrays.asList(topic)).all.get.get(topic)
        val partitionResult = topicResult.partitions.get(partition)
        Option(partitionResult.leader).map(_.id) == leader
      } catch {
        case e: ExecutionException if e.getCause.isInstanceOf[UnknownTopicOrPartitionException] => false
      }
    }, "Timed out waiting for leader metadata")
  }

  def waitForBrokersOutOfIsr(client: Admin, partition: Set[TopicPartition], brokerIds: Set[Int]): Unit = {
    TestUtils.waitUntilTrue(
      () => {
        val description = client.describeTopics(partition.map(_.topic).asJava).all.get.asScala
        val isr = description
          .values
          .flatMap(_.partitions.asScala.flatMap(_.isr.asScala))
          .map(_.id)
          .toSet

        brokerIds.intersect(isr).isEmpty
      },
      s"Expected brokers $brokerIds to no longer in the ISR for $partition"
    )
  }

  def waitForBrokersInIsr(client: Admin, partition: TopicPartition, brokerIds: Set[Int]): Unit = {
    TestUtils.waitUntilTrue(
      () => {
        val description = client.describeTopics(Set(partition.topic).asJava).all.get.asScala
        val isr = description
          .values
          .flatMap(_.partitions.asScala.flatMap(_.isr.asScala))
          .map(_.id)
          .toSet

        brokerIds.subsetOf(isr)
      },
      s"Expected brokers $brokerIds to be in the replicas for $partition"
    )
  }

  def waitForReplicasAssigned(client: Admin, partition: TopicPartition, brokerIds: Seq[Int]): Unit = {
    TestUtils.waitUntilTrue(
      () => {
        val description = client.describeTopics(Set(partition.topic).asJava).all.get.asScala
        val replicas = description
          .values
          .flatMap(_.partitions.asScala.flatMap(_.replicas.asScala))
          .map(_.id)
          .toSeq

        brokerIds == replicas
      },
      s"Expected brokers $brokerIds to be the replicas for $partition"
    )
  }

  /**
   * Capture the console output during the execution of the provided function.
   */
  def grabConsoleOutput(f: => Unit) : String = {
    val out = new ByteArrayOutputStream
    try scala.Console.withOut(out)(f)
    finally scala.Console.out.flush()
    out.toString
  }

  /**
   * Capture the console error during the execution of the provided function.
   */
  def grabConsoleError(f: => Unit) : String = {
    val err = new ByteArrayOutputStream
    try scala.Console.withErr(err)(f)
    finally scala.Console.err.flush()
    err.toString
  }

  /**
   * Capture both the console output and console error during the execution of the provided function.
   */
  def grabConsoleOutputAndError(f: => Unit) : (String, String) = {
    val out = new ByteArrayOutputStream
    val err = new ByteArrayOutputStream
    try scala.Console.withOut(out)(scala.Console.withErr(err)(f))
    finally {
      scala.Console.out.flush()
      scala.Console.err.flush()
    }
    (out.toString, err.toString)
  }

  def assertFutureExceptionTypeEquals(future: KafkaFuture[_], clazz: Class[_ <: Throwable],
                                      expectedErrorMessage: Option[String] = None): Unit = {
    try {
      future.get()
      fail("Expected CompletableFuture.get to return an exception")
    } catch {
      case e: ExecutionException =>
        val cause = e.getCause
        assertTrue("Expected an exception of type " + clazz.getName + "; got type " +
            cause.getClass.getName, clazz.isInstance(cause))
        expectedErrorMessage.foreach(message => assertTrue(s"Received error message : ${cause.getMessage}" +
          s" does not contain expected error message : $message", cause.getMessage.contains(message)))
    }
  }

  def totalMetricValue(server: KafkaServer, metricName: String): Long = {
    val allMetrics = server.metrics.metrics
    val total = allMetrics.values().asScala.filter(_.metricName().name() == metricName)
      .foldLeft(0.0)((total, metric) => total + metric.metricValue.asInstanceOf[Double])
    total.toLong
  }

  def getCurrentOpenFDCount(): Option[Long] = {
    val os: OperatingSystemMXBean = ManagementFactory.getOperatingSystemMXBean
    if (os.isInstanceOf[UnixOperatingSystemMXBean]) {
      Some(os.asInstanceOf[UnixOperatingSystemMXBean].getOpenFileDescriptorCount())
    } else {
      None
    }
  }

  def meterCount(metricName: String): Long = {
    KafkaYammerMetrics.defaultRegistry.allMetrics.asScala
      .filter { case (k, _) => k.getMBeanName.endsWith(metricName) }
      .values
      .headOption
      .getOrElse(fail(s"Unable to find metric $metricName"))
      .asInstanceOf[Meter]
      .count
  }

  def clearYammerMetrics(): Unit = {
    for (metricName <- KafkaYammerMetrics.defaultRegistry.allMetrics.keySet.asScala)
      KafkaYammerMetrics.defaultRegistry.removeMetric(metricName)
  }

  def stringifyTopicPartitions(partitions: Set[TopicPartition]): String = {
    Json.legacyEncodeAsString(
      Map(
        "partitions" -> partitions.map(tp => Map("topic" -> tp.topic, "partition" -> tp.partition))
      )
    )
  }

  def resource[R <: AutoCloseable, A](resource: R)(func: R => A): A = {
    try {
      func(resource)
    } finally {
      resource.close()
    }
  }

  /**
   * Set broker replication quotas and enable throttling for a set of partitions. This
   * will override any previous replication quotas, but will leave the throttling status
   * of other partitions unaffected.
   */
  def setReplicationThrottleForPartitions(admin: Admin,
                                          brokerIds: Seq[Int],
                                          partitions: Set[TopicPartition],
                                          throttleBytes: Int): Unit = {
    throttleAllBrokersReplication(admin, brokerIds, throttleBytes)
    assignThrottledPartitionReplicas(admin, partitions.map(_ -> brokerIds).toMap)
  }

  /**
   * Remove a set of throttled partitions and reset the overall replication quota.
   */
  def removeReplicationThrottleForPartitions(admin: Admin,
                                             brokerIds: Seq[Int],
                                             partitions: Set[TopicPartition]): Unit = {
    removePartitionReplicaThrottles(admin, partitions)
    resetBrokersThrottle(admin, brokerIds)
  }

  /**
    * Throttles all replication across the cluster.
    * @param adminClient is the adminClient to use for making connection with the cluster
    * @param brokerIds all broker ids in the cluster
    * @param throttleBytes is the target throttle
    */
  def throttleAllBrokersReplication(adminClient: Admin, brokerIds: Seq[Int], throttleBytes: Int): Unit = {
    val throttleConfigs = Seq(
      new AlterConfigOp(new ConfigEntry(KafkaConfig.LeaderReplicationThrottledRateProp, throttleBytes.toString), AlterConfigOp.OpType.SET),
      new AlterConfigOp(new ConfigEntry(KafkaConfig.FollowerReplicationThrottledRateProp, throttleBytes.toString), AlterConfigOp.OpType.SET)
    ).asJavaCollection

    adminClient.incrementalAlterConfigs(
      brokerIds.map { brokerId =>
        new ConfigResource(ConfigResource.Type.BROKER, brokerId.toString) -> throttleConfigs
      }.toMap.asJava
    ).all().get()
  }

  def resetBrokersThrottle(adminClient: Admin, brokerIds: Seq[Int]): Unit =
    throttleAllBrokersReplication(adminClient, brokerIds, Int.MaxValue)

  def assignThrottledPartitionReplicas(adminClient: Admin, allReplicasByPartition: Map[TopicPartition, Seq[Int]]): Unit = {
    val throttles = allReplicasByPartition.groupBy(_._1.topic()).map {
      case (topic, replicasByPartition) =>
        new ConfigResource(ConfigResource.Type.TOPIC, topic) -> Seq(
          new AlterConfigOp(new ConfigEntry(LogConfig.LeaderReplicationThrottledReplicasProp, formatReplicaThrottles(replicasByPartition)), AlterConfigOp.OpType.SET),
          new AlterConfigOp(new ConfigEntry(LogConfig.FollowerReplicationThrottledReplicasProp, formatReplicaThrottles(replicasByPartition)), AlterConfigOp.OpType.SET)
        ).asJavaCollection
    }
    adminClient.incrementalAlterConfigs(throttles.asJava).all().get()
  }

  def removePartitionReplicaThrottles(adminClient: Admin, partitions: Set[TopicPartition]): Unit = {
    val throttles = partitions.map {
      tp =>
        new ConfigResource(ConfigResource.Type.TOPIC, tp.topic()) -> Seq(
          new AlterConfigOp(new ConfigEntry(LogConfig.LeaderReplicationThrottledReplicasProp, ""), AlterConfigOp.OpType.DELETE),
          new AlterConfigOp(new ConfigEntry(LogConfig.FollowerReplicationThrottledReplicasProp, ""), AlterConfigOp.OpType.DELETE)
        ).asJavaCollection
    }.toMap
    adminClient.incrementalAlterConfigs(throttles.asJava).all().get()
  }

  def formatReplicaThrottles(moves: Map[TopicPartition, Seq[Int]]): String =
    moves.flatMap { case (tp, assignment) =>
      assignment.map(replicaId => s"${tp.partition}:$replicaId")
    }.mkString(",")

  def waitForAllReassignmentsToComplete(adminClient: Admin, pause: Long = 100L): Unit = {
    waitUntilTrue(() => adminClient.listPartitionReassignments().reassignments().get().isEmpty,
      s"There still are ongoing reassignments", pause = pause)
  }

  def addAndVerifyAcls(server: KafkaServer, acls: Set[AccessControlEntry], resource: ResourcePattern): Unit = {
    val authorizer = server.dataPlaneRequestProcessor.authorizer.get
    val aclBindings = acls.map { acl => new AclBinding(resource, acl) }
    authorizer.createAcls(null, aclBindings.toList.asJava).asScala
      .map(_.toCompletableFuture.get)
      .foreach { result =>
        result.exception.asScala.foreach { e => throw e }
      }
    val aclFilter = new AclBindingFilter(resource.toFilter, AccessControlEntryFilter.ANY)
    waitAndVerifyAcls(
      authorizer.acls(aclFilter).asScala.map(_.entry).toSet ++ acls,
      authorizer, resource)
  }

}<|MERGE_RESOLUTION|>--- conflicted
+++ resolved
@@ -1505,25 +1505,16 @@
     adminClient.incrementalAlterConfigs(configs)
   }
 
-<<<<<<< HEAD
-  def alterTopicConfigs(adminClient: Admin, topic: String, topicConfigs: Properties): AlterConfigsResult = {
-    val configEntries = topicConfigs.asScala.map { case (k, v) => new ConfigEntry(k, v) }.toList.asJava
-    val newConfig = new Config(configEntries)
-    val configs = Map(new ConfigResource(ConfigResource.Type.TOPIC, topic) -> newConfig).asJava
-    adminClient.alterConfigs(configs)
-  }
-
-  def incrementalAlterTopicConfigs(adminClient: Admin, topic: String, topicConfigs: Properties): AlterConfigsResult = {
+  def incrementalAlterTopicConfigs(adminClient: Admin, topic: String, topicConfigs: Properties,
+                                   opType: OpType = OpType.SET): AlterConfigsResult = {
     val alterConfigOps: util.Collection[AlterConfigOp] = topicConfigs.asScala.map { case (k, v) =>
       val configEntry = new ConfigEntry(k, v)
-      new AlterConfigOp(configEntry, OpType.SET)
+      new AlterConfigOp(configEntry, opType)
     }.toList.asJava
     val configs = Map(new ConfigResource(ConfigResource.Type.TOPIC, topic) -> alterConfigOps).asJava
     adminClient.incrementalAlterConfigs(configs)
   }
 
-=======
->>>>>>> 6a3bbb6a
   def assertLeader(client: Admin, topicPartition: TopicPartition, expectedLeader: Int): Unit = {
     waitForLeaderToBecome(client, topicPartition, Some(expectedLeader))
   }
