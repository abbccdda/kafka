/**
 * Licensed to the Apache Software Foundation (ASF) under one or more
 * contributor license agreements.  See the NOTICE file distributed with
 * this work for additional information regarding copyright ownership.
 * The ASF licenses this file to You under the Apache License, Version 2.0
 * (the "License"); you may not use this file except in compliance with
 * the License.  You may obtain a copy of the License at
 *
 *    http://www.apache.org/licenses/LICENSE-2.0
 *
 * Unless required by applicable law or agreed to in writing, software
 * distributed under the License is distributed on an "AS IS" BASIS,
 * WITHOUT WARRANTIES OR CONDITIONS OF ANY KIND, either express or implied.
 * See the License for the specific language governing permissions and
 * limitations under the License.
 */
package kafka.admin

import java.util
import java.util.Properties

<<<<<<< HEAD
import kafka.common.TopicPlacement
import kafka.controller.PartitionReplicaAssignment
=======
import kafka.controller.ReplicaAssignment
>>>>>>> fec42f2d
import kafka.log._
import kafka.server.DynamicConfig.Broker._
import kafka.server.KafkaConfig._
import kafka.server.{ConfigType, KafkaConfig, KafkaServer}
import kafka.utils.CoreUtils._
import kafka.utils.TestUtils._
import kafka.utils.{Logging, TestUtils}
import kafka.zk.{AdminZkClient, KafkaZkClient, ZooKeeperTestHarness}
import org.apache.kafka.common.TopicPartition
import org.apache.kafka.common.config.{ConfluentTopicConfig, TopicConfig}
import org.apache.kafka.common.errors.{InvalidConfigurationException, InvalidReplicaAssignmentException, InvalidTopicException, TopicExistsException}
import org.apache.kafka.common.metrics.Quota
import org.apache.kafka.test.{TestUtils => JTestUtils}
import org.easymock.EasyMock
import org.junit.Assert._
import org.junit.{After, Test}
import org.scalatest.Assertions.intercept

import scala.collection.JavaConverters._
import scala.collection.{Map, Seq, immutable}

class AdminZkClientTest extends ZooKeeperTestHarness with Logging with RackAwareTest {

  var servers: Seq[KafkaServer] = Seq()

  @After
  override def tearDown(): Unit = {
    TestUtils.shutdownServers(servers)
    super.tearDown()
  }

  @Test
  def testManualReplicaAssignment(): Unit = {
    val brokers = List(0, 1, 2, 3, 4)
    TestUtils.createBrokersInZk(zkClient, brokers)

    val topicConfig = new Properties()

    // duplicate brokers
    intercept[InvalidReplicaAssignmentException] {
      adminZkClient.createTopicWithAssignment(
        "test",
        topicConfig,
        Map(0 -> PartitionReplicaAssignment.fromCreate(Seq(0,0), Seq.empty))
      )
    }

    // inconsistent replication factor
    intercept[InvalidReplicaAssignmentException] {
      adminZkClient.createTopicWithAssignment(
        "test",
        topicConfig,
        Map(
          0 -> PartitionReplicaAssignment.fromCreate(Seq(0,1), Seq.empty),
          1 -> PartitionReplicaAssignment.fromCreate(Seq(0), Seq.empty)
        )
      )
    }

    // partitions should be 0-based
    intercept[InvalidReplicaAssignmentException] {
      adminZkClient.createTopicWithAssignment(
        "test",
        topicConfig,
        Map(
          1 -> PartitionReplicaAssignment.fromCreate(Seq(1,2), Seq.empty),
          2 -> PartitionReplicaAssignment.fromCreate(Seq(1,2), Seq.empty)
        )
      )
    }

    // partitions should be 0-based and consecutive
    intercept[InvalidReplicaAssignmentException] {
      adminZkClient.createTopicWithAssignment(
        "test",
        topicConfig,
        Map(
          0 -> PartitionReplicaAssignment.fromCreate(Seq(1,2), Seq.empty),
          0 -> PartitionReplicaAssignment.fromCreate(Seq(1,2), Seq.empty),
          3 -> PartitionReplicaAssignment.fromCreate(Seq(1,2), Seq.empty)
        )
      )
    }

    // partitions should be 0-based and consecutive
    intercept[InvalidReplicaAssignmentException] {
      adminZkClient.createTopicWithAssignment(
        "test",
        topicConfig,
        Map(
          -1 -> PartitionReplicaAssignment.fromCreate(Seq(1,2), Seq.empty),
          1 -> PartitionReplicaAssignment.fromCreate(Seq(1,2), Seq.empty),
          2 -> PartitionReplicaAssignment.fromCreate(Seq(1,2), Seq.empty),
          4 -> PartitionReplicaAssignment.fromCreate(Seq(1,2), Seq.empty)
        )
      )
    }

    // good assignment
    val assignment = Map(
      0 -> PartitionReplicaAssignment.fromCreate(Seq(0, 1, 2), Seq.empty),
      1 -> PartitionReplicaAssignment.fromCreate(Seq(1, 2, 3), Seq.empty)
    )
    adminZkClient.createTopicWithAssignment("test", topicConfig, assignment)
    val found = zkClient.getPartitionAssignmentForTopics(Set("test"))
<<<<<<< HEAD
    assertEquals(assignment, found("test"))
=======
    assertEquals(assignment.mapValues(ReplicaAssignment(_, List(), List())).toMap, found("test"))
>>>>>>> fec42f2d
  }

  @Test
  def testTopicCreationInZK(): Unit = {
    val expectedReplicaAssignment = Map(
      0  -> PartitionReplicaAssignment.fromCreate(List(0, 1, 2), Seq.empty),
      1  -> PartitionReplicaAssignment.fromCreate(List(1, 2, 3), Seq.empty),
      2  -> PartitionReplicaAssignment.fromCreate(List(2, 3, 4), Seq.empty),
      3  -> PartitionReplicaAssignment.fromCreate(List(3, 4, 0), Seq.empty),
      4  -> PartitionReplicaAssignment.fromCreate(List(4, 0, 1), Seq.empty),
      5  -> PartitionReplicaAssignment.fromCreate(List(0, 2, 3), Seq.empty),
      6  -> PartitionReplicaAssignment.fromCreate(List(1, 3, 4), Seq.empty),
      7  -> PartitionReplicaAssignment.fromCreate(List(2, 4, 0), Seq.empty),
      8  -> PartitionReplicaAssignment.fromCreate(List(3, 0, 1), Seq.empty),
      9  -> PartitionReplicaAssignment.fromCreate(List(4, 1, 2), Seq.empty),
      10 -> PartitionReplicaAssignment.fromCreate(List(1, 2, 3), Seq.empty),
      11 -> PartitionReplicaAssignment.fromCreate(List(1, 3, 4), Seq.empty)
    )
    val leaderForPartitionMap = immutable.Map(
      0 -> 0,
      1 -> 1,
      2 -> 2,
      3 -> 3,
      4 -> 4,
      5 -> 0,
      6 -> 1,
      7 -> 2,
      8 -> 3,
      9 -> 4,
      10 -> 1,
      11 -> 1
    )
    val topic = "test"
    val topicConfig = new Properties()
    TestUtils.createBrokersInZk(zkClient, List(0, 1, 2, 3, 4))
    // create the topic
    adminZkClient.createTopicWithAssignment(topic, topicConfig, expectedReplicaAssignment)
    // create leaders for all partitions
    TestUtils.makeLeaderForPartition(zkClient, topic, leaderForPartitionMap, 1)
    val actualReplicaMap = zkClient.getPartitionAssignmentForTopics(Set(topic))(topic)
    assertEquals(expectedReplicaAssignment.size, actualReplicaMap.size)
    for((key, value) <- actualReplicaMap) {
      assertEquals(expectedReplicaAssignment(key), value)
    }

    intercept[TopicExistsException] {
      // shouldn't be able to create a topic that already exists
      adminZkClient.createTopicWithAssignment(topic, topicConfig, expectedReplicaAssignment)
    }
  }

  @Test
  def testTopicCreationWithCollision(): Unit = {
    val topic = "test.topic"
    val collidingTopic = "test_topic"
    TestUtils.createBrokersInZk(zkClient, List(0, 1, 2, 3, 4))
    // create the topic
    adminZkClient.createTopic(topic, 3, 1)

    intercept[InvalidTopicException] {
      // shouldn't be able to create a topic that collides
      adminZkClient.createTopic(collidingTopic, 3, 1)
    }
  }

  @Test
  def testMockedConcurrentTopicCreation(): Unit = {
    val topic = "test.topic"

    // simulate the ZK interactions that can happen when a topic is concurrently created by multiple processes
    val zkMock: KafkaZkClient = EasyMock.createNiceMock(classOf[KafkaZkClient])
    EasyMock.expect(zkMock.topicExists(topic)).andReturn(false)
    EasyMock.expect(zkMock.getAllTopicsInCluster).andReturn(Set("some.topic", topic, "some.other.topic"))
    EasyMock.replay(zkMock)
    val adminZkClient = new AdminZkClient(zkMock)

    intercept[TopicExistsException] {
      adminZkClient.validateTopicCreate(topic, Map.empty, new Properties)
    }
  }

  @Test
  def testConcurrentTopicCreation(): Unit = {
    val topic = "test-concurrent-topic-creation"
    TestUtils.createBrokersInZk(zkClient, List(0, 1, 2, 3, 4))
    val props = new Properties
    props.setProperty(TopicConfig.MIN_IN_SYNC_REPLICAS_CONFIG, "2")
    def createTopic(): Unit = {
      try adminZkClient.createTopic(topic, 3, 1, props)
      catch { case _: TopicExistsException => () }
      val (_, partitionAssignment) = zkClient.getPartitionAssignmentForTopics(Set(topic)).head
      assertEquals(3, partitionAssignment.size)
      partitionAssignment.foreach { case (partition, partitionReplicaAssignment) =>
        assertEquals(s"Unexpected replication factor for $partition",
          1, partitionReplicaAssignment.replicas.size)
      }
      val savedProps = zkClient.getEntityConfigs(ConfigType.Topic, topic)
      assertEquals(props, savedProps)
    }

    TestUtils.assertConcurrent("Concurrent topic creation failed", Seq(() => createTopic, () => createTopic),
      JTestUtils.DEFAULT_MAX_WAIT_MS.toInt)
  }

  /**
   * This test creates a topic with a few config overrides and checks that the configs are applied to the new topic
   * then changes the config and checks that the new values take effect.
   */
  @Test
  def testTopicConfigChange(): Unit = {
    val partitions = 3
    val topic = "my-topic"
    val server = TestUtils.createServer(KafkaConfig.fromProps(TestUtils.createBrokerConfig(0, zkConnect)))
    servers = Seq(server)

    def makeConfig(messageSize: Int, retentionMs: Long, throttledLeaders: String, throttledFollowers: String) = {
      val props = new Properties()
      props.setProperty(LogConfig.MaxMessageBytesProp, messageSize.toString)
      props.setProperty(LogConfig.RetentionMsProp, retentionMs.toString)
      props.setProperty(LogConfig.LeaderReplicationThrottledReplicasProp, throttledLeaders)
      props.setProperty(LogConfig.FollowerReplicationThrottledReplicasProp, throttledFollowers)
      props
    }

    def checkConfig(messageSize: Int, retentionMs: Long, throttledLeaders: String, throttledFollowers: String, quotaManagerIsThrottled: Boolean): Unit = {
      def checkList(actual: util.List[String], expected: String): Unit = {
        assertNotNull(actual)
        if (expected == "")
          assertTrue(actual.isEmpty)
        else
          assertEquals(expected.split(",").toSeq, actual.asScala)
      }
      TestUtils.retry(10000) {
        for (part <- 0 until partitions) {
          val tp = new TopicPartition(topic, part)
          val log = server.logManager.getLog(tp)
          assertTrue(log.isDefined)
          assertEquals(retentionMs, log.get.config.retentionMs)
          assertEquals(messageSize, log.get.config.maxMessageSize)
          checkList(log.get.config.LeaderReplicationThrottledReplicas, throttledLeaders)
          checkList(log.get.config.FollowerReplicationThrottledReplicas, throttledFollowers)
          assertEquals(quotaManagerIsThrottled, server.quotaManagers.leader.isThrottled(tp))
        }
      }
    }

    // create a topic with a few config overrides and check that they are applied
    val maxMessageSize = 1024
    val retentionMs = 1000 * 1000
    adminZkClient.createTopic(topic, partitions, 1, makeConfig(maxMessageSize, retentionMs, "0:0,1:0,2:0", "0:1,1:1,2:1"))

    //Standard topic configs will be propagated at topic creation time, but the quota manager will not have been updated.
    checkConfig(maxMessageSize, retentionMs, "0:0,1:0,2:0", "0:1,1:1,2:1", false)

    //Update dynamically and all properties should be applied
    adminZkClient.changeTopicConfig(topic, makeConfig(maxMessageSize, retentionMs, "0:0,1:0,2:0", "0:1,1:1,2:1"))

    checkConfig(maxMessageSize, retentionMs, "0:0,1:0,2:0", "0:1,1:1,2:1", true)

    // now double the config values for the topic and check that it is applied
    val newConfig = makeConfig(2 * maxMessageSize, 2 * retentionMs, "*", "*")
    adminZkClient.changeTopicConfig(topic, makeConfig(2 * maxMessageSize, 2 * retentionMs, "*", "*"))
    checkConfig(2 * maxMessageSize, 2 * retentionMs, "*", "*", quotaManagerIsThrottled = true)

    // Verify that the same config can be read from ZK
    val configInZk = adminZkClient.fetchEntityConfig(ConfigType.Topic, topic)
    assertEquals(newConfig, configInZk)

    //Now delete the config
    adminZkClient.changeTopicConfig(topic, new Properties)
    checkConfig(Defaults.MaxMessageSize, Defaults.RetentionMs, "", "", quotaManagerIsThrottled = false)

    //Add config back
    adminZkClient.changeTopicConfig(topic, makeConfig(maxMessageSize, retentionMs, "0:0,1:0,2:0", "0:1,1:1,2:1"))
    checkConfig(maxMessageSize, retentionMs, "0:0,1:0,2:0", "0:1,1:1,2:1", quotaManagerIsThrottled = true)

    //Now ensure updating to "" removes the throttled replica list also
    adminZkClient.changeTopicConfig(topic, propsWith((LogConfig.FollowerReplicationThrottledReplicasProp, ""), (LogConfig.LeaderReplicationThrottledReplicasProp, "")))
    checkConfig(Defaults.MaxMessageSize, Defaults.RetentionMs, "", "",  quotaManagerIsThrottled = false)
  }

  /**
   * Test that addPartition method succeeds when
   * 1. no topic placement constraint is specified, and
   * 2. no replica assignment is provided
   *
   * In this case the code should do a normal replica assignment for new partition as done
   * during topic creation time.
   */
  @Test
  def testAddPartitionWithNoPlacementConstraintNoAssignment(): Unit = {
    val existingAssignment = Map(0 -> PartitionReplicaAssignment.fromCreate(List(0, 1, 2), Seq.empty))

    val brokers = (0 until 10).map { id =>
      val rack = s"rack-${id / 5 + 1}"
      BrokerMetadata(id, Some(rack))
    }

    val topicName = "test-topic"
    TestUtils.createBrokersInZk(brokers, zkClient)
    val props = new Properties
    adminZkClient.createTopic(topicName, 1, 3, props)

    val partitionAssignment = adminZkClient.addPartitions(
      topicName, existingAssignment, brokers, numPartitions = 3, None)

    assertEquals(3, partitionAssignment.size)

    // Test if replica assignment was done as per placement constraint
    partitionAssignment.values.map(_.replicas).foreach {
      assignedBrokers => {
        // Check that each partition gets 3 replicas
        assertEquals(3, assignedBrokers.toSet.size)
      }
    }

    partitionAssignment.values.map(_.observers).foreach { observers => {
        assertTrue(observers.mkString(","), observers.isEmpty)
      }
    }
  }

  /**
   * Test that addPartition method succeeds when
   * 1. no topic placement constraint is specified, and
   * 2. a replica assignment is provided
   *
   * In this case the provided assignment should be used as is.
   */
  @Test
  def testAddPartitionWithNoPlacementConstraintWithAssignment(): Unit = {
    val existingAssignment = Map(0 -> PartitionReplicaAssignment.fromCreate(List(0, 1, 2), Seq.empty))

    val brokers = (0 until 10).map { id =>
      val rack = s"rack-${id / 5 + 1}"
      BrokerMetadata(id, Some(rack))
    }

    val topicName = "test-topic"
    TestUtils.createBrokersInZk(brokers, zkClient)
    val props = new Properties
    adminZkClient.createTopic(topicName, 1, 3, props)

    val newReplicaAssignment = Map(
      1  -> PartitionReplicaAssignment.fromCreate(List(1, 2, 3), Seq.empty),
      2  -> PartitionReplicaAssignment.fromCreate(List(2, 3, 4), Seq.empty),
      3  -> PartitionReplicaAssignment.fromCreate(List(3, 4, 0), Seq.empty),
      4  -> PartitionReplicaAssignment.fromCreate(List(4, 0, 1), Seq.empty),
      5  -> PartitionReplicaAssignment.fromCreate(List(0, 2, 3), Seq.empty),
      6  -> PartitionReplicaAssignment.fromCreate(List(1, 3, 4), Seq.empty),
      7  -> PartitionReplicaAssignment.fromCreate(List(2, 4, 0), Seq.empty),
      8  -> PartitionReplicaAssignment.fromCreate(List(3, 0, 1), Seq.empty),
      9  -> PartitionReplicaAssignment.fromCreate(List(4, 1, 2), Seq.empty)
    )

    val partitionAssignment = adminZkClient.addPartitions(
      topicName, existingAssignment, brokers, numPartitions = 10, Some(newReplicaAssignment))

    assertEquals(existingAssignment ++ newReplicaAssignment, partitionAssignment)
  }

  /**
   * Test that addPartition method succeeds when
   * 1. a topic placement constraint is specified, and
   * 2. no replica assignment is provided
   *
   * In this case the code should do a normal replica assignment for new partition taking
   * topic placement constraint into account. This is same as what is done during topic
   * creation when a "topic placement constraint" is present.
   */
  @Test
  def testAddPartitionWithPlacementConstraintNoPartitionAssignment(): Unit = {
    val placementJson = """{
                          | "version": 1,
                          |  "replicas": [{
                          |      "count": 2,
                          |      "constraints": {
                          |        "rack": "rack-1"
                          |      }
                          |    }
                          |  ],
                          |  "observers": [{
                          |    "count": 2,
                          |    "constraints": {
                          |      "rack": "rack-2"
                          |    }
                          |  }]
                          |}""".stripMargin
    val topicPlacement = TopicPlacement.parse(placementJson)
    val existingAssignment = Map(0 -> PartitionReplicaAssignment.fromCreate(List(0, 1, 5, 6), List(5, 6)))

    val brokers = (0 until 10).map { id =>
      val rack = s"rack-${id / 5 + 1}"
      BrokerMetadata(id, Some(rack))
    }

    val topicName = "test-topic"
    TestUtils.createBrokersInZk(brokers, zkClient)
    val props = new Properties
    props.setProperty(ConfluentTopicConfig.TOPIC_PLACEMENT_CONSTRAINTS_CONFIG, placementJson)
    adminZkClient.createTopic(topicName, 1, 4, props)

    val partitionAssignment = adminZkClient.addPartitions(
      topicName, existingAssignment, brokers, numPartitions = 3, None, false, Some(topicPlacement))

    assertEquals(3, partitionAssignment.size)

    // Test if replica and observer assignment was done as per placement constraint
    partitionAssignment.values.map(_.replicas).foreach { assignedBrokers => {
        // This checks that each partition gets assigned to racks in placement constraint
        assertEquals(4, assignedBrokers.toSet.size)
        // First 2 should be on rack 1 (broker id from 0 to 4)
        assignedBrokers.take(2).foreach(brokerId => assertTrue(brokerId >= 0 && brokerId <= 4))
        // Last 2 should be on rack 2 (broker id from 5 to 9)
        assignedBrokers.slice(2, 4).foreach(brokerId => assertTrue(brokerId >= 5 && brokerId <= 9))
      }
    }

    partitionAssignment.values.map(_.observers).foreach { observers => {
        assertTrue(observers.mkString(","),
          observers.forall(observerId => observerId >= 5 && observerId <= 9))
      }
    }
  }

  /**
   * Test that addPartition method succeeds when
   * 1. a topic placement constraint is specified, and
   * 2. a replica assignment is provided
   *
   * In this case the code will ignore topic placement constraint and use the provided
   * list as is. The validation against topic placement constraint is done by the
   * caller of the "addPartition" method and an invalid configuration shouldn't
   * reach this method. The "addPartition" method does perform other validation checks.
   */
  @Test
  def testAddPartitionWithPlacementConstraintWithPartitionAssignment(): Unit = {
    val placementJson = """{
                          | "version": 1,
                          |  "replicas": [{
                          |      "count": 2,
                          |      "constraints": {
                          |        "rack": "rack-1"
                          |      }
                          |    }
                          |  ],
                          |  "observers": [{
                          |    "count": 2,
                          |    "constraints": {
                          |      "rack": "rack-2"
                          |    }
                          |  }]
                          |}""".stripMargin
    val topicPlacement = TopicPlacement.parse(placementJson)
    val existingAssignment = Map(0 -> PartitionReplicaAssignment.fromCreate(List(0, 1, 5, 6), List(5, 6)))
    val newAssignment = Map(1 -> PartitionReplicaAssignment.fromCreate(List(2, 3, 7, 8), List(7, 8)))

    val brokers = (0 until 10).map { id =>
      val rack = s"rack-${id / 5 + 1}"
      BrokerMetadata(id, Some(rack))
    }

    val topicName = "test-topic"
    TestUtils.createBrokersInZk(brokers, zkClient)
    val props = new Properties
    props.setProperty(ConfluentTopicConfig.TOPIC_PLACEMENT_CONSTRAINTS_CONFIG, placementJson)
    adminZkClient.createTopic(topicName, 1, 4, props)

    val partitionAssignment = adminZkClient.addPartitions(
      topicName, existingAssignment, brokers, numPartitions = 2, Some(newAssignment), false, Some(topicPlacement))

    assertEquals(existingAssignment ++ newAssignment, partitionAssignment)
  }

  /**
   * Test that addPartition method fails when the set of brokers don't match the topic placement
   * constraint. In this test, topic placement needs 6 brokers in rack-1, but only 5 are available.
   */
  @Test(expected = classOf[InvalidConfigurationException])
  def testAddPartitionWithReplicaPlacementConstraintNotSatisfied(): Unit = {
    val placementJson = """{
                          | "version": 1,
                          |  "replicas": [{
                          |      "count": 6,
                          |      "constraints": {
                          |        "rack": "rack-1"
                          |      }
                          |    }
                          |  ],
                          |  "observers": [{
                          |    "count": 2,
                          |    "constraints": {
                          |      "rack": "rack-2"
                          |    }
                          |  }]
                          |}""".stripMargin
    val topicPlacement = TopicPlacement.parse(placementJson)
    val existingAssignment = Map(0 -> PartitionReplicaAssignment.fromCreate(0 to 7, List(6, 7)))

    val brokers = (0 until 10).map { id =>
      val rack = s"rack-${id / 5 + 1}"
      BrokerMetadata(id, Some(rack))
    }

    val topicName = "test-topic"
    TestUtils.createBrokersInZk(brokers, zkClient)
    val props = new Properties
    props.setProperty(ConfluentTopicConfig.TOPIC_PLACEMENT_CONSTRAINTS_CONFIG, placementJson)
    adminZkClient.createTopic(topicName, 1, 4, props)

    // This should throw as we don't have enough brokers to satisfy replica constraint count
    adminZkClient.addPartitions(
      topicName, existingAssignment, brokers, numPartitions = 3, None, false, Some(topicPlacement))
  }

  /**
   * Test that addPartition method fails when the set of brokers don't match the topic placement
   * constraint. In this test, topic placement needs 6 brokers as observers in rack-2, but only
   * 5 are available.
   */
  @Test(expected = classOf[InvalidConfigurationException])
  def testAddPartitionWithObserverPlacementConstraintNotSatisfied(): Unit = {
    val placementJson = """{
                          | "version": 1,
                          |  "replicas": [{
                          |      "count": 3,
                          |      "constraints": {
                          |        "rack": "rack-1"
                          |      }
                          |    }
                          |  ],
                          |  "observers": [{
                          |    "count": 6,
                          |    "constraints": {
                          |      "rack": "rack-2"
                          |    }
                          |  }]
                          |}""".stripMargin
    val topicPlacement = TopicPlacement.parse(placementJson)
    val existingAssignment = Map(0 -> PartitionReplicaAssignment.fromCreate(2 until 10, 4 until 10))

    val brokers = (0 until 10).map { id =>
      val rack = s"rack-${id / 5 + 1}"
      BrokerMetadata(id, Some(rack))
    }

    val topicName = "test-topic"
    TestUtils.createBrokersInZk(brokers, zkClient)
    val props = new Properties
    props.setProperty(ConfluentTopicConfig.TOPIC_PLACEMENT_CONSTRAINTS_CONFIG, placementJson)
    adminZkClient.createTopic(topicName, 1, 4, props)

    // This should throw as we don't have enough brokers to satisfy replica constraint count
    adminZkClient.addPartitions(
      topicName, existingAssignment, brokers, numPartitions = 3, None, false, Some(topicPlacement))
  }

  @Test
  def shouldPropagateDynamicBrokerConfigs(): Unit = {
    val brokerIds = Seq(0, 1, 2)
    servers = createBrokerConfigs(3, zkConnect).map(fromProps).map(createServer(_))

    def checkConfig(limit: Long): Unit = {
      retry(10000) {
        for (server <- servers) {
          assertEquals("Leader Quota Manager was not updated", limit, server.quotaManagers.leader.upperBound)
          assertEquals("Follower Quota Manager was not updated", limit, server.quotaManagers.follower.upperBound)
        }
      }
    }

    val limit: Long = 1000000

    // Set the limit & check it is applied to the log
    adminZkClient.changeBrokerConfig(brokerIds, propsWith(
      (LeaderReplicationThrottledRateProp, limit.toString),
      (FollowerReplicationThrottledRateProp, limit.toString)))
    checkConfig(limit)

    // Now double the config values for the topic and check that it is applied
    val newLimit = 2 * limit
    adminZkClient.changeBrokerConfig(brokerIds,  propsWith(
      (LeaderReplicationThrottledRateProp, newLimit.toString),
      (FollowerReplicationThrottledRateProp, newLimit.toString)))
    checkConfig(newLimit)

    // Verify that the same config can be read from ZK
    for (brokerId <- brokerIds) {
      val configInZk = adminZkClient.fetchEntityConfig(ConfigType.Broker, brokerId.toString)
      assertEquals(newLimit, configInZk.getProperty(LeaderReplicationThrottledRateProp).toInt)
      assertEquals(newLimit, configInZk.getProperty(FollowerReplicationThrottledRateProp).toInt)
    }

    //Now delete the config
    adminZkClient.changeBrokerConfig(brokerIds, new Properties)
    checkConfig(DefaultReplicationThrottledRate)
  }

  /**
   * This test simulates a client config change in ZK whose notification has been purged.
   * Basically, it asserts that notifications are bootstrapped from ZK
   */
  @Test
  def testBootstrapClientIdConfig(): Unit = {
    val clientId = "my-client"
    val props = new Properties()
    props.setProperty("producer_byte_rate", "1000")
    props.setProperty("consumer_byte_rate", "2000")

    // Write config without notification to ZK.
    zkClient.setOrCreateEntityConfigs(ConfigType.Client, clientId, props)

    val configInZk: Map[String, Properties] = adminZkClient.fetchAllEntityConfigs(ConfigType.Client)
    assertEquals("Must have 1 overridden client config", 1, configInZk.size)
    assertEquals(props, configInZk(clientId))

    // Test that the existing clientId overrides are read
    val server = TestUtils.createServer(KafkaConfig.fromProps(TestUtils.createBrokerConfig(0, zkConnect)))
    servers = Seq(server)
    assertEquals(new Quota(1000, true), server.dataPlaneRequestProcessor.quotas.produce.quota("ANONYMOUS", clientId))
    assertEquals(new Quota(2000, true), server.dataPlaneRequestProcessor.quotas.fetch.quota("ANONYMOUS", clientId))
  }

  @Test
  def testGetBrokerMetadatas(): Unit = {
    // broker 4 has no rack information
    val brokerList = 0 to 5
    val rackInfo = Map(0 -> "rack1", 1 -> "rack2", 2 -> "rack2", 3 -> "rack1", 5 -> "rack3")
    val brokerMetadatas = toBrokerMetadata(rackInfo, brokersWithoutRack = brokerList.filterNot(rackInfo.keySet))
    TestUtils.createBrokersInZk(brokerMetadatas, zkClient)

    val processedMetadatas1 = adminZkClient.getBrokerMetadatas(RackAwareMode.Disabled)
    assertEquals(brokerList, processedMetadatas1.map(_.id))
    assertEquals(List.fill(brokerList.size)(None), processedMetadatas1.map(_.rack))

    val processedMetadatas2 = adminZkClient.getBrokerMetadatas(RackAwareMode.Safe)
    assertEquals(brokerList, processedMetadatas2.map(_.id))
    assertEquals(List.fill(brokerList.size)(None), processedMetadatas2.map(_.rack))

    intercept[AdminOperationException] {
      adminZkClient.getBrokerMetadatas(RackAwareMode.Enforced)
    }

    val partialList = List(0, 1, 2, 3, 5)
    val processedMetadatas3 = adminZkClient.getBrokerMetadatas(RackAwareMode.Enforced, Some(partialList))
    assertEquals(partialList, processedMetadatas3.map(_.id))
    assertEquals(partialList.map(rackInfo), processedMetadatas3.flatMap(_.rack))

    val numPartitions = 3
    adminZkClient.createTopic("foo", numPartitions, 2, rackAwareMode = RackAwareMode.Safe)
    val assignment = zkClient.getReplicaAssignmentForTopics(Set("foo"))
    assertEquals(numPartitions, assignment.size)
  }
}<|MERGE_RESOLUTION|>--- conflicted
+++ resolved
@@ -19,12 +19,8 @@
 import java.util
 import java.util.Properties
 
-<<<<<<< HEAD
 import kafka.common.TopicPlacement
-import kafka.controller.PartitionReplicaAssignment
-=======
 import kafka.controller.ReplicaAssignment
->>>>>>> fec42f2d
 import kafka.log._
 import kafka.server.DynamicConfig.Broker._
 import kafka.server.KafkaConfig._
@@ -68,7 +64,7 @@
       adminZkClient.createTopicWithAssignment(
         "test",
         topicConfig,
-        Map(0 -> PartitionReplicaAssignment.fromCreate(Seq(0,0), Seq.empty))
+        Map(0 -> ReplicaAssignment(Seq(0,0), Seq.empty))
       )
     }
 
@@ -78,8 +74,8 @@
         "test",
         topicConfig,
         Map(
-          0 -> PartitionReplicaAssignment.fromCreate(Seq(0,1), Seq.empty),
-          1 -> PartitionReplicaAssignment.fromCreate(Seq(0), Seq.empty)
+          0 -> ReplicaAssignment(Seq(0,1), Seq.empty),
+          1 -> ReplicaAssignment(Seq(0), Seq.empty)
         )
       )
     }
@@ -90,8 +86,8 @@
         "test",
         topicConfig,
         Map(
-          1 -> PartitionReplicaAssignment.fromCreate(Seq(1,2), Seq.empty),
-          2 -> PartitionReplicaAssignment.fromCreate(Seq(1,2), Seq.empty)
+          1 -> ReplicaAssignment(Seq(1,2), Seq.empty),
+          2 -> ReplicaAssignment(Seq(1,2), Seq.empty)
         )
       )
     }
@@ -102,9 +98,9 @@
         "test",
         topicConfig,
         Map(
-          0 -> PartitionReplicaAssignment.fromCreate(Seq(1,2), Seq.empty),
-          0 -> PartitionReplicaAssignment.fromCreate(Seq(1,2), Seq.empty),
-          3 -> PartitionReplicaAssignment.fromCreate(Seq(1,2), Seq.empty)
+          0 -> ReplicaAssignment(Seq(1,2), Seq.empty),
+          0 -> ReplicaAssignment(Seq(1,2), Seq.empty),
+          3 -> ReplicaAssignment(Seq(1,2), Seq.empty)
         )
       )
     }
@@ -115,43 +111,39 @@
         "test",
         topicConfig,
         Map(
-          -1 -> PartitionReplicaAssignment.fromCreate(Seq(1,2), Seq.empty),
-          1 -> PartitionReplicaAssignment.fromCreate(Seq(1,2), Seq.empty),
-          2 -> PartitionReplicaAssignment.fromCreate(Seq(1,2), Seq.empty),
-          4 -> PartitionReplicaAssignment.fromCreate(Seq(1,2), Seq.empty)
+          -1 -> ReplicaAssignment(Seq(1,2), Seq.empty),
+          1 -> ReplicaAssignment(Seq(1,2), Seq.empty),
+          2 -> ReplicaAssignment(Seq(1,2), Seq.empty),
+          4 -> ReplicaAssignment(Seq(1,2), Seq.empty)
         )
       )
     }
 
     // good assignment
     val assignment = Map(
-      0 -> PartitionReplicaAssignment.fromCreate(Seq(0, 1, 2), Seq.empty),
-      1 -> PartitionReplicaAssignment.fromCreate(Seq(1, 2, 3), Seq.empty)
+      0 -> ReplicaAssignment(Seq(0, 1, 2), Seq.empty),
+      1 -> ReplicaAssignment(Seq(1, 2, 3), Seq.empty)
     )
     adminZkClient.createTopicWithAssignment("test", topicConfig, assignment)
     val found = zkClient.getPartitionAssignmentForTopics(Set("test"))
-<<<<<<< HEAD
     assertEquals(assignment, found("test"))
-=======
-    assertEquals(assignment.mapValues(ReplicaAssignment(_, List(), List())).toMap, found("test"))
->>>>>>> fec42f2d
   }
 
   @Test
   def testTopicCreationInZK(): Unit = {
     val expectedReplicaAssignment = Map(
-      0  -> PartitionReplicaAssignment.fromCreate(List(0, 1, 2), Seq.empty),
-      1  -> PartitionReplicaAssignment.fromCreate(List(1, 2, 3), Seq.empty),
-      2  -> PartitionReplicaAssignment.fromCreate(List(2, 3, 4), Seq.empty),
-      3  -> PartitionReplicaAssignment.fromCreate(List(3, 4, 0), Seq.empty),
-      4  -> PartitionReplicaAssignment.fromCreate(List(4, 0, 1), Seq.empty),
-      5  -> PartitionReplicaAssignment.fromCreate(List(0, 2, 3), Seq.empty),
-      6  -> PartitionReplicaAssignment.fromCreate(List(1, 3, 4), Seq.empty),
-      7  -> PartitionReplicaAssignment.fromCreate(List(2, 4, 0), Seq.empty),
-      8  -> PartitionReplicaAssignment.fromCreate(List(3, 0, 1), Seq.empty),
-      9  -> PartitionReplicaAssignment.fromCreate(List(4, 1, 2), Seq.empty),
-      10 -> PartitionReplicaAssignment.fromCreate(List(1, 2, 3), Seq.empty),
-      11 -> PartitionReplicaAssignment.fromCreate(List(1, 3, 4), Seq.empty)
+      0  -> ReplicaAssignment(List(0, 1, 2), Seq.empty),
+      1  -> ReplicaAssignment(List(1, 2, 3), Seq.empty),
+      2  -> ReplicaAssignment(List(2, 3, 4), Seq.empty),
+      3  -> ReplicaAssignment(List(3, 4, 0), Seq.empty),
+      4  -> ReplicaAssignment(List(4, 0, 1), Seq.empty),
+      5  -> ReplicaAssignment(List(0, 2, 3), Seq.empty),
+      6  -> ReplicaAssignment(List(1, 3, 4), Seq.empty),
+      7  -> ReplicaAssignment(List(2, 4, 0), Seq.empty),
+      8  -> ReplicaAssignment(List(3, 0, 1), Seq.empty),
+      9  -> ReplicaAssignment(List(4, 1, 2), Seq.empty),
+      10 -> ReplicaAssignment(List(1, 2, 3), Seq.empty),
+      11 -> ReplicaAssignment(List(1, 3, 4), Seq.empty)
     )
     val leaderForPartitionMap = immutable.Map(
       0 -> 0,
@@ -326,7 +318,7 @@
    */
   @Test
   def testAddPartitionWithNoPlacementConstraintNoAssignment(): Unit = {
-    val existingAssignment = Map(0 -> PartitionReplicaAssignment.fromCreate(List(0, 1, 2), Seq.empty))
+    val existingAssignment = Map(0 -> ReplicaAssignment(List(0, 1, 2), Seq.empty))
 
     val brokers = (0 until 10).map { id =>
       val rack = s"rack-${id / 5 + 1}"
@@ -366,7 +358,7 @@
    */
   @Test
   def testAddPartitionWithNoPlacementConstraintWithAssignment(): Unit = {
-    val existingAssignment = Map(0 -> PartitionReplicaAssignment.fromCreate(List(0, 1, 2), Seq.empty))
+    val existingAssignment = Map(0 -> ReplicaAssignment(List(0, 1, 2), Seq.empty))
 
     val brokers = (0 until 10).map { id =>
       val rack = s"rack-${id / 5 + 1}"
@@ -379,15 +371,15 @@
     adminZkClient.createTopic(topicName, 1, 3, props)
 
     val newReplicaAssignment = Map(
-      1  -> PartitionReplicaAssignment.fromCreate(List(1, 2, 3), Seq.empty),
-      2  -> PartitionReplicaAssignment.fromCreate(List(2, 3, 4), Seq.empty),
-      3  -> PartitionReplicaAssignment.fromCreate(List(3, 4, 0), Seq.empty),
-      4  -> PartitionReplicaAssignment.fromCreate(List(4, 0, 1), Seq.empty),
-      5  -> PartitionReplicaAssignment.fromCreate(List(0, 2, 3), Seq.empty),
-      6  -> PartitionReplicaAssignment.fromCreate(List(1, 3, 4), Seq.empty),
-      7  -> PartitionReplicaAssignment.fromCreate(List(2, 4, 0), Seq.empty),
-      8  -> PartitionReplicaAssignment.fromCreate(List(3, 0, 1), Seq.empty),
-      9  -> PartitionReplicaAssignment.fromCreate(List(4, 1, 2), Seq.empty)
+      1  -> ReplicaAssignment(List(1, 2, 3), Seq.empty),
+      2  -> ReplicaAssignment(List(2, 3, 4), Seq.empty),
+      3  -> ReplicaAssignment(List(3, 4, 0), Seq.empty),
+      4  -> ReplicaAssignment(List(4, 0, 1), Seq.empty),
+      5  -> ReplicaAssignment(List(0, 2, 3), Seq.empty),
+      6  -> ReplicaAssignment(List(1, 3, 4), Seq.empty),
+      7  -> ReplicaAssignment(List(2, 4, 0), Seq.empty),
+      8  -> ReplicaAssignment(List(3, 0, 1), Seq.empty),
+      9  -> ReplicaAssignment(List(4, 1, 2), Seq.empty)
     )
 
     val partitionAssignment = adminZkClient.addPartitions(
@@ -424,7 +416,7 @@
                           |  }]
                           |}""".stripMargin
     val topicPlacement = TopicPlacement.parse(placementJson)
-    val existingAssignment = Map(0 -> PartitionReplicaAssignment.fromCreate(List(0, 1, 5, 6), List(5, 6)))
+    val existingAssignment = Map(0 -> ReplicaAssignment(List(0, 1, 5, 6), List(5, 6)))
 
     val brokers = (0 until 10).map { id =>
       val rack = s"rack-${id / 5 + 1}"
@@ -489,8 +481,8 @@
                           |  }]
                           |}""".stripMargin
     val topicPlacement = TopicPlacement.parse(placementJson)
-    val existingAssignment = Map(0 -> PartitionReplicaAssignment.fromCreate(List(0, 1, 5, 6), List(5, 6)))
-    val newAssignment = Map(1 -> PartitionReplicaAssignment.fromCreate(List(2, 3, 7, 8), List(7, 8)))
+    val existingAssignment = Map(0 -> ReplicaAssignment(List(0, 1, 5, 6), List(5, 6)))
+    val newAssignment = Map(1 -> ReplicaAssignment(List(2, 3, 7, 8), List(7, 8)))
 
     val brokers = (0 until 10).map { id =>
       val rack = s"rack-${id / 5 + 1}"
@@ -532,7 +524,7 @@
                           |  }]
                           |}""".stripMargin
     val topicPlacement = TopicPlacement.parse(placementJson)
-    val existingAssignment = Map(0 -> PartitionReplicaAssignment.fromCreate(0 to 7, List(6, 7)))
+    val existingAssignment = Map(0 -> ReplicaAssignment(0 to 7, List(6, 7)))
 
     val brokers = (0 until 10).map { id =>
       val rack = s"rack-${id / 5 + 1}"
@@ -574,7 +566,7 @@
                           |  }]
                           |}""".stripMargin
     val topicPlacement = TopicPlacement.parse(placementJson)
-    val existingAssignment = Map(0 -> PartitionReplicaAssignment.fromCreate(2 until 10, 4 until 10))
+    val existingAssignment = Map(0 -> ReplicaAssignment(2 until 10, 4 until 10))
 
     val brokers = (0 until 10).map { id =>
       val rack = s"rack-${id / 5 + 1}"
