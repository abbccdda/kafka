/**
 * Licensed to the Apache Software Foundation (ASF) under one or more
 * contributor license agreements.  See the NOTICE file distributed with
 * this work for additional information regarding copyright ownership.
 * The ASF licenses this file to You under the Apache License, Version 2.0
 * (the "License"); you may not use this file except in compliance with
 * the License.  You may obtain a copy of the License at
 *
 *    http://www.apache.org/licenses/LICENSE-2.0
 *
 * Unless required by applicable law or agreed to in writing, software
 * distributed under the License is distributed on an "AS IS" BASIS,
 * WITHOUT WARRANTIES OR CONDITIONS OF ANY KIND, either express or implied.
 * See the License for the specific language governing permissions and
 * limitations under the License.
*/

package kafka

import java.util.Properties
import java.util.concurrent.atomic._

import kafka.log._
<<<<<<< HEAD
import kafka.server.{BrokerTopicStats, FetchDataInfo, LogDirFailureChannel}
=======
import kafka.server.{BrokerTopicStats, FetchLogEnd, LogDirFailureChannel}
>>>>>>> acd766f5
import kafka.utils._
import org.apache.kafka.clients.consumer.OffsetOutOfRangeException
import org.apache.kafka.common.record.FileRecords
import org.apache.kafka.common.utils.Utils

/**
 * A stress test that instantiates a log and then runs continual appends against it from one thread and continual reads against it
 * from another thread and checks a few basic assertions until the user kills the process.
 */
object StressTestLog {
  val running = new AtomicBoolean(true)

  def main(args: Array[String]) {
    val dir = TestUtils.randomPartitionLogDir(TestUtils.tempDir())
    val time = new MockTime
    val logProperties = new Properties()
    logProperties.put(LogConfig.SegmentBytesProp, 64*1024*1024: java.lang.Integer)
    logProperties.put(LogConfig.MaxMessageBytesProp, Int.MaxValue: java.lang.Integer)
    logProperties.put(LogConfig.SegmentIndexBytesProp, 1024*1024: java.lang.Integer)

    val log = Log(dir = dir,
      config = LogConfig(logProperties),
      logStartOffset = 0L,
      recoveryPoint = 0L,
      scheduler = time.scheduler,
      time = time,
      maxProducerIdExpirationMs = 60 * 60 * 1000,
      producerIdExpirationCheckIntervalMs = LogManager.ProducerIdExpirationCheckIntervalMs,
      brokerTopicStats = new BrokerTopicStats,
      logDirFailureChannel = new LogDirFailureChannel(10))
    val writer = new WriterThread(log)
    writer.start()
    val reader = new ReaderThread(log)
    reader.start()

    Runtime.getRuntime().addShutdownHook(new Thread() {
      override def run() = {
        running.set(false)
        writer.join()
        reader.join()
        Utils.delete(dir)
      }
    })

    while(running.get) {
      Thread.sleep(1000)
      println("Reader offset = %d, writer offset = %d".format(reader.currentOffset, writer.currentOffset))
      writer.checkProgress()
      reader.checkProgress()
    }
  }

  abstract class WorkerThread extends Thread {
    val threadInfo = "Thread: " + Thread.currentThread.getName + " Class: " + getClass.getName

    override def run() {
      try {
        while(running.get)
          work()
      } catch {
        case e: Exception => {
          e.printStackTrace()
        }
      } finally {
        running.set(false)
      }
    }

    def work()
    def isMakingProgress(): Boolean
  }

  trait LogProgress {
    @volatile var currentOffset = 0
    private var lastOffsetCheckpointed = currentOffset
    private var lastProgressCheckTime = System.currentTimeMillis

    def isMakingProgress(): Boolean = {
      if (currentOffset > lastOffsetCheckpointed) {
        lastOffsetCheckpointed = currentOffset
        return true
      }

      false
    }

    def checkProgress() {
      // Check if we are making progress every 500ms
      val curTime = System.currentTimeMillis
      if ((curTime - lastProgressCheckTime) > 500) {
        require(isMakingProgress(), "Thread not making progress")
        lastProgressCheckTime = curTime
      }
    }
  }

  class WriterThread(val log: AbstractLog) extends WorkerThread with LogProgress {
    override def work() {
      val logAppendInfo = log.appendAsLeader(TestUtils.singletonRecords(currentOffset.toString.getBytes), 0)
      require(logAppendInfo.firstOffset.forall(_ == currentOffset) && logAppendInfo.lastOffset == currentOffset)
      currentOffset += 1
      if (currentOffset % 1000 == 0)
        Thread.sleep(50)
    }
  }

  class ReaderThread(val log: AbstractLog) extends WorkerThread with LogProgress {
    override def work() {
      try {
<<<<<<< HEAD
        log.readLocal(currentOffset,
          maxLength = 1024,
          maxOffset = Some(currentOffset + 1),
          minOneMessage = true,
          includeAbortedTxns = false) match {
          case localResult: FetchDataInfo =>
            localResult.records match {
              case read: FileRecords if read.sizeInBytes > 0 => {
                val first = read.batches.iterator.next()
                require(first.lastOffset == currentOffset, "We should either read nothing or the message we asked for.")
                require(first.sizeInBytes == read.sizeInBytes, "Expected %d but got %d.".format(first.sizeInBytes, read.sizeInBytes))
                currentOffset += 1
              }
              case _ =>
            }
=======
        log.read(currentOffset,
          maxLength = 1,
          isolation = FetchLogEnd,
          minOneMessage = true).records match {
          case read: FileRecords if read.sizeInBytes > 0 => {
            val first = read.batches.iterator.next()
            require(first.lastOffset == currentOffset, "We should either read nothing or the message we asked for.")
            require(first.sizeInBytes == read.sizeInBytes, "Expected %d but got %d.".format(first.sizeInBytes, read.sizeInBytes))
            currentOffset += 1
          }
          case _ =>
>>>>>>> acd766f5
        }
      } catch {
        case _: OffsetOutOfRangeException => // this is okay
      }
    }
  }
}<|MERGE_RESOLUTION|>--- conflicted
+++ resolved
@@ -21,11 +21,7 @@
 import java.util.concurrent.atomic._
 
 import kafka.log._
-<<<<<<< HEAD
-import kafka.server.{BrokerTopicStats, FetchDataInfo, LogDirFailureChannel}
-=======
 import kafka.server.{BrokerTopicStats, FetchLogEnd, LogDirFailureChannel}
->>>>>>> acd766f5
 import kafka.utils._
 import org.apache.kafka.clients.consumer.OffsetOutOfRangeException
 import org.apache.kafka.common.record.FileRecords
@@ -135,24 +131,7 @@
   class ReaderThread(val log: AbstractLog) extends WorkerThread with LogProgress {
     override def work() {
       try {
-<<<<<<< HEAD
         log.readLocal(currentOffset,
-          maxLength = 1024,
-          maxOffset = Some(currentOffset + 1),
-          minOneMessage = true,
-          includeAbortedTxns = false) match {
-          case localResult: FetchDataInfo =>
-            localResult.records match {
-              case read: FileRecords if read.sizeInBytes > 0 => {
-                val first = read.batches.iterator.next()
-                require(first.lastOffset == currentOffset, "We should either read nothing or the message we asked for.")
-                require(first.sizeInBytes == read.sizeInBytes, "Expected %d but got %d.".format(first.sizeInBytes, read.sizeInBytes))
-                currentOffset += 1
-              }
-              case _ =>
-            }
-=======
-        log.read(currentOffset,
           maxLength = 1,
           isolation = FetchLogEnd,
           minOneMessage = true).records match {
@@ -163,7 +142,6 @@
             currentOffset += 1
           }
           case _ =>
->>>>>>> acd766f5
         }
       } catch {
         case _: OffsetOutOfRangeException => // this is okay
