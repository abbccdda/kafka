/**
 * Licensed to the Apache Software Foundation (ASF) under one or more
 * contributor license agreements. See the NOTICE file distributed with
 * this work for additional information regarding copyright ownership.
 * The ASF licenses this file to You under the Apache License, Version 2.0
 * (the "License"); you may not use this file except in compliance with
 * the License. You may obtain a copy of the License at
 *
 *    http://www.apache.org/licenses/LICENSE-2.0
 *
 * Unless required by applicable law or agreed to in writing, software
 * distributed under the License is distributed on an "AS IS" BASIS,
 * WITHOUT WARRANTIES OR CONDITIONS OF ANY KIND, either express or implied.
 * See the License for the specific language governing permissions and
 * limitations under the License.
 */

package kafka.controller

import scala.collection.Seq

sealed abstract class ControllerState {

  def value: Byte

  def rateAndTimeMetricName: Option[String] =
    if (hasRateAndTimeMetric) Some(s"${toString}RateAndTimeMs") else None

  protected def hasRateAndTimeMetric: Boolean = true
}

object ControllerState {

  // Note: `rateAndTimeMetricName` is based on the case object name by default. Changing a name is a breaking change
  // unless `rateAndTimeMetricName` is overridden.

  case object Idle extends ControllerState {
    def value = 0
    override protected def hasRateAndTimeMetric: Boolean = false
  }

  case object ControllerChange extends ControllerState {
    def value = 1
  }

  case object BrokerChange extends ControllerState {
    def value = 2
    // The LeaderElectionRateAndTimeMs metric existed before `ControllerState` was introduced and we keep the name
    // for backwards compatibility. The alternative would be to have the same metric under two different names.
    override def rateAndTimeMetricName = Some("LeaderElectionRateAndTimeMs")
  }

  case object TopicChange extends ControllerState {
    def value = 3
  }

  case object TopicDeletion extends ControllerState {
    def value = 4
  }

  case object AlterPartitionReassignment extends ControllerState {
    def value = 5

    override def rateAndTimeMetricName: Option[String] = Some("PartitionReassignmentRateAndTimeMs")
  }

  case object AutoLeaderBalance extends ControllerState {
    def value = 6
  }

  case object ManualLeaderBalance extends ControllerState {
    def value = 7
  }

  case object ControlledShutdown extends ControllerState {
    def value = 8
  }

  case object IsrChange extends ControllerState {
    def value = 9
  }

  case object LeaderAndIsrResponseReceived extends ControllerState {
    def value = 10
  }

  case object LogDirChange extends ControllerState {
    def value = 11
  }

  case object ControllerShutdown extends ControllerState {
    def value = 12
  }

  case object UncleanLeaderElectionEnable extends ControllerState {
    def value = 13
  }

  case object TopicUncleanLeaderElectionEnable extends ControllerState {
    def value = 14
  }

  case object ListPartitionReassignment extends ControllerState {
    def value = 15
  }

<<<<<<< HEAD
  case object CompleteTopicDeletion extends ControllerState {
    def value = Byte.MaxValue
  }

  val values: Seq[ControllerState] = Seq(Idle, ControllerChange, BrokerChange, TopicChange, TopicDeletion,
    AlterPartitionReassignment, AutoLeaderBalance, ManualLeaderBalance, ControlledShutdown, IsrChange, LeaderAndIsrResponseReceived,
    LogDirChange, ControllerShutdown, UncleanLeaderElectionEnable, TopicUncleanLeaderElectionEnable,
    ListPartitionReassignment, CompleteTopicDeletion)
=======
  case object UpdateMetadataResponseReceived extends ControllerState {
    def value = 16

    override protected def hasRateAndTimeMetric: Boolean = false
  }

  val values: Seq[ControllerState] = Seq(Idle, ControllerChange, BrokerChange, TopicChange, TopicDeletion,
    AlterPartitionReassignment, AutoLeaderBalance, ManualLeaderBalance, ControlledShutdown, IsrChange,
    LeaderAndIsrResponseReceived, LogDirChange, ControllerShutdown, UncleanLeaderElectionEnable,
    TopicUncleanLeaderElectionEnable, ListPartitionReassignment, UpdateMetadataResponseReceived)
>>>>>>> fd202017
}<|MERGE_RESOLUTION|>--- conflicted
+++ resolved
@@ -104,25 +104,19 @@
     def value = 15
   }
 
-<<<<<<< HEAD
-  case object CompleteTopicDeletion extends ControllerState {
-    def value = Byte.MaxValue
-  }
-
-  val values: Seq[ControllerState] = Seq(Idle, ControllerChange, BrokerChange, TopicChange, TopicDeletion,
-    AlterPartitionReassignment, AutoLeaderBalance, ManualLeaderBalance, ControlledShutdown, IsrChange, LeaderAndIsrResponseReceived,
-    LogDirChange, ControllerShutdown, UncleanLeaderElectionEnable, TopicUncleanLeaderElectionEnable,
-    ListPartitionReassignment, CompleteTopicDeletion)
-=======
   case object UpdateMetadataResponseReceived extends ControllerState {
     def value = 16
 
     override protected def hasRateAndTimeMetric: Boolean = false
   }
 
+  case object CompleteTopicDeletion extends ControllerState {
+    def value = Byte.MaxValue
+  }
+
   val values: Seq[ControllerState] = Seq(Idle, ControllerChange, BrokerChange, TopicChange, TopicDeletion,
     AlterPartitionReassignment, AutoLeaderBalance, ManualLeaderBalance, ControlledShutdown, IsrChange,
     LeaderAndIsrResponseReceived, LogDirChange, ControllerShutdown, UncleanLeaderElectionEnable,
-    TopicUncleanLeaderElectionEnable, ListPartitionReassignment, UpdateMetadataResponseReceived)
->>>>>>> fd202017
+    TopicUncleanLeaderElectionEnable, ListPartitionReassignment, UpdateMetadataResponseReceived,
+    CompleteTopicDeletion)
 }