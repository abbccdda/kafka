--- conflicted
+++ resolved
@@ -1591,26 +1591,16 @@
         // This can happen if existing partition replica assignment are restored to prevent increasing partition count during topic deletion
         info("Ignoring partition change during topic deletion as no new partitions are added")
       }
-<<<<<<< HEAD
-    else {
-      if (partitionsToBeAdded.nonEmpty) {
-        info(s"New partitions to be added $partitionsToBeAdded")
-        partitionsToBeAdded.foreach { case (topicPartition, assignedReplicas) =>
-          val assignment = if (assignedReplicas.isBeingReassigned) {
-            error(s"The assignment $assignedReplicas for new partition $topicPartition is being reassigned")
-            ReplicaAssignment(assignedReplicas.replicas, assignedReplicas.observers)
-          } else {
-            assignedReplicas
-          }
-          controllerContext.updatePartitionFullReplicaAssignment(topicPartition, assignment)
-        }
-        onNewPartitionCreation(partitionsToBeAdded.keySet)
-=======
     } else if (partitionsToBeAdded.nonEmpty) {
       info(s"New partitions to be added $partitionsToBeAdded")
       partitionsToBeAdded.foreach { case (topicPartition, assignedReplicas) =>
-        controllerContext.updatePartitionFullReplicaAssignment(topicPartition, assignedReplicas)
->>>>>>> b83a6959
+        val assignment = if (assignedReplicas.isBeingReassigned) {
+          error(s"The assignment $assignedReplicas for new partition $topicPartition is being reassigned")
+          ReplicaAssignment(assignedReplicas.replicas, assignedReplicas.observers)
+        } else {
+          assignedReplicas
+        }
+        controllerContext.updatePartitionFullReplicaAssignment(topicPartition, assignment)
       }
       onNewPartitionCreation(partitionsToBeAdded.keySet)
     }
