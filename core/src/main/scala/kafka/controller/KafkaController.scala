--- conflicted
+++ resolved
@@ -38,7 +38,6 @@
 import org.apache.kafka.common.metrics.Metrics
 import org.apache.kafka.common.protocol.Errors
 import org.apache.kafka.common.requests.{AbstractControlRequest, AbstractResponse, ApiError, LeaderAndIsrResponse}
-import org.apache.kafka.common.requests.LeaderAndIsrResponseBase
 import org.apache.kafka.common.utils.Time
 import org.apache.zookeeper.KeeperException
 import org.apache.zookeeper.KeeperException.Code
@@ -581,7 +580,6 @@
    *   A3. Send LeaderAndIsr request to every replica in ORS + TRS (with the new RS, AR and RR).
    *       We do this by forcing an update of the leader epoch in zookeeper.
    *   A4. Start new replicas AR by moving replicas in AR to NewReplica state.
-<<<<<<< HEAD
    *
    * Phase B: All of TRS have caught up with the leaders and are in ISR
    *   B1. Move all replicas in TRS to OnlineReplica state.
@@ -613,39 +611,6 @@
    * {4,5,6,1,2,3}     {4,5,6}     {1,2,3}     4          {4,5,6}           (step B4)
    * {4,5,6}           {}          {}          4          {4,5,6}           (step B6)
    *
-=======
-   *
-   * Phase B: All of TRS have caught up with the leaders and are in ISR
-   *   B1. Move all replicas in TRS to OnlineReplica state.
-   *   B2. Set RS = TRS, AR = [], RR = [] in memory.
-   *   B3. Send a LeaderAndIsr request with RS = TRS. This will prevent the leader from adding any replica in TRS - ORS back in the isr.
-   *       If the current leader is not in TRS or isn't alive, we move the leader to a new replica in TRS.
-   *       We may send the LeaderAndIsr to more than the TRS replicas due to the
-   *       way the partition state machine works (it reads replicas from ZK)
-   *   B4. Move all replicas in RR to OfflineReplica state. As part of OfflineReplica state change, we shrink the
-   *       isr to remove RR in ZooKeeper and send a LeaderAndIsr ONLY to the Leader to notify it of the shrunk isr.
-   *       After that, we send a StopReplica (delete = false) to the replicas in RR.
-   *   B5. Move all replicas in RR to NonExistentReplica state. This will send a StopReplica (delete = true) to
-   *       the replicas in RR to physically delete the replicas on disk.
-   *   B6. Update ZK with RS=TRS, AR=[], RR=[].
-   *   B7. Remove the ISR reassign listener and maybe update the /admin/reassign_partitions path in ZK to remove this partition from it if present.
-   *   B8. After electing leader, the replicas and isr information changes. So resend the update metadata request to every broker.
-   *
-   * In general, there are two goals we want to aim for:
-   * 1. Every replica present in the replica set of a LeaderAndIsrRequest gets the request sent to it
-   * 2. Replicas that are removed from a partition's assignment get StopReplica sent to them
-   *
-   * For example, if ORS = {1,2,3} and TRS = {4,5,6}, the values in the topic and leader/isr paths in ZK
-   * may go through the following transitions.
-   * RS                AR          RR          leader     isr
-   * {1,2,3}           {}          {}          1          {1,2,3}           (initial state)
-   * {4,5,6,1,2,3}     {4,5,6}     {1,2,3}     1          {1,2,3}           (step A2)
-   * {4,5,6,1,2,3}     {4,5,6}     {1,2,3}     1          {1,2,3,4,5,6}     (phase B)
-   * {4,5,6,1,2,3}     {4,5,6}     {1,2,3}     4          {1,2,3,4,5,6}     (step B3)
-   * {4,5,6,1,2,3}     {4,5,6}     {1,2,3}     4          {4,5,6}           (step B4)
-   * {4,5,6}           {}          {}          4          {4,5,6}           (step B6)
-   *
->>>>>>> 2715861f
    * Note that we have to update RS in ZK with TRS last since it's the only place where we store ORS persistently.
    * This way, if the controller crashes before that step, we can still recover.
    */
@@ -872,31 +837,19 @@
     info(s"Initialized broker epochs cache: ${controllerContext.liveBrokerIdAndEpochs}")
     controllerContext.allTopics = zkClient.getAllTopicsInCluster.toSet
     registerPartitionModificationsHandlers(controllerContext.allTopics.toSeq)
-<<<<<<< HEAD
 
     val replicaAssignmentsAndTopicIds = zkClient.getReplicaAssignmentAndTopicIdForTopics(controllerContext.allTopics.toSet)
     processTopicIds(replicaAssignmentsAndTopicIds)
 
-    replicaAssignmentsAndTopicIds.foreach {
-      case TopicIdReplicaAssignment(topic, _, assignments) =>
-        assignments.map {
-          case (topicPartition, replicaAssignment) =>
-            controllerContext.updatePartitionFullReplicaAssignment(topicPartition, replicaAssignment)
-            if (replicaAssignment.isBeingReassigned) {
-              val reassignIsrChangeHandler = new PartitionReassignmentIsrChangeHandler(eventManager, topicPartition)
-              controllerContext.partitionsBeingReassigned.put(topicPartition, ReassignedPartitionsContext(replicaAssignment.targetReplicas,
-                reassignIsrChangeHandler, persistedInZk = false, ongoingReassignmentOpt = None))
-            }
-=======
-    zkClient.getFullReplicaAssignmentForTopics(controllerContext.allTopics.toSet).foreach {
-      case (topicPartition, replicaAssignment) =>
+    replicaAssignmentsAndTopicIds.foreach { case TopicIdReplicaAssignment(_, _, assignments) =>
+      assignments.foreach { case (topicPartition, replicaAssignment) =>
         controllerContext.updatePartitionFullReplicaAssignment(topicPartition, replicaAssignment)
         if (replicaAssignment.isBeingReassigned) {
           val reassignIsrChangeHandler = new PartitionReassignmentIsrChangeHandler(eventManager, topicPartition)
           controllerContext.partitionsBeingReassigned.put(topicPartition, ReassignedPartitionsContext(replicaAssignment.targetReplicas,
             reassignIsrChangeHandler, persistedInZk = false, ongoingReassignmentOpt = None))
->>>>>>> 2715861f
         }
+      }
     }
 
     controllerContext.partitionLeadershipInfo.clear()
@@ -940,7 +893,6 @@
   private def initializePartitionReassignment(): Unit = {
     val partitionsBeingReassigned = zkClient.getPartitionReassignment
     info(s"DEPRECATED: Partitions being reassigned through ZooKeeper: $partitionsBeingReassigned")
-<<<<<<< HEAD
 
     partitionsBeingReassigned.foreach {
       case (tp, newReplicas) =>
@@ -951,18 +903,6 @@
         else
           None
 
-=======
-
-    partitionsBeingReassigned.foreach {
-      case (tp, newReplicas) =>
-        val reassignIsrChangeHandler = new PartitionReassignmentIsrChangeHandler(eventManager, tp)
-        val assignment = controllerContext.partitionFullReplicaAssignment(tp)
-        val ongoingReassignmentOption = if (assignment.isBeingReassigned)
-          Some(assignment)
-        else
-          None
-
->>>>>>> 2715861f
         controllerContext.partitionsBeingReassigned += (
           tp -> ReassignedPartitionsContext(newReplicas, reassignIsrChangeHandler,
             persistedInZk = true,
@@ -1047,12 +987,8 @@
     var topicAssignment = controllerContext.partitionFullReplicaAssignmentForTopic(partition.topic)
     topicAssignment += partition -> assignment
 
-<<<<<<< HEAD
     val setDataResponse = zkClient.setTopicAssignmentRaw(partition.topic, controllerContext.topicIds.get(partition.topic),
       topicAssignment, controllerContext.epochZkVersion)
-=======
-    val setDataResponse = zkClient.setTopicAssignmentRaw(partition.topic, topicAssignment, controllerContext.epochZkVersion)
->>>>>>> 2715861f
     setDataResponse.resultCode match {
       case Code.OK =>
         info(s"Updated assigned replicas for partition $partition being reassigned to ${assignment.targetReplicas.mkString(",")}" +
@@ -1380,7 +1316,7 @@
 
   private def processLeaderAndIsrResponseReceived(leaderAndIsrResponseObj: AbstractResponse, brokerId: Int): Unit = {
     if (!isActive) return
-    val leaderAndIsrResponse = leaderAndIsrResponseObj.asInstanceOf[LeaderAndIsrResponseBase]
+    val leaderAndIsrResponse = leaderAndIsrResponseObj.asInstanceOf[LeaderAndIsrResponse]
 
     if (leaderAndIsrResponse.error != Errors.NONE) {
       stateChangeLogger.error(s"Received error in LeaderAndIsr response $leaderAndIsrResponse from broker $brokerId")
@@ -1451,7 +1387,6 @@
         controllerContext.allPartitions.count { topicPartition =>
           val replicaAssignment: PartitionReplicaAssignment = controllerContext.partitionFullReplicaAssignment(topicPartition)
           val replicas = replicaAssignment.replicas
-<<<<<<< HEAD
           val preferredReplicaOpt = replicas.headOption
 
           val isImbalanced = preferredReplicaOpt.map { preferredReplica =>
@@ -1465,19 +1400,6 @@
               case None => false
             }
           }.getOrElse(false)
-=======
-          val preferredReplica = replicas.head
-
-          val isImbalanced = controllerContext.partitionLeadershipInfo.get(topicPartition) match {
-            case Some(leadershipInfo) =>
-              if (replicaAssignment.isBeingReassigned && replicaAssignment.addingReplicas.contains(preferredReplica))
-                // reassigning partitions are not counted as imbalanced until the new replica joins the ISR (completes reassignment)
-                leadershipInfo.leaderAndIsr.isr.contains(preferredReplica)
-              else
-                leadershipInfo.leaderAndIsr.leader != preferredReplica
-            case None => false
-          }
->>>>>>> 2715861f
 
           isImbalanced && !topicDeletionManager.isTopicQueuedUpForDeletion(topicPartition.topic)
         }
@@ -1647,25 +1569,15 @@
     controllerContext.allTopics = topics
 
     registerPartitionModificationsHandlers(newTopics.toSeq)
-<<<<<<< HEAD
     val addedPartitionReplicaAssignment = zkClient.getReplicaAssignmentAndTopicIdForTopics(newTopics)
 
-=======
-    val addedPartitionReplicaAssignment = zkClient.getFullReplicaAssignmentForTopics(newTopics)
->>>>>>> 2715861f
     deletedTopics.foreach(controllerContext.removeTopic)
     processTopicIds(addedPartitionReplicaAssignment)
 
-    addedPartitionReplicaAssignment.foreach {
-<<<<<<< HEAD
-      case TopicIdReplicaAssignment(topic, _, newAssignments) =>
-        newAssignments.foreach {
-          case (topicPartition, newReplicaAssignment) =>
-            controllerContext.updatePartitionFullReplicaAssignment(topicPartition, newReplicaAssignment)
-        }
-=======
-      case (topicAndPartition, newReplicaAssignment) => controllerContext.updatePartitionFullReplicaAssignment(topicAndPartition, newReplicaAssignment)
->>>>>>> 2715861f
+    addedPartitionReplicaAssignment.foreach { case TopicIdReplicaAssignment(_, _, newAssignments) =>
+      newAssignments.foreach { case (topicPartition, newReplicaAssignment) =>
+        controllerContext.updatePartitionFullReplicaAssignment(topicPartition, newReplicaAssignment)
+      }
     }
     info(s"New topics: [$newTopics], deleted topics: [$deletedTopics], new partition replica assignment " +
       s"[$addedPartitionReplicaAssignment]")
@@ -1709,10 +1621,7 @@
       }.toMap
 
       zkClient.setTopicAssignment(topic,
-<<<<<<< HEAD
         controllerContext.topicIds.get(topic),
-=======
->>>>>>> 2715861f
         existingPartitionReplicaAssignment,
         controllerContext.epochZkVersion)
     }
@@ -1774,7 +1683,6 @@
     }
   }
 
-<<<<<<< HEAD
   private def processCompleteTopicDeletion(topic: String): Unit = {
     if (!isActive)
       return
@@ -1853,79 +1761,6 @@
     }
   }
 
-=======
-  /**
-   * Process a partition reassignment.
-   * A partition reassignment can be triggered through the AlterPartitionReassignment API (in which case reassignmentsOpt is present)
-   *   or through the /admin/reassign_partitions znode (in which case reassignmentsOpt is None).
-   * In both cases, we need to populate `partitionsBeingReassigned` with all partitions being reassigned
-   *   before invoking `maybeTriggerPartitionReassignment` (see method documentation for the reason)
-   *
-   * @param reassignmentsOpt - optional map of reassignments, expected when an API reassignment is issued
-   *                           The map consists of topic partitions to an optional sequence of target replicas.
-   *                           An empty target replicas option denotes a revert of an on-going reassignment.
-   * @param callback - optional callback, expected when an API reassignment is issued
-   */
-  private def processPartitionReassignment(reassignmentsOpt: Option[Map[TopicPartition, Option[Seq[Int]]]],
-                                           callback: Option[AlterReassignmentsCallback]): Unit = {
-    if (!isActive) {
-      callback match {
-        case Some(cb) => cb(Right(new ApiError(Errors.NOT_CONTROLLER)))
-        case None =>
-      }
-      return
-    }
-
-    val reassignmentResults: mutable.Map[TopicPartition, ApiError] = mutable.Map.empty
-    val partitionsToBeReassigned = reassignmentsOpt match {
-      case Some(reassignments) => // API triggered
-        val (savedReassignments, _) = reassignments.partition { case (tp, targetReplicas) =>
-          if (replicasAreValid(targetReplicas)) {
-            savePartitionReassignment(reassignmentResults, tp, targetReplicas, zkTriggered = false)
-          } else {
-            reassignmentResults.put(tp, new ApiError(Errors.INVALID_REPLICA_ASSIGNMENT, "The partition assignment is not valid."))
-            false
-          }
-        }
-        savedReassignments.keySet
-
-      case None => // ZK triggered
-        // We need to register the watcher if the path doesn't exist in order to detect future reassignments and we get
-        // the `path exists` check for free
-        if (zkClient.registerZNodeChangeHandlerAndCheckExistence(partitionReassignmentHandler)) {
-          val partitionReassignment = zkClient.getPartitionReassignment
-          val (savedReassignments, _) = partitionReassignment.partition { case (tp, targetReplicas) =>
-            savePartitionReassignment(reassignmentResults, tp, Some(targetReplicas), zkTriggered = true)
-          }
-          savedReassignments.keySet
-        } else {
-          Set.empty[TopicPartition]
-        }
-    }
-
-    reassignmentResults ++= maybeTriggerPartitionReassignment(partitionsToBeReassigned)
-    callback match {
-      case Some(cb) => cb(Left(reassignmentResults))
-      case None =>
-    }
-  }
-
-  private def replicasAreValid(replicasOpt: Option[Seq[Int]]): Boolean = {
-    replicasOpt match {
-      case Some(replicas) =>
-        val replicaSet = replicas.toSet
-
-        if (replicas.size != replicaSet.size)
-          false
-        else if (replicas.exists(_ < 0))
-          false
-        else
-          replicaSet.subsetOf(controllerContext.liveBrokerIds)
-      case None => true
-    }
-  }
-
->>>>>>> 2715861f
   private def savePartitionReassignment(reassignmentResults: mutable.Map[TopicPartition, ApiError], partition: TopicPartition,
                                         targetReplicasOpt: Option[Seq[Int]], zkTriggered: Boolean): Boolean = {
     val reassignIsrChangeHandler = new PartitionReassignmentIsrChangeHandler(eventManager, partition)
