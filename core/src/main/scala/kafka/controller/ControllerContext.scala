--- conflicted
+++ resolved
@@ -176,12 +176,8 @@
   var epoch: Int = KafkaController.InitialControllerEpoch
   var epochZkVersion: Int = KafkaController.InitialControllerEpochZkVersion
 
-<<<<<<< HEAD
-  var allTopics: Set[String] = Set.empty
+  val allTopics = mutable.Set.empty[String]
   var topicIds = mutable.Map.empty[String, UUID]
-=======
-  val allTopics = mutable.Set.empty[String]
->>>>>>> 6a3bbb6a
   val partitionAssignments = mutable.Map.empty[String, mutable.Map[Int, ReplicaAssignment]]
   val partitionLeadershipInfo = mutable.Map.empty[TopicPartition, LeaderIsrAndControllerEpoch]
   val partitionsBeingReassigned = mutable.Set.empty[TopicPartition]
@@ -215,12 +211,8 @@
   val topicsWithDeletionBeingCompleted = mutable.Set.empty[String]
 
   private def clearTopicsState(): Unit = {
-<<<<<<< HEAD
-    allTopics = Set.empty
+    allTopics.clear()
     topicIds.clear()
-=======
-    allTopics.clear()
->>>>>>> 6a3bbb6a
     partitionAssignments.clear()
     partitionLeadershipInfo.clear()
     partitionsBeingReassigned.clear()
