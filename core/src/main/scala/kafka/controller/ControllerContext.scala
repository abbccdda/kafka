--- conflicted
+++ resolved
@@ -24,9 +24,8 @@
 
 import scala.collection.{Map, Seq, Set, mutable}
 
-<<<<<<< HEAD
-object PartitionReplicaAssignment {
-  def fromOriginalAndTarget(original: Assignment, target: Assignment): PartitionReplicaAssignment = {
+object ReplicaAssignment {
+  def fromOriginalAndTarget(original: Assignment, target: Assignment): ReplicaAssignment = {
     // fullReplicaSet should have the following order: TSR, OSR, TOR, OOR
     val fullReplica = (
       // TSR is target sync replicas
@@ -53,7 +52,7 @@
       (original.observers, Some(target.observers))
     }
 
-    PartitionReplicaAssignment(
+    ReplicaAssignment(
       fullReplica,
       addingReplicas,
       removingReplicas,
@@ -62,8 +61,8 @@
     )
   }
 
-  def fromCreate(replicas: Seq[Int], observers: Seq[Int]): PartitionReplicaAssignment = {
-    PartitionReplicaAssignment(
+  def apply(replicas: Seq[Int], observers: Seq[Int]): ReplicaAssignment = {
+    ReplicaAssignment(
       replicas,
       Seq.empty,
       Seq.empty,
@@ -72,11 +71,11 @@
     )
   }
 
-  def fromAssignment(assignment: Assignment): PartitionReplicaAssignment = {
-    fromCreate(assignment.replicas, assignment.observers)
-  }
-
-  val empty = PartitionReplicaAssignment(Seq.empty, Seq.empty, Seq.empty, Seq.empty, None)
+  def fromAssignment(assignment: Assignment): ReplicaAssignment = {
+    apply(assignment.replicas, assignment.observers)
+  }
+
+  val empty = ReplicaAssignment(Seq.empty, Seq.empty, Seq.empty, Seq.empty, None)
 
   case class Assignment(replicas: Seq[Int], observers: Seq[Int]) {
     def syncReplicas: Seq[Int] = replicas.diff(observers)
@@ -97,68 +96,48 @@
  * @param targetObservers value is a Some if there is a reassignment pending where the value is the new set of
  *                        observer. Otherwise None if there are no reassignment pending.
  */
-case class PartitionReplicaAssignment(
+case class ReplicaAssignment(
   replicas: Seq[Int],
   addingReplicas: Seq[Int],
   removingReplicas: Seq[Int],
   observers: Seq[Int],
   targetObservers: Option[Seq[Int]]
 ) {
-  import PartitionReplicaAssignment._
-=======
-object ReplicaAssignment {
-  def fromOldAndNewReplicas(oldReplicas: Seq[Int], newReplicas: Seq[Int]): ReplicaAssignment = {
-    val fullReplicaSet = (newReplicas ++ oldReplicas).distinct
-    ReplicaAssignment(
-      fullReplicaSet,
-      fullReplicaSet.diff(oldReplicas),
-      fullReplicaSet.diff(newReplicas)
+  import ReplicaAssignment._
+
+  /**
+   * Remove adding replicas and reorder so that observers are last
+   */
+  lazy val originAssignment: Assignment = {
+    Assignment(
+      replicas.diff(addingReplicas).diff(observers) ++ observers,
+      observers
     )
   }
 
-  def apply(replicas: Seq[Int]): ReplicaAssignment = {
-    apply(replicas, Seq.empty, Seq.empty)
-  }
-}
-
-case class ReplicaAssignment(replicas: Seq[Int],
-                             addingReplicas: Seq[Int],
-                             removingReplicas: Seq[Int]) {
-
-  lazy val originReplicas: Seq[Int] = replicas.diff(addingReplicas)
-  lazy val targetReplicas: Seq[Int] = replicas.diff(removingReplicas)
->>>>>>> fec42f2d
+  /**
+   * Remove removing replicas and reorder so that targetObservers are last
+   */
+  lazy val targetAssignment: Option[Assignment] = {
+    targetObservers.map { targetObservers =>
+      Assignment(
+        replicas.diff(removingReplicas).diff(targetObservers) ++ targetObservers,
+        targetObservers
+      )
+    }
+  }
 
   def isBeingReassigned: Boolean = {
     addingReplicas.nonEmpty || removingReplicas.nonEmpty || targetObservers.nonEmpty
   }
 
-<<<<<<< HEAD
-  /**
-    * Returns the partition replica assignment previous to this one.
-    * It is different than this one only when the partition is undergoing reassignment
-    * Note that this will not preserve the original ordering
-    */
-  def previousAssignment: Assignment = {
-    Assignment(
-      replicas.diff(addingReplicas),
-      observers
-    )
-  }
-
-  /**
-   * Returns the target assignment if the partition is being reassigned; otherwise it returns None.
-   */
-
-  def targetAssignment: Option[Assignment] = {
-    targetObservers.map(Assignment(targetReplicas, _))
-  }
-
-  /**
-    * Returns the target replica assignment for this partition.
-    * This is different than the `replicas` variable only when there is a reassignment going on
-    */
-  def targetReplicas: Seq[Int] = replicas.diff(removingReplicas)
+  def reassignTo(newAssignment: Assignment): ReplicaAssignment = {
+    fromOriginalAndTarget(originAssignment, newAssignment)
+  }
+
+  def targetReplicaAssignment: ReplicaAssignment = {
+    targetAssignment.fold(ReplicaAssignment.fromAssignment(originAssignment))(ReplicaAssignment.fromAssignment)
+  }
 
   /**
     * Returns the replicas that are expected to be in the ISR for the reassignment to complete. This includes:
@@ -166,7 +145,9 @@
     * 2. Replicas that were observer and are now sync replicas
     */
   def expectedInSyncReplicas: Seq[Int] = {
-    targetReplicas.diff(targetObservers.getOrElse(observers))
+    targetAssignment.fold(Seq.empty[Int]) { assignment =>
+      assignment.replicas.diff(assignment.observers)
+    }
   }
 
   /**
@@ -179,8 +160,8 @@
     replicas.dropWhile(id => !activeObservers.contains(id))
   }
 
-  def removeReplica(replica: Int): PartitionReplicaAssignment = {
-    PartitionReplicaAssignment(
+  def removeReplica(replica: Int): ReplicaAssignment = {
+    ReplicaAssignment(
       replicas.filterNot(_ == replica),
       addingReplicas.filterNot(_ == replica),
       removingReplicas.filterNot(_ == replica),
@@ -189,19 +170,12 @@
     )
   }
 
-  override def toString: String = s"PartitionReplicaAssignment(replicas: ${replicas.mkString(",")}, " +
-    s"addingReplicas: ${addingReplicas.mkString(",")}, removingReplicas: ${removingReplicas.mkString(",")}, " +
-    s"observers: ${observers.mkString(",")}, targetObservers: ${targetObservers.mkString(",")})"
-=======
-  def reassignTo(newReplicas: Seq[Int]): ReplicaAssignment = {
-    ReplicaAssignment.fromOldAndNewReplicas(originReplicas, newReplicas)
-  }
-
   override def toString: String = s"ReplicaAssignment(" +
     s"replicas=${replicas.mkString(",")}, " +
     s"addingReplicas=${addingReplicas.mkString(",")}, " +
-    s"removingReplicas=${removingReplicas.mkString(",")})"
->>>>>>> fec42f2d
+    s"removingReplicas=${removingReplicas.mkString(",")}, " +
+    s"observers=${observers.mkString(",")}, " +
+    s"targetObservers=${targetObservers.map(_.mkString(","))})"
 }
 
 class ControllerContext {
@@ -214,12 +188,8 @@
   var epochZkVersion: Int = KafkaController.InitialControllerEpochZkVersion
 
   var allTopics: Set[String] = Set.empty
-<<<<<<< HEAD
   var topicIds = mutable.Map.empty[String, UUID]
-  val partitionAssignments = mutable.Map.empty[String, mutable.Map[Int, PartitionReplicaAssignment]]
-=======
   val partitionAssignments = mutable.Map.empty[String, mutable.Map[Int, ReplicaAssignment]]
->>>>>>> fec42f2d
   val partitionLeadershipInfo = mutable.Map.empty[TopicPartition, LeaderIsrAndControllerEpoch]
   val partitionsBeingReassigned = mutable.Set.empty[TopicPartition]
   val partitionStates = mutable.Map.empty[TopicPartition, PartitionState]
@@ -281,36 +251,9 @@
       }
   }
 
-<<<<<<< HEAD
-  def partitionFullReplicaAssignment(topicPartition: TopicPartition): PartitionReplicaAssignment = {
+  def partitionFullReplicaAssignment(topicPartition: TopicPartition): ReplicaAssignment = {
     partitionAssignments.getOrElse(topicPartition.topic, mutable.Map.empty)
-      .getOrElse(topicPartition.partition, PartitionReplicaAssignment.empty)
-=======
-  def partitionFullReplicaAssignment(topicPartition: TopicPartition): ReplicaAssignment = {
-    partitionAssignments.getOrElse(topicPartition.topic, mutable.Map.empty).get(topicPartition.partition) match {
-      case Some(partitionAssignment) => partitionAssignment
-      case None => ReplicaAssignment(Seq(), Seq(), Seq())
-    }
-  }
-
-  def updatePartitionReplicaAssignment(topicPartition: TopicPartition, newReplicas: Seq[Int]): Unit = {
-    val assignments = partitionAssignments.getOrElseUpdate(topicPartition.topic, mutable.Map.empty)
-    val newAssignment = assignments.get(topicPartition.partition) match {
-      case Some(partitionAssignment) =>
-        ReplicaAssignment(
-          newReplicas,
-          partitionAssignment.addingReplicas,
-          partitionAssignment.removingReplicas
-        )
-      case None =>
-        ReplicaAssignment(
-          newReplicas,
-          Seq.empty,
-          Seq.empty
-        )
-    }
-    updatePartitionFullReplicaAssignment(topicPartition, newAssignment)
->>>>>>> fec42f2d
+      .getOrElse(topicPartition.partition, ReplicaAssignment.empty)
   }
 
   def updatePartitionFullReplicaAssignment(topicPartition: TopicPartition, newAssignment: ReplicaAssignment): Unit = {
