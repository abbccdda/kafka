--- conflicted
+++ resolved
@@ -84,11 +84,7 @@
 
     override def doWork(): Unit = {
       queue.take() match {
-<<<<<<< HEAD
-        case KafkaController.ShutdownEventThread =>
-=======
         case KafkaController.ShutdownEventThread => // The shutting down of the thread has been initiated at this point. Ignore this event.
->>>>>>> d516eac9
         case controllerEvent =>
           _state = controllerEvent.state
 
