--- conflicted
+++ resolved
@@ -462,15 +462,10 @@
       else if (config.interBrokerProtocolVersion >= KAFKA_1_0_IV0) 1
       else 0
 
-<<<<<<< HEAD
-    leaderAndIsrRequestMap.filterKeys(controllerContext.liveOrShuttingDownBrokerIds.contains).foreach {
-      case (broker, leaderAndIsrPartitionInfo) =>
+    leaderAndIsrRequestMap.foreach { case (broker, leaderAndIsrPartitionInfo) =>
+      if (controllerContext.liveOrShuttingDownBrokerIds.contains(broker)) {
         val containsAllReplicas = leaderAndIsrPartitionInfo.containsAllReplicas
         val leaderAndIsrPartitionStates = leaderAndIsrPartitionInfo.partitionStates
-=======
-    leaderAndIsrRequestMap.foreach { case (broker, leaderAndIsrPartitionStates) =>
-      if (controllerContext.liveOrShuttingDownBrokerIds.contains(broker)) {
->>>>>>> 6a3bbb6a
         val numBecomeLeaders = leaderAndIsrPartitionStates.count { case (topicPartition, state) =>
           val isBecomeLeader = broker == state.leader
           val typeOfRequest =
@@ -509,10 +504,7 @@
           val leaderAndIsrResponse = r.asInstanceOf[LeaderAndIsrResponse]
           sendEvent(LeaderAndIsrResponseReceived(leaderAndIsrResponse, broker))
         })
-<<<<<<< HEAD
-=======
-      }
->>>>>>> 6a3bbb6a
+      }
     }
     leaderAndIsrRequestMap.clear()
   }
