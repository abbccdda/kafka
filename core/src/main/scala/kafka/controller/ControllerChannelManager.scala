/**
 * Licensed to the Apache Software Foundation (ASF) under one or more
 * contributor license agreements.  See the NOTICE file distributed with
 * this work for additional information regarding copyright ownership.
 * The ASF licenses this file to You under the Apache License, Version 2.0
 * (the "License"); you may not use this file except in compliance with
 * the License.  You may obtain a copy of the License at
 *
 *    http://www.apache.org/licenses/LICENSE-2.0
 *
 * Unless required by applicable law or agreed to in writing, software
 * distributed under the License is distributed on an "AS IS" BASIS,
 * WITHOUT WARRANTIES OR CONDITIONS OF ANY KIND, either express or implied.
 * See the License for the specific language governing permissions and
 * limitations under the License.
*/
package kafka.controller

import java.net.SocketTimeoutException
import java.util.concurrent.{BlockingQueue, LinkedBlockingQueue, TimeUnit}

import com.yammer.metrics.core.{Gauge, Timer}
import kafka.api._
import kafka.cluster.Broker
import kafka.metrics.KafkaMetricsGroup
import kafka.server.KafkaConfig
import kafka.utils._
import org.apache.kafka.clients._
import org.apache.kafka.common.message.LeaderAndIsrRequestData.LeaderAndIsrPartitionState
import org.apache.kafka.common.metrics.Metrics
import org.apache.kafka.common.network._
import org.apache.kafka.common.protocol.{ApiKeys, Errors}
import org.apache.kafka.common.message.UpdateMetadataRequestData.{UpdateMetadataBroker, UpdateMetadataEndpoint, UpdateMetadataPartitionState}
import org.apache.kafka.common.requests._
import org.apache.kafka.common.security.JaasContext
import org.apache.kafka.common.security.auth.SecurityProtocol
import org.apache.kafka.common.utils.{LogContext, Time}
import org.apache.kafka.common.{KafkaException, Node, Reconfigurable, TopicPartition}

import scala.collection.JavaConverters._
import scala.collection.mutable.{HashMap, ListBuffer}
import scala.collection.{Seq, Set, mutable}

object ControllerChannelManager {
  val QueueSizeMetricName = "QueueSize"
  val RequestRateAndQueueTimeMetricName = "RequestRateAndQueueTimeMs"
}

class ControllerChannelManager(controllerContext: ControllerContext,
                               config: KafkaConfig,
                               time: Time,
                               metrics: Metrics,
                               stateChangeLogger: StateChangeLogger,
                               threadNamePrefix: Option[String] = None) extends Logging with KafkaMetricsGroup {
  import ControllerChannelManager._

  protected val brokerStateInfo = new HashMap[Int, ControllerBrokerStateInfo]
  private val brokerLock = new Object
  this.logIdent = "[Channel manager on controller " + config.brokerId + "]: "

  newGauge(
    "TotalQueueSize",
    new Gauge[Int] {
      def value: Int = brokerLock synchronized {
        brokerStateInfo.values.iterator.map(_.messageQueue.size).sum
      }
    }
  )

  def startup() = {
    controllerContext.liveOrShuttingDownBrokers.foreach(addNewBroker)

    brokerLock synchronized {
      brokerStateInfo.foreach(brokerState => startRequestSendThread(brokerState._1))
    }
  }

  def shutdown() = {
    brokerLock synchronized {
      brokerStateInfo.values.toList.foreach(removeExistingBroker)
    }
  }

  def sendRequest(brokerId: Int, request: AbstractControlRequest.Builder[_ <: AbstractControlRequest],
                  callback: AbstractResponse => Unit = null): Unit = {
    brokerLock synchronized {
      val stateInfoOpt = brokerStateInfo.get(brokerId)
      stateInfoOpt match {
        case Some(stateInfo) =>
          stateInfo.messageQueue.put(QueueItem(request.apiKey, request, callback, time.milliseconds()))
        case None =>
          warn(s"Not sending request $request to broker $brokerId, since it is offline.")
      }
    }
  }

  def addBroker(broker: Broker): Unit = {
    // be careful here. Maybe the startup() API has already started the request send thread
    brokerLock synchronized {
      if (!brokerStateInfo.contains(broker.id)) {
        addNewBroker(broker)
        startRequestSendThread(broker.id)
      }
    }
  }

  def removeBroker(brokerId: Int): Unit = {
    brokerLock synchronized {
      removeExistingBroker(brokerStateInfo(brokerId))
    }
  }

  private def addNewBroker(broker: Broker): Unit = {
    val messageQueue = new LinkedBlockingQueue[QueueItem]
    debug(s"Controller ${config.brokerId} trying to connect to broker ${broker.id}")
    val controllerToBrokerListenerName = config.controlPlaneListenerName.getOrElse(config.interBrokerListenerName)
    val controllerToBrokerSecurityProtocol = config.controlPlaneSecurityProtocol.getOrElse(config.interBrokerSecurityProtocol)
    val brokerNode = broker.node(controllerToBrokerListenerName)
    val logContext = new LogContext(s"[Controller id=${config.brokerId}, targetBrokerId=${brokerNode.idString}] ")
    val (networkClient, reconfigurableChannelBuilder) = {
      val channelBuilder = ChannelBuilders.clientChannelBuilder(
        controllerToBrokerSecurityProtocol,
        JaasContext.Type.SERVER,
        config,
        controllerToBrokerListenerName,
        config.saslMechanismInterBrokerProtocol,
        time,
        config.saslInterBrokerHandshakeRequestEnable
      )
      val reconfigurableChannelBuilder = channelBuilder match {
        case reconfigurable: Reconfigurable =>
          config.addReconfigurable(reconfigurable)
          Some(reconfigurable)
        case _ => None
      }
      val selector = new Selector(
        NetworkReceive.UNLIMITED,
        Selector.NO_IDLE_TIMEOUT_MS,
        metrics,
        time,
        "controller-channel",
        Map("broker-id" -> brokerNode.idString).asJava,
        false,
        channelBuilder,
        logContext
      )
      val networkClient = new NetworkClient(
        selector,
        new ManualMetadataUpdater(Seq(brokerNode).asJava),
        config.brokerId.toString,
        1,
        0,
        0,
        Selectable.USE_DEFAULT_BUFFER_SIZE,
        Selectable.USE_DEFAULT_BUFFER_SIZE,
        config.requestTimeoutMs,
        ClientDnsLookup.DEFAULT,
        time,
        false,
        new ApiVersions,
        logContext
      )
      (networkClient, reconfigurableChannelBuilder)
    }
    val threadName = threadNamePrefix match {
      case None => s"Controller-${config.brokerId}-to-broker-${broker.id}-send-thread"
      case Some(name) => s"$name:Controller-${config.brokerId}-to-broker-${broker.id}-send-thread"
    }

    val requestRateAndQueueTimeMetrics = newTimer(
      RequestRateAndQueueTimeMetricName, TimeUnit.MILLISECONDS, TimeUnit.SECONDS, brokerMetricTags(broker.id)
    )

    val requestThread = new RequestSendThread(config.brokerId, controllerContext, messageQueue, networkClient,
      brokerNode, config, time, requestRateAndQueueTimeMetrics, stateChangeLogger, threadName)
    requestThread.setDaemon(false)

    val queueSizeGauge = newGauge(
      QueueSizeMetricName,
      new Gauge[Int] {
        def value: Int = messageQueue.size
      },
      brokerMetricTags(broker.id)
    )

    brokerStateInfo.put(broker.id, ControllerBrokerStateInfo(networkClient, brokerNode, messageQueue,
      requestThread, queueSizeGauge, requestRateAndQueueTimeMetrics, reconfigurableChannelBuilder))
  }

  private def brokerMetricTags(brokerId: Int) = Map("broker-id" -> brokerId.toString)

  private def removeExistingBroker(brokerState: ControllerBrokerStateInfo): Unit = {
    try {
      // Shutdown the RequestSendThread before closing the NetworkClient to avoid the concurrent use of the
      // non-threadsafe classes as described in KAFKA-4959.
      // The call to shutdownLatch.await() in ShutdownableThread.shutdown() serves as a synchronization barrier that
      // hands off the NetworkClient from the RequestSendThread to the ZkEventThread.
      brokerState.reconfigurableChannelBuilder.foreach(config.removeReconfigurable)
      brokerState.requestSendThread.shutdown()
      brokerState.networkClient.close()
      brokerState.messageQueue.clear()
      removeMetric(QueueSizeMetricName, brokerMetricTags(brokerState.brokerNode.id))
      removeMetric(RequestRateAndQueueTimeMetricName, brokerMetricTags(brokerState.brokerNode.id))
      brokerStateInfo.remove(brokerState.brokerNode.id)
    } catch {
      case e: Throwable => error("Error while removing broker by the controller", e)
    }
  }

  protected def startRequestSendThread(brokerId: Int): Unit = {
    val requestThread = brokerStateInfo(brokerId).requestSendThread
    if (requestThread.getState == Thread.State.NEW)
      requestThread.start()
  }
}

case class QueueItem(apiKey: ApiKeys, request: AbstractControlRequest.Builder[_ <: AbstractControlRequest],
                     callback: AbstractResponse => Unit, enqueueTimeMs: Long)

class RequestSendThread(val controllerId: Int,
                        val controllerContext: ControllerContext,
                        val queue: BlockingQueue[QueueItem],
                        val networkClient: NetworkClient,
                        val brokerNode: Node,
                        val config: KafkaConfig,
                        val time: Time,
                        val requestRateAndQueueTimeMetrics: Timer,
                        val stateChangeLogger: StateChangeLogger,
                        name: String)
  extends ShutdownableThread(name = name) {

  logIdent = s"[RequestSendThread controllerId=$controllerId] "

  private val socketTimeoutMs = config.controllerSocketTimeoutMs

  override def doWork(): Unit = {

    def backoff(): Unit = pause(100, TimeUnit.MILLISECONDS)

    val QueueItem(apiKey, requestBuilder, callback, enqueueTimeMs) = queue.take()
    requestRateAndQueueTimeMetrics.update(time.milliseconds() - enqueueTimeMs, TimeUnit.MILLISECONDS)

    var clientResponse: ClientResponse = null
    try {
      var isSendSuccessful = false
      while (isRunning && !isSendSuccessful) {
        // if a broker goes down for a long time, then at some point the controller's zookeeper listener will trigger a
        // removeBroker which will invoke shutdown() on this thread. At that point, we will stop retrying.
        try {
          if (!brokerReady()) {
            isSendSuccessful = false
            backoff()
          }
          else {
            val clientRequest = networkClient.newClientRequest(brokerNode.idString, requestBuilder,
              time.milliseconds(), true)
            clientResponse = NetworkClientUtils.sendAndReceive(networkClient, clientRequest, time)
            isSendSuccessful = true
          }
        } catch {
          case e: Throwable => // if the send was not successful, reconnect to broker and resend the message
            warn(s"Controller $controllerId epoch ${controllerContext.epoch} fails to send request $requestBuilder " +
              s"to broker $brokerNode. Reconnecting to broker.", e)
            networkClient.close(brokerNode.idString)
            isSendSuccessful = false
            backoff()
        }
      }
      if (clientResponse != null) {
        val requestHeader = clientResponse.requestHeader
        val api = requestHeader.apiKey
        if (api != ApiKeys.LEADER_AND_ISR && api != ApiKeys.CONFLUENT_LEADER_AND_ISR && api != ApiKeys.STOP_REPLICA && api != ApiKeys.UPDATE_METADATA)
          throw new KafkaException(s"Unexpected apiKey received: $apiKey")

        val response = clientResponse.responseBody

        stateChangeLogger.withControllerEpoch(controllerContext.epoch).trace(s"Received response " +
          s"${response.toString(requestHeader.apiVersion)} for request $api with correlation id " +
          s"${requestHeader.correlationId} sent to broker $brokerNode")

        if (callback != null) {
          callback(response)
        }
      }
    } catch {
      case e: Throwable =>
        error(s"Controller $controllerId fails to send a request to broker $brokerNode", e)
        // If there is any socket error (eg, socket timeout), the connection is no longer usable and needs to be recreated.
        networkClient.close(brokerNode.idString)
    }
  }

  private def brokerReady(): Boolean = {
    try {
      if (!NetworkClientUtils.isReady(networkClient, brokerNode, time.milliseconds())) {
        if (!NetworkClientUtils.awaitReady(networkClient, brokerNode, time, socketTimeoutMs))
          throw new SocketTimeoutException(s"Failed to connect within $socketTimeoutMs ms")

        info(s"Controller $controllerId connected to $brokerNode for sending state change requests")
      }

      true
    } catch {
      case e: Throwable =>
        warn(s"Controller $controllerId's connection to broker $brokerNode was unsuccessful", e)
        networkClient.close(brokerNode.idString)
        false
    }
  }

  override def initiateShutdown(): Boolean = {
    if (super.initiateShutdown()) {
      networkClient.initiateClose()
      true
    } else
      false
  }
}

class ControllerBrokerRequestBatch(config: KafkaConfig,
                                   controllerChannelManager: ControllerChannelManager,
                                   controllerEventManager: ControllerEventManager,
                                   controllerContext: ControllerContext,
                                   stateChangeLogger: StateChangeLogger)
  extends AbstractControllerBrokerRequestBatch(config, controllerContext, stateChangeLogger) {

  def sendEvent(event: ControllerEvent): Unit = {
    controllerEventManager.put(event)
  }

  def sendRequest(brokerId: Int,
                  request: AbstractControlRequest.Builder[_ <: AbstractControlRequest],
                  callback: AbstractResponse => Unit = null): Unit = {
    controllerChannelManager.sendRequest(brokerId, request, callback)
  }

}

case class StopReplicaRequestInfo(replica: PartitionAndReplica, deletePartition: Boolean)

abstract class AbstractControllerBrokerRequestBatch(config: KafkaConfig,
                                                    controllerContext: ControllerContext,
                                                    stateChangeLogger: StateChangeLogger) extends  Logging {
  val controllerId: Int = config.brokerId
  val leaderAndIsrRequestMap = mutable.Map.empty[Int, mutable.Map[TopicPartition, LeaderAndIsrPartitionState]]
  val stopReplicaRequestMap = mutable.Map.empty[Int, ListBuffer[StopReplicaRequestInfo]]
  val updateMetadataRequestBrokerSet = mutable.Set.empty[Int]
  val updateMetadataRequestPartitionInfoMap = mutable.Map.empty[TopicPartition, UpdateMetadataPartitionState]

  def sendEvent(event: ControllerEvent): Unit

  def sendRequest(brokerId: Int,
                  request: AbstractControlRequest.Builder[_ <: AbstractControlRequest],
                  callback: AbstractResponse => Unit = null): Unit

  def newBatch(): Unit = {
    // raise error if the previous batch is not empty
    if (leaderAndIsrRequestMap.nonEmpty)
      throw new IllegalStateException("Controller to broker state change requests batch is not empty while creating " +
        s"a new one. Some LeaderAndIsr state changes $leaderAndIsrRequestMap might be lost ")
    if (stopReplicaRequestMap.nonEmpty)
      throw new IllegalStateException("Controller to broker state change requests batch is not empty while creating a " +
        s"new one. Some StopReplica state changes $stopReplicaRequestMap might be lost ")
    if (updateMetadataRequestBrokerSet.nonEmpty)
      throw new IllegalStateException("Controller to broker state change requests batch is not empty while creating a " +
        s"new one. Some UpdateMetadata state changes to brokers $updateMetadataRequestBrokerSet with partition info " +
        s"$updateMetadataRequestPartitionInfoMap might be lost ")
  }

  def clear(): Unit = {
    leaderAndIsrRequestMap.clear()
    stopReplicaRequestMap.clear()
    updateMetadataRequestBrokerSet.clear()
    updateMetadataRequestPartitionInfoMap.clear()
  }

  def addLeaderAndIsrRequestForBrokers(brokerIds: Seq[Int],
                                       topicPartition: TopicPartition,
                                       leaderIsrAndControllerEpoch: LeaderIsrAndControllerEpoch,
                                       replicaAssignment: PartitionReplicaAssignment,
                                       isNew: Boolean): Unit = {
    brokerIds.filter(_ >= 0).foreach { brokerId =>
      val result = leaderAndIsrRequestMap.getOrElseUpdate(brokerId, mutable.Map.empty)
      val alreadyNew = result.get(topicPartition).exists(_.isNew)
<<<<<<< HEAD
      result.put(topicPartition, new LeaderAndIsrRequest.PartitionState(leaderIsrAndControllerEpoch.controllerEpoch,
        leaderIsrAndControllerEpoch.leaderAndIsr.leader,
        leaderIsrAndControllerEpoch.leaderAndIsr.leaderEpoch,
        leaderIsrAndControllerEpoch.leaderAndIsr.isr.map(Integer.valueOf).asJava,
        leaderIsrAndControllerEpoch.leaderAndIsr.zkVersion,
        replicaAssignment.replicas.map(Integer.valueOf).asJava,
        replicaAssignment.addingReplicas.map(Integer.valueOf).asJava,
        replicaAssignment.removingReplicas.map(Integer.valueOf).asJava,
        isNew || alreadyNew))
=======
      val leaderAndIsr = leaderIsrAndControllerEpoch.leaderAndIsr
      result.put(topicPartition, new LeaderAndIsrPartitionState()
        .setTopicName(topicPartition.topic)
        .setPartitionIndex(topicPartition.partition)
        .setControllerEpoch(leaderIsrAndControllerEpoch.controllerEpoch)
        .setLeader(leaderAndIsr.leader)
        .setLeaderEpoch(leaderAndIsr.leaderEpoch)
        .setIsr(leaderAndIsr.isr.map(Integer.valueOf).asJava)
        .setZkVersion(leaderAndIsr.zkVersion)
        .setReplicas(replicaAssignment.replicas.map(Integer.valueOf).asJava)
        .setAddingReplicas(replicaAssignment.addingReplicas.map(Integer.valueOf).asJava)
        .setRemovingReplicas(replicaAssignment.removingReplicas.map(Integer.valueOf).asJava)
        .setIsNew(isNew || alreadyNew))
>>>>>>> 2715861f
    }

    addUpdateMetadataRequestForBrokers(controllerContext.liveOrShuttingDownBrokerIds.toSeq, Set(topicPartition))
  }

  def addStopReplicaRequestForBrokers(brokerIds: Seq[Int],
                                      topicPartition: TopicPartition,
                                      deletePartition: Boolean): Unit = {
    brokerIds.filter(_ >= 0).foreach { brokerId =>
      val stopReplicaInfos = stopReplicaRequestMap.getOrElseUpdate(brokerId, ListBuffer.empty[StopReplicaRequestInfo])
      stopReplicaInfos.append(StopReplicaRequestInfo(PartitionAndReplica(topicPartition, brokerId), deletePartition))
    }
  }

  /** Send UpdateMetadataRequest to the given brokers for the given partitions and partitions that are being deleted */
  def addUpdateMetadataRequestForBrokers(brokerIds: Seq[Int],
                                         partitions: collection.Set[TopicPartition]): Unit = {

    def updateMetadataRequestPartitionInfo(partition: TopicPartition, beingDeleted: Boolean): Unit = {
      controllerContext.partitionLeadershipInfo.get(partition) match {
        case Some(LeaderIsrAndControllerEpoch(leaderAndIsr, controllerEpoch)) =>
          val replicas = controllerContext.partitionReplicaAssignment(partition)
          val offlineReplicas = replicas.filter(!controllerContext.isReplicaOnline(_, partition))
          val updatedLeaderAndIsr =
            if (beingDeleted) LeaderAndIsr.duringDelete(leaderAndIsr.isr)
            else leaderAndIsr

          val partitionStateInfo = new UpdateMetadataPartitionState()
            .setTopicName(partition.topic)
            .setPartitionIndex(partition.partition)
            .setControllerEpoch(controllerEpoch)
            .setLeader(updatedLeaderAndIsr.leader)
            .setLeaderEpoch(updatedLeaderAndIsr.leaderEpoch)
            .setIsr(updatedLeaderAndIsr.isr.map(Integer.valueOf).asJava)
            .setZkVersion(updatedLeaderAndIsr.zkVersion)
            .setReplicas(replicas.map(Integer.valueOf).asJava)
            .setOfflineReplicas(offlineReplicas.map(Integer.valueOf).asJava)
          updateMetadataRequestPartitionInfoMap.put(partition, partitionStateInfo)

        case None =>
          info(s"Leader not yet assigned for partition $partition. Skip sending UpdateMetadataRequest.")
      }
    }

    updateMetadataRequestBrokerSet ++= brokerIds.filter(_ >= 0)
    partitions.foreach(partition => updateMetadataRequestPartitionInfo(partition,
      beingDeleted = controllerContext.topicsToBeDeleted.contains(partition.topic)))
  }

  private def sendLeaderAndIsrRequest(controllerEpoch: Int, stateChangeLog: StateChangeLogger): Unit = {
<<<<<<< HEAD
=======
    val leaderAndIsrRequestVersion: Short =
      if (config.interBrokerProtocolVersion >= KAFKA_2_4_IV0) 3
      else if (config.interBrokerProtocolVersion >= KAFKA_2_2_IV0) 2
      else if (config.interBrokerProtocolVersion >= KAFKA_1_0_IV0) 1
      else 0

>>>>>>> 2715861f
    leaderAndIsrRequestMap.filterKeys(controllerContext.liveOrShuttingDownBrokerIds.contains).foreach {
      case (broker, leaderAndIsrPartitionStates) =>
        if (stateChangeLog.isTraceEnabled) {
          leaderAndIsrPartitionStates.foreach { case (topicPartition, state) =>
            val typeOfRequest =
              if (broker == state.leader) "become-leader"
              else "become-follower"
            stateChangeLog.trace(s"Sending $typeOfRequest LeaderAndIsr request $state to broker $broker for partition $topicPartition")
          }
        }
        val leaderIds = leaderAndIsrPartitionStates.map(_._2.leader).toSet
        val leaders = controllerContext.liveOrShuttingDownBrokers.filter(b => leaderIds.contains(b.id)).map {
          _.node(config.interBrokerListenerName)
        }
        val brokerEpoch = controllerContext.liveBrokerIdAndEpochs(broker)
<<<<<<< HEAD
        if (config.tierFeature) {
          val topicIds = leaderAndIsrPartitionStates.keys
            .map(_.topic)
            .toSet
            .map((topic: String) => (topic, controllerContext.topicIds(topic)))
            .toMap
          val leaderAndIsrRequestVersion: Short =
            if (config.interBrokerProtocolVersion >= KAFKA_2_4_IV0) 1
            else 0
          val leaderAndIsrRequestBuilder = new ConfluentLeaderAndIsrRequest.Builder(leaderAndIsrRequestVersion, controllerId, controllerEpoch,
            brokerEpoch, topicIds.asJava, leaderAndIsrPartitionStates.asJava, leaders.asJava)
          sendRequest(broker, leaderAndIsrRequestBuilder, (r: AbstractResponse) => sendEvent(LeaderAndIsrResponseReceived(r, broker)))
        } else {
          val leaderAndIsrRequestVersion: Short =
            if (config.interBrokerProtocolVersion >= KAFKA_2_4_IV0) 3
            else if (config.interBrokerProtocolVersion >= KAFKA_2_2_IV0) 2
            else if (config.interBrokerProtocolVersion >= KAFKA_1_0_IV0) 1
            else 0

          val leaderAndIsrRequestBuilder =
            new LeaderAndIsrRequest.Builder(leaderAndIsrRequestVersion, controllerId, controllerEpoch,
              brokerEpoch, leaderAndIsrPartitionStates.asJava, leaders.asJava)
          sendRequest(broker, leaderAndIsrRequestBuilder, (r: AbstractResponse) => sendEvent(LeaderAndIsrResponseReceived(r, broker)))
        }
=======
        val leaderAndIsrRequestBuilder = new LeaderAndIsrRequest.Builder(leaderAndIsrRequestVersion, controllerId, controllerEpoch,
          brokerEpoch, leaderAndIsrPartitionStates.values.toBuffer.asJava, leaders.asJava)
        sendRequest(broker, leaderAndIsrRequestBuilder, (r: AbstractResponse) => sendEvent(LeaderAndIsrResponseReceived(r, broker)))

>>>>>>> 2715861f
    }
    leaderAndIsrRequestMap.clear()
  }

  private def sendUpdateMetadataRequests(controllerEpoch: Int, stateChangeLog: StateChangeLogger): Unit = {
    updateMetadataRequestPartitionInfoMap.foreach { case (tp, partitionState) =>
      stateChangeLog.trace(s"Sending UpdateMetadata request $partitionState to brokers $updateMetadataRequestBrokerSet " +
        s"for partition $tp")
    }

    val partitionStates = updateMetadataRequestPartitionInfoMap.values.toBuffer
    val updateMetadataRequestVersion: Short =
      if (config.interBrokerProtocolVersion >= KAFKA_2_2_IV0) 5
      else if (config.interBrokerProtocolVersion >= KAFKA_1_0_IV0) 4
      else if (config.interBrokerProtocolVersion >= KAFKA_0_10_2_IV0) 3
      else if (config.interBrokerProtocolVersion >= KAFKA_0_10_0_IV1) 2
      else if (config.interBrokerProtocolVersion >= KAFKA_0_9_0) 1
      else 0

    val liveBrokers = controllerContext.liveOrShuttingDownBrokers.iterator.map { broker =>
      val endpoints = if (updateMetadataRequestVersion == 0) {
        // Version 0 of UpdateMetadataRequest only supports PLAINTEXT
        val securityProtocol = SecurityProtocol.PLAINTEXT
        val listenerName = ListenerName.forSecurityProtocol(securityProtocol)
        val node = broker.node(listenerName)
        Seq(new UpdateMetadataEndpoint()
          .setHost(node.host)
          .setPort(node.port)
          .setSecurityProtocol(securityProtocol.id)
          .setListener(listenerName.value))
      } else {
        broker.endPoints.map { endpoint =>
          new UpdateMetadataEndpoint()
            .setHost(endpoint.host)
            .setPort(endpoint.port)
            .setSecurityProtocol(endpoint.securityProtocol.id)
            .setListener(endpoint.listenerName.value)
        }
      }
      new UpdateMetadataBroker()
        .setId(broker.id)
        .setEndpoints(endpoints.asJava)
        .setRack(broker.rack.orNull)
    }.toBuffer

    updateMetadataRequestBrokerSet.intersect(controllerContext.liveOrShuttingDownBrokerIds).foreach { broker =>
      val brokerEpoch = controllerContext.liveBrokerIdAndEpochs(broker)
      val updateMetadataRequest = new UpdateMetadataRequest.Builder(updateMetadataRequestVersion, controllerId, controllerEpoch,
        brokerEpoch, partitionStates.asJava, liveBrokers.asJava)
      sendRequest(broker, updateMetadataRequest)
    }
    updateMetadataRequestBrokerSet.clear()
    updateMetadataRequestPartitionInfoMap.clear()
  }

  private def sendStopReplicaRequests(controllerEpoch: Int): Unit = {
    val stopReplicaRequestVersion: Short =
      if (config.interBrokerProtocolVersion >= KAFKA_2_2_IV0) 1
      else 0

    def stopReplicaPartitionDeleteResponseCallback(brokerId: Int)(response: AbstractResponse): Unit = {
      val stopReplicaResponse = response.asInstanceOf[StopReplicaResponse]
      val partitionErrorsForDeletingTopics = stopReplicaResponse.partitionErrors.asScala.iterator.filter { pe =>
        controllerContext.isTopicDeletionInProgress(pe.topicName)
      }.map(pe => new TopicPartition(pe.topicName, pe.partitionIndex) -> Errors.forCode(pe.errorCode)).toMap

      if (partitionErrorsForDeletingTopics.nonEmpty)
        sendEvent(TopicDeletionStopReplicaResponseReceived(brokerId, stopReplicaResponse.error, partitionErrorsForDeletingTopics))
    }

    def createStopReplicaRequest(brokerEpoch: Long, requests: Seq[StopReplicaRequestInfo], deletePartitions: Boolean): StopReplicaRequest.Builder = {
      val partitions = requests.map(_.replica.topicPartition).asJava
      new StopReplicaRequest.Builder(stopReplicaRequestVersion, controllerId, controllerEpoch,
        brokerEpoch, deletePartitions, partitions)
    }

    stopReplicaRequestMap.filterKeys(controllerContext.liveOrShuttingDownBrokerIds.contains).foreach { case (brokerId, replicaInfoList) =>
      val (stopReplicaWithDelete, stopReplicaWithoutDelete) = replicaInfoList.partition(r => r.deletePartition)
      val brokerEpoch = controllerContext.liveBrokerIdAndEpochs(brokerId)

      if (stopReplicaWithDelete.nonEmpty) {
        debug(s"The stop replica request (delete = true) sent to broker $brokerId is ${stopReplicaWithDelete.mkString(",")}")
        val stopReplicaRequest = createStopReplicaRequest(brokerEpoch, stopReplicaWithDelete, deletePartitions = true)
        val callback = stopReplicaPartitionDeleteResponseCallback(brokerId) _
        sendRequest(brokerId, stopReplicaRequest, callback)
      }

      if (stopReplicaWithoutDelete.nonEmpty) {
        debug(s"The stop replica request (delete = false) sent to broker $brokerId is ${stopReplicaWithoutDelete.mkString(",")}")
        val stopReplicaRequest = createStopReplicaRequest(brokerEpoch, stopReplicaWithoutDelete, deletePartitions = false)
        sendRequest(brokerId, stopReplicaRequest)
      }
    }
    stopReplicaRequestMap.clear()
  }

  def sendRequestsToBrokers(controllerEpoch: Int): Unit = {
    try {
      val stateChangeLog = stateChangeLogger.withControllerEpoch(controllerEpoch)
      sendLeaderAndIsrRequest(controllerEpoch, stateChangeLog)
      sendUpdateMetadataRequests(controllerEpoch, stateChangeLog)
      sendStopReplicaRequests(controllerEpoch)
    } catch {
      case e: Throwable =>
        if (leaderAndIsrRequestMap.nonEmpty) {
          error("Haven't been able to send leader and isr requests, current state of " +
            s"the map is $leaderAndIsrRequestMap. Exception message: $e")
        }
        if (updateMetadataRequestBrokerSet.nonEmpty) {
          error(s"Haven't been able to send metadata update requests to brokers $updateMetadataRequestBrokerSet, " +
            s"current state of the partition info is $updateMetadataRequestPartitionInfoMap. Exception message: $e")
        }
        if (stopReplicaRequestMap.nonEmpty) {
          error("Haven't been able to send stop replica requests, current state of " +
            s"the map is $stopReplicaRequestMap. Exception message: $e")
        }
        throw new IllegalStateException(e)
    }
  }
}

case class ControllerBrokerStateInfo(networkClient: NetworkClient,
                                     brokerNode: Node,
                                     messageQueue: BlockingQueue[QueueItem],
                                     requestSendThread: RequestSendThread,
                                     queueSizeGauge: Gauge[Int],
                                     requestRateAndTimeMetrics: Timer,
                                     reconfigurableChannelBuilder: Option[Reconfigurable])
<|MERGE_RESOLUTION|>--- conflicted
+++ resolved
@@ -17,6 +17,7 @@
 package kafka.controller
 
 import java.net.SocketTimeoutException
+import java.util.UUID
 import java.util.concurrent.{BlockingQueue, LinkedBlockingQueue, TimeUnit}
 
 import com.yammer.metrics.core.{Gauge, Timer}
@@ -382,17 +383,6 @@
     brokerIds.filter(_ >= 0).foreach { brokerId =>
       val result = leaderAndIsrRequestMap.getOrElseUpdate(brokerId, mutable.Map.empty)
       val alreadyNew = result.get(topicPartition).exists(_.isNew)
-<<<<<<< HEAD
-      result.put(topicPartition, new LeaderAndIsrRequest.PartitionState(leaderIsrAndControllerEpoch.controllerEpoch,
-        leaderIsrAndControllerEpoch.leaderAndIsr.leader,
-        leaderIsrAndControllerEpoch.leaderAndIsr.leaderEpoch,
-        leaderIsrAndControllerEpoch.leaderAndIsr.isr.map(Integer.valueOf).asJava,
-        leaderIsrAndControllerEpoch.leaderAndIsr.zkVersion,
-        replicaAssignment.replicas.map(Integer.valueOf).asJava,
-        replicaAssignment.addingReplicas.map(Integer.valueOf).asJava,
-        replicaAssignment.removingReplicas.map(Integer.valueOf).asJava,
-        isNew || alreadyNew))
-=======
       val leaderAndIsr = leaderIsrAndControllerEpoch.leaderAndIsr
       result.put(topicPartition, new LeaderAndIsrPartitionState()
         .setTopicName(topicPartition.topic)
@@ -406,7 +396,6 @@
         .setAddingReplicas(replicaAssignment.addingReplicas.map(Integer.valueOf).asJava)
         .setRemovingReplicas(replicaAssignment.removingReplicas.map(Integer.valueOf).asJava)
         .setIsNew(isNew || alreadyNew))
->>>>>>> 2715861f
     }
 
     addUpdateMetadataRequestForBrokers(controllerContext.liveOrShuttingDownBrokerIds.toSeq, Set(topicPartition))
@@ -457,15 +446,6 @@
   }
 
   private def sendLeaderAndIsrRequest(controllerEpoch: Int, stateChangeLog: StateChangeLogger): Unit = {
-<<<<<<< HEAD
-=======
-    val leaderAndIsrRequestVersion: Short =
-      if (config.interBrokerProtocolVersion >= KAFKA_2_4_IV0) 3
-      else if (config.interBrokerProtocolVersion >= KAFKA_2_2_IV0) 2
-      else if (config.interBrokerProtocolVersion >= KAFKA_1_0_IV0) 1
-      else 0
-
->>>>>>> 2715861f
     leaderAndIsrRequestMap.filterKeys(controllerContext.liveOrShuttingDownBrokerIds.contains).foreach {
       case (broker, leaderAndIsrPartitionStates) =>
         if (stateChangeLog.isTraceEnabled) {
@@ -481,37 +461,26 @@
           _.node(config.interBrokerListenerName)
         }
         val brokerEpoch = controllerContext.liveBrokerIdAndEpochs(broker)
-<<<<<<< HEAD
-        if (config.tierFeature) {
-          val topicIds = leaderAndIsrPartitionStates.keys
-            .map(_.topic)
-            .toSet
-            .map((topic: String) => (topic, controllerContext.topicIds(topic)))
-            .toMap
-          val leaderAndIsrRequestVersion: Short =
-            if (config.interBrokerProtocolVersion >= KAFKA_2_4_IV0) 1
-            else 0
-          val leaderAndIsrRequestBuilder = new ConfluentLeaderAndIsrRequest.Builder(leaderAndIsrRequestVersion, controllerId, controllerEpoch,
-            brokerEpoch, topicIds.asJava, leaderAndIsrPartitionStates.asJava, leaders.asJava)
-          sendRequest(broker, leaderAndIsrRequestBuilder, (r: AbstractResponse) => sendEvent(LeaderAndIsrResponseReceived(r, broker)))
-        } else {
-          val leaderAndIsrRequestVersion: Short =
-            if (config.interBrokerProtocolVersion >= KAFKA_2_4_IV0) 3
-            else if (config.interBrokerProtocolVersion >= KAFKA_2_2_IV0) 2
-            else if (config.interBrokerProtocolVersion >= KAFKA_1_0_IV0) 1
-            else 0
-
-          val leaderAndIsrRequestBuilder =
-            new LeaderAndIsrRequest.Builder(leaderAndIsrRequestVersion, controllerId, controllerEpoch,
-              brokerEpoch, leaderAndIsrPartitionStates.asJava, leaders.asJava)
-          sendRequest(broker, leaderAndIsrRequestBuilder, (r: AbstractResponse) => sendEvent(LeaderAndIsrResponseReceived(r, broker)))
-        }
-=======
-        val leaderAndIsrRequestBuilder = new LeaderAndIsrRequest.Builder(leaderAndIsrRequestVersion, controllerId, controllerEpoch,
-          brokerEpoch, leaderAndIsrPartitionStates.values.toBuffer.asJava, leaders.asJava)
+
+        val topicIds =
+          if (config.tierFeature)
+            leaderAndIsrPartitionStates.keySet.iterator.map(p =>
+              (p.topic, controllerContext.topicIds(p.topic))
+            ).toMap
+          else Map.empty[String, UUID]
+
+        val leaderAndIsrRequestVersion: Short =
+          if (config.interBrokerProtocolVersion >= KAFKA_2_4_IV0) 3
+          else if (config.interBrokerProtocolVersion >= KAFKA_2_2_IV0) 2
+          else if (config.interBrokerProtocolVersion >= KAFKA_1_0_IV0) 1
+          else 0
+
+        val leaderAndIsrRequestBuilder = LeaderAndIsrRequest.Builder.create(
+          leaderAndIsrRequestVersion, controllerId, controllerEpoch, brokerEpoch,
+          leaderAndIsrPartitionStates.values.toBuffer.asJava, leaders.asJava, topicIds.asJava,
+          config.tierFeature)
+
         sendRequest(broker, leaderAndIsrRequestBuilder, (r: AbstractResponse) => sendEvent(LeaderAndIsrResponseReceived(r, broker)))
-
->>>>>>> 2715861f
     }
     leaderAndIsrRequestMap.clear()
   }
