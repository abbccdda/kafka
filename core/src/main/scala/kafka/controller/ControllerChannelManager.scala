--- conflicted
+++ resolved
@@ -462,25 +462,15 @@
       else 0
 
     leaderAndIsrRequestMap.filterKeys(controllerContext.liveOrShuttingDownBrokerIds.contains).foreach {
-<<<<<<< HEAD
-      case (broker, leaderAndIsrRequestInfo) =>
-        val leaderAndIsrPartitionStates = leaderAndIsrRequestInfo.partitionStates
-        val containsAllReplicas = leaderAndIsrRequestInfo.containsAllReplicas
-
-        if (stateChangeLog.isTraceEnabled) {
-          leaderAndIsrPartitionStates.foreach { case (topicPartition, state) =>
-            val typeOfRequest =
-              if (broker == state.leader) "become-leader"
-              else "become-follower"
-=======
-      case (broker, leaderAndIsrPartitionStates) =>
+      case (broker, leaderAndIsrPartitionInfo) =>
+        val containsAllReplicas = leaderAndIsrPartitionInfo.containsAllReplicas
+        val leaderAndIsrPartitionStates = leaderAndIsrPartitionInfo.partitionStates
         val numBecomeLeaders = leaderAndIsrPartitionStates.count { case (topicPartition, state) =>
           val isBecomeLeader = broker == state.leader
           val typeOfRequest =
             if (isBecomeLeader) "become-leader"
             else "become-follower"
           if (stateChangeLog.isTraceEnabled)
->>>>>>> 0a753a3d
             stateChangeLog.trace(s"Sending $typeOfRequest LeaderAndIsr request $state to broker $broker for partition $topicPartition")
 
           isBecomeLeader
