/**
 * Licensed to the Apache Software Foundation (ASF) under one or more
 * contributor license agreements.  See the NOTICE file distributed with
 * this work for additional information regarding copyright ownership.
 * The ASF licenses this file to You under the Apache License, Version 2.0
 * (the "License"); you may not use this file except in compliance with
 * the License.  You may obtain a copy of the License at
 *
 *    http://www.apache.org/licenses/LICENSE-2.0
 *
 * Unless required by applicable law or agreed to in writing, software
 * distributed under the License is distributed on an "AS IS" BASIS,
 * WITHOUT WARRANTIES OR CONDITIONS OF ANY KIND, either express or implied.
 * See the License for the specific language governing permissions and
 * limitations under the License.
*/
package kafka.controller

import java.net.SocketTimeoutException
import java.util.concurrent.{BlockingQueue, LinkedBlockingQueue, TimeUnit}

import com.yammer.metrics.core.{Gauge, Timer}
import kafka.api._
import kafka.cluster.Broker
import kafka.metrics.KafkaMetricsGroup
import kafka.server.KafkaConfig
import kafka.utils._
import org.apache.kafka.clients._
import org.apache.kafka.common.message.LeaderAndIsrRequestData.LeaderAndIsrPartitionState
import org.apache.kafka.common.message.StopReplicaRequestData.{StopReplicaPartitionState, StopReplicaTopicState}
import org.apache.kafka.common.metrics.Metrics
import org.apache.kafka.common.network._
import org.apache.kafka.common.protocol.{ApiKeys, Errors}
import org.apache.kafka.common.message.UpdateMetadataRequestData.{UpdateMetadataBroker, UpdateMetadataEndpoint, UpdateMetadataPartitionState}
import org.apache.kafka.common.requests._
import org.apache.kafka.common.security.JaasContext
import org.apache.kafka.common.security.auth.SecurityProtocol
import org.apache.kafka.common.utils.{LogContext, Time}
import org.apache.kafka.common.{KafkaException, Node, Reconfigurable, TopicPartition}

import scala.jdk.CollectionConverters._
import scala.collection.mutable.HashMap
import scala.collection.{Seq, Set, mutable}

object ControllerChannelManager {
  val QueueSizeMetricName = "QueueSize"
  val RequestRateAndQueueTimeMetricName = "RequestRateAndQueueTimeMs"
}

class ControllerChannelManager(controllerContext: ControllerContext,
                               config: KafkaConfig,
                               time: Time,
                               metrics: Metrics,
                               stateChangeLogger: StateChangeLogger,
                               threadNamePrefix: Option[String] = None) extends Logging with KafkaMetricsGroup {
  import ControllerChannelManager._

  protected val brokerStateInfo = new HashMap[Int, ControllerBrokerStateInfo]
  private val brokerLock = new Object
  this.logIdent = "[Channel manager on controller " + config.brokerId + "]: "

  newGauge("TotalQueueSize",
    () => brokerLock synchronized {
      brokerStateInfo.values.iterator.map(_.messageQueue.size).sum
    }
  )

  def startup() = {
    controllerContext.liveOrShuttingDownBrokers.foreach(addNewBroker)

    brokerLock synchronized {
      brokerStateInfo.foreach(brokerState => startRequestSendThread(brokerState._1))
    }
  }

  def shutdown() = {
    brokerLock synchronized {
      brokerStateInfo.values.toList.foreach(removeExistingBroker)
    }
  }

  def sendRequest(brokerId: Int, request: AbstractControlRequest.Builder[_ <: AbstractControlRequest],
                  callback: AbstractResponse => Unit = null): Unit = {
    brokerLock synchronized {
      val stateInfoOpt = brokerStateInfo.get(brokerId)
      stateInfoOpt match {
        case Some(stateInfo) =>
          stateInfo.messageQueue.put(QueueItem(request.apiKey, request, callback, time.milliseconds()))
        case None =>
          warn(s"Not sending request $request to broker $brokerId, since it is offline.")
      }
    }
  }

  def addBroker(broker: Broker): Unit = {
    // be careful here. Maybe the startup() API has already started the request send thread
    brokerLock synchronized {
      if (!brokerStateInfo.contains(broker.id)) {
        addNewBroker(broker)
        startRequestSendThread(broker.id)
      }
    }
  }

  def removeBroker(brokerId: Int): Unit = {
    brokerLock synchronized {
      removeExistingBroker(brokerStateInfo(brokerId))
    }
  }

  private def addNewBroker(broker: Broker): Unit = {
    val messageQueue = new LinkedBlockingQueue[QueueItem]
    debug(s"Controller ${config.brokerId} trying to connect to broker ${broker.id}")
    val controllerToBrokerListenerName = config.controlPlaneListenerName.getOrElse(config.interBrokerListenerName)
    val controllerToBrokerSecurityProtocol = config.controlPlaneSecurityProtocol.getOrElse(config.interBrokerSecurityProtocol)
    val brokerNode = broker.node(controllerToBrokerListenerName)
    val logContext = new LogContext(s"[Controller id=${config.brokerId}, targetBrokerId=${brokerNode.idString}] ")
    val (networkClient, reconfigurableChannelBuilder) = {
      val channelBuilder = ChannelBuilders.clientChannelBuilder(
        controllerToBrokerSecurityProtocol,
        JaasContext.Type.SERVER,
        config,
        controllerToBrokerListenerName,
        config.saslMechanismInterBrokerProtocol,
        time,
        config.saslInterBrokerHandshakeRequestEnable,
        logContext
      )
      val reconfigurableChannelBuilder = channelBuilder match {
        case reconfigurable: Reconfigurable =>
          config.addReconfigurable(reconfigurable)
          Some(reconfigurable)
        case _ => None
      }
      val selector = new Selector(
        NetworkReceive.UNLIMITED,
        Selector.NO_IDLE_TIMEOUT_MS,
        metrics,
        time,
        "controller-channel",
        Map("broker-id" -> brokerNode.idString).asJava,
        false,
        channelBuilder,
        logContext
      )
      val networkClient = new NetworkClient(
        selector,
        new ManualMetadataUpdater(Seq(brokerNode).asJava),
        config.brokerId.toString,
        1,
        0,
        0,
        Selectable.USE_DEFAULT_BUFFER_SIZE,
        Selectable.USE_DEFAULT_BUFFER_SIZE,
        config.requestTimeoutMs,
        ClientDnsLookup.DEFAULT,
        time,
        false,
        new ApiVersions,
        logContext
      )
      (networkClient, reconfigurableChannelBuilder)
    }
    val threadName = threadNamePrefix match {
      case None => s"Controller-${config.brokerId}-to-broker-${broker.id}-send-thread"
      case Some(name) => s"$name:Controller-${config.brokerId}-to-broker-${broker.id}-send-thread"
    }

    val requestRateAndQueueTimeMetrics = newTimer(
      RequestRateAndQueueTimeMetricName, TimeUnit.MILLISECONDS, TimeUnit.SECONDS, brokerMetricTags(broker.id)
    )

    val requestThread = new RequestSendThread(config.brokerId, controllerContext, messageQueue, networkClient,
      brokerNode, config, time, requestRateAndQueueTimeMetrics, stateChangeLogger, threadName)
    requestThread.setDaemon(false)

    val queueSizeGauge = newGauge(QueueSizeMetricName, () => messageQueue.size, brokerMetricTags(broker.id))

    brokerStateInfo.put(broker.id, ControllerBrokerStateInfo(networkClient, brokerNode, messageQueue,
      requestThread, queueSizeGauge, requestRateAndQueueTimeMetrics, reconfigurableChannelBuilder))
  }

  private def brokerMetricTags(brokerId: Int) = Map("broker-id" -> brokerId.toString)

  private def removeExistingBroker(brokerState: ControllerBrokerStateInfo): Unit = {
    try {
      // Shutdown the RequestSendThread before closing the NetworkClient to avoid the concurrent use of the
      // non-threadsafe classes as described in KAFKA-4959.
      // The call to shutdownLatch.await() in ShutdownableThread.shutdown() serves as a synchronization barrier that
      // hands off the NetworkClient from the RequestSendThread to the ZkEventThread.
      brokerState.reconfigurableChannelBuilder.foreach(config.removeReconfigurable)
      brokerState.requestSendThread.shutdown()
      brokerState.networkClient.close()
      brokerState.messageQueue.clear()
      removeMetric(QueueSizeMetricName, brokerMetricTags(brokerState.brokerNode.id))
      removeMetric(RequestRateAndQueueTimeMetricName, brokerMetricTags(brokerState.brokerNode.id))
      brokerStateInfo.remove(brokerState.brokerNode.id)
    } catch {
      case e: Throwable => error("Error while removing broker by the controller", e)
    }
  }

  protected def startRequestSendThread(brokerId: Int): Unit = {
    val requestThread = brokerStateInfo(brokerId).requestSendThread
    if (requestThread.getState == Thread.State.NEW)
      requestThread.start()
  }
}

case class QueueItem(apiKey: ApiKeys, request: AbstractControlRequest.Builder[_ <: AbstractControlRequest],
                     callback: AbstractResponse => Unit, enqueueTimeMs: Long)

class RequestSendThread(val controllerId: Int,
                        val controllerContext: ControllerContext,
                        val queue: BlockingQueue[QueueItem],
                        val networkClient: NetworkClient,
                        val brokerNode: Node,
                        val config: KafkaConfig,
                        val time: Time,
                        val requestRateAndQueueTimeMetrics: Timer,
                        val stateChangeLogger: StateChangeLogger,
                        name: String)
  extends ShutdownableThread(name = name) {

  logIdent = s"[RequestSendThread controllerId=$controllerId] "

  private val socketTimeoutMs = config.controllerSocketTimeoutMs

  override def doWork(): Unit = {

    def backoff(): Unit = pause(100, TimeUnit.MILLISECONDS)

    val QueueItem(apiKey, requestBuilder, callback, enqueueTimeMs) = queue.take()
    requestRateAndQueueTimeMetrics.update(time.milliseconds() - enqueueTimeMs, TimeUnit.MILLISECONDS)

    var clientResponse: ClientResponse = null
    try {
      var isSendSuccessful = false
      while (isRunning && !isSendSuccessful) {
        // if a broker goes down for a long time, then at some point the controller's zookeeper listener will trigger a
        // removeBroker which will invoke shutdown() on this thread. At that point, we will stop retrying.
        try {
          if (!brokerReady()) {
            isSendSuccessful = false
            backoff()
          }
          else {
            val clientRequest = networkClient.newClientRequest(brokerNode.idString, requestBuilder,
              time.milliseconds(), true)
            clientResponse = NetworkClientUtils.sendAndReceive(networkClient, clientRequest, time)
            isSendSuccessful = true
          }
        } catch {
          case e: Throwable => // if the send was not successful, reconnect to broker and resend the message
            warn(s"Controller $controllerId epoch ${controllerContext.epoch} fails to send request $requestBuilder " +
              s"to broker $brokerNode. Reconnecting to broker.", e)
            networkClient.close(brokerNode.idString)
            isSendSuccessful = false
            backoff()
        }
      }
      if (clientResponse != null) {
        val requestHeader = clientResponse.requestHeader
        val api = requestHeader.apiKey
        if (api != ApiKeys.LEADER_AND_ISR && api != ApiKeys.CONFLUENT_LEADER_AND_ISR && api != ApiKeys.STOP_REPLICA && api != ApiKeys.UPDATE_METADATA)
          throw new KafkaException(s"Unexpected apiKey received: $apiKey")

        val response = clientResponse.responseBody

        stateChangeLogger.withControllerEpoch(controllerContext.epoch).trace(s"Received response " +
          s"${response.toString(requestHeader.apiVersion)} for request $api with correlation id " +
          s"${requestHeader.correlationId} sent to broker $brokerNode")

        if (callback != null) {
          callback(response)
        }
      }
    } catch {
      case e: Throwable =>
        error(s"Controller $controllerId fails to send a request to broker $brokerNode", e)
        // If there is any socket error (eg, socket timeout), the connection is no longer usable and needs to be recreated.
        networkClient.close(brokerNode.idString)
    }
  }

  private def brokerReady(): Boolean = {
    try {
      if (!NetworkClientUtils.isReady(networkClient, brokerNode, time.milliseconds())) {
        if (!NetworkClientUtils.awaitReady(networkClient, brokerNode, time, socketTimeoutMs))
          throw new SocketTimeoutException(s"Failed to connect within $socketTimeoutMs ms")

        info(s"Controller $controllerId connected to $brokerNode for sending state change requests")
      }

      true
    } catch {
      case e: Throwable =>
        warn(s"Controller $controllerId's connection to broker $brokerNode was unsuccessful", e)
        networkClient.close(brokerNode.idString)
        false
    }
  }

  override def initiateShutdown(): Boolean = {
    if (super.initiateShutdown()) {
      networkClient.initiateClose()
      true
    } else
      false
  }
}

class ControllerBrokerRequestBatch(config: KafkaConfig,
                                   controllerChannelManager: ControllerChannelManager,
                                   controllerEventManager: ControllerEventManager,
                                   controllerContext: ControllerContext,
                                   stateChangeLogger: StateChangeLogger)
  extends AbstractControllerBrokerRequestBatch(config, controllerContext, stateChangeLogger) {

  def sendEvent(event: ControllerEvent): Unit = {
    controllerEventManager.put(event)
  }

  def sendRequest(brokerId: Int,
                  request: AbstractControlRequest.Builder[_ <: AbstractControlRequest],
                  callback: AbstractResponse => Unit = null): Unit = {
    controllerChannelManager.sendRequest(brokerId, request, callback)
  }

}

<<<<<<< HEAD
case class StopReplicaRequestInfo(replica: PartitionAndReplica, deletePartition: Boolean)

case class LeaderAndIsrRequestInfo(containsAllReplicas: Boolean,
                                   partitionStates: mutable.Map[TopicPartition, LeaderAndIsrPartitionState])

=======
>>>>>>> 02defca4
abstract class AbstractControllerBrokerRequestBatch(config: KafkaConfig,
                                                    controllerContext: ControllerContext,
                                                    stateChangeLogger: StateChangeLogger) extends Logging {
  val controllerId: Int = config.brokerId
<<<<<<< HEAD
  val leaderAndIsrRequestMap = mutable.Map.empty[Int, LeaderAndIsrRequestInfo]
  val stopReplicaRequestMap = mutable.Map.empty[Int, ListBuffer[StopReplicaRequestInfo]]
=======
  val leaderAndIsrRequestMap = mutable.Map.empty[Int, mutable.Map[TopicPartition, LeaderAndIsrPartitionState]]
  val stopReplicaRequestMap = mutable.Map.empty[Int, mutable.Map[TopicPartition, StopReplicaPartitionState]]
>>>>>>> 02defca4
  val updateMetadataRequestBrokerSet = mutable.Set.empty[Int]
  val updateMetadataRequestPartitionInfoMap = mutable.Map.empty[TopicPartition, UpdateMetadataPartitionState]

  def sendEvent(event: ControllerEvent): Unit

  def sendRequest(brokerId: Int,
                  request: AbstractControlRequest.Builder[_ <: AbstractControlRequest],
                  callback: AbstractResponse => Unit = null): Unit

  def newBatch(): Unit = {
    // raise error if the previous batch is not empty
    if (leaderAndIsrRequestMap.nonEmpty)
      throw new IllegalStateException("Controller to broker state change requests batch is not empty while creating " +
        s"a new one. Some LeaderAndIsr state changes $leaderAndIsrRequestMap might be lost ")
    if (stopReplicaRequestMap.nonEmpty)
      throw new IllegalStateException("Controller to broker state change requests batch is not empty while creating a " +
        s"new one. Some StopReplica state changes $stopReplicaRequestMap might be lost ")
    if (updateMetadataRequestBrokerSet.nonEmpty)
      throw new IllegalStateException("Controller to broker state change requests batch is not empty while creating a " +
        s"new one. Some UpdateMetadata state changes to brokers $updateMetadataRequestBrokerSet with partition info " +
        s"$updateMetadataRequestPartitionInfoMap might be lost ")
  }

  def nonEmpty: Boolean = {
    leaderAndIsrRequestMap.nonEmpty || stopReplicaRequestMap.nonEmpty || updateMetadataRequestBrokerSet.nonEmpty
  }

  def setContainsAllReplicas(brokerIds: Set[Int]): Unit = {
    brokerIds.foreach { brokerId =>
      val currentInfoOpt = leaderAndIsrRequestMap.get(brokerId)
      val updatedInfo = currentInfoOpt
        .map(_.copy(containsAllReplicas = true))
        .getOrElse(LeaderAndIsrRequestInfo(containsAllReplicas = true, mutable.Map.empty))
      leaderAndIsrRequestMap.update(brokerId, updatedInfo)
    }
  }

  def clear(): Unit = {
    leaderAndIsrRequestMap.clear()
    stopReplicaRequestMap.clear()
    updateMetadataRequestBrokerSet.clear()
    updateMetadataRequestPartitionInfoMap.clear()
  }

  def addLeaderAndIsrRequestForBrokers(brokerIds: Seq[Int],
                                       topicPartition: TopicPartition,
                                       leaderIsrAndControllerEpoch: LeaderIsrAndControllerEpoch,
                                       replicaAssignment: ReplicaAssignment,
                                       isNew: Boolean): Unit = {
    brokerIds.filter(_ >= 0).foreach { brokerId =>
      val result = leaderAndIsrRequestMap.getOrElseUpdate(brokerId,
        LeaderAndIsrRequestInfo(containsAllReplicas = false, mutable.Map.empty)).partitionStates
      val alreadyNew = result.get(topicPartition).exists(_.isNew)
      val leaderAndIsr = leaderIsrAndControllerEpoch.leaderAndIsr
      val clusterLink = controllerContext.linkedTopics.get(topicPartition.topic)
      result.put(topicPartition, new LeaderAndIsrPartitionState()
        .setTopicName(topicPartition.topic)
        .setPartitionIndex(topicPartition.partition)
        .setControllerEpoch(leaderIsrAndControllerEpoch.controllerEpoch)
        .setLeader(leaderAndIsr.leader)
        .setLeaderEpoch(leaderAndIsr.leaderEpoch)
        .setConfluentIsUncleanLeader(leaderAndIsr.isUnclean)
        .setClusterLink(clusterLink.map(_.name).orNull)
        .setIsr(leaderAndIsr.isr.map(Integer.valueOf).asJava)
        .setZkVersion(leaderAndIsr.zkVersion)
        .setReplicas(replicaAssignment.replicas.map(Integer.valueOf).asJava)
        .setAddingReplicas(replicaAssignment.addingReplicas.map(Integer.valueOf).asJava)
        .setRemovingReplicas(replicaAssignment.removingReplicas.map(Integer.valueOf).asJava)
        .setObservers(replicaAssignment.effectiveObservers.map(Integer.valueOf).asJava)
        .setIsNew(isNew || alreadyNew))
    }

    addUpdateMetadataRequestForBrokers(controllerContext.liveOrShuttingDownBrokerIds.toSeq, Set(topicPartition))
  }

  def addStopReplicaRequestForBrokers(brokerIds: Seq[Int],
                                      topicPartition: TopicPartition,
                                      deletePartition: Boolean): Unit = {
    // A sentinel (-2) is used as an epoch if the topic is queued for deletion. It overrides
    // any existing epoch.
    val leaderEpoch = if (controllerContext.isTopicQueuedUpForDeletion(topicPartition.topic)) {
      LeaderAndIsr.EpochDuringDelete
    } else {
      controllerContext.partitionLeadershipInfo.get(topicPartition)
        .map(_.leaderAndIsr.leaderEpoch)
        .getOrElse(LeaderAndIsr.NoEpoch)
    }

    brokerIds.filter(_ >= 0).foreach { brokerId =>
      val result = stopReplicaRequestMap.getOrElseUpdate(brokerId, mutable.Map.empty)
      val alreadyDelete = result.get(topicPartition).exists(_.deletePartition)
      result.put(topicPartition, new StopReplicaPartitionState()
          .setPartitionIndex(topicPartition.partition())
          .setLeaderEpoch(leaderEpoch)
          .setDeletePartition(alreadyDelete || deletePartition))
    }
  }

  /** Send UpdateMetadataRequest to the given brokers for the given partitions and partitions that are being deleted */
  def addUpdateMetadataRequestForBrokers(brokerIds: Seq[Int],
                                         partitions: collection.Set[TopicPartition]): Unit = {

    def updateMetadataRequestPartitionInfo(partition: TopicPartition, beingDeleted: Boolean): Unit = {
      controllerContext.partitionLeadershipInfo.get(partition) match {
        case Some(LeaderIsrAndControllerEpoch(leaderAndIsr, controllerEpoch)) =>
          val replicaAssignment = controllerContext.partitionFullReplicaAssignment(partition)
          val replicas = replicaAssignment.replicas
          val offlineReplicas = replicas.filter(!controllerContext.isReplicaOnline(_, partition))
          val updatedLeaderAndIsr =
            if (beingDeleted) LeaderAndIsr.duringDelete(leaderAndIsr.isr)
            else leaderAndIsr

          val partitionStateInfo = new UpdateMetadataPartitionState()
            .setTopicName(partition.topic)
            .setPartitionIndex(partition.partition)
            .setControllerEpoch(controllerEpoch)
            .setLeader(updatedLeaderAndIsr.leader)
            .setLeaderEpoch(updatedLeaderAndIsr.leaderEpoch)
            .setIsr(updatedLeaderAndIsr.isr.map(Integer.valueOf).asJava)
            .setZkVersion(updatedLeaderAndIsr.zkVersion)
            .setReplicas(replicas.map(Integer.valueOf).asJava)
            .setOfflineReplicas(offlineReplicas.map(Integer.valueOf).asJava)
            .setObservers(replicaAssignment.effectiveObservers.map(Integer.valueOf).asJava)
          updateMetadataRequestPartitionInfoMap.put(partition, partitionStateInfo)

        case None =>
          info(s"Leader not yet assigned for partition $partition. Skip sending UpdateMetadataRequest.")
      }
    }

    updateMetadataRequestBrokerSet ++= brokerIds.filter(_ >= 0)
    partitions.foreach(partition => updateMetadataRequestPartitionInfo(partition,
      beingDeleted = controllerContext.topicsToBeDeleted.contains(partition.topic)))
  }

  private def sendLeaderAndIsrRequest(controllerEpoch: Int, stateChangeLog: StateChangeLogger): Unit = {
    val leaderAndIsrRequestVersion: Short =
      if (config.interBrokerProtocolVersion >= KAFKA_2_4_IV1) 4
      else if (config.interBrokerProtocolVersion >= KAFKA_2_4_IV0) 3
      else if (config.interBrokerProtocolVersion >= KAFKA_2_2_IV0) 2
      else if (config.interBrokerProtocolVersion >= KAFKA_1_0_IV0) 1
      else 0

    leaderAndIsrRequestMap.foreach { case (broker, leaderAndIsrPartitionInfo) =>
      if (controllerContext.liveOrShuttingDownBrokerIds.contains(broker)) {
        val containsAllReplicas = leaderAndIsrPartitionInfo.containsAllReplicas
        val leaderAndIsrPartitionStates = leaderAndIsrPartitionInfo.partitionStates
        val numBecomeLeaders = leaderAndIsrPartitionStates.count { case (topicPartition, state) =>
          val isBecomeLeader = broker == state.leader
          val typeOfRequest =
            if (isBecomeLeader) "become-leader"
            else "become-follower"
          if (stateChangeLog.isTraceEnabled)
            stateChangeLog.trace(s"Sending $typeOfRequest LeaderAndIsr request $state to broker $broker for partition $topicPartition")

          isBecomeLeader
        }
        stateChangeLog.info(s"Sending LeaderAndIsr request to broker $broker with $numBecomeLeaders become-leader " +
          s"and ${leaderAndIsrPartitionStates.size - numBecomeLeaders} become-follower partitions")
        val leaderIds = leaderAndIsrPartitionStates.map(_._2.leader).toSet
        val leaders = controllerContext.liveOrShuttingDownBrokers.filter(b => leaderIds.contains(b.id)).map {
          _.node(config.interBrokerListenerName)
        }
        val brokerEpoch = controllerContext.liveBrokerIdAndEpochs(broker)

        if (config.tierFeature) {
          leaderAndIsrPartitionStates.values.foreach { partitionState =>
            partitionState.setTopicId(controllerContext.topicIds(partitionState.topicName))
          }
        }

        // ConfluentLeaderAndIsr has been replaced by a tagged optional topicId in LeaderAndIsr
        // since 2.4-IV1. `useConfluentRequest` is kept to allow for rolling upgrades in CCloud
        // and will be removed once all of CCloud with tiered enabled is running with IBP >= 2.4-IV1
        val useConfluentRequest = config.tierFeature && config.interBrokerProtocolVersion < KAFKA_2_4_IV1

        val leaderAndIsrRequestBuilder = LeaderAndIsrRequest.Builder.create(
          leaderAndIsrRequestVersion, controllerId, controllerEpoch, brokerEpoch,
          leaderAndIsrPartitionStates.values.toBuffer.asJava, leaders.asJava,
          containsAllReplicas, useConfluentRequest)

        sendRequest(broker, leaderAndIsrRequestBuilder, (r: AbstractResponse) => {
          val leaderAndIsrResponse = r.asInstanceOf[LeaderAndIsrResponse]
          sendEvent(LeaderAndIsrResponseReceived(leaderAndIsrResponse, broker))
        })
      }
    }
    leaderAndIsrRequestMap.clear()
  }

  private def sendUpdateMetadataRequests(controllerEpoch: Int, stateChangeLog: StateChangeLogger): Unit = {
    stateChangeLog.info(s"Sending UpdateMetadata request to brokers $updateMetadataRequestBrokerSet " +
      s"for ${updateMetadataRequestPartitionInfoMap.size} partitions")

    val partitionStates = updateMetadataRequestPartitionInfoMap.values.toBuffer
    val updateMetadataRequestVersion: Short =
      if (config.interBrokerProtocolVersion >= KAFKA_2_4_IV1) 6
      else if (config.interBrokerProtocolVersion >= KAFKA_2_2_IV0) 5
      else if (config.interBrokerProtocolVersion >= KAFKA_1_0_IV0) 4
      else if (config.interBrokerProtocolVersion >= KAFKA_0_10_2_IV0) 3
      else if (config.interBrokerProtocolVersion >= KAFKA_0_10_0_IV1) 2
      else if (config.interBrokerProtocolVersion >= KAFKA_0_9_0) 1
      else 0

    val liveBrokers = controllerContext.liveOrShuttingDownBrokers.iterator.map { broker =>
      val endpoints = if (updateMetadataRequestVersion == 0) {
        // Version 0 of UpdateMetadataRequest only supports PLAINTEXT
        val securityProtocol = SecurityProtocol.PLAINTEXT
        val listenerName = ListenerName.forSecurityProtocol(securityProtocol)
        val node = broker.node(listenerName)
        Seq(new UpdateMetadataEndpoint()
          .setHost(node.host)
          .setPort(node.port)
          .setSecurityProtocol(securityProtocol.id)
          .setListener(listenerName.value))
      } else {
        broker.endPoints.map { endpoint =>
          new UpdateMetadataEndpoint()
            .setHost(endpoint.host)
            .setPort(endpoint.port)
            .setSecurityProtocol(endpoint.securityProtocol.id)
            .setListener(endpoint.listenerName.value)
        }
      }
      new UpdateMetadataBroker()
        .setId(broker.id)
        .setEndpoints(endpoints.asJava)
        .setRack(broker.rack.orNull)
    }.toBuffer

    updateMetadataRequestBrokerSet.intersect(controllerContext.liveOrShuttingDownBrokerIds).foreach { broker =>
      val brokerEpoch = controllerContext.liveBrokerIdAndEpochs(broker)
      val updateMetadataRequestBuilder = new UpdateMetadataRequest.Builder(updateMetadataRequestVersion,
        controllerId, controllerEpoch, brokerEpoch, partitionStates.asJava, liveBrokers.asJava)
      sendRequest(broker, updateMetadataRequestBuilder, (r: AbstractResponse) => {
        val updateMetadataResponse = r.asInstanceOf[UpdateMetadataResponse]
        sendEvent(UpdateMetadataResponseReceived(updateMetadataResponse, broker))
      })

    }
    updateMetadataRequestBrokerSet.clear()
    updateMetadataRequestPartitionInfoMap.clear()
  }

  private def sendStopReplicaRequests(controllerEpoch: Int, stateChangeLog: StateChangeLogger): Unit = {
    val traceEnabled = stateChangeLog.isTraceEnabled
    val stopReplicaRequestVersion: Short =
      if (config.interBrokerProtocolVersion >= KAFKA_2_6_IV0) 3
      else if (config.interBrokerProtocolVersion >= KAFKA_2_4_IV1) 2
      else if (config.interBrokerProtocolVersion >= KAFKA_2_2_IV0) 1
      else 0

    def stopReplicaPartitionDeleteResponseCallback(brokerId: Int)(response: AbstractResponse): Unit = {
      val stopReplicaResponse = response.asInstanceOf[StopReplicaResponse]
      val partitionErrorsForDeletingTopics = stopReplicaResponse.partitionErrors.asScala.iterator.filter { pe =>
        controllerContext.isTopicDeletionInProgress(pe.topicName)
      }.map(pe => new TopicPartition(pe.topicName, pe.partitionIndex) -> Errors.forCode(pe.errorCode)).toMap

      if (partitionErrorsForDeletingTopics.nonEmpty)
        sendEvent(TopicDeletionStopReplicaResponseReceived(brokerId, stopReplicaResponse.error, partitionErrorsForDeletingTopics))
    }

    def sendStopReplicaRequest(brokerId: Int,
                               brokerEpoch: Long,
                               deletePartitions: Boolean,
                               topicStates: mutable.Map[String, StopReplicaTopicState]): Unit = {
      val stopReplicaRequestBuilder = new StopReplicaRequest.Builder(
        stopReplicaRequestVersion, controllerId, controllerEpoch, brokerEpoch,
        deletePartitions, topicStates.values.toBuffer.asJava)
      val callback = stopReplicaPartitionDeleteResponseCallback(brokerId) _
      sendRequest(brokerId, stopReplicaRequestBuilder, callback)
    }

    stopReplicaRequestMap.foreach { case (brokerId, partitionStates) =>
      if (controllerContext.liveOrShuttingDownBrokerIds.contains(brokerId)) {
        if (traceEnabled)
          partitionStates.foreach { case (topicPartition, partitionState) =>
            stateChangeLog.trace(s"Sending StopReplica request $partitionState to " +
              s"broker $brokerId for partition $topicPartition")
          }

        val brokerEpoch = controllerContext.liveBrokerIdAndEpochs(brokerId)
        if (stopReplicaRequestVersion >= 3) {
          val stopReplicaTopicState = mutable.Map.empty[String, StopReplicaTopicState]
          partitionStates.foreach { case (topicPartition, partitionState) =>
            val topicState = stopReplicaTopicState.getOrElseUpdate(topicPartition.topic,
              new StopReplicaTopicState().setTopicName(topicPartition.topic))
            topicState.partitionStates().add(partitionState)
          }

          stateChangeLog.info(s"Sending StopReplica request for ${partitionStates.size} " +
            s"replicas to broker $brokerId")
          sendStopReplicaRequest(brokerId, brokerEpoch, false, stopReplicaTopicState)
        } else {
          var numPartitionStateWithDelete = 0
          var numPartitionStateWithoutDelete = 0
          val topicStatesWithDelete = mutable.Map.empty[String, StopReplicaTopicState]
          val topicStatesWithoutDelete = mutable.Map.empty[String, StopReplicaTopicState]

          partitionStates.foreach { case (topicPartition, partitionState) =>
            val topicStates = if (partitionState.deletePartition()) {
              numPartitionStateWithDelete += 1
              topicStatesWithDelete
            } else {
              numPartitionStateWithoutDelete += 1
              topicStatesWithoutDelete
            }
            val topicState = topicStates.getOrElseUpdate(topicPartition.topic,
              new StopReplicaTopicState().setTopicName(topicPartition.topic))
            topicState.partitionStates().add(partitionState)
          }

          if (topicStatesWithDelete.nonEmpty) {
            stateChangeLog.info(s"Sending StopReplica request (delete = true) for " +
              s"$numPartitionStateWithDelete replicas to broker $brokerId")
            sendStopReplicaRequest(brokerId, brokerEpoch, true, topicStatesWithDelete)
          }

          if (topicStatesWithoutDelete.nonEmpty) {
            stateChangeLog.info(s"Sending StopReplica request (delete = false) for " +
              s"$numPartitionStateWithoutDelete replicas to broker $brokerId")
            sendStopReplicaRequest(brokerId, brokerEpoch, false, topicStatesWithoutDelete)
          }
        }
      }
    }

    stopReplicaRequestMap.clear()
  }

  def sendRequestsToBrokers(controllerEpoch: Int): Unit = {
    try {
      val stateChangeLog = stateChangeLogger.withControllerEpoch(controllerEpoch)
      sendLeaderAndIsrRequest(controllerEpoch, stateChangeLog)
      sendUpdateMetadataRequests(controllerEpoch, stateChangeLog)
      sendStopReplicaRequests(controllerEpoch, stateChangeLog)
    } catch {
      case e: Throwable =>
        if (leaderAndIsrRequestMap.nonEmpty) {
          error("Haven't been able to send leader and isr requests, current state of " +
            s"the map is $leaderAndIsrRequestMap. Exception message: $e")
        }
        if (updateMetadataRequestBrokerSet.nonEmpty) {
          error(s"Haven't been able to send metadata update requests to brokers $updateMetadataRequestBrokerSet, " +
            s"current state of the partition info is $updateMetadataRequestPartitionInfoMap. Exception message: $e")
        }
        if (stopReplicaRequestMap.nonEmpty) {
          error("Haven't been able to send stop replica requests, current state of " +
            s"the map is $stopReplicaRequestMap. Exception message: $e")
        }
        throw new IllegalStateException(e)
    }
  }
}

case class ControllerBrokerStateInfo(networkClient: NetworkClient,
                                     brokerNode: Node,
                                     messageQueue: BlockingQueue[QueueItem],
                                     requestSendThread: RequestSendThread,
                                     queueSizeGauge: Gauge[Int],
                                     requestRateAndTimeMetrics: Timer,
                                     reconfigurableChannelBuilder: Option[Reconfigurable])<|MERGE_RESOLUTION|>--- conflicted
+++ resolved
@@ -39,7 +39,7 @@
 import org.apache.kafka.common.{KafkaException, Node, Reconfigurable, TopicPartition}
 
 import scala.jdk.CollectionConverters._
-import scala.collection.mutable.HashMap
+import scala.collection.mutable.{HashMap, ListBuffer}
 import scala.collection.{Seq, Set, mutable}
 
 object ControllerChannelManager {
@@ -177,7 +177,8 @@
     val queueSizeGauge = newGauge(QueueSizeMetricName, () => messageQueue.size, brokerMetricTags(broker.id))
 
     brokerStateInfo.put(broker.id, ControllerBrokerStateInfo(networkClient, brokerNode, messageQueue,
-      requestThread, queueSizeGauge, requestRateAndQueueTimeMetrics, reconfigurableChannelBuilder))
+      requestThread,
+      queueSizeGauge, requestRateAndQueueTimeMetrics, reconfigurableChannelBuilder))
   }
 
   private def brokerMetricTags(brokerId: Int) = Map("broker-id" -> brokerId.toString)
@@ -329,25 +330,15 @@
 
 }
 
-<<<<<<< HEAD
-case class StopReplicaRequestInfo(replica: PartitionAndReplica, deletePartition: Boolean)
-
 case class LeaderAndIsrRequestInfo(containsAllReplicas: Boolean,
                                    partitionStates: mutable.Map[TopicPartition, LeaderAndIsrPartitionState])
 
-=======
->>>>>>> 02defca4
 abstract class AbstractControllerBrokerRequestBatch(config: KafkaConfig,
                                                     controllerContext: ControllerContext,
                                                     stateChangeLogger: StateChangeLogger) extends Logging {
   val controllerId: Int = config.brokerId
-<<<<<<< HEAD
   val leaderAndIsrRequestMap = mutable.Map.empty[Int, LeaderAndIsrRequestInfo]
-  val stopReplicaRequestMap = mutable.Map.empty[Int, ListBuffer[StopReplicaRequestInfo]]
-=======
-  val leaderAndIsrRequestMap = mutable.Map.empty[Int, mutable.Map[TopicPartition, LeaderAndIsrPartitionState]]
   val stopReplicaRequestMap = mutable.Map.empty[Int, mutable.Map[TopicPartition, StopReplicaPartitionState]]
->>>>>>> 02defca4
   val updateMetadataRequestBrokerSet = mutable.Set.empty[Int]
   val updateMetadataRequestPartitionInfoMap = mutable.Map.empty[TopicPartition, UpdateMetadataPartitionState]
 
