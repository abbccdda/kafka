--- conflicted
+++ resolved
@@ -534,11 +534,7 @@
     * @param now the current time in milliseconds of the cleaning operation
     * @return OffsetsToClean containing offsets for cleanable portion of log and whether the log checkpoint needs updating
     */
-<<<<<<< HEAD
-  def cleanableOffsets(log: AbstractLog, lastCleanOffset: Option[Long], now: Long): (Long, Long) = {
-=======
-  def cleanableOffsets(log: Log, lastCleanOffset: Option[Long], now: Long): OffsetsToClean = {
->>>>>>> f2d039fb
+  def cleanableOffsets(log: AbstractLog, lastCleanOffset: Option[Long], now: Long): OffsetsToClean = {
     // If the log segments are abnormally truncated and hence the checkpointed offset is no longer valid;
     // reset to the log starting offset and log the error
     val (firstDirtyOffset, forceUpdateCheckpoint) = {
