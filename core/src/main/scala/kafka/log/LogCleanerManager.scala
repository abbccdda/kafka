--- conflicted
+++ resolved
@@ -525,15 +525,7 @@
     * @param now the current time in milliseconds of the cleaning operation
     * @return the lower (inclusive) and upper (exclusive) offsets
     */
-<<<<<<< HEAD
-  def cleanableOffsets(log: AbstractLog, topicPartition: TopicPartition, lastClean: immutable.Map[TopicPartition, Long], now: Long): (Long, Long) = {
-
-    // the checkpointed offset, ie., the first offset of the next dirty segment
-    val lastCleanOffset: Option[Long] = lastClean.get(topicPartition)
-
-=======
-  def cleanableOffsets(log: Log, lastCleanOffset: Option[Long], now: Long): (Long, Long) = {
->>>>>>> 1682ea9b
+  def cleanableOffsets(log: AbstractLog, lastCleanOffset: Option[Long], now: Long): (Long, Long) = {
     // If the log segments are abnormally truncated and hence the checkpointed offset is no longer valid;
     // reset to the log starting offset and log the error
     val firstDirtyOffset = {
@@ -595,10 +587,10 @@
    * Given the first dirty offset and an uncleanable offset, calculates the total cleanable bytes for this log
    * @return the biggest uncleanable offset and the total amount of cleanable bytes
    */
-  def calculateCleanableBytes(log: Log, firstDirtyOffset: Long, uncleanableOffset: Long): (Long, Long) = {
-    val firstUncleanableSegment = log.nonActiveLogSegmentsFrom(uncleanableOffset).headOption.getOrElse(log.activeSegment)
+  def calculateCleanableBytes(log: AbstractLog, firstDirtyOffset: Long, uncleanableOffset: Long): (Long, Long) = {
+    val firstUncleanableSegment = log.localNonActiveLogSegmentsFrom(uncleanableOffset).headOption.getOrElse(log.activeSegment)
     val firstUncleanableOffset = firstUncleanableSegment.baseOffset
-    val cleanableBytes = log.logSegments(firstDirtyOffset, math.max(firstDirtyOffset, firstUncleanableOffset)).map(_.size.toLong).sum
+    val cleanableBytes = log.localLogSegments(firstDirtyOffset, math.max(firstDirtyOffset, firstUncleanableOffset)).map(_.size.toLong).sum
 
     (firstUncleanableOffset, cleanableBytes)
   }
