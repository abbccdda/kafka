--- conflicted
+++ resolved
@@ -487,15 +487,8 @@
     * get max delay between the time when log is required to be compacted as determined
     * by maxCompactionLagMs and the current time.
     */
-<<<<<<< HEAD
-  def getMaxCompactionDelay(log: AbstractLog, firstDirtyOffset: Long, now: Long) : Long = {
-
+  def maxCompactionDelay(log: AbstractLog, firstDirtyOffset: Long, now: Long) : Long = {
     val dirtyNonActiveSegments = log.localLogSegments(firstDirtyOffset, log.activeSegment.baseOffset)
-
-=======
-  def maxCompactionDelay(log: Log, firstDirtyOffset: Long, now: Long) : Long = {
-    val dirtyNonActiveSegments = log.nonActiveLogSegmentsFrom(firstDirtyOffset)
->>>>>>> 2715861f
     val firstBatchTimestamps = log.getFirstBatchTimestampForSegments(dirtyNonActiveSegments).filter(_ > 0)
 
     val earliestDirtySegmentTimestamp = {
@@ -528,10 +521,7 @@
 
     // If the log segments are abnormally truncated and hence the checkpointed offset is no longer valid;
     // reset to the log starting offset and log the error
-<<<<<<< HEAD
     val logStartOffset = log.localLogSegments.head.baseOffset
-=======
->>>>>>> 2715861f
     val firstDirtyOffset = {
       val logStartOffset = log.logStartOffset
       val checkpointDirtyOffset = lastCleanOffset.getOrElse(logStartOffset)
@@ -569,11 +559,7 @@
       // the first segment whose largest message timestamp is within a minimum time lag from now
       if (minCompactionLagMs > 0) {
         // dirty log segments
-<<<<<<< HEAD
         val dirtyNonActiveSegments = log.localLogSegments(firstDirtyOffset, log.activeSegment.baseOffset)
-=======
-        val dirtyNonActiveSegments = log.nonActiveLogSegmentsFrom(firstDirtyOffset)
->>>>>>> 2715861f
         dirtyNonActiveSegments.find { s =>
           val isUncleanable = s.largestTimestamp > now - minCompactionLagMs
           debug(s"Checking if log segment may be cleaned: log='${log.name}' segment.baseOffset=${s.baseOffset} segment.largestTimestamp=${s.largestTimestamp}; now - compactionLag=${now - minCompactionLagMs}; is uncleanable=$isUncleanable")
