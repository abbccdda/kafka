/**
 * Licensed to the Apache Software Foundation (ASF) under one or more
 * contributor license agreements.  See the NOTICE file distributed with
 * this work for additional information regarding copyright ownership.
 * The ASF licenses this file to You under the Apache License, Version 2.0
 * (the "License"); you may not use this file except in compliance with
 * the License.  You may obtain a copy of the License at
 *
 *    http://www.apache.org/licenses/LICENSE-2.0
 *
 * Unless required by applicable law or agreed to in writing, software
 * distributed under the License is distributed on an "AS IS" BASIS,
 * WITHOUT WARRANTIES OR CONDITIONS OF ANY KIND, either express or implied.
 * See the License for the specific language governing permissions and
 * limitations under the License.
 */

package kafka.log

import java.io.{File, IOException}
import java.lang.{Long => JLong}
import java.nio.ByteBuffer
import java.nio.file.{Files, NoSuchFileException}
import java.text.NumberFormat
import java.util.Map.{Entry => JEntry}
import java.util.{Collections, Optional}
import java.util.concurrent.atomic._
import java.util.concurrent.{ConcurrentNavigableMap, ConcurrentSkipListMap, TimeUnit}
import java.util.regex.Pattern

import kafka.api.{ApiVersion, KAFKA_0_10_0_IV0}
import kafka.common.{LogSegmentOffsetOverflowException, LongRef, OffsetsOutOfOrderException, UnexpectedAppendOffsetException}
import kafka.message.{BrokerCompressionCodec, CompressionCodec, NoCompressionCodec}
import kafka.metrics.KafkaMetricsGroup
import kafka.server.checkpoints.LeaderEpochCheckpointFile
import kafka.server.epoch.LeaderEpochFileCache
import kafka.server.{AbstractFetchDataInfo, BrokerTopicStats, FetchDataInfo, FetchHighWatermark, FetchIsolation, FetchLogEnd, FetchTxnCommitted, LogDirFailureChannel, LogOffsetMetadata, OffsetAndEpoch}
import kafka.utils._
import org.apache.kafka.common.errors._
import org.apache.kafka.common.record._
import org.apache.kafka.common.requests.FetchResponse.AbortedTransaction
import org.apache.kafka.common.requests.ProduceResponse.RecordError
import org.apache.kafka.common.requests.{EpochEndOffset, ListOffsetRequest}
import org.apache.kafka.common.utils.{Time, Utils}
import org.apache.kafka.common.{InvalidRecordException, KafkaException, TopicPartition}
import org.apache.kafka.common.record.FileRecords.FileTimestampAndOffset
import org.apache.kafka.common.record.FileRecords.TimestampAndOffset

import scala.collection.JavaConverters._
import scala.collection.mutable.{ArrayBuffer, ListBuffer}
import scala.collection.{Seq, Set, mutable}

object LogAppendInfo {
  val UnknownLogAppendInfo = LogAppendInfo(None, -1, RecordBatch.NO_TIMESTAMP, -1L, RecordBatch.NO_TIMESTAMP, -1L,
    RecordConversionStats.EMPTY, NoCompressionCodec, NoCompressionCodec, -1, -1, offsetsMonotonic = false, -1L)

  def unknownLogAppendInfoWithLogStartOffset(logStartOffset: Long): LogAppendInfo =
    LogAppendInfo(None, -1, RecordBatch.NO_TIMESTAMP, -1L, RecordBatch.NO_TIMESTAMP, logStartOffset,
      RecordConversionStats.EMPTY, NoCompressionCodec, NoCompressionCodec, -1, -1,
      offsetsMonotonic = false, -1L)

  /**
   * In ProduceResponse V8+, we add two new fields record_errors and error_message (see KIP-467).
   * For any record failures with InvalidTimestamp or InvalidRecordException, we construct a LogAppendInfo object like the one
   * in unknownLogAppendInfoWithLogStartOffset, but with additional fields recordErrors and errorMessage
   */
  def unknownLogAppendInfoWithAdditionalInfo(logStartOffset: Long, recordErrors: Seq[RecordError], errorMessage: String): LogAppendInfo =
    LogAppendInfo(None, -1, RecordBatch.NO_TIMESTAMP, -1L, RecordBatch.NO_TIMESTAMP, logStartOffset,
      RecordConversionStats.EMPTY, NoCompressionCodec, NoCompressionCodec, -1, -1,
      offsetsMonotonic = false, -1L, recordErrors, errorMessage)
}

/**
 * Struct to hold various quantities we compute about each message set before appending to the log
 *
 * @param firstOffset The first offset in the message set unless the message format is less than V2 and we are appending
 *                    to the follower.
 * @param lastOffset The last offset in the message set
 * @param maxTimestamp The maximum timestamp of the message set.
 * @param offsetOfMaxTimestamp The offset of the message with the maximum timestamp.
 * @param logAppendTime The log append time (if used) of the message set, otherwise Message.NoTimestamp
 * @param logStartOffset The start offset of the log at the time of this append.
 * @param recordConversionStats Statistics collected during record processing, `null` if `assignOffsets` is `false`
 * @param sourceCodec The source codec used in the message set (send by the producer)
 * @param targetCodec The target codec of the message set(after applying the broker compression configuration if any)
 * @param shallowCount The number of shallow messages
 * @param validBytes The number of valid bytes
 * @param offsetsMonotonic Are the offsets in this message set monotonically increasing
 * @param lastOffsetOfFirstBatch The last offset of the first batch
 */
case class LogAppendInfo(var firstOffset: Option[Long],
                         var lastOffset: Long,
                         var maxTimestamp: Long,
                         var offsetOfMaxTimestamp: Long,
                         var logAppendTime: Long,
                         var logStartOffset: Long,
                         var recordConversionStats: RecordConversionStats,
                         sourceCodec: CompressionCodec,
                         targetCodec: CompressionCodec,
                         shallowCount: Int,
                         validBytes: Int,
                         offsetsMonotonic: Boolean,
                         lastOffsetOfFirstBatch: Long,
                         recordErrors: Seq[RecordError] = Seq(),
                         errorMessage: String = null) {
  /**
   * Get the first offset if it exists, else get the last offset of the first batch
   * For magic versions 2 and newer, this method will return first offset. For magic versions
   * older than 2, we use the last offset of the first batch as an approximation of the first
   * offset to avoid decompressing the data.
   */
  def firstOrLastOffsetOfFirstBatch: Long = firstOffset.getOrElse(lastOffsetOfFirstBatch)

  /**
   * Get the (maximum) number of messages described by LogAppendInfo
   * @return Maximum possible number of messages described by LogAppendInfo
   */
  def numMessages: Long = {
    firstOffset match {
      case Some(firstOffsetVal) if (firstOffsetVal >= 0 && lastOffset >= 0) => (lastOffset - firstOffsetVal + 1)
      case _ => 0
    }
  }
}

/**
 * Container class which represents a snapshot of the significant offsets for a partition. This allows fetching
 * of these offsets atomically without the possibility of a leader change affecting their consistency relative
 * to each other. See [[kafka.cluster.Partition.fetchOffsetSnapshot()]].
 */
case class LogOffsetSnapshot(logStartOffset: Long,
                             logEndOffset: LogOffsetMetadata,
                             highWatermark: LogOffsetMetadata,
                             lastStableOffset: LogOffsetMetadata)

/**
 * Another container which is used for lower level reads using  [[kafka.cluster.Partition.readRecords()]].
 */
case class LogReadInfo(fetchedData: AbstractFetchDataInfo,
                       highWatermark: Long,
                       logStartOffset: Long,
                       logEndOffset: Long,
                       lastStableOffset: Long)

/**
 * A class used to hold useful metadata about a completed transaction. This is used to build
 * the transaction index after appending to the log.
 *
 * @param producerId The ID of the producer
 * @param firstOffset The first offset (inclusive) of the transaction
 * @param lastOffset The last offset (inclusive) of the transaction. This is always the offset of the
 *                   COMMIT/ABORT control record which indicates the transaction's completion.
 * @param isAborted Whether or not the transaction was aborted
 */
case class CompletedTxn(producerId: Long, firstOffset: Long, lastOffset: Long, isAborted: Boolean) {
  override def toString: String = {
    "CompletedTxn(" +
      s"producerId=$producerId, " +
      s"firstOffset=$firstOffset, " +
      s"lastOffset=$lastOffset, " +
      s"isAborted=$isAborted)"
  }
}

/**
 * A class used to hold params required to decide to rotate a log segment or not.
 */
case class RollParams(maxSegmentMs: Long,
                      maxSegmentBytes: Int,
                      maxTimestampInMessages: Long,
                      maxOffsetInMessages: Long,
                      messagesSize: Int,
                      now: Long)

/**
  * A class containing the files that are uploaded to object storage by the tier archiver.
  */
case class UploadableSegment(log: AbstractLog,
                             private val logSegment: LogSegment,
                             nextOffset: Long,
                             producerStateOpt: Option[File],
                             leaderEpochStateOpt: Option[File],
                             abortedTxnIndexOpt: Option[ByteBuffer]) {
  val logSegmentFile: File = logSegment.log.file
  val offsetIndex: File = logSegment.offsetIndex.file
  val timeIndex: File = logSegment.timeIndex.file

  val uploadedSize: Long = logSegment.size + Seq(producerStateOpt.map(_.length),
                                                 leaderEpochStateOpt.map(_.length),
                                                 abortedTxnIndexOpt.map { bb => (bb.limit() - bb.position()).toLong }
                                               ).map(_.getOrElse(0L)).sum

  def allFiles: List[File] = {
    var files = List(logSegmentFile, offsetIndex, timeIndex)
    producerStateOpt.foreach(files :+= _)
    leaderEpochStateOpt.foreach(files :+= _)
    files
  }
}

object RollParams {
  def apply(config: LogConfig, appendInfo: LogAppendInfo, messagesSize: Int, now: Long): RollParams = {
   new RollParams(config.maxSegmentMs,
     config.segmentSize,
     appendInfo.maxTimestamp,
     appendInfo.lastOffset,
     messagesSize, now)
  }
}

sealed trait RetentionType
case object Retention extends RetentionType
case object HotsetRetention extends RetentionType

/**
 * An append-only log for storing messages.
 *
 * The log is a sequence of LogSegments, each with a base offset denoting the first message in the segment.
 *
 * New log segments are created according to a configurable policy that controls the size in bytes or time interval
 * for a given segment.
 *
 * @param dir The directory in which log segments are created.
 * @param config The log configuration settings
 * @param recoveryPoint The offset at which to begin recovery--i.e. the first offset which has not been flushed to disk
 * @param scheduler The thread pool scheduler used for background actions
 * @param brokerTopicStats Container for Broker Topic Yammer Metrics
 * @param time The time instance used for checking the clock
 * @param maxProducerIdExpirationMs The maximum amount of time to wait before a producer id is considered expired
 * @param producerIdExpirationCheckIntervalMs How often to check for producer ids which need to be expired
 */
@threadsafe
class Log(@volatile var dir: File,
          @volatile var config: LogConfig,
          @volatile var recoveryPoint: Long,
          scheduler: Scheduler,
          brokerTopicStats: BrokerTopicStats,
          val time: Time,
          val maxProducerIdExpirationMs: Int,
          val producerIdExpirationCheckIntervalMs: Int,
          val topicPartition: TopicPartition,
          val producerStateManager: ProducerStateManager,
          val logDirFailureChannel: LogDirFailureChannel,
          private val initialUntieredOffset: Long = 0L,
          private var mergedLogStartOffsetCbk: () => Long = () => 0L) extends Logging with KafkaMetricsGroup {

  import kafka.log.Log._

  this.logIdent = s"[Log partition=$topicPartition, dir=${dir.getParent}] "

  /* A lock that guards all modifications to the log */
  private val lock = new Object
  // The memory mapped buffer for index files of this log will be closed with either delete() or closeHandlers()
  // After memory mapped buffer is closed, no disk IO operation should be performed for this log
  @volatile private var isMemoryMappedBufferClosed = false

  /* last time it was flushed */
  private val lastFlushedTime = new AtomicLong(time.milliseconds)

  // InterceptorMetrics instance to log metrics related to interceptor failure
  private val interceptorStats = new InterceptorStats

  private[log] def setMergedLogStartOffsetCbk(callback: () => Long): Unit = {
    mergedLogStartOffsetCbk = callback
  }

  private def mergedLogStartOffset: Long = mergedLogStartOffsetCbk()

  def localLogStartOffset: Long = {
    val firstOffsetInLocalLog = Option(segments.firstEntry).map(_.getValue.baseOffset).getOrElse(0L)
    math.max(mergedLogStartOffset, firstOffsetInLocalLog)
  }

  def initFileSize: Int = {
    if (config.preallocate)
      config.segmentSize
    else
      0
  }

  def updateConfig(newConfig: LogConfig): Unit = {
    val oldConfig = this.config
    this.config = newConfig
    val oldRecordVersion = oldConfig.messageFormatVersion.recordVersion
    val newRecordVersion = newConfig.messageFormatVersion.recordVersion
    if (newRecordVersion.precedes(oldRecordVersion))
      warn(s"Record format version has been downgraded from $oldRecordVersion to $newRecordVersion.")
    if (newRecordVersion.value != oldRecordVersion.value)
      initializeLeaderEpochCache()
  }

  private def checkIfMemoryMappedBufferClosed(): Unit = {
    if (isMemoryMappedBufferClosed)
      throw new KafkaStorageException(s"The memory mapped buffer for log of $topicPartition is already closed")
  }

  @volatile private var nextOffsetMetadata: LogOffsetMetadata = _

  /* The earliest offset which is part of an incomplete transaction. This is used to compute the
   * last stable offset (LSO) in ReplicaManager. Note that it is possible that the "true" first unstable offset
   * gets removed from the log (through record or segment deletion). In this case, the first unstable offset
   * will point to the log start offset, which may actually be either part of a completed transaction or not
   * part of a transaction at all. However, since we only use the LSO for the purpose of restricting the
   * read_committed consumer to fetching decided data (i.e. committed, aborted, or non-transactional), this
   * temporary abuse seems justifiable and saves us from scanning the log after deletion to find the first offsets
   * of each ongoing transaction in order to compute a new first unstable offset. It is possible, however,
   * that this could result in disagreement between replicas depending on when they began replicating the log.
   * In the worst case, the LSO could be seen by a consumer to go backwards.
   */
  @volatile private var firstUnstableOffsetMetadata: Option[LogOffsetMetadata] = None

  /* Keep track of the current high watermark in order to ensure that segments containing offsets at or above it are
   * not eligible for deletion. This means that the active segment is only eligible for deletion if the high watermark
   * equals the log end offset (which may never happen for a partition under consistent load). This is needed to
   * prevent the log start offset (which is exposed in fetch responses) from getting ahead of the high watermark.
   */
  @volatile private var highWatermarkMetadata: LogOffsetMetadata = _

  /* the actual segments of the log */
  private val segments: ConcurrentNavigableMap[java.lang.Long, LogSegment] = new ConcurrentSkipListMap[java.lang.Long, LogSegment]

  // Visible for testing
  @volatile var leaderEpochCache: Option[LeaderEpochFileCache] = None

  locally {
    val startMs = time.milliseconds

    // create the log directory if it doesn't exist
    Files.createDirectories(dir.toPath)

    initializeLeaderEpochCache()

    val nextOffset = loadSegments()

    highWatermarkMetadata = LogOffsetMetadata(localLogStartOffset)

    /* Calculate the offset of the next message */
    nextOffsetMetadata = LogOffsetMetadata(nextOffset, activeSegment.baseOffset, activeSegment.size)

    leaderEpochCache.foreach(_.truncateFromEnd(nextOffsetMetadata.messageOffset))

<<<<<<< HEAD
=======
    updateLogStartOffset(math.max(logStartOffset, segments.firstEntry.getValue.baseOffset))

>>>>>>> f2d039fb
    // The earliest leader epoch may not be flushed during a hard failure. Recover it here.
    leaderEpochCache.foreach(_.truncateFromStart(mergedLogStartOffset))

    // Any segment loading or recovery code must not use producerStateManager, so that we can build the full state here
    // from scratch.
    if (!producerStateManager.isEmpty)
      throw new IllegalStateException("Producer state must be empty during log initialization")
    loadProducerState(logEndOffset, reloadFromCleanShutdown = hasCleanShutdownFile)

    info(s"Completed load of log with ${segments.size} segments, log start offset " +
      s"(merged: $mergedLogStartOffset, local: $localLogStartOffset) and log end offset $logEndOffset in " +
      s"${time.milliseconds() - startMs} ms")
  }

  def highWatermark: Long = highWatermarkMetadata.messageOffset

  /**
   * Update the high watermark to a new offset. The new high watermark will be lower
   * bounded by the log start offset and upper bounded by the log end offset.
   *
   * This is intended to be called when initializing the high watermark or when updating
   * it on a follower after receiving a Fetch response from the leader.
   *
   * @param hw the suggested new value for the high watermark
   * @return the updated high watermark offset
   */
  def updateHighWatermark(hw: Long): Long = {
    val newHighWatermark = if (hw < localLogStartOffset)
      localLogStartOffset
    else if (hw > logEndOffset)
      logEndOffset
    else
      hw
    updateHighWatermarkMetadata(LogOffsetMetadata(newHighWatermark))
    newHighWatermark
  }

  /**
   * Update the high watermark to a new value if and only if it is larger than the old value. It is
   * an error to update to a value which is larger than the log end offset.
   *
   * This method is intended to be used by the leader to update the high watermark after follower
   * fetch offsets have been updated.
   *
   * @return the old high watermark, if updated by the new value
   */
  def maybeIncrementHighWatermark(newHighWatermark: LogOffsetMetadata): Option[LogOffsetMetadata] = {
    if (newHighWatermark.messageOffset > logEndOffset)
      throw new IllegalArgumentException(s"High watermark $newHighWatermark update exceeds current " +
        s"log end offset $logEndOffsetMetadata")

    lock.synchronized {
      val oldHighWatermark = fetchHighWatermarkMetadata

      // Ensure that the high watermark increases monotonically. We also update the high watermark when the new
      // offset metadata is on a newer segment, which occurs whenever the log is rolled to a new segment.
      if (oldHighWatermark.messageOffset < newHighWatermark.messageOffset ||
        (oldHighWatermark.messageOffset == newHighWatermark.messageOffset && oldHighWatermark.onOlderSegment(newHighWatermark))) {
        updateHighWatermarkMetadata(newHighWatermark)
        Some(oldHighWatermark)
      } else {
        None
      }
    }
  }

  /**
   * Get the offset and metadata for the current high watermark. If offset metadata is not
   * known, this will do a lookup in the index and cache the result.
   */
  def fetchHighWatermarkMetadata: LogOffsetMetadata = {
    checkIfMemoryMappedBufferClosed()

    val offsetMetadata = highWatermarkMetadata
    if (offsetMetadata.messageOffsetOnly) {
      lock.synchronized {
        val fullOffset = convertToOffsetMetadataOrThrow(highWatermark)
        updateHighWatermarkMetadata(fullOffset)
        fullOffset
      }
    } else {
      offsetMetadata
    }
  }

  private def updateHighWatermarkMetadata(newHighWatermark: LogOffsetMetadata): Unit = {
    if (newHighWatermark.messageOffset < 0)
      throw new IllegalArgumentException("High watermark offset should be non-negative")

    lock synchronized {
      highWatermarkMetadata = newHighWatermark
      producerStateManager.onHighWatermarkUpdated(newHighWatermark.messageOffset)
      maybeIncrementFirstUnstableOffset(localLogStartOffset)
    }
    trace(s"Setting high watermark $newHighWatermark")
  }

  /**
   * Get the first unstable offset. Unlike the last stable offset, which is always defined,
   * the first unstable offset only exists if there are transactions in progress.
   *
   * @return the first unstable offset, if it exists
   */
  private[log] def firstUnstableOffset: Option[Long] = firstUnstableOffsetMetadata.map(_.messageOffset)

  private def fetchLastStableOffsetMetadata: LogOffsetMetadata = {
    checkIfMemoryMappedBufferClosed()

    firstUnstableOffsetMetadata match {
      case Some(offsetMetadata) if offsetMetadata.messageOffset < highWatermark =>
        if (offsetMetadata.messageOffsetOnly) {
          lock synchronized {
            val fullOffset = convertToOffsetMetadataOrThrow(offsetMetadata.messageOffset)
            if (firstUnstableOffsetMetadata.contains(offsetMetadata))
              firstUnstableOffsetMetadata = Some(fullOffset)
            fullOffset
          }
        } else {
          offsetMetadata
        }
      case _ => fetchHighWatermarkMetadata
    }
  }

  /**
   * The last stable offset (LSO) is defined as the first offset such that all lower offsets have been "decided."
   * Non-transactional messages are considered decided immediately, but transactional messages are only decided when
   * the corresponding COMMIT or ABORT marker is written. This implies that the last stable offset will be equal
   * to the high watermark if there are no transactional messages in the log. Note also that the LSO cannot advance
   * beyond the high watermark.
   */
  def lastStableOffset: Long = {
    firstUnstableOffsetMetadata match {
      case Some(offsetMetadata) if offsetMetadata.messageOffset < highWatermark => offsetMetadata.messageOffset
      case _ => highWatermark
    }
  }

  def lastStableOffsetLag: Long = highWatermark - lastStableOffset

  /**
    * Fully materialize and return an offset snapshot including segment position info. This method will update
    * the LogOffsetMetadata for the high watermark and last stable offset if they are message-only. Throws an
    * offset out of range error if the segment info cannot be loaded.
    */
  def fetchOffsetSnapshot: LogOffsetSnapshot = {
    val lastStable = fetchLastStableOffsetMetadata
    val highWatermark = fetchHighWatermarkMetadata

    LogOffsetSnapshot(
      logStartOffset = mergedLogStartOffset,
      logEndOffset = logEndOffsetMetadata,
      highWatermark =  highWatermark,
      lastStableOffset = lastStable)
  }

  private val tags = {
    val maybeFutureTag = if (isFuture) Map("is-future" -> "true") else Map.empty[String, String]
    Map("topic" -> topicPartition.topic, "partition" -> topicPartition.partition.toString) ++ maybeFutureTag
  }

  newGauge(LogMetricNames.NumLogSegments, () => numberOfSegments, tags)
  newGauge(LogMetricNames.LogStartOffset, () => mergedLogStartOffset, tags)
  newGauge(LogMetricNames.LogEndOffset, () => logEndOffset, tags)
  newGauge(LogMetricNames.Size, () => size, tags)

  val producerExpireCheck = scheduler.schedule(name = "PeriodicProducerExpirationCheck", fun = () => {
    lock synchronized {
      producerStateManager.removeExpiredProducers(time.milliseconds)
    }
  }, period = producerIdExpirationCheckIntervalMs, delay = producerIdExpirationCheckIntervalMs, unit = TimeUnit.MILLISECONDS)

  /** The name of this log */
  def name  = dir.getName()

  def recordVersion: RecordVersion = config.messageFormatVersion.recordVersion

  private def initializeLeaderEpochCache(): Unit = lock synchronized {
    val leaderEpochFile = LeaderEpochCheckpointFile.newFile(dir)

    def newLeaderEpochFileCache(): LeaderEpochFileCache = {
      val checkpointFile = new LeaderEpochCheckpointFile(leaderEpochFile, logDirFailureChannel)
      new LeaderEpochFileCache(topicPartition, logEndOffset _, checkpointFile)
    }

    if (recordVersion.precedes(RecordVersion.V2)) {
      val currentCache = if (leaderEpochFile.exists())
        Some(newLeaderEpochFileCache())
      else
        None

      if (currentCache.exists(_.nonEmpty))
        warn(s"Deleting non-empty leader epoch cache due to incompatible message format $recordVersion")

      Files.deleteIfExists(leaderEpochFile.toPath)
      leaderEpochCache = None
    } else {
      leaderEpochCache = Some(newLeaderEpochFileCache())
    }
  }

  /**
   * Removes any temporary files found in log directory, and creates a list of all .swap files which could be swapped
   * in place of existing segment(s). For log splitting, we know that any .swap file whose base offset is higher than
   * the smallest offset .clean file could be part of an incomplete split operation. Such .swap files are also deleted
   * by this method.
   * @return Set of .swap files that are valid to be swapped in as segment files
   */
  private def removeTempFilesAndCollectSwapFiles(): Set[File] = {

    def deleteIndicesIfExist(baseFile: File, suffix: String = ""): Unit = {
      info(s"Deleting index files with suffix $suffix for baseFile $baseFile")
      val offset = offsetFromFile(baseFile)
      Files.deleteIfExists(Log.offsetIndexFile(dir, offset, suffix).toPath)
      Files.deleteIfExists(Log.timeIndexFile(dir, offset, suffix).toPath)
      Files.deleteIfExists(Log.transactionIndexFile(dir, offset, suffix).toPath)
    }

    var swapFiles = Set[File]()
    var cleanFiles = Set[File]()
    var minCleanedFileOffset = Long.MaxValue

    for (file <- dir.listFiles if file.isFile) {
      if (!file.canRead)
        throw new IOException(s"Could not read file $file")
      val filename = file.getName
      if (filename.endsWith(DeletedFileSuffix)) {
        debug(s"Deleting stray temporary file ${file.getAbsolutePath}")
        Files.deleteIfExists(file.toPath)
      } else if (filename.endsWith(CleanedFileSuffix)) {
        minCleanedFileOffset = Math.min(offsetFromFileName(filename), minCleanedFileOffset)
        cleanFiles += file
      } else if (filename.endsWith(SwapFileSuffix)) {
        // we crashed in the middle of a swap operation, to recover:
        // if a log, delete the index files, complete the swap operation later
        // if an index just delete the index files, they will be rebuilt
        val baseFile = new File(CoreUtils.replaceSuffix(file.getPath, SwapFileSuffix, ""))
        info(s"Found file ${file.getAbsolutePath} from interrupted swap operation.")
        if (isIndexFile(baseFile)) {
          deleteIndicesIfExist(baseFile)
        } else if (isLogFile(baseFile)) {
          deleteIndicesIfExist(baseFile)
          swapFiles += file
        }
      }
    }

    // KAFKA-6264: Delete all .swap files whose base offset is greater than the minimum .cleaned segment offset. Such .swap
    // files could be part of an incomplete split operation that could not complete. See Log#splitOverflowedSegment
    // for more details about the split operation.
    val (invalidSwapFiles, validSwapFiles) = swapFiles.partition(file => offsetFromFile(file) >= minCleanedFileOffset)
    invalidSwapFiles.foreach { file =>
      debug(s"Deleting invalid swap file ${file.getAbsoluteFile} minCleanedFileOffset: $minCleanedFileOffset")
      val baseFile = new File(CoreUtils.replaceSuffix(file.getPath, SwapFileSuffix, ""))
      deleteIndicesIfExist(baseFile, SwapFileSuffix)
      Files.deleteIfExists(file.toPath)
    }

    // Now that we have deleted all .swap files that constitute an incomplete split operation, let's delete all .clean files
    cleanFiles.foreach { file =>
      debug(s"Deleting stray .clean file ${file.getAbsolutePath}")
      Files.deleteIfExists(file.toPath)
    }

    validSwapFiles
  }

  /**
   * This method does not need to convert IOException to KafkaStorageException because it is only called before all logs are loaded
   * It is possible that we encounter a segment with index offset overflow in which case the LogSegmentOffsetOverflowException
   * will be thrown. Note that any segments that were opened before we encountered the exception will remain open and the
   * caller is responsible for closing them appropriately, if needed.
   * @throws LogSegmentOffsetOverflowException if the log directory contains a segment with messages that overflow the index offset
   */
  private def loadSegmentFiles(): Unit = {
    // load segments in ascending order because transactional data from one segment may depend on the
    // segments that come before it
    for (file <- dir.listFiles.sortBy(_.getName) if file.isFile) {
      if (isIndexFile(file)) {
        // if it is an index file, make sure it has a corresponding .log file
        val offset = offsetFromFile(file)
        val logFile = Log.logFile(dir, offset)
        if (!logFile.exists) {
          warn(s"Found an orphaned index file ${file.getAbsolutePath}, with no corresponding log file.")
          Files.deleteIfExists(file.toPath)
        }
      } else if (isLogFile(file)) {
        // if it's a log file, load the corresponding log segment
        val baseOffset = offsetFromFile(file)
        val timeIndexFileNewlyCreated = !Log.timeIndexFile(dir, baseOffset).exists()
        val segment = LogSegment.open(dir = dir,
          baseOffset = baseOffset,
          config,
          time = time,
          fileAlreadyExists = true)

        try segment.sanityCheck(timeIndexFileNewlyCreated)
        catch {
          case _: NoSuchFileException =>
            error(s"Could not find offset index file corresponding to log file ${segment.log.file.getAbsolutePath}, " +
              "recovering segment and rebuilding index files...")
            recoverSegment(segment)
          case e: CorruptIndexException =>
            warn(s"Found a corrupted index file corresponding to log file ${segment.log.file.getAbsolutePath} due " +
              s"to ${e.getMessage}}, recovering segment and rebuilding index files...")
            recoverSegment(segment)
        }
        addSegment(segment)
      }
    }
  }

  /**
   * Recover the given segment.
   * @param segment Segment to recover
   * @param leaderEpochCache Optional cache for updating the leader epoch during recovery
   * @return The number of bytes truncated from the segment
   * @throws LogSegmentOffsetOverflowException if the segment contains messages that cause index offset overflow
   */
  private def recoverSegment(segment: LogSegment,
                             leaderEpochCache: Option[LeaderEpochFileCache] = None): Int = lock synchronized {
    val producerStateManager = new ProducerStateManager(topicPartition, dir, maxProducerIdExpirationMs)
    rebuildProducerState(segment.baseOffset, reloadFromCleanShutdown = false, producerStateManager)
    val bytesTruncated = segment.recover(producerStateManager, leaderEpochCache)
    // once we have recovered the segment's data, take a snapshot to ensure that we won't
    // need to reload the same segment again while recovering another segment.
    producerStateManager.takeSnapshot()
    bytesTruncated
  }

  /**
   * This method does not need to convert IOException to KafkaStorageException because it is only called before all logs
   * are loaded.
   * @throws LogSegmentOffsetOverflowException if the swap file contains messages that cause the log segment offset to
   *                                           overflow. Note that this is currently a fatal exception as we do not have
   *                                           a way to deal with it. The exception is propagated all the way up to
   *                                           KafkaServer#startup which will cause the broker to shut down if we are in
   *                                           this situation. This is expected to be an extremely rare scenario in practice,
   *                                           and manual intervention might be required to get out of it.
   */
  private def completeSwapOperations(swapFiles: Set[File]): Unit = {
    for (swapFile <- swapFiles) {
      val logFile = new File(CoreUtils.replaceSuffix(swapFile.getPath, SwapFileSuffix, ""))
      val baseOffset = offsetFromFile(logFile)
      val swapSegment = LogSegment.open(swapFile.getParentFile,
        baseOffset = baseOffset,
        config,
        time = time,
        fileSuffix = SwapFileSuffix)
      info(s"Found log file ${swapFile.getPath} from interrupted swap operation, repairing.")
      recoverSegment(swapSegment)

      // We create swap files for two cases:
      // (1) Log cleaning where multiple segments are merged into one, and
      // (2) Log splitting where one segment is split into multiple.
      //
      // Both of these mean that the resultant swap segments be composed of the original set, i.e. the swap segment
      // must fall within the range of existing segment(s). If we cannot find such a segment, it means the deletion
      // of that segment was successful. In such an event, we should simply rename the .swap to .log without having to
      // do a replace with an existing segment.
      val oldSegments = logSegments(swapSegment.baseOffset, swapSegment.readNextOffset).filter { segment =>
        segment.readNextOffset > swapSegment.baseOffset
      }
      replaceSegments(Seq(swapSegment), oldSegments.toSeq, isRecoveredSwapFile = true)
    }
  }

  /**
   * Load the log segments from the log files on disk and return the next offset.
   * This method does not need to convert IOException to KafkaStorageException because it is only called before all logs
   * are loaded.
   * @throws LogSegmentOffsetOverflowException if we encounter a .swap file with messages that overflow index offset; or when
   *                                           we find an unexpected number of .log files with overflow
   */
  private def loadSegments(): Long = {
    // first do a pass through the files in the log directory and remove any temporary files
    // and find any interrupted swap operations
    val swapFiles = removeTempFilesAndCollectSwapFiles()

    // Now do a second pass and load all the log and index files.
    // We might encounter legacy log segments with offset overflow (KAFKA-6264). We need to split such segments. When
    // this happens, restart loading segment files from scratch.
    retryOnOffsetOverflow {
      // In case we encounter a segment with offset overflow, the retry logic will split it after which we need to retry
      // loading of segments. In that case, we also need to close all segments that could have been left open in previous
      // call to loadSegmentFiles().
      logSegments.foreach(_.close())
      segments.clear()
      loadSegmentFiles()
    }

    // Finally, complete any interrupted swap operations. To be crash-safe,
    // log files that are replaced by the swap segment should be renamed to .deleted
    // before the swap file is restored as the new segment file.
    completeSwapOperations(swapFiles)

    if (!dir.getAbsolutePath.endsWith(Log.DeleteDirSuffix)) {
      val nextOffset = retryOnOffsetOverflow {
        recoverLog()
      }

      // reset the index size of the currently active log segment to allow more entries
      activeSegment.resizeIndexes(config.maxIndexSize)
      nextOffset
    } else {
       if (logSegments.isEmpty) {
          addSegment(LogSegment.open(dir = dir,
            baseOffset = 0,
            config,
            time = time,
            fileAlreadyExists = false,
            initFileSize = this.initFileSize,
            preallocate = false))
       }
      0
    }
  }

  private def updateLogEndOffset(offset: Long): Unit = {
    nextOffsetMetadata = LogOffsetMetadata(offset, activeSegment.baseOffset, activeSegment.size)

    // Update the high watermark in case it has gotten ahead of the log end offset following a truncation
    // or if a new segment has been rolled and the offset metadata needs to be updated.
    if (highWatermark >= offset) {
      updateHighWatermarkMetadata(nextOffsetMetadata)
    }

    if (this.recoveryPoint > offset) {
      this.recoveryPoint = offset
    }
  }

<<<<<<< HEAD
  private[log] def maybeUpdateHighWatermarkAndRecoveryPoint(offset: Long): Unit = {
    // unlike AK, we do not update the logStartOffset in Log, as the
    // mergedLogStartOffset is instead maintained in MergedLog
=======
  private def updateLogStartOffset(offset: Long): Unit = {
    logStartOffset = offset

>>>>>>> f2d039fb
    if (highWatermark < offset) {
      updateHighWatermark(offset)
    }

    if (this.recoveryPoint < offset) {
      this.recoveryPoint = offset
    }
  }

  /**
   * Recover the log segments and return the next offset after recovery.
   * This method does not need to convert IOException to KafkaStorageException because it is only called before all
   * logs are loaded.
   * @throws LogSegmentOffsetOverflowException if we encountered a legacy segment with offset overflow
   */
  private def recoverLog(): Long = {
    // if we have the clean shutdown marker, skip recovery
    if (!hasCleanShutdownFile) {
      // okay we need to actually recover this log
      val unflushed = logSegments(this.recoveryPoint, Long.MaxValue).toIterator
      var truncated = false

      while (unflushed.hasNext && !truncated) {
        val segment = unflushed.next
        info(s"Recovering unflushed segment ${segment.baseOffset}")
        val truncatedBytes =
          try {
            recoverSegment(segment, leaderEpochCache)
          } catch {
            case _: InvalidOffsetException =>
              val startOffset = segment.baseOffset
              warn("Found invalid offset during recovery. Deleting the corrupt segment and " +
                s"creating an empty one with starting offset $startOffset")
              segment.truncateTo(startOffset)
          }
        if (truncatedBytes > 0) {
          // we had an invalid message, delete all remaining log
          warn(s"Corruption found in segment ${segment.baseOffset}, truncating to offset ${segment.readNextOffset}")
          removeAndDeleteSegments(unflushed.toList, asyncDelete = true)
          truncated = true
        }
      }
    }

    if (logSegments.nonEmpty) {
      val logEndOffset = activeSegment.readNextOffset
      if (logEndOffset < mergedLogStartOffset || logEndOffset < initialUntieredOffset) {
        warn(s"Deleting all segments because logEndOffset ($logEndOffset) is smaller than logStartOffset " +
          s"{$mergedLogStartOffset} or firstUntieredOffset ($initialUntieredOffset). This could happen if segment " +
          s"files were deleted from the file system.")
        removeAndDeleteSegments(logSegments, asyncDelete = true)
      }
    }

    if (logSegments.isEmpty) {
      // no existing segments, create a new mutable segment beginning at logStartOffset
      addSegment(LogSegment.open(dir = dir,
        baseOffset = Math.max(mergedLogStartOffset, initialUntieredOffset),
        config,
        time = time,
        fileAlreadyExists = false,
        initFileSize = this.initFileSize,
        preallocate = config.preallocate))
    }

    recoveryPoint = activeSegment.readNextOffset
    recoveryPoint
  }

  // Rebuild producer state until lastOffset. This method may be called from the recovery code path, and thus must be
  // free of all side-effects, i.e. it must not update any log-specific state.
  private def rebuildProducerState(lastOffset: Long,
                                   reloadFromCleanShutdown: Boolean,
                                   producerStateManager: ProducerStateManager): Unit = lock synchronized {
    checkIfMemoryMappedBufferClosed()
    val messageFormatVersion = config.messageFormatVersion.recordVersion.value
    val segments = logSegments
    val offsetsToSnapshot =
      if (segments.nonEmpty) {
        val nextLatestSegmentBaseOffset = lowerSegment(segments.last.baseOffset).map(_.baseOffset)
        Seq(nextLatestSegmentBaseOffset, Some(segments.last.baseOffset), Some(lastOffset))
      } else {
        Seq(Some(lastOffset))
      }
    info(s"Loading producer state till offset $lastOffset with message format version $messageFormatVersion")

    // We want to avoid unnecessary scanning of the log to build the producer state when the broker is being
    // upgraded. The basic idea is to use the absence of producer snapshot files to detect the upgrade case,
    // but we have to be careful not to assume too much in the presence of broker failures. The two most common
    // upgrade cases in which we expect to find no snapshots are the following:
    //
    // 1. The broker has been upgraded, but the topic is still on the old message format.
    // 2. The broker has been upgraded, the topic is on the new message format, and we had a clean shutdown.
    //
    // If we hit either of these cases, we skip producer state loading and write a new snapshot at the log end
    // offset (see below). The next time the log is reloaded, we will load producer state using this snapshot
    // (or later snapshots). Otherwise, if there is no snapshot file, then we have to rebuild producer state
    // from the first segment.
    if (messageFormatVersion < RecordBatch.MAGIC_VALUE_V2 ||
        (producerStateManager.latestSnapshotOffset.isEmpty && reloadFromCleanShutdown)) {
      // To avoid an expensive scan through all of the segments, we take empty snapshots from the start of the
      // last two segments and the last offset. This should avoid the full scan in the case that the log needs
      // truncation.
      offsetsToSnapshot.flatten.foreach { offset =>
        producerStateManager.updateMapEndOffset(offset)
        producerStateManager.takeSnapshot()
      }
    } else {
      val isEmptyBeforeTruncation = producerStateManager.isEmpty && producerStateManager.mapEndOffset >= lastOffset
      producerStateManager.truncateAndReload(mergedLogStartOffset, lastOffset, time.milliseconds())

      // Only do the potentially expensive reloading if the last snapshot offset is lower than the log end
      // offset (which would be the case on first startup) and there were active producers prior to truncation
      // (which could be the case if truncating after initial loading). If there weren't, then truncating
      // shouldn't change that fact (although it could cause a producerId to expire earlier than expected),
      // and we can skip the loading. This is an optimization for users which are not yet using
      // idempotent/transactional features yet.
      if (lastOffset > producerStateManager.mapEndOffset && !isEmptyBeforeTruncation) {
        val segmentOfLastOffset = floorLogSegment(lastOffset)

        logSegments(producerStateManager.mapEndOffset, lastOffset).foreach { segment =>
          val startOffset = Utils.max(segment.baseOffset, producerStateManager.mapEndOffset, mergedLogStartOffset)
          producerStateManager.updateMapEndOffset(startOffset)

          if (offsetsToSnapshot.contains(Some(segment.baseOffset)))
            producerStateManager.takeSnapshot()

          val maxPosition = if (segmentOfLastOffset.contains(segment)) {
            Option(segment.translateOffset(lastOffset))
              .map(_.position)
              .getOrElse(segment.size)
          } else {
            segment.size
          }

          val fetchDataInfo = segment.read(startOffset,
            maxSize = Int.MaxValue,
            maxPosition = maxPosition,
            minOneMessage = false)
          if (fetchDataInfo != null)
            loadProducersFromLog(producerStateManager, fetchDataInfo.records)
        }
      }
      producerStateManager.updateMapEndOffset(lastOffset)
      producerStateManager.takeSnapshot()
    }
  }

  private[log] def loadProducerState(lastOffset: Long, reloadFromCleanShutdown: Boolean): Unit = lock synchronized {
    rebuildProducerState(lastOffset, reloadFromCleanShutdown, producerStateManager)
    maybeIncrementFirstUnstableOffset(localLogStartOffset)
  }

  private def loadProducersFromLog(producerStateManager: ProducerStateManager, records: Records): Unit = {
    val loadedProducers = mutable.Map.empty[Long, ProducerAppendInfo]
    val completedTxns = ListBuffer.empty[CompletedTxn]
    records.batches.asScala.foreach { batch =>
      if (batch.hasProducerId) {
        val maybeCompletedTxn = updateProducers(batch,
          loadedProducers,
          firstOffsetMetadata = None,
          origin = AppendOrigin.Replication)
        maybeCompletedTxn.foreach(completedTxns += _)
      }
    }
    loadedProducers.values.foreach(producerStateManager.update)
    completedTxns.foreach(producerStateManager.completeTxn)
  }

  private[log] def activeProducersWithLastSequence: Map[Long, Int] = lock synchronized {
    producerStateManager.activeProducers.map { case (producerId, producerIdEntry) =>
      (producerId, producerIdEntry.lastSeq)
    }
  }

  private[log] def lastRecordsOfActiveProducers: Map[Long, LastRecord] = lock synchronized {
    producerStateManager.activeProducers.map { case (producerId, producerIdEntry) =>
      val lastDataOffset = if (producerIdEntry.lastDataOffset >= 0 ) Some(producerIdEntry.lastDataOffset) else None
      val lastRecord = LastRecord(lastDataOffset, producerIdEntry.producerEpoch)
      producerId -> lastRecord
    }
  }

  /**
   * Check if we have the "clean shutdown" file
   */
  private[log] def hasCleanShutdownFile: Boolean = new File(dir.getParentFile, CleanShutdownFile).exists()

  /**
   * The number of segments in the log.
   * Take care! this is an O(n) operation.
   */
  def numberOfSegments: Int = segments.size

  /**
   * Close this log.
   * The memory mapped buffer for index files of this log will be left open until the log is deleted.
   */
  def close(): Unit = {
    debug("Closing log")
    lock synchronized {
      checkIfMemoryMappedBufferClosed()
      producerExpireCheck.cancel(true)
      maybeHandleIOException(s"Error while renaming dir for $topicPartition in dir ${dir.getParent}") {
        // We take a snapshot at the last written offset to hopefully avoid the need to scan the log
        // after restarting and to ensure that we cannot inadvertently hit the upgrade optimization
        // (the clean shutdown file is written after the logs are all closed).
        producerStateManager.takeSnapshot()
        logSegments.foreach(_.close())
      }
    }

    // close the InterceptorMetrics group in registry
    interceptorStats.close()
  }

  /**
   * Rename the directory of the log
   *
   * @throws KafkaStorageException if rename fails
   */
  def renameDir(name: String): Unit = {
    lock synchronized {
      maybeHandleIOException(s"Error while renaming dir for $topicPartition in log dir ${dir.getParent}") {
        val renamedDir = new File(dir.getParent, name)
        Utils.atomicMoveWithFallback(dir.toPath, renamedDir.toPath)
        if (renamedDir != dir) {
          dir = renamedDir
          logSegments.foreach(_.updateDir(renamedDir))
          producerStateManager.logDir = dir
          // re-initialize leader epoch cache so that LeaderEpochCheckpointFile.checkpoint can correctly reference
          // the checkpoint file in renamed log directory
          initializeLeaderEpochCache()
        }
      }
    }
  }

  /**
   * Close file handlers used by log but don't write to disk. This is called if the log directory is offline
   */
  def closeHandlers(): Unit = {
    debug("Closing handlers")
    lock synchronized {
      logSegments.foreach(_.closeHandlers())
      isMemoryMappedBufferClosed = true
    }
  }

  /**
   * Append this message set to the active segment of the log, assigning offsets and Partition Leader Epochs
   *
   * @param records The records to append
   * @param origin Declares the origin of the append which affects required validations
   * @param interBrokerProtocolVersion Inter-broker message protocol version
   * @throws KafkaStorageException If the append fails due to an I/O error.
   * @return Information about the appended messages including the first and last offset.
   */
  def appendAsLeader(records: MemoryRecords,
                     leaderEpoch: Int,
                     origin: AppendOrigin = AppendOrigin.Client,
                     interBrokerProtocolVersion: ApiVersion = ApiVersion.latestVersion): LogAppendInfo = {
    append(records, origin, interBrokerProtocolVersion, assignOffsets = true, leaderEpoch)
  }

  /**
   * Append this message set to the active segment of the log without assigning offsets or Partition Leader Epochs
   *
   * @param records The records to append
   * @throws KafkaStorageException If the append fails due to an I/O error.
   * @return Information about the appended messages including the first and last offset.
   */
  def appendAsFollower(records: MemoryRecords): LogAppendInfo = {
    append(records,
      origin = AppendOrigin.Replication,
      interBrokerProtocolVersion = ApiVersion.latestVersion,
      assignOffsets = false,
      leaderEpoch = -1)
  }

  /**
   * Append this message set to the active segment of the log, rolling over to a fresh segment if necessary.
   *
   * This method will generally be responsible for assigning offsets to the messages,
   * however if the assignOffsets=false flag is passed we will only check that the existing offsets are valid.
   *
   * @param records The log records to append
   * @param origin Declares the origin of the append which affects required validations
   * @param interBrokerProtocolVersion Inter-broker message protocol version
   * @param assignOffsets Should the log assign offsets to this message set or blindly apply what it is given
   * @param leaderEpoch The partition's leader epoch which will be applied to messages when offsets are assigned on the leader
   * @throws KafkaStorageException If the append fails due to an I/O error.
   * @throws OffsetsOutOfOrderException If out of order offsets found in 'records'
   * @throws UnexpectedAppendOffsetException If the first or last offset in append is less than next offset
   * @return Information about the appended messages including the first and last offset.
   */
  private def append(records: MemoryRecords,
                     origin: AppendOrigin,
                     interBrokerProtocolVersion: ApiVersion,
                     assignOffsets: Boolean,
                     leaderEpoch: Int): LogAppendInfo = {
    maybeHandleIOException(s"Error while appending records to $topicPartition in dir ${dir.getParent}") {
      val appendInfo = analyzeAndValidateRecords(records, origin)

      // return if we have no valid messages or if this is a duplicate of the last appended entry
      if (appendInfo.shallowCount == 0)
        return appendInfo

      // trim any invalid bytes or partial messages before appending it to the on-disk log
      var validRecords = trimInvalidBytes(records, appendInfo)

      // they are valid, insert them in the log
      lock synchronized {
        checkIfMemoryMappedBufferClosed()
        if (assignOffsets) {
          // assign offsets to the message set
          val offset = new LongRef(nextOffsetMetadata.messageOffset)
          appendInfo.firstOffset = Some(offset.value)
          val now = time.milliseconds
          val recordInterceptors = if (origin == AppendOrigin.Client)
            config.appendRecordInterceptors.asScala
          else
            Collections.emptyList().asScala
          val validateAndOffsetAssignResult = try {
            LogValidator.validateMessagesAndAssignOffsets(validRecords,
              topicPartition,
              offset,
              time,
              now,
              appendInfo.sourceCodec,
              appendInfo.targetCodec,
              config.compact,
              config.messageFormatVersion.recordVersion.value,
              config.messageTimestampType,
              config.messageTimestampDifferenceMaxMs,
              recordInterceptors,
              interceptorStats,
              leaderEpoch,
              origin,
              interBrokerProtocolVersion,
              brokerTopicStats)
          } catch {
            case e: IOException =>
              throw new KafkaException(s"Error validating messages while appending to log $name", e)
          }
          validRecords = validateAndOffsetAssignResult.validatedRecords
          appendInfo.maxTimestamp = validateAndOffsetAssignResult.maxTimestamp
          appendInfo.offsetOfMaxTimestamp = validateAndOffsetAssignResult.shallowOffsetOfMaxTimestamp
          appendInfo.lastOffset = offset.value - 1
          appendInfo.recordConversionStats = validateAndOffsetAssignResult.recordConversionStats
          if (config.messageTimestampType == TimestampType.LOG_APPEND_TIME)
            appendInfo.logAppendTime = now

          // re-validate message sizes if there's a possibility that they have changed (due to re-compression or message
          // format conversion)
          if (validateAndOffsetAssignResult.messageSizeMaybeChanged) {
            for (batch <- validRecords.batches.asScala) {
              if (batch.sizeInBytes > config.maxMessageSize) {
                // we record the original message set size instead of the trimmed size
                // to be consistent with pre-compression bytesRejectedRate recording
                brokerTopicStats.topicStats(topicPartition.topic).bytesRejectedRate.mark(records.sizeInBytes)
                brokerTopicStats.allTopicsStats.bytesRejectedRate.mark(records.sizeInBytes)
                throw new RecordTooLargeException(s"Message batch size is ${batch.sizeInBytes} bytes in append to" +
                  s"partition $topicPartition which exceeds the maximum configured size of ${config.maxMessageSize}.")
              }
            }
          }
        } else {
          // we are taking the offsets we are given
          if (!appendInfo.offsetsMonotonic)
            throw new OffsetsOutOfOrderException(s"Out of order offsets found in append to $topicPartition: " +
                                                 records.records.asScala.map(_.offset))

          if (appendInfo.firstOrLastOffsetOfFirstBatch < nextOffsetMetadata.messageOffset) {
            // we may still be able to recover if the log is empty
            // one example: fetching from log start offset on the leader which is not batch aligned,
            // which may happen as a result of AdminClient#deleteRecords()
            val firstOffset = appendInfo.firstOffset match {
              case Some(offset) => offset
              case None => records.batches.asScala.head.baseOffset()
            }

            val firstOrLast = if (appendInfo.firstOffset.isDefined) "First offset" else "Last offset of the first batch"
            throw new UnexpectedAppendOffsetException(
              s"Unexpected offset in append to $topicPartition. $firstOrLast " +
              s"${appendInfo.firstOrLastOffsetOfFirstBatch} is less than the next offset ${nextOffsetMetadata.messageOffset}. " +
              s"First 10 offsets in append: ${records.records.asScala.take(10).map(_.offset)}, last offset in" +
              s" append: ${appendInfo.lastOffset}. logStartOffset=$mergedLogStartOffset, localLogStartOffset=$localLogStartOffset)",
              firstOffset, appendInfo.lastOffset)
          }
        }

        // update the epoch cache with the epoch stamped onto the message by the leader
        validRecords.batches.asScala.foreach { batch =>
          if (batch.magic >= RecordBatch.MAGIC_VALUE_V2) {
            maybeAssignEpochStartOffset(batch.partitionLeaderEpoch, batch.baseOffset)
          } else {
            // In partial upgrade scenarios, we may get a temporary regression to the message format. In
            // order to ensure the safety of leader election, we clear the epoch cache so that we revert
            // to truncation by high watermark after the next leader election.
            leaderEpochCache.filter(_.nonEmpty).foreach { cache =>
              warn(s"Clearing leader epoch cache after unexpected append with message format v${batch.magic}")
              cache.clearAndFlush()
            }
          }
        }

        // check messages set size may be exceed config.segmentSize
        if (validRecords.sizeInBytes > config.segmentSize) {
          throw new RecordBatchTooLargeException(s"Message batch size is ${validRecords.sizeInBytes} bytes in append " +
            s"to partition $topicPartition, which exceeds the maximum configured segment size of ${config.segmentSize}.")
        }

        // maybe roll the log if this segment is full
        val segment = maybeRoll(validRecords.sizeInBytes, appendInfo)

        val logOffsetMetadata = LogOffsetMetadata(
          messageOffset = appendInfo.firstOrLastOffsetOfFirstBatch,
          segmentBaseOffset = segment.baseOffset,
          relativePositionInSegment = segment.size)

        // now that we have valid records, offsets assigned, and timestamps updated, we need to
        // validate the idempotent/transactional state of the producers and collect some metadata
        val (updatedProducers, completedTxns, maybeDuplicate) = analyzeAndValidateProducerState(
          logOffsetMetadata, validRecords, origin)

        maybeDuplicate.foreach { duplicate =>
          appendInfo.firstOffset = Some(duplicate.firstOffset)
          appendInfo.lastOffset = duplicate.lastOffset
          appendInfo.logAppendTime = duplicate.timestamp
          appendInfo.logStartOffset = mergedLogStartOffset
          return appendInfo
        }

        segment.append(largestOffset = appendInfo.lastOffset,
          largestTimestamp = appendInfo.maxTimestamp,
          shallowOffsetOfMaxTimestamp = appendInfo.offsetOfMaxTimestamp,
          records = validRecords)

        // Increment the log end offset. We do this immediately after the append because a
        // write to the transaction index below may fail and we want to ensure that the offsets
        // of future appends still grow monotonically. The resulting transaction index inconsistency
        // will be cleaned up after the log directory is recovered. Note that the end offset of the
        // ProducerStateManager will not be updated and the last stable offset will not advance
        // if the append to the transaction index fails.
        updateLogEndOffset(appendInfo.lastOffset + 1)

        // update the producer state
        for (producerAppendInfo <- updatedProducers.values) {
          producerStateManager.update(producerAppendInfo)
        }

        // update the transaction index with the true last stable offset. The last offset visible
        // to consumers using READ_COMMITTED will be limited by this value and the high watermark.
        for (completedTxn <- completedTxns) {
          val lastStableOffset = producerStateManager.lastStableOffset(completedTxn)
          segment.updateTxnIndex(completedTxn, lastStableOffset)
          producerStateManager.completeTxn(completedTxn)
        }

        // always update the last producer id map offset so that the snapshot reflects the current offset
        // even if there isn't any idempotent data being written
        producerStateManager.updateMapEndOffset(appendInfo.lastOffset + 1)

        // update the first unstable offset (which is used to compute LSO)
        maybeIncrementFirstUnstableOffset(localLogStartOffset)

        trace(s"Appended message set with last offset: ${appendInfo.lastOffset}, " +
          s"first offset: ${appendInfo.firstOffset}, " +
          s"next offset: ${nextOffsetMetadata.messageOffset}, " +
          s"and messages: $validRecords")

        if (unflushedMessages >= config.flushInterval)
          flush()

        appendInfo
      }
    }
  }

  def maybeAssignEpochStartOffset(leaderEpoch: Int, startOffset: Long): Unit = {
    leaderEpochCache.foreach { cache =>
      cache.assign(leaderEpoch, startOffset)
    }
  }

  def latestEpoch: Option[Int] = leaderEpochCache.flatMap(_.latestEpoch)

  def endOffsetForEpoch(leaderEpoch: Int): Option[OffsetAndEpoch] = {
    leaderEpochCache.flatMap { cache =>
      val (foundEpoch, foundOffset) = cache.endOffsetFor(leaderEpoch)
      if (foundOffset == EpochEndOffset.UNDEFINED_EPOCH_OFFSET)
        None
      else
        Some(OffsetAndEpoch(foundOffset, foundEpoch))
    }
  }

  /**
    * Get metadata of the first log offset.
    */
  def firstOffsetMetadata: LogOffsetMetadata = {
    convertToOffsetMetadata(localLogStartOffset).getOrElse {
      val firstSegmentBaseOffset = segments.firstKey
      new LogOffsetMetadata(firstSegmentBaseOffset, firstSegmentBaseOffset, 0)
    }
  }

  /**
   * Update the first unstable offset, bounded by the log start offset
   * For tiered logs, we can assume that the lower bound for the first unstable offset
   * is the local log start as we do not currently tier past the LSO.
   * @param logStartOffset log start offset
   */
  def maybeIncrementFirstUnstableOffset(logStartOffset: Long): Unit = lock synchronized {
    checkIfMemoryMappedBufferClosed()

    val updatedFirstStableOffset = producerStateManager.firstUnstableOffset match {
      case Some(logOffsetMetadata) if logOffsetMetadata.messageOffsetOnly || logOffsetMetadata.messageOffset < logStartOffset =>
        val offset = math.max(logOffsetMetadata.messageOffset, logStartOffset)
        val segment = segments.floorEntry(offset).getValue
        Option(segment.translateOffset(offset)) match {
          case Some(position) =>
            Some(LogOffsetMetadata(offset, segment.baseOffset, position.position))
          case None =>
            // If the first unstable offset position is not located, we default to using the segment size.
            // This sets a reasonable default if the local log is fully truncated, but the corresponding producer state
            // failed to be truncated.
            //
            // This also guards against a condition specific to tiered storage, where part of the local log was tiered
            // and deleted. If recovery is triggered and the local log is truncated, it's possible to end up in a state
            // where there is no local data corresponding to the restored producer state snapshot high watermark.
            if (segment.size != 0)
              warn(s"failed to find first unstable offset $offset position in segment $segment")
            Some(LogOffsetMetadata(offset, segment.baseOffset, segment.size))
        }

      case other => other
    }

    if (updatedFirstStableOffset != this.firstUnstableOffsetMetadata) {
      debug(s"First unstable offset updated to $updatedFirstStableOffset")
      this.firstUnstableOffsetMetadata = updatedFirstStableOffset
    }
  }

  /**
   * Increment the log start offset if the provided offset is larger.
   */
  def maybeIncrementLogStartOffset(newLogStartOffset: Long): Unit = {
    if (newLogStartOffset > highWatermark)
      throw new OffsetOutOfRangeException(s"Cannot increment the log start offset to $newLogStartOffset of partition $topicPartition " +
        s"since it is larger than the high watermark $highWatermark")

    // We don't have to write the log start offset to log-start-offset-checkpoint immediately.
    // The deleteRecordsOffset may be lost only if all in-sync replicas of this broker are shutdown
    // in an unclean manner within log.flush.start.offset.checkpoint.interval.ms. The chance of this happening is low.
    maybeHandleIOException(s"Exception while increasing log start offset for $topicPartition to $newLogStartOffset in dir ${dir.getParent}") {
      lock synchronized {
        checkIfMemoryMappedBufferClosed()
        if (newLogStartOffset > mergedLogStartOffset) {
          info(s"Incrementing log start offset to $newLogStartOffset")
<<<<<<< HEAD
          leaderEpochCache.foreach(_.truncateFromStart(newLogStartOffset))
=======
          updateLogStartOffset(newLogStartOffset)
          leaderEpochCache.foreach(_.truncateFromStart(logStartOffset))
>>>>>>> f2d039fb
          producerStateManager.truncateHead(newLogStartOffset)
          maybeIncrementFirstUnstableOffset(newLogStartOffset)
        }
      }
    }
  }

  private def analyzeAndValidateProducerState(appendOffsetMetadata: LogOffsetMetadata,
                                              records: MemoryRecords,
                                              origin: AppendOrigin):
  (mutable.Map[Long, ProducerAppendInfo], List[CompletedTxn], Option[BatchMetadata]) = {
    val updatedProducers = mutable.Map.empty[Long, ProducerAppendInfo]
    val completedTxns = ListBuffer.empty[CompletedTxn]
    var relativePositionInSegment = appendOffsetMetadata.relativePositionInSegment

    for (batch <- records.batches.asScala) {
      if (batch.hasProducerId) {
        val maybeLastEntry = producerStateManager.lastEntry(batch.producerId)

        // if this is a client produce request, there will be up to 5 batches which could have been duplicated.
        // If we find a duplicate, we return the metadata of the appended batch to the client.
        if (origin == AppendOrigin.Client) {
          maybeLastEntry.flatMap(_.findDuplicateBatch(batch)).foreach { duplicate =>
            return (updatedProducers, completedTxns.toList, Some(duplicate))
          }
        }

        // We cache offset metadata for the start of each transaction. This allows us to
        // compute the last stable offset without relying on additional index lookups.
        val firstOffsetMetadata = if (batch.isTransactional)
          Some(LogOffsetMetadata(batch.baseOffset, appendOffsetMetadata.segmentBaseOffset, relativePositionInSegment))
        else
          None

        val maybeCompletedTxn = updateProducers(batch, updatedProducers, firstOffsetMetadata, origin)
        maybeCompletedTxn.foreach(completedTxns += _)
      }

      relativePositionInSegment += batch.sizeInBytes
    }
    (updatedProducers, completedTxns.toList, None)
  }

  /**
   * Validate the following:
   * <ol>
   * <li> each message matches its CRC
   * <li> each message size is valid
   * <li> that the sequence numbers of the incoming record batches are consistent with the existing state and with each other.
   * </ol>
   *
   * Also compute the following quantities:
   * <ol>
   * <li> First offset in the message set
   * <li> Last offset in the message set
   * <li> Number of messages
   * <li> Number of valid bytes
   * <li> Whether the offsets are monotonically increasing
   * <li> Whether any compression codec is used (if many are used, then the last one is given)
   * </ol>
   */
  private def analyzeAndValidateRecords(records: MemoryRecords, origin: AppendOrigin): LogAppendInfo = {
    var shallowMessageCount = 0
    var validBytesCount = 0
    var firstOffset: Option[Long] = None
    var lastOffset = -1L
    var sourceCodec: CompressionCodec = NoCompressionCodec
    var monotonic = true
    var maxTimestamp = RecordBatch.NO_TIMESTAMP
    var offsetOfMaxTimestamp = -1L
    var readFirstMessage = false
    var lastOffsetOfFirstBatch = -1L

    for (batch <- records.batches.asScala) {
      // we only validate V2 and higher to avoid potential compatibility issues with older clients
      if (batch.magic >= RecordBatch.MAGIC_VALUE_V2 && origin == AppendOrigin.Client && batch.baseOffset != 0)
        throw new InvalidRecordException(s"The baseOffset of the record batch in the append to $topicPartition should " +
          s"be 0, but it is ${batch.baseOffset}")

      // update the first offset if on the first message. For magic versions older than 2, we use the last offset
      // to avoid the need to decompress the data (the last offset can be obtained directly from the wrapper message).
      // For magic version 2, we can get the first offset directly from the batch header.
      // When appending to the leader, we will update LogAppendInfo.baseOffset with the correct value. In the follower
      // case, validation will be more lenient.
      // Also indicate whether we have the accurate first offset or not
      if (!readFirstMessage) {
        if (batch.magic >= RecordBatch.MAGIC_VALUE_V2)
          firstOffset = Some(batch.baseOffset)
        lastOffsetOfFirstBatch = batch.lastOffset
        readFirstMessage = true
      }

      // check that offsets are monotonically increasing
      if (lastOffset >= batch.lastOffset)
        monotonic = false

      // update the last offset seen
      lastOffset = batch.lastOffset

      // Check if the message sizes are valid.
      val batchSize = batch.sizeInBytes
      if (batchSize > config.maxMessageSize) {
        brokerTopicStats.topicStats(topicPartition.topic).bytesRejectedRate.mark(records.sizeInBytes)
        brokerTopicStats.allTopicsStats.bytesRejectedRate.mark(records.sizeInBytes)
        throw new RecordTooLargeException(s"The record batch size in the append to $topicPartition is $batchSize bytes " +
          s"which exceeds the maximum configured value of ${config.maxMessageSize}.")
      }

      // check the validity of the message by checking CRC
      if (!batch.isValid) {
        brokerTopicStats.allTopicsStats.invalidMessageCrcRecordsPerSec.mark()
        throw new CorruptRecordException(s"Record is corrupt (stored crc = ${batch.checksum()}) in topic partition $topicPartition.")
      }

      if (batch.maxTimestamp > maxTimestamp) {
        maxTimestamp = batch.maxTimestamp
        offsetOfMaxTimestamp = lastOffset
      }

      shallowMessageCount += 1
      validBytesCount += batchSize

      val messageCodec = CompressionCodec.getCompressionCodec(batch.compressionType.id)
      if (messageCodec != NoCompressionCodec)
        sourceCodec = messageCodec
    }

    // Apply broker-side compression if any
    val targetCodec = BrokerCompressionCodec.getTargetCompressionCodec(config.compressionType, sourceCodec)
    LogAppendInfo(firstOffset, lastOffset, maxTimestamp, offsetOfMaxTimestamp, RecordBatch.NO_TIMESTAMP, mergedLogStartOffset,
      RecordConversionStats.EMPTY, sourceCodec, targetCodec, shallowMessageCount, validBytesCount, monotonic, lastOffsetOfFirstBatch)
  }

  private def updateProducers(batch: RecordBatch,
                              producers: mutable.Map[Long, ProducerAppendInfo],
                              firstOffsetMetadata: Option[LogOffsetMetadata],
                              origin: AppendOrigin): Option[CompletedTxn] = {
    val producerId = batch.producerId
    val appendInfo = producers.getOrElseUpdate(producerId, producerStateManager.prepareUpdate(producerId, origin))
    appendInfo.append(batch, firstOffsetMetadata)
  }

  /**
   * Trim any invalid bytes from the end of this message set (if there are any)
   *
   * @param records The records to trim
   * @param info The general information of the message set
   * @return A trimmed message set. This may be the same as what was passed in or it may not.
   */
  private def trimInvalidBytes(records: MemoryRecords, info: LogAppendInfo): MemoryRecords = {
    val validBytes = info.validBytes
    if (validBytes < 0)
      throw new CorruptRecordException(s"Cannot append record batch with illegal length $validBytes to " +
        s"log for $topicPartition. A possible cause is a corrupted produce request.")
    if (validBytes == records.sizeInBytes) {
      records
    } else {
      // trim invalid bytes
      val validByteBuffer = records.buffer.duplicate()
      validByteBuffer.limit(validBytes)
      MemoryRecords.readableRecords(validByteBuffer)
    }
  }

  private def emptyFetchDataInfo(fetchOffsetMetadata: LogOffsetMetadata,
                                 includeAbortedTxns: Boolean): FetchDataInfo = {
    val abortedTransactions =
      if (includeAbortedTxns) Some(List.empty[AbortedTransaction])
      else None
    FetchDataInfo(fetchOffsetMetadata,
      MemoryRecords.EMPTY,
      firstEntryIncomplete = false,
      abortedTransactions = abortedTransactions)
  }

  /**
   * Read messages from the log.
   *
   * @param startOffset The offset to begin reading at
   * @param maxLength The maximum number of bytes to read
   * @param isolation The fetch isolation, which controls the maximum offset we are allowed to read
   * @param minOneMessage If this is true, the first message will be returned even if it exceeds `maxLength` (if one exists)
   * @throws OffsetOutOfRangeException If startOffset is beyond the log end offset or before the log start offset
   * @return The fetch data information including fetch starting offset metadata and messages read.
   */
  def read(startOffset: Long,
           maxLength: Int,
           isolation: FetchIsolation,
           minOneMessage: Boolean): FetchDataInfo = {
    maybeHandleIOException(s"Exception while reading from $topicPartition in dir ${dir.getParent}") {
      trace(s"Reading $maxLength bytes from offset $startOffset of length $size bytes")

      val includeAbortedTxns = isolation == FetchTxnCommitted

      // Because we don't use the lock for reading, the synchronization is a little bit tricky.
      // We create the local variables to avoid race conditions with updates to the log.
      val endOffsetMetadata = nextOffsetMetadata
      val endOffset = nextOffsetMetadata.messageOffset
      if (startOffset == endOffset)
        return emptyFetchDataInfo(endOffsetMetadata, includeAbortedTxns)

      var segmentEntry = segments.floorEntry(startOffset)

      // return error on attempt to read beyond the log end offset or read below log start offset
      if (startOffset > endOffset || segmentEntry == null || startOffset < localLogStartOffset)
        throw new OffsetOutOfRangeException(s"Received request for offset $startOffset for partition $topicPartition, " +
          s"but we only have log segments in the range $localLogStartOffset to $endOffset.")

      val maxOffsetMetadata = isolation match {
        case FetchLogEnd => nextOffsetMetadata
        case FetchHighWatermark => fetchHighWatermarkMetadata
        case FetchTxnCommitted => fetchLastStableOffsetMetadata
      }

      if (startOffset > maxOffsetMetadata.messageOffset) {
        val startOffsetMetadata = convertToOffsetMetadataOrThrow(startOffset)
        return emptyFetchDataInfo(startOffsetMetadata, includeAbortedTxns)
      }

      // Do the read on the segment with a base offset less than the target offset
      // but if that segment doesn't contain any messages with an offset greater than that
      // continue to read from successive segments until we get some messages or we reach the end of the log
      while (segmentEntry != null) {
        val segment = segmentEntry.getValue

        val maxPosition = {
          // Use the max offset position if it is on this segment; otherwise, the segment size is the limit.
          if (maxOffsetMetadata.segmentBaseOffset == segment.baseOffset) {
            maxOffsetMetadata.relativePositionInSegment
          } else {
            segment.size
          }
        }

        val fetchInfo = segment.read(startOffset, maxLength, maxPosition, minOneMessage)
        if (fetchInfo == null) {
          segmentEntry = segments.higherEntry(segmentEntry.getKey)
        } else {
          brokerTopicStats.allTopicsStats.segmentReadRate.get.mark()

          // We'll assume the entries on the active segment are hot enough to have all data in the page cache.
          // Most of the fetch requests should be fetching from the tail of the log, so this optimization should
          // save from unnecessary prefetching.
          if (segment.baseOffset != activeSegment.baseOffset &&
            config.segmentSpeculativePrefetchEnable &&
            fetchInfo.records.isInstanceOf[FileRecords]) {
            try {
              brokerTopicStats.allTopicsStats.segmentSpeculativePrefetchRate.get.mark()
              fetchInfo.records.asInstanceOf[FileRecords].loadIntoPageCache()
            } catch {
              case e: Throwable => warn("Failed to prepare cache for read", e)
            }
          }

          return if (includeAbortedTxns)
            addAbortedTransactions(startOffset, segmentEntry, fetchInfo)
          else
            fetchInfo
        }
      }

      // okay we are beyond the end of the last segment with no data fetched although the start offset is in range,
      // this can happen when all messages with offset larger than start offsets have been deleted.
      // In this case, we will return the empty set with log end offset metadata
      FetchDataInfo(nextOffsetMetadata, MemoryRecords.EMPTY)
    }
  }

  private[log] def collectAbortedTransactions(startOffset: Long, upperBoundOffset: Long): List[AbortedTxn] = {
    val segmentEntry = segments.floorEntry(startOffset)
    val allAbortedTxns = ListBuffer.empty[AbortedTxn]
    def accumulator(abortedTxns: List[AbortedTxn]): Unit = allAbortedTxns ++= abortedTxns
    collectAbortedTransactions(localLogStartOffset, upperBoundOffset, segmentEntry, accumulator)
    allAbortedTxns.toList
  }

  private def addAbortedTransactions(startOffset: Long, segmentEntry: JEntry[JLong, LogSegment],
                                     fetchInfo: FetchDataInfo): FetchDataInfo = {
    val fetchSize = fetchInfo.records.sizeInBytes
    val startOffsetPosition = OffsetPosition(fetchInfo.fetchOffsetMetadata.messageOffset,
      fetchInfo.fetchOffsetMetadata.relativePositionInSegment)
    val upperBoundOffset = segmentEntry.getValue.fetchUpperBoundOffset(startOffsetPosition, fetchSize).getOrElse {
      val nextSegmentEntry = segments.higherEntry(segmentEntry.getKey)
      if (nextSegmentEntry != null)
        nextSegmentEntry.getValue.baseOffset
      else
        logEndOffset
    }

    val abortedTransactions = ListBuffer.empty[AbortedTransaction]
    def accumulator(abortedTxns: List[AbortedTxn]): Unit = abortedTransactions ++= abortedTxns.map(_.asAbortedTransaction)
    collectAbortedTransactions(startOffset, upperBoundOffset, segmentEntry, accumulator)

    FetchDataInfo(fetchOffsetMetadata = fetchInfo.fetchOffsetMetadata,
      records = fetchInfo.records,
      firstEntryIncomplete = fetchInfo.firstEntryIncomplete,
      abortedTransactions = Some(abortedTransactions.toList))
  }

  private[log] def collectLocalAbortedTransactions(startOffset: Long,
                                              upperBoundOffset: Long,
                                              accumulator: List[AbortedTxn] => Unit): Unit = {
    collectAbortedTransactions(startOffset, upperBoundOffset, segments.firstEntry, accumulator)
  }

  private def collectAbortedTransactions(startOffset: Long, upperBoundOffset: Long,
                                         startingSegmentEntry: JEntry[JLong, LogSegment],
                                         accumulator: List[AbortedTxn] => Unit): Unit = {
    var segmentEntry = startingSegmentEntry
    while (segmentEntry != null) {
      val searchResult = segmentEntry.getValue.collectAbortedTxns(startOffset, upperBoundOffset)
      accumulator(searchResult.abortedTransactions)
      if (searchResult.isComplete)
        return
      segmentEntry = segments.higherEntry(segmentEntry.getKey)
    }
  }

  /**
   * Get an offset based on the given timestamp
   * The offset returned is the offset of the first message whose timestamp is greater than or equals to the
   * given timestamp.
   *
   * If no such message is found, the log end offset is returned.
   *
   * `NOTE:` OffsetRequest V0 does not use this method, the behavior of OffsetRequest V0 remains the same as before
   * , i.e. it only gives back the timestamp based on the last modification time of the log segments.
   *
   * @param targetTimestamp The given timestamp for offset fetching.
   * @return The offset of the first message whose timestamp is greater than or equals to the given timestamp.
   *         None if no such message is found.
   */
  def fetchOffsetByTimestamp(targetTimestamp: Long): Option[TimestampAndOffset] = {
    maybeHandleIOException(s"Error while fetching offset by timestamp for $topicPartition in dir ${dir.getParent}") {
      debug(s"Searching offset for timestamp $targetTimestamp")

      if (config.messageFormatVersion < KAFKA_0_10_0_IV0 &&
        targetTimestamp != ListOffsetRequest.EARLIEST_TIMESTAMP &&
        targetTimestamp != ListOffsetRequest.LATEST_TIMESTAMP)
        throw new UnsupportedForMessageFormatException(s"Cannot search offsets based on timestamp because message format version " +
          s"for partition $topicPartition is ${config.messageFormatVersion} which is earlier than the minimum " +
          s"required version $KAFKA_0_10_0_IV0")

      // Cache to avoid race conditions. `toBuffer` is faster than most alternatives and provides
      // constant time access while being safe to use with concurrent collections unlike `toArray`.
      val segmentsCopy = logSegments.toBuffer
      // For the earliest and latest, we do not need to return the timestamp.
      if (targetTimestamp == ListOffsetRequest.EARLIEST_TIMESTAMP) {
        // The first cached epoch usually corresponds to the log start offset, but we have to verify this since
        // it may not be true following a message format version bump as the epoch will not be available for
        // log entries written in the older format.
        val earliestEpochEntry = leaderEpochCache.flatMap(_.earliestEntry)
        val epochOpt = earliestEpochEntry match {
          case Some(entry) if entry.startOffset <= mergedLogStartOffset => Optional.of[Integer](entry.epoch)
          case _ => Optional.empty[Integer]()
        }
        return Some(new FileTimestampAndOffset(RecordBatch.NO_TIMESTAMP, mergedLogStartOffset, epochOpt))
      } else if (targetTimestamp == ListOffsetRequest.LATEST_TIMESTAMP) {
        val latestEpochOpt = leaderEpochCache.flatMap(_.latestEpoch).map(_.asInstanceOf[Integer])
        val epochOptional = Optional.ofNullable(latestEpochOpt.orNull)
        return Some(new FileTimestampAndOffset(RecordBatch.NO_TIMESTAMP, logEndOffset, epochOptional))
      }

      val targetSeg = {
        // Get all the segments whose largest timestamp is smaller than target timestamp
        val earlierSegs = segmentsCopy.takeWhile(_.largestTimestamp < targetTimestamp)
        // We need to search the first segment whose largest timestamp is greater than the target timestamp if there is one.
        if (earlierSegs.length < segmentsCopy.length)
          Some(segmentsCopy(earlierSegs.length))
        else
          None
      }

      targetSeg.flatMap(_.findOffsetByTimestamp(targetTimestamp, localLogStartOffset))
    }
  }

  def legacyFetchOffsetsBefore(timestamp: Long, maxNumOffsets: Int): Seq[Long] = {
    // Cache to avoid race conditions. `toBuffer` is faster than most alternatives and provides
    // constant time access while being safe to use with concurrent collections unlike `toArray`.
    val buffer = logSegments.map(seg => (seg.baseOffset, seg.lastModified, seg.size)).toBuffer
    legacyFetchOffsetsBefore(timestamp, maxNumOffsets, buffer)
  }

  /**
   * legacyFetchOffsetsBefore functionality intended for reuse by both Log and MergedLog code
   * @param timestamp target timestamp
   * @param maxNumOffsets max number of segments to scan (protocol V0)
   * @param segments buffer containing segment tuples (baseOffset, (lastModifiedTime or maxTimestamp), size)
   * @return offsets
   */
  def legacyFetchOffsetsBefore(timestamp: Long, maxNumOffsets: Int, segments: mutable.Buffer[(Long,Long,Int)]): Seq[Long] = {
    val (_, _, lastSegmentSize) = segments.last
    val lastSegmentHasSize = lastSegmentSize > 0

    val offsetTimeArray =
      if (lastSegmentHasSize)
        new Array[(Long, Long)](segments.length + 1)
      else
        new Array[(Long, Long)](segments.length)

    for (i <- segments.indices) {
      val (baseOffset, lastModified, _) = segments(i)
      offsetTimeArray(i) = (math.max(baseOffset, localLogStartOffset), lastModified)
    }
    if (lastSegmentHasSize)
      offsetTimeArray(segments.length) = (logEndOffset, time.milliseconds)

    var startIndex = -1
    timestamp match {
      case ListOffsetRequest.LATEST_TIMESTAMP =>
        startIndex = offsetTimeArray.length - 1
      case ListOffsetRequest.EARLIEST_TIMESTAMP =>
        startIndex = 0
      case _ =>
        var isFound = false
        debug("Offset time array = " + offsetTimeArray.foreach(o => "%d, %d".format(o._1, o._2)))
        startIndex = offsetTimeArray.length - 1
        while (startIndex >= 0 && !isFound) {
          if (offsetTimeArray(startIndex)._2 <= timestamp)
            isFound = true
          else
            startIndex -= 1
        }
    }

    val retSize = maxNumOffsets.min(startIndex + 1)
    val ret = new Array[Long](retSize)
    for (j <- 0 until retSize) {
      ret(j) = offsetTimeArray(startIndex)._1
      startIndex -= 1
    }
    // ensure that the returned seq is in descending order of offsets
    ret.toSeq.sortBy(-_)
  }

  /**
    * Given a message offset, find its corresponding offset metadata in the log.
    * If the message offset is out of range, throw an OffsetOutOfRangeException
    */
  private def convertToOffsetMetadataOrThrow(offset: Long): LogOffsetMetadata = {
    val fetchDataInfo = read(offset,
      maxLength = 1,
      isolation = FetchLogEnd,
      minOneMessage = false)
    fetchDataInfo.fetchOffsetMetadata
  }

  /**
   * Given a message offset, find its corresponding offset metadata in the log.
   * If the message offset is out of range, return None to the caller.
   */
  def convertToOffsetMetadata(offset: Long): Option[LogOffsetMetadata] = {
    try {
      Some(convertToOffsetMetadataOrThrow(offset))
    } catch {
      case _: OffsetOutOfRangeException => None
    }
  }

  /**
   * Delete any log segments matching the given predicate function,
   * starting with the oldest segment and moving forward until a segment doesn't match.
   *
   * @param predicate A function that takes in a candidate log segment and the next higher segment
   *                  (if there is one) and returns true iff it is deletable
   * @param tierDeletionCheck An additional predicate for use with tiered storage, which allows or succeeding or failing
    *                         the entire deletion based on the set of `deletable` segments.
   * @return The number of segments deleted
   */
  private def deleteOldSegments(predicate: (LogSegment, Option[LogSegment]) => Boolean, reason: String, tierDeletionCheck: Seq[LogSegment] => Boolean): Int = {
    lock synchronized {
      val deletable = deletableSegments(predicate)
      if (deletable.nonEmpty && tierDeletionCheck(deletable.toSeq)) {
        info(s"Found deletable segments with base offsets [${deletable.map(_.baseOffset).mkString(",")}] due to $reason")
        deleteSegments(deletable)
      } else {
        0
      }
    }
  }

  private[log] def deleteSegments(deletable: Iterable[LogSegment]): Int = {
    maybeHandleIOException(s"Error while deleting segments for $topicPartition in dir ${dir.getParent}") {
      val numToDelete = deletable.size
      if (numToDelete > 0) {
        // we must always have at least one segment, so if we are going to delete all the segments, create a new one first
        if (segments.size == numToDelete)
          roll()
        lock synchronized {
          checkIfMemoryMappedBufferClosed()
          // remove the segments for lookups
          removeAndDeleteSegments(deletable, asyncDelete = true)
        }
      }
      numToDelete
    }
  }

  /**
   * Find segments starting from the oldest until the user-supplied predicate is false or the segment
   * containing the current high watermark is reached. We do not delete segments with offsets at or beyond
   * the high watermark to ensure that the log start offset can never exceed it. If the high watermark
   * has not yet been initialized, no segments are eligible for deletion.
   *
   * A final segment that is empty will never be returned (since we would just end up re-creating it).
   *
   * @param predicate A function that takes in a candidate log segment and the next higher segment
   *                  (if there is one) and returns true iff it is deletable
   * @return the segments ready to be deleted
   */
  private def deletableSegments(predicate: (LogSegment, Option[LogSegment]) => Boolean): Iterable[LogSegment] = {
    if (segments.isEmpty) {
      Seq.empty
    } else {
      val deletable = ArrayBuffer.empty[LogSegment]
      var segmentEntry = segments.firstEntry
      while (segmentEntry != null) {
        val segment = segmentEntry.getValue
        val nextSegmentEntry = segments.higherEntry(segmentEntry.getKey)
        val (nextSegment, upperBoundOffset, isLastSegmentAndEmpty) = if (nextSegmentEntry != null)
          (nextSegmentEntry.getValue, nextSegmentEntry.getValue.baseOffset, false)
        else
          (null, logEndOffset, segment.size == 0)

        if (highWatermark >= upperBoundOffset && predicate(segment, Option(nextSegment)) && !isLastSegmentAndEmpty) {
          deletable += segment
          segmentEntry = nextSegmentEntry
        } else {
          segmentEntry = null
        }
      }
      deletable
    }
  }

  /**
   * If topic deletion is enabled, delete any log segments that have either expired due to time based retention
   * or because the log size is > retentionSize.
   *
   * Whether or not deletion is enabled, delete any log segments that are before the log start offset
   *
   * Caller of this method is responsible for incrementing the log start offset by calling Log#maybeIncrementLogStartOffset
   * if this method deleted any segments. This is done so MergedLog can update its log start offset before producer
   * snapshot and leader epoch cache can be truncated.
   *
   * @param deletionUpperBoundOffset Optional upper bound offset. If specified, this is the highest offset up to which deletion is permitted.
   * @param retentionType Type of retention to apply.
   * @param tierDeletionCheck Optional predicate which takes the set of segments deemed deletable by hotset retention.
    *                         If the predicate returns true, deletion is allowed to proceed.
   * @return number of segments deleted
   */
  def deleteOldSegments(deletionUpperBoundOffset: Option[Long],
                        retentionType: RetentionType = Retention,
                        tierDeletionCheck: Seq[LogSegment] => Boolean = _ => true): Int = {
    if (config.delete) {
      deleteRetentionMsBreachedSegments(deletionUpperBoundOffset, retentionType, tierDeletionCheck) +
        deleteRetentionSizeBreachedSegments(deletionUpperBoundOffset, size, retentionType, tierDeletionCheck) +
        deleteLogStartOffsetBreachedSegments()
    } else {
      deleteLogStartOffsetBreachedSegments()
    }
  }

  // Check if deletion is permitted based on the given upper bound offset
  private def mayDeleteSegment(segment: LogSegment,
                               nextSegmentOpt: Option[LogSegment],
                               deletionUpperBoundOffset: Option[Long]): Boolean = {
    deletionUpperBoundOffset match {
      case Some(upperBoundOffset) => nextSegmentOpt.map(_.baseOffset).getOrElse(logEndOffset) <= upperBoundOffset
      case None => true
    }
  }

  private def deleteRetentionMsBreachedSegments(deletionUpperBoundOffsetOpt: Option[Long],
                                                retentionType: RetentionType,
                                                tierDeletionCheck: Seq[LogSegment] => Boolean): Int = {
    val retentionMs =
      retentionType match {
        case Retention => config.retentionMs
        case HotsetRetention => config.tierLocalHotsetMs
      }

    if (retentionMs < 0) return 0
    val startMs = time.milliseconds
    deleteOldSegments((segment, nextSegmentOpt) => {
      startMs - segment.largestTimestamp > retentionMs &&
        mayDeleteSegment(segment, nextSegmentOpt, deletionUpperBoundOffsetOpt)
    }, reason = s"$retentionType time ${retentionMs}ms breach", tierDeletionCheck)
  }

  private def deleteRetentionSizeBreachedSegments(deletionUpperBoundOffsetOpt: Option[Long],
                                                  size: Long,
                                                  retentionType: RetentionType,
                                                  tierDeletionCheck: Seq[LogSegment] => Boolean): Int = {
    val retentionSize =
      retentionType match {
        case Retention => config.retentionSize
        case HotsetRetention => config.tierLocalHotsetBytes
      }

    if (retentionSize < 0 || size < retentionSize) return 0
    var diff = size - retentionSize
    def shouldDelete(segment: LogSegment, nextSegmentOpt: Option[LogSegment]) = {
      if (diff - segment.size >= 0 && mayDeleteSegment(segment, nextSegmentOpt, deletionUpperBoundOffsetOpt)) {
        diff -= segment.size
        true
      } else {
        false
      }
    }

    deleteOldSegments(shouldDelete, reason = s"$retentionType size in bytes $retentionSize breach", tierDeletionCheck)
  }

  private def deleteLogStartOffsetBreachedSegments(): Int = {
    def shouldDelete(segment: LogSegment, nextSegmentOpt: Option[LogSegment]) =
      nextSegmentOpt.exists(_.baseOffset <= mergedLogStartOffset)

    deleteOldSegments(shouldDelete, reason = s"log start offset $mergedLogStartOffset breach", _ => true)
  }

  def isFuture: Boolean = dir.getName.endsWith(Log.FutureDirSuffix)

  def isDeleted: Boolean = dir.getName.endsWith(Log.DeleteDirSuffix)

  /**
   * The size of the log in bytes
   */
  def size: Long = Log.sizeInBytes(logSegments)

  /**
   * The offset metadata of the next message that will be appended to the log
   */
  def logEndOffsetMetadata: LogOffsetMetadata = nextOffsetMetadata

  /**
   * The offset of the next message that will be appended to the log
   */
  def logEndOffset: Long = nextOffsetMetadata.messageOffset

  /**
   * Roll the log over to a new empty log segment if necessary.
   *
   * @param messagesSize The messages set size in bytes.
   * @param appendInfo log append information
   * logSegment will be rolled if one of the following conditions met
   * <ol>
   * <li> The logSegment is full
   * <li> The maxTime has elapsed since the timestamp of first message in the segment (or since the create time if
   * the first message does not have a timestamp)
   * <li> The index is full
   * </ol>
   * @return The currently active segment after (perhaps) rolling to a new segment
   */
  private def maybeRoll(messagesSize: Int, appendInfo: LogAppendInfo): LogSegment = {
    val segment = activeSegment
    val now = time.milliseconds

    val maxTimestampInMessages = appendInfo.maxTimestamp
    val maxOffsetInMessages = appendInfo.lastOffset

    if (segment.shouldRoll(RollParams(config, appendInfo, messagesSize, now))) {
      debug(s"Rolling new log segment (log_size = ${segment.size}/${config.segmentSize}}, " +
        s"offset_index_size = ${segment.offsetIndex.entries}/${segment.offsetIndex.maxEntries}, " +
        s"time_index_size = ${segment.timeIndex.entries}/${segment.timeIndex.maxEntries}, " +
        s"inactive_time_ms = ${segment.timeWaitedForRoll(now, maxTimestampInMessages)}/${config.segmentMs - segment.rollJitterMs}).")

      /*
        maxOffsetInMessages - Integer.MAX_VALUE is a heuristic value for the first offset in the set of messages.
        Since the offset in messages will not differ by more than Integer.MAX_VALUE, this is guaranteed <= the real
        first offset in the set. Determining the true first offset in the set requires decompression, which the follower
        is trying to avoid during log append. Prior behavior assigned new baseOffset = logEndOffset from old segment.
        This was problematic in the case that two consecutive messages differed in offset by
        Integer.MAX_VALUE.toLong + 2 or more.  In this case, the prior behavior would roll a new log segment whose
        base offset was too low to contain the next message.  This edge case is possible when a replica is recovering a
        highly compacted topic from scratch.
        Note that this is only required for pre-V2 message formats because these do not store the first message offset
        in the header.
      */
      appendInfo.firstOffset match {
        case Some(firstOffset) => roll(Some(firstOffset))
        case None => roll(Some(maxOffsetInMessages - Integer.MAX_VALUE))
      }
    } else {
      segment
    }
  }

  /**
   * Roll the log over to a new active segment starting with the current logEndOffset.
   * This will trim the index to the exact size of the number of entries it currently contains.
   *
   * @return The newly rolled segment
   */
  def roll(expectedNextOffset: Option[Long] = None): LogSegment = {
    maybeHandleIOException(s"Error while rolling log segment for $topicPartition in dir ${dir.getParent}") {
      val start = time.hiResClockMs()
      lock synchronized {
        checkIfMemoryMappedBufferClosed()
        val newOffset = math.max(expectedNextOffset.getOrElse(0L), logEndOffset)
        val logFile = Log.logFile(dir, newOffset)

        if (segments.containsKey(newOffset)) {
          // segment with the same base offset already exists and loaded
          if (activeSegment.baseOffset == newOffset && activeSegment.size == 0) {
            // We have seen this happen (see KAFKA-6388) after shouldRoll() returns true for an
            // active segment of size zero because of one of the indexes is "full" (due to _maxEntries == 0).
            warn(s"Trying to roll a new log segment with start offset $newOffset " +
                 s"=max(provided offset = $expectedNextOffset, LEO = $logEndOffset) while it already " +
                 s"exists and is active with size 0. Size of time index: ${activeSegment.timeIndex.entries}," +
                 s" size of offset index: ${activeSegment.offsetIndex.entries}.")
            removeAndDeleteSegments(Seq(activeSegment), asyncDelete = true)
          } else {
            throw new KafkaException(s"Trying to roll a new log segment for topic partition $topicPartition with start offset $newOffset" +
                                     s" =max(provided offset = $expectedNextOffset, LEO = $logEndOffset) while it already exists. Existing " +
                                     s"segment is ${segments.get(newOffset)}.")
          }
        } else if (!segments.isEmpty && newOffset < activeSegment.baseOffset) {
          throw new KafkaException(
            s"Trying to roll a new log segment for topic partition $topicPartition with " +
            s"start offset $newOffset =max(provided offset = $expectedNextOffset, LEO = $logEndOffset) lower than start offset of the active segment $activeSegment")
        } else {
          val offsetIdxFile = offsetIndexFile(dir, newOffset)
          val timeIdxFile = timeIndexFile(dir, newOffset)
          val txnIdxFile = transactionIndexFile(dir, newOffset)

          for (file <- List(logFile, offsetIdxFile, timeIdxFile, txnIdxFile) if file.exists) {
            warn(s"Newly rolled segment file ${file.getAbsolutePath} already exists; deleting it first")
            Files.delete(file.toPath)
          }

          Option(segments.lastEntry).foreach(_.getValue.onBecomeInactiveSegment())
        }

        // take a snapshot of the producer state to facilitate recovery. It is useful to have the snapshot
        // offset align with the new segment offset since this ensures we can recover the segment by beginning
        // with the corresponding snapshot file and scanning the segment data. Because the segment base offset
        // may actually be ahead of the current producer state end offset (which corresponds to the log end offset),
        // we manually override the state offset here prior to taking the snapshot.
        producerStateManager.updateMapEndOffset(newOffset)
        producerStateManager.takeSnapshot()

        val segment = LogSegment.open(dir,
          baseOffset = newOffset,
          config,
          time = time,
          fileAlreadyExists = false,
          initFileSize = initFileSize,
          preallocate = config.preallocate)
        addSegment(segment)

        // We need to update the segment base offset and append position data of the metadata when log rolls.
        // The next offset should not change.
        updateLogEndOffset(nextOffsetMetadata.messageOffset)

        // schedule an asynchronous flush of the old segment
        scheduler.schedule("flush-log", () => flush(newOffset), delay = 0L)

        info(s"Rolled new log segment at offset $newOffset in ${time.hiResClockMs() - start} ms.")

        segment
      }
    }
  }

  /**
   * Tier storage feature where we force the log roll in case where active roll has reached
   * 'tierSegmentHotsetRollMinBytes' and tierLocalHotsetMs has passed since the first append. The reason for comparing
   * with first append/create time is to workaround slow partitions problem where few appends between retention check
   * interval will keep moving the maxTimestamp value and hence prevent force roll. With current approach, the rolled
   * segment will have to wait for maximum 'tier.tierLocalHotsetMs' before getting deleted. This helps us in
   * provisioning planning for the hotset.
   */
  def maybeForceRoll(): Unit = {
    if (config.tierEnable) {
      // Check for the condition under log lock and since the lock is reentrant the call to roll can happily execute.
      lock synchronized  {
        val currentMs = time.milliseconds()
        // 'timeWaitedForRoll' call is not in append context hence called with current time as both params.
        val timeElapsed = activeSegment.timeWaitedForRoll(currentMs, currentMs)
        val reachedForcedRollMs = timeElapsed > config.tierLocalHotsetMs

        if (config.tierLocalHotsetMs > 0 && reachedForcedRollMs && size >= config.tierSegmentHotsetRollMinBytes) {
          info(s"Forcing roll of new log segment at size $size after $timeElapsed ms.")
          roll()
        }
      }
    }
  }

  /**
   * The number of messages appended to the log since the last flush
   */
  def unflushedMessages: Long = this.logEndOffset - this.recoveryPoint

  /**
   * Flush all log segments
   */
  def flush(): Unit = flush(this.logEndOffset)

  /**
   * Flush log segments for all offsets up to offset-1
   *
   * @param offset The offset to flush up to (non-inclusive); the new recovery point
   */
  def flush(offset: Long): Unit = {
    maybeHandleIOException(s"Error while flushing log for $topicPartition in dir ${dir.getParent} with offset $offset") {
      if (offset <= this.recoveryPoint)
        return
      debug(s"Flushing log up to offset $offset, last flushed: $lastFlushTime,  current time: ${time.milliseconds()}, " +
        s"unflushed: $unflushedMessages")
      for (segment <- logSegments(this.recoveryPoint, offset))
        segment.flush()

      lock synchronized {
        checkIfMemoryMappedBufferClosed()
        if (offset > this.recoveryPoint) {
          this.recoveryPoint = offset
          lastFlushedTime.set(time.milliseconds)
        }
      }
    }
  }

  private def lowerSegment(offset: Long): Option[LogSegment] =
    Option(segments.lowerEntry(offset)).map(_.getValue)

  /**
   * Completely delete this log directory and all contents from the file system with no delay
   */
  private[log] def delete(): Unit = {
    maybeHandleIOException(s"Error while deleting log for $topicPartition in dir ${dir.getParent}") {
      lock synchronized {
        checkIfMemoryMappedBufferClosed()
        removeLogMetrics()
        producerExpireCheck.cancel(true)
        removeAndDeleteSegments(logSegments, asyncDelete = false)
        leaderEpochCache.foreach(_.clear())
        Utils.delete(dir)
        // File handlers will be closed if this log is deleted
        isMemoryMappedBufferClosed = true
      }
    }
  }

  // visible for testing
  private[log] def takeProducerSnapshot(): Unit = lock synchronized {
    checkIfMemoryMappedBufferClosed()
    producerStateManager.takeSnapshot()
  }

  // visible for testing
  private[log] def latestProducerSnapshotOffset: Option[Long] = lock synchronized {
    producerStateManager.latestSnapshotOffset
  }

  // visible for testing
  private[log] def oldestProducerSnapshotOffset: Option[Long] = lock synchronized {
    producerStateManager.oldestSnapshotOffset
  }

  // visible for testing
  private[log] def latestProducerStateEndOffset: Long = lock synchronized {
    producerStateManager.mapEndOffset
  }

  // visible for testing
  private[log] def producerStateManagerLastEntry(producerId: Long): Option[ProducerStateEntry] = {
    producerStateManager.lastEntry(producerId)
  }

  /**
   * Truncate this log so that it ends with the greatest offset < targetOffset.
   *
   * @param targetOffset The offset to truncate to, an upper bound on all offsets in the log after truncation is complete.
   * @return True iff targetOffset < logEndOffset
   */
  private[log] def truncateTo(targetOffset: Long): Boolean = {
    maybeHandleIOException(s"Error while truncating log to offset $targetOffset for $topicPartition in dir ${dir.getParent}") {
      if (targetOffset < 0)
        throw new IllegalArgumentException(s"Cannot truncate partition $topicPartition to a negative offset (%d).".format(targetOffset))
      if (targetOffset >= logEndOffset) {
        info(s"Truncating to $targetOffset has no effect as the largest offset in the log is ${logEndOffset - 1}")
        false
      } else {
        info(s"Truncating to offset $targetOffset")
        lock synchronized {
          checkIfMemoryMappedBufferClosed()
          if (segments.firstEntry.getValue.baseOffset > targetOffset) {
            truncateFullyAndStartAt(targetOffset)
          } else {
            val deletable = logSegments.filter(segment => segment.baseOffset > targetOffset)
            removeAndDeleteSegments(deletable, asyncDelete = true)
            activeSegment.truncateTo(targetOffset)
            updateLogEndOffset(targetOffset)
<<<<<<< HEAD
=======
            updateLogStartOffset(math.min(targetOffset, this.logStartOffset))
>>>>>>> f2d039fb
            leaderEpochCache.foreach(_.truncateFromEnd(targetOffset))
            loadProducerState(targetOffset, reloadFromCleanShutdown = false)
          }
          true
        }
      }
    }
  }

  /**
   *  Delete all data in the log and start at the new offset
   *
   *  @param newOffset The new offset to start the log with
   */
  private[log] def truncateFullyAndStartAt(newOffset: Long): Unit = {
    maybeHandleIOException(s"Error while truncating the entire log for $topicPartition in dir ${dir.getParent}") {
      debug(s"Truncate and start at offset $newOffset")
      lock synchronized {
        checkIfMemoryMappedBufferClosed()
        removeAndDeleteSegments(logSegments, asyncDelete = true)
        addSegment(LogSegment.open(dir,
          baseOffset = newOffset,
          config = config,
          time = time,
          fileAlreadyExists = false,
          initFileSize = initFileSize,
          preallocate = config.preallocate))
        updateLogEndOffset(newOffset)
        leaderEpochCache.foreach(_.clearAndFlush())

        producerStateManager.truncate()
        producerStateManager.updateMapEndOffset(newOffset)
<<<<<<< HEAD
        maybeIncrementFirstUnstableOffset(newOffset)
=======
        maybeIncrementFirstUnstableOffset()
        updateLogStartOffset(newOffset)
>>>>>>> f2d039fb
      }
    }
  }

  /**
   * The time this log is last known to have been fully flushed to disk
   */
  def lastFlushTime: Long = lastFlushedTime.get

  /**
   * The active segment that is currently taking appends
   */
  def activeSegment = segments.lastEntry.getValue

  /**
   * All the log segments in this log ordered from oldest to newest
   */
  def logSegments: Iterable[LogSegment] = segments.values.asScala

  /**
   * Get all segments beginning with the segment that includes "from" and ending with the segment
   * that includes up to "to-1" or the end of the log (if to > logEndOffset)
   */
  def logSegments(from: Long, to: Long): Iterable[LogSegment] = {
    lock synchronized {
      val view = Option(segments.floorKey(from)).map { floor =>
        if (to < floor)
          throw new IllegalArgumentException(s"Invalid log segment range: requested segments in $topicPartition " +
            s"from offset $from mapping to segment with base offset $floor, which is greater than limit offset $to")
        segments.subMap(floor, to)
      }.getOrElse(segments.headMap(to))
      view.values.asScala
    }
  }

  def nonActiveLogSegmentsFrom(from: Long): Iterable[LogSegment] = {
    lock synchronized {
      if (from > activeSegment.baseOffset)
        Seq.empty
      else
        logSegments(from, activeSegment.baseOffset)
    }
  }

  /**
    * Get the segment immediately following the given one.
    * @param segment The given segment
    * @return The following segment, if present
    */
  private[log] def nextLogSegment(segment: LogSegment): Option[LogSegment] = Option(segments.higherEntry(segment.baseOffset)).map(_.getValue)

  /**
   * Get the largest log segment with a base offset less than or equal to the given offset, if one exists.
   * @return the optional log segment
   */
  private def floorLogSegment(offset: Long): Option[LogSegment] = {
    Option(segments.floorEntry(offset)).map(_.getValue)
  }


  override def toString: String = {
    val logString = new StringBuilder
    logString.append(s"Log(dir=$dir")
    logString.append(s", topic=${topicPartition.topic}")
    logString.append(s", partition=${topicPartition.partition}")
    logString.append(s", highWatermark=$highWatermark")
    logString.append(s", lastStableOffset=$lastStableOffset")
    logString.append(s", localLogStartOffset=$localLogStartOffset")
    logString.append(s", mergedLogStartOffset=$mergedLogStartOffset")
    logString.append(s", logEndOffset=$logEndOffset")
    logString.append(")")
    logString.toString
  }

  /**
   * This method deletes the given log segments by doing the following for each of them:
   * <ol>
   *   <li>It removes the segment from the segment map so that it will no longer be used for reads.
   *   <li>It renames the index and log files by appending .deleted to the respective file name
   *   <li>It can either schedule an asynchronous delete operation to occur in the future or perform the deletion synchronously
   * </ol>
   * Asynchronous deletion allows reads to happen concurrently without synchronization and without the possibility of
   * physically deleting a file while it is being read.
   *
   * This method does not need to convert IOException to KafkaStorageException because it is either called before all logs are loaded
   * or the immediate caller will catch and handle IOException
   *
   * @param segments The log segments to schedule for deletion
   * @param asyncDelete Whether the segment files should be deleted asynchronously
   */
  private def removeAndDeleteSegments(segments: Iterable[LogSegment], asyncDelete: Boolean): Unit = {
    lock synchronized {
      // As most callers hold an iterator into the `segments` collection and `removeAndDeleteSegment` mutates it by
      // removing the deleted segment, we should force materialization of the iterator here, so that results of the
      // iteration remain valid and deterministic.
      val toDelete = segments.toList
      toDelete.foreach { segment =>
        this.segments.remove(segment.baseOffset)
      }
      deleteSegmentFiles(toDelete, asyncDelete)
    }
  }

  /**
   * Perform physical deletion for the given file. Allows the file to be deleted asynchronously or synchronously.
   *
   * This method assumes that the file exists and the method is not thread-safe.
   *
   * This method does not need to convert IOException (thrown from changeFileSuffixes) to KafkaStorageException because
   * it is either called before all logs are loaded or the caller will catch and handle IOException
   *
   * @throws IOException if the file can't be renamed and still exists
   */
  private def deleteSegmentFiles(segments: Iterable[LogSegment], asyncDelete: Boolean): Unit = {
    segments.foreach(_.changeFileSuffixes("", Log.DeletedFileSuffix))

    def deleteSegments(): Unit = {
      info(s"Deleting segments $segments")
      maybeHandleIOException(s"Error while deleting segments for $topicPartition in dir ${dir.getParent}") {
        segments.foreach(_.deleteIfExists())
      }
    }

    if (asyncDelete) {
      info(s"Scheduling segments for deletion $segments")
      scheduler.schedule("delete-file", () => deleteSegments, delay = config.fileDeleteDelayMs)
    } else {
      deleteSegments()
    }
  }

  /**
   * Swap one or more new segment in place and delete one or more existing segments in a crash-safe manner. The old
   * segments will be asynchronously deleted.
   *
   * This method does not need to convert IOException to KafkaStorageException because it is either called before all logs are loaded
   * or the caller will catch and handle IOException
   *
   * The sequence of operations is:
   * <ol>
   *   <li> Cleaner creates one or more new segments with suffix .cleaned and invokes replaceSegments().
   *        If broker crashes at this point, the clean-and-swap operation is aborted and
   *        the .cleaned files are deleted on recovery in loadSegments().
   *   <li> New segments are renamed .swap. If the broker crashes before all segments were renamed to .swap, the
   *        clean-and-swap operation is aborted - .cleaned as well as .swap files are deleted on recovery in
   *        loadSegments(). We detect this situation by maintaining a specific order in which files are renamed from
   *        .cleaned to .swap. Basically, files are renamed in descending order of offsets. On recovery, all .swap files
   *        whose offset is greater than the minimum-offset .clean file are deleted.
   *   <li> If the broker crashes after all new segments were renamed to .swap, the operation is completed, the swap
   *        operation is resumed on recovery as described in the next step.
   *   <li> Old segment files are renamed to .deleted and asynchronous delete is scheduled.
   *        If the broker crashes, any .deleted files left behind are deleted on recovery in loadSegments().
   *        replaceSegments() is then invoked to complete the swap with newSegment recreated from
   *        the .swap file and oldSegments containing segments which were not renamed before the crash.
   *   <li> Swap segment(s) are renamed to replace the existing segments, completing this operation.
   *        If the broker crashes, any .deleted files which may be left behind are deleted
   *        on recovery in loadSegments().
   * </ol>
   *
   * @param newSegments The new log segment to add to the log
   * @param oldSegments The old log segments to delete from the log
   * @param isRecoveredSwapFile true if the new segment was created from a swap file during recovery after a crash
   */
  private[log] def replaceSegments(newSegments: Seq[LogSegment], oldSegments: Seq[LogSegment], isRecoveredSwapFile: Boolean = false): Unit = {
    lock synchronized {
      val sortedNewSegments = newSegments.sortBy(_.baseOffset)
      // Some old segments may have been removed from index and scheduled for async deletion after the caller reads segments
      // but before this method is executed. We want to filter out those segments to avoid calling asyncDeleteSegment()
      // multiple times for the same segment.
      val sortedOldSegments = oldSegments.filter(seg => segments.containsKey(seg.baseOffset)).sortBy(_.baseOffset)

      checkIfMemoryMappedBufferClosed()
      // need to do this in two phases to be crash safe AND do the delete asynchronously
      // if we crash in the middle of this we complete the swap in loadSegments()
      if (!isRecoveredSwapFile)
        sortedNewSegments.reverse.foreach(_.changeFileSuffixes(Log.CleanedFileSuffix, Log.SwapFileSuffix))
      sortedNewSegments.reverse.foreach(addSegment(_))

      // delete the old files
      for (seg <- sortedOldSegments) {
        // remove the index entry
        if (seg.baseOffset != sortedNewSegments.head.baseOffset)
          segments.remove(seg.baseOffset)
        // delete segment files
        deleteSegmentFiles(List(seg), asyncDelete = true)
      }
      // okay we are safe now, remove the swap suffix
      sortedNewSegments.foreach(_.changeFileSuffixes(Log.SwapFileSuffix, ""))
    }
  }

  /**
    * This function does not acquire Log.lock. The caller has to make sure log segments don't get deleted during
    * this call, and also protects against calling this function on the same segment in parallel.
    *
    * Currently, it is used by LogCleaner threads on log compact non-active segments only with LogCleanerManager's lock
    * to ensure no other logcleaner threads and retention thread can work on the same segment.
    */
  private[log] def getFirstBatchTimestampForSegments(segments: Iterable[LogSegment]): Iterable[Long] = {
    segments.map {
      segment =>
        segment.getFirstBatchTimestamp()
    }
  }

  /**
   * remove deleted log metrics
   */
  private[log] def removeLogMetrics(): Unit = {
    removeMetric("SegmentReadsPerSec")
    removeMetric("SegmentSpeculativePrefetchesPerSec")
  }

  /**
   * Add the given segment to the segments in this log. If this segment replaces an existing segment, delete it.
   * @param segment The segment to add
   */
  @threadsafe
  def addSegment(segment: LogSegment): LogSegment = this.segments.put(segment.baseOffset, segment)

  private def maybeHandleIOException[T](msg: => String)(fun: => T): T = {
    try {
      fun
    } catch {
      case e: IOException =>
        logDirFailureChannel.maybeAddOfflineLogDir(dir.getParent, msg, e)
        throw new KafkaStorageException(msg, e)
    }
  }

  private[log] def retryOnOffsetOverflow[T](fn: => T): T = {
    while (true) {
      try {
        return fn
      } catch {
        case e: LogSegmentOffsetOverflowException =>
          info(s"Caught segment overflow error: ${e.getMessage}. Split segment and retry.")
          splitOverflowedSegment(e.segment)
      }
    }
    throw new IllegalStateException()
  }

  /**
   * Split a segment into one or more segments such that there is no offset overflow in any of them. The
   * resulting segments will contain the exact same messages that are present in the input segment. On successful
   * completion of this method, the input segment will be deleted and will be replaced by the resulting new segments.
   * See replaceSegments for recovery logic, in case the broker dies in the middle of this operation.
   * <p>Note that this method assumes we have already determined that the segment passed in contains records that cause
   * offset overflow.</p>
   * <p>The split logic overloads the use of .clean files that LogCleaner typically uses to make the process of replacing
   * the input segment with multiple new segments atomic and recoverable in the event of a crash. See replaceSegments
   * and completeSwapOperations for the implementation to make this operation recoverable on crashes.</p>
   * @param segment Segment to split
   * @return List of new segments that replace the input segment
   */
  private[log] def splitOverflowedSegment(segment: LogSegment): List[LogSegment] = {
    require(isLogFile(segment.log.file), s"Cannot split file ${segment.log.file.getAbsoluteFile}")
    require(segment.hasOverflow, "Split operation is only permitted for segments with overflow")

    info(s"Splitting overflowed segment $segment")

    val newSegments = ListBuffer[LogSegment]()
    try {
      var position = 0
      val sourceRecords = segment.log

      while (position < sourceRecords.sizeInBytes) {
        val firstBatch = sourceRecords.batchesFrom(position).asScala.head
        val newSegment = LogCleaner.createNewCleanedSegment(dir, config, firstBatch.baseOffset)
        newSegments += newSegment

        val bytesAppended = newSegment.appendFromFile(sourceRecords, position)
        if (bytesAppended == 0)
          throw new IllegalStateException(s"Failed to append records from position $position in $segment")

        position += bytesAppended
      }

      // prepare new segments
      var totalSizeOfNewSegments = 0
      newSegments.foreach { splitSegment =>
        splitSegment.onBecomeInactiveSegment()
        splitSegment.flush()
        splitSegment.lastModified = segment.lastModified
        totalSizeOfNewSegments += splitSegment.log.sizeInBytes
      }
      // size of all the new segments combined must equal size of the original segment
      if (totalSizeOfNewSegments != segment.log.sizeInBytes)
        throw new IllegalStateException("Inconsistent segment sizes after split" +
          s" before: ${segment.log.sizeInBytes} after: $totalSizeOfNewSegments")

      // replace old segment with new ones
      info(s"Replacing overflowed segment $segment with split segments $newSegments")
      replaceSegments(newSegments.toList, List(segment), isRecoveredSwapFile = false)
      newSegments.toList
    } catch {
      case e: Exception =>
        newSegments.foreach { splitSegment =>
          splitSegment.close()
          splitSegment.deleteIfExists()
        }
        throw e
    }
  }

  /**
    * Collect the files to create an UploadableSegment object for the Tier Archiver to upload to object storage.
    * @param log Reference to the AbstractLog used to create the UploadableSegment
    * @param logSegment The LogSegment containing the segment and offsets to create the UploadableSegment
    * @return An UploadableSegment to be used by the Tier Archiver
    */
  def createUploadableSegment(log: AbstractLog, logSegment: LogSegment): UploadableSegment = {
    lock synchronized {
      if (!logSegment.log.file.exists) {
        throw new NoSuchFileException(s"Segment $logSegment of ${log.topicPartition} not found when creating UploadableSegment")
      }

      val nextOffset = logSegment.readNextOffset

      // Get an uploadable leader epoch state file by cloning state from leader epoch cache and truncating it to the next offset
      val leaderEpochStateOpt = leaderEpochCache.map { cache =>
        val checkpointClone = new LeaderEpochCheckpointFile(new File(cache.file.getAbsolutePath + ".tier"))
        val leaderEpochCacheClone = cache.clone(checkpointClone)
        leaderEpochCacheClone.truncateFromEnd(nextOffset)
        leaderEpochCacheClone.file
      }

      // The producer state snapshot for `logSegment` should be named with the next logSegment's base offset
      // Because we never upload the active segment, and a snapshot is created on roll, we expect that either
      // this snapshot file is present, or the snapshot file was deleted.
      val producerStateOpt = producerStateManager.snapshotFileForOffset(nextOffset)

      // Collect the set of aborted transactions between baseOffset and nextOffset (the end offset) into a ByteBuffer for tiering.
      val abortedTxnsList = log.collectAbortedTransactions(logSegment.baseOffset, nextOffset)
      val abortedTransactions = serializeAbortedTransactions(abortedTxnsList)

      UploadableSegment(log, logSegment, nextOffset, producerStateOpt, leaderEpochStateOpt, abortedTransactions)
    }
  }
}

/**
 * Helper functions for logs
 */
object Log {

  /** a log file */
  val LogFileSuffix = ".log"

  /** an index file */
  val IndexFileSuffix = ".index"

  /** a time index file */
  val TimeIndexFileSuffix = ".timeindex"

  val ProducerSnapshotFileSuffix = ".snapshot"

  /** an (aborted) txn index */
  val TxnIndexFileSuffix = ".txnindex"

  /** a file that is scheduled to be deleted */
  val DeletedFileSuffix = ".deleted"

  /** A temporary file that is being used for log cleaning */
  val CleanedFileSuffix = ".cleaned"

  /** A temporary file used when swapping files into the log */
  val SwapFileSuffix = ".swap"

  /** Clean shutdown file that indicates the broker was cleanly shutdown in 0.8 and higher.
   * This is used to avoid unnecessary recovery after a clean shutdown. In theory this could be
   * avoided by passing in the recovery point, however finding the correct position to do this
   * requires accessing the offset index which may not be safe in an unclean shutdown.
   * For more information see the discussion in PR#2104
   */
  val CleanShutdownFile = ".kafka_cleanshutdown"

  /** a directory that is scheduled to be deleted */
  val DeleteDirSuffix = "-delete"

  /** a directory that is used for future partition */
  val FutureDirSuffix = "-future"

  val TierStateSuffix = ".tierstate"

  private[log] val DeleteDirPattern = Pattern.compile(s"^(\\S+)-(\\S+)\\.(\\S+)$DeleteDirSuffix")
  private[log] val FutureDirPattern = Pattern.compile(s"^(\\S+)-(\\S+)\\.(\\S+)$FutureDirSuffix")

  val UnknownOffset = -1L

  // return MergedLog so tests execute this codepath by default
  def apply(dir: File,
            config: LogConfig,
            logStartOffset: Long,
            recoveryPoint: Long,
            scheduler: Scheduler,
            brokerTopicStats: BrokerTopicStats,
            time: Time = Time.SYSTEM,
            maxProducerIdExpirationMs: Int,
            producerIdExpirationCheckIntervalMs: Int,
            logDirFailureChannel: LogDirFailureChannel,
            tierLogComponentsOpt: Option[TierLogComponents] = None): MergedLog = {
    val tierLogComponents = tierLogComponentsOpt.getOrElse(TierLogComponents.EMPTY)
    MergedLog(dir, config, logStartOffset, recoveryPoint, scheduler, brokerTopicStats, time,
      maxProducerIdExpirationMs, producerIdExpirationCheckIntervalMs, logDirFailureChannel,
      tierLogComponents)
  }

  /**
   * Make log segment file name from offset bytes. All this does is pad out the offset number with zeros
   * so that ls sorts the files numerically.
   *
   * @param offset The offset to use in the file name
   * @return The filename
   */
  def filenamePrefixFromOffset(offset: Long): String = {
    val nf = NumberFormat.getInstance()
    nf.setMinimumIntegerDigits(20)
    nf.setMaximumFractionDigits(0)
    nf.setGroupingUsed(false)
    nf.format(offset)
  }

  /**
   * Construct a log file name in the given dir with the given base offset and the given suffix
   *
   * @param dir The directory in which the log will reside
   * @param offset The base offset of the log file
   * @param suffix The suffix to be appended to the file name (e.g. "", ".deleted", ".cleaned", ".swap", etc.)
   */
  def logFile(dir: File, offset: Long, suffix: String = ""): File =
    new File(dir, filenamePrefixFromOffset(offset) + LogFileSuffix + suffix)

  /**
   * Return a directory name to rename the log directory to for async deletion.
   * The name will be in the following format: "topic-partitionId.uniqueId-delete".
   * If the topic name is too long, it will be truncated to prevent the total name
   * from exceeding 255 characters.
   */
  def logDeleteDirName(topicPartition: TopicPartition): String = {
    val uniqueId = java.util.UUID.randomUUID.toString.replaceAll("-", "")
    val suffix = s"-${topicPartition.partition()}.${uniqueId}${DeleteDirSuffix}"
    val prefixLength = Math.min(topicPartition.topic().size, 255 - suffix.size)
    s"${topicPartition.topic().substring(0, prefixLength)}${suffix}"
  }

  /**
   * Return a future directory name for the given topic partition. The name will be in the following
   * format: topic-partition.uniqueId-future where topic, partition and uniqueId are variables.
   */
  def logFutureDirName(topicPartition: TopicPartition): String = {
    logDirNameWithSuffix(topicPartition, FutureDirSuffix)
  }

  private def logDirNameWithSuffix(topicPartition: TopicPartition, suffix: String): String = {
    val uniqueId = java.util.UUID.randomUUID.toString.replaceAll("-", "")
    s"${logDirName(topicPartition)}.$uniqueId$suffix"
  }

  /**
   * Return a directory name for the given topic partition. The name will be in the following
   * format: topic-partition where topic, partition are variables.
   */
  def logDirName(topicPartition: TopicPartition): String = {
    s"${topicPartition.topic}-${topicPartition.partition}"
  }

  /**
   * Construct an index file name in the given dir using the given base offset and the given suffix
   *
   * @param dir The directory in which the log will reside
   * @param offset The base offset of the log file
   * @param suffix The suffix to be appended to the file name ("", ".deleted", ".cleaned", ".swap", etc.)
   */
  def offsetIndexFile(dir: File, offset: Long, suffix: String = ""): File =
    new File(dir, filenamePrefixFromOffset(offset) + IndexFileSuffix + suffix)

  /**
   * Construct a time index file name in the given dir using the given base offset and the given suffix
   *
   * @param dir The directory in which the log will reside
   * @param offset The base offset of the log file
   * @param suffix The suffix to be appended to the file name ("", ".deleted", ".cleaned", ".swap", etc.)
   */
  def timeIndexFile(dir: File, offset: Long, suffix: String = ""): File =
    new File(dir, filenamePrefixFromOffset(offset) + TimeIndexFileSuffix + suffix)

  def deleteFileIfExists(file: File, suffix: String = ""): Unit =
    Files.deleteIfExists(new File(file.getPath + suffix).toPath)

  /**
   * Construct a producer id snapshot file using the given offset.
   *
   * @param dir The directory in which the log will reside
   * @param offset The last offset (exclusive) included in the snapshot
   */
  def producerSnapshotFile(dir: File, offset: Long): File =
    new File(dir, filenamePrefixFromOffset(offset) + ProducerSnapshotFileSuffix)

  /**
   * Construct a transaction index file name in the given dir using the given base offset and the given suffix
   *
   * @param dir The directory in which the log will reside
   * @param offset The base offset of the log file
   * @param suffix The suffix to be appended to the file name ("", ".deleted", ".cleaned", ".swap", etc.)
   */
  def transactionIndexFile(dir: File, offset: Long, suffix: String = ""): File =
    new File(dir, filenamePrefixFromOffset(offset) + TxnIndexFileSuffix + suffix)

  def tierStateFile(dir: File, offset: Long, suffix: String = ""): File =
    new File(dir, filenamePrefixFromOffset(offset) + TierStateSuffix + suffix)

  def offsetFromFileName(filename: String): Long = {
    filename.substring(0, filename.indexOf('.')).toLong
  }

  def offsetFromFile(file: File): Long = {
    offsetFromFileName(file.getName)
  }

  /**
   * Calculate a log's size (in bytes) based on its log segments
   *
   * @param segments The log segments to calculate the size of
   * @return Sum of the log segments' sizes (in bytes)
   */
  def sizeInBytes(segments: Iterable[LogSegment]): Long =
    segments.map(_.size.toLong).sum

  /**
   * Parse the topic and partition out of the directory name of a log
   */
  def parseTopicPartitionName(dir: File): TopicPartition = {
    if (dir == null)
      throw new KafkaException("dir should not be null")

    def exception(dir: File): KafkaException = {
      new KafkaException(s"Found directory ${dir.getCanonicalPath}, '${dir.getName}' is not in the form of " +
        "topic-partition or topic-partition.uniqueId-delete (if marked for deletion).\n" +
        "Kafka's log directories (and children) should only contain Kafka topic data.")
    }

    val dirName = dir.getName
    if (dirName == null || dirName.isEmpty || !dirName.contains('-'))
      throw exception(dir)
    if (dirName.endsWith(DeleteDirSuffix) && !DeleteDirPattern.matcher(dirName).matches ||
        dirName.endsWith(FutureDirSuffix) && !FutureDirPattern.matcher(dirName).matches)
      throw exception(dir)

    val name: String =
      if (dirName.endsWith(DeleteDirSuffix) || dirName.endsWith(FutureDirSuffix)) dirName.substring(0, dirName.lastIndexOf('.'))
      else dirName

    val index = name.lastIndexOf('-')
    val topic = name.substring(0, index)
    val partitionString = name.substring(index + 1)
    if (topic.isEmpty || partitionString.isEmpty)
      throw exception(dir)

    val partition =
      try partitionString.toInt
      catch { case _: NumberFormatException => throw exception(dir) }

    new TopicPartition(topic, partition)
  }

  private def isIndexFile(file: File): Boolean = {
    val filename = file.getName
    filename.endsWith(IndexFileSuffix) || filename.endsWith(TimeIndexFileSuffix) || filename.endsWith(TxnIndexFileSuffix)
  }

  private def isLogFile(file: File): Boolean =
    file.getPath.endsWith(LogFileSuffix)

  def isTierStateFile(file: File): Boolean = file.getPath.endsWith(TierStateSuffix)

  def logSegments[A](segments: ConcurrentNavigableMap[java.lang.Long, A], from: Long, to: Long, lock: Object): ConcurrentNavigableMap[java.lang.Long, A] = {
    lock synchronized {
      val view = Option(segments.floorKey(from)).map { floor =>
        segments.subMap(floor, to)
      }.getOrElse(segments.headMap(to))
      view
    }
  }

  /**
    * Serializes the provided AbortedTxns to a ByteBuffer for tiering.
    */
  def serializeAbortedTransactions(abortedTxnsList: Seq[AbortedTxn]): Option[ByteBuffer] = {
    var maybeAbortedTxnsBuf: Option[ByteBuffer] = None
    if (abortedTxnsList.nonEmpty) {
      val buf = ByteBuffer.allocate(abortedTxnsList.length * AbortedTxn.TotalSize)
      for (abortedTxn <- abortedTxnsList) {
        buf.put(abortedTxn.buffer.duplicate())
      }
      buf.flip()
      maybeAbortedTxnsBuf = Some(buf)
    }
    maybeAbortedTxnsBuf
  }
}

object LogMetricNames {
  val NumLogSegments: String = "NumLogSegments"
  val LogStartOffset: String = "LogStartOffset"
  val LogEndOffset: String = "LogEndOffset"
  val Size: String = "Size"
  val TierSize: String = "TierSize"
  val TotalSize: String = "TotalSize"

  def allMetricNames: List[String] = {
    List(NumLogSegments, LogStartOffset, LogEndOffset, Size, TierSize, TotalSize)
  }
}<|MERGE_RESOLUTION|>--- conflicted
+++ resolved
@@ -338,12 +338,10 @@
     nextOffsetMetadata = LogOffsetMetadata(nextOffset, activeSegment.baseOffset, activeSegment.size)
 
     leaderEpochCache.foreach(_.truncateFromEnd(nextOffsetMetadata.messageOffset))
-
-<<<<<<< HEAD
-=======
-    updateLogStartOffset(math.max(logStartOffset, segments.firstEntry.getValue.baseOffset))
-
->>>>>>> f2d039fb
+    // unlike AK, we do not update the logStartOffset in Log, as the
+    // mergedLogStartOffset is instead maintained in MergedLog
+    // updateLogStartOffset(math.max(logStartOffset, segments.firstEntry.getValue.baseOffset))
+
     // The earliest leader epoch may not be flushed during a hard failure. Recover it here.
     leaderEpochCache.foreach(_.truncateFromStart(mergedLogStartOffset))
 
@@ -776,15 +774,9 @@
     }
   }
 
-<<<<<<< HEAD
   private[log] def maybeUpdateHighWatermarkAndRecoveryPoint(offset: Long): Unit = {
     // unlike AK, we do not update the logStartOffset in Log, as the
     // mergedLogStartOffset is instead maintained in MergedLog
-=======
-  private def updateLogStartOffset(offset: Long): Unit = {
-    logStartOffset = offset
-
->>>>>>> f2d039fb
     if (highWatermark < offset) {
       updateHighWatermark(offset)
     }
@@ -1347,12 +1339,10 @@
         checkIfMemoryMappedBufferClosed()
         if (newLogStartOffset > mergedLogStartOffset) {
           info(s"Incrementing log start offset to $newLogStartOffset")
-<<<<<<< HEAD
+          // unlike AK, we do not update the logStartOffset in Log, as the
+          // mergedLogStartOffset is instead maintained in MergedLog
+          // updateLogStartOffset(newLogStartOffset)
           leaderEpochCache.foreach(_.truncateFromStart(newLogStartOffset))
-=======
-          updateLogStartOffset(newLogStartOffset)
-          leaderEpochCache.foreach(_.truncateFromStart(logStartOffset))
->>>>>>> f2d039fb
           producerStateManager.truncateHead(newLogStartOffset)
           maybeIncrementFirstUnstableOffset(newLogStartOffset)
         }
@@ -2249,10 +2239,7 @@
             removeAndDeleteSegments(deletable, asyncDelete = true)
             activeSegment.truncateTo(targetOffset)
             updateLogEndOffset(targetOffset)
-<<<<<<< HEAD
-=======
-            updateLogStartOffset(math.min(targetOffset, this.logStartOffset))
->>>>>>> f2d039fb
+            // updateLogStartOffset(math.min(targetOffset, this.logStartOffset))
             leaderEpochCache.foreach(_.truncateFromEnd(targetOffset))
             loadProducerState(targetOffset, reloadFromCleanShutdown = false)
           }
@@ -2285,12 +2272,8 @@
 
         producerStateManager.truncate()
         producerStateManager.updateMapEndOffset(newOffset)
-<<<<<<< HEAD
         maybeIncrementFirstUnstableOffset(newOffset)
-=======
-        maybeIncrementFirstUnstableOffset()
-        updateLogStartOffset(newOffset)
->>>>>>> f2d039fb
+        // updateLogStartOffset(newOffset)
       }
     }
   }
