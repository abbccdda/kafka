/**
 * Licensed to the Apache Software Foundation (ASF) under one or more
 * contributor license agreements.  See the NOTICE file distributed with
 * this work for additional information regarding copyright ownership.
 * The ASF licenses this file to You under the Apache License, Version 2.0
 * (the "License"); you may not use this file except in compliance with
 * the License.  You may obtain a copy of the License at
 *
 *    http://www.apache.org/licenses/LICENSE-2.0
 *
 * Unless required by applicable law or agreed to in writing, software
 * distributed under the License is distributed on an "AS IS" BASIS,
 * WITHOUT WARRANTIES OR CONDITIONS OF ANY KIND, either express or implied.
 * See the License for the specific language governing permissions and
 * limitations under the License.
 */

package kafka.log

import java.io.{File, IOException}
import java.lang.{Long => JLong}
import java.nio.file.{Files, NoSuchFileException}
import java.text.NumberFormat
import java.util.Map.{Entry => JEntry}
import java.util.{Collections, Optional}
import java.util.concurrent.atomic._
import java.util.concurrent.{ConcurrentNavigableMap, ConcurrentSkipListMap, TimeUnit}
import java.util.regex.Pattern

import kafka.api.{ApiVersion, KAFKA_0_10_0_IV0}
import kafka.common.{LogSegmentOffsetOverflowException, LongRef, OffsetsOutOfOrderException, UnexpectedAppendOffsetException}
import kafka.message.{BrokerCompressionCodec, CompressionCodec, NoCompressionCodec}
import kafka.metrics.KafkaMetricsGroup
import kafka.server.checkpoints.LeaderEpochCheckpointFile
import kafka.server.epoch.LeaderEpochFileCache
import kafka.tier.TierMetadataManager
import kafka.server.{AbstractFetchDataInfo, BrokerTopicStats, FetchDataInfo, FetchHighWatermark, FetchIsolation, FetchLogEnd, FetchTxnCommitted, LogDirFailureChannel, LogOffsetMetadata, OffsetAndEpoch}
import kafka.utils._
import org.apache.kafka.common.errors._
import org.apache.kafka.common.record._
import org.apache.kafka.common.requests.FetchResponse.AbortedTransaction
import org.apache.kafka.common.requests.{EpochEndOffset, ListOffsetRequest}
import org.apache.kafka.common.utils.{Time, Utils}
import org.apache.kafka.common.{KafkaException, TopicPartition}
import org.apache.kafka.common.record.FileRecords.FileTimestampAndOffset
import org.apache.kafka.common.record.FileRecords.TimestampAndOffset

import scala.collection.JavaConverters._
import scala.collection.mutable.{ArrayBuffer, ListBuffer}
import scala.collection.{Seq, Set, mutable}

object LogAppendInfo {
  val UnknownLogAppendInfo = LogAppendInfo(None, -1, RecordBatch.NO_TIMESTAMP, -1L, RecordBatch.NO_TIMESTAMP, -1L,
    RecordConversionStats.EMPTY, NoCompressionCodec, NoCompressionCodec, -1, -1, offsetsMonotonic = false, -1L)

  def unknownLogAppendInfoWithLogStartOffset(logStartOffset: Long): LogAppendInfo =
    LogAppendInfo(None, -1, RecordBatch.NO_TIMESTAMP, -1L, RecordBatch.NO_TIMESTAMP, logStartOffset,
      RecordConversionStats.EMPTY, NoCompressionCodec, NoCompressionCodec, -1, -1, offsetsMonotonic = false, -1L)
}

/**
 * Struct to hold various quantities we compute about each message set before appending to the log
 *
 * @param firstOffset The first offset in the message set unless the message format is less than V2 and we are appending
 *                    to the follower.
 * @param lastOffset The last offset in the message set
 * @param maxTimestamp The maximum timestamp of the message set.
 * @param offsetOfMaxTimestamp The offset of the message with the maximum timestamp.
 * @param logAppendTime The log append time (if used) of the message set, otherwise Message.NoTimestamp
 * @param logStartOffset The start offset of the log at the time of this append.
 * @param recordConversionStats Statistics collected during record processing, `null` if `assignOffsets` is `false`
 * @param sourceCodec The source codec used in the message set (send by the producer)
 * @param targetCodec The target codec of the message set(after applying the broker compression configuration if any)
 * @param shallowCount The number of shallow messages
 * @param validBytes The number of valid bytes
 * @param offsetsMonotonic Are the offsets in this message set monotonically increasing
 * @param lastOffsetOfFirstBatch The last offset of the first batch
 */
case class LogAppendInfo(var firstOffset: Option[Long],
                         var lastOffset: Long,
                         var maxTimestamp: Long,
                         var offsetOfMaxTimestamp: Long,
                         var logAppendTime: Long,
                         var logStartOffset: Long,
                         var recordConversionStats: RecordConversionStats,
                         sourceCodec: CompressionCodec,
                         targetCodec: CompressionCodec,
                         shallowCount: Int,
                         validBytes: Int,
                         offsetsMonotonic: Boolean,
                         lastOffsetOfFirstBatch: Long) {
  /**
   * Get the first offset if it exists, else get the last offset of the first batch
   * For magic versions 2 and newer, this method will return first offset. For magic versions
   * older than 2, we use the last offset of the first batch as an approximation of the first
   * offset to avoid decompressing the data.
   */
  def firstOrLastOffsetOfFirstBatch: Long = firstOffset.getOrElse(lastOffsetOfFirstBatch)

  /**
   * Get the (maximum) number of messages described by LogAppendInfo
   * @return Maximum possible number of messages described by LogAppendInfo
   */
  def numMessages: Long = {
    firstOffset match {
      case Some(firstOffsetVal) if (firstOffsetVal >= 0 && lastOffset >= 0) => (lastOffset - firstOffsetVal + 1)
      case _ => 0
    }
  }
}

/**
 * Container class which represents a snapshot of the significant offsets for a partition. This allows fetching
 * of these offsets atomically without the possibility of a leader change affecting their consistency relative
 * to each other. See [[kafka.cluster.Partition.fetchOffsetSnapshot()]].
 */
case class LogOffsetSnapshot(logStartOffset: Long,
                             logEndOffset: LogOffsetMetadata,
                             highWatermark: LogOffsetMetadata,
                             lastStableOffset: LogOffsetMetadata)

/**
 * Another container which is used for lower level reads using  [[kafka.cluster.Partition.readRecords()]].
 */
case class LogReadInfo(fetchedData: AbstractFetchDataInfo,
                       highWatermark: Long,
                       logStartOffset: Long,
                       logEndOffset: Long,
                       lastStableOffset: Long)

/**
 * A class used to hold useful metadata about a completed transaction. This is used to build
 * the transaction index after appending to the log.
 *
 * @param producerId The ID of the producer
 * @param firstOffset The first offset (inclusive) of the transaction
 * @param lastOffset The last offset (inclusive) of the transaction. This is always the offset of the
 *                   COMMIT/ABORT control record which indicates the transaction's completion.
 * @param isAborted Whether or not the transaction was aborted
 */
case class CompletedTxn(producerId: Long, firstOffset: Long, lastOffset: Long, isAborted: Boolean) {
  override def toString: String = {
    "CompletedTxn(" +
      s"producerId=$producerId, " +
      s"firstOffset=$firstOffset, " +
      s"lastOffset=$lastOffset, " +
      s"isAborted=$isAborted)"
  }
}

/**
 * A class used to hold params required to decide to rotate a log segment or not.
 */
case class RollParams(maxSegmentMs: Long,
                      maxSegmentBytes: Int,
                      maxTimestampInMessages: Long,
                      maxOffsetInMessages: Long,
                      messagesSize: Int,
                      now: Long)

object RollParams {
  def apply(config: LogConfig, appendInfo: LogAppendInfo, messagesSize: Int, now: Long): RollParams = {
   new RollParams(config.maxSegmentMs,
     config.segmentSize,
     appendInfo.maxTimestamp,
     appendInfo.lastOffset,
     messagesSize, now)
  }
}

sealed trait RetentionType
case object Retention extends RetentionType
case object HotsetRetention extends RetentionType

/**
 * An append-only log for storing messages.
 *
 * The log is a sequence of LogSegments, each with a base offset denoting the first message in the segment.
 *
 * New log segments are created according to a configurable policy that controls the size in bytes or time interval
 * for a given segment.
 *
 * @param dir The directory in which log segments are created.
 * @param config The log configuration settings
 * @param recoveryPoint The offset at which to begin recovery--i.e. the first offset which has not been flushed to disk
 * @param scheduler The thread pool scheduler used for background actions
 * @param brokerTopicStats Container for Broker Topic Yammer Metrics
 * @param time The time instance used for checking the clock
 * @param maxProducerIdExpirationMs The maximum amount of time to wait before a producer id is considered expired
 * @param producerIdExpirationCheckIntervalMs How often to check for producer ids which need to be expired
 */
@threadsafe
class Log(@volatile var dir: File,
          @volatile var config: LogConfig,
          @volatile var recoveryPoint: Long,
          scheduler: Scheduler,
          brokerTopicStats: BrokerTopicStats,
          val time: Time,
          val maxProducerIdExpirationMs: Int,
          val producerIdExpirationCheckIntervalMs: Int,
          val topicPartition: TopicPartition,
          val producerStateManager: ProducerStateManager,
          val logDirFailureChannel: LogDirFailureChannel,
          private val initialUntieredOffset: Long = 0L,
          private var mergedLogStartOffsetCbk: () => Long = () => 0L) extends Logging with KafkaMetricsGroup {

  import kafka.log.Log._

  this.logIdent = s"[Log partition=$topicPartition, dir=${dir.getParent}] "

  /* A lock that guards all modifications to the log */
  private val lock = new Object
  // The memory mapped buffer for index files of this log will be closed with either delete() or closeHandlers()
  // After memory mapped buffer is closed, no disk IO operation should be performed for this log
  @volatile private var isMemoryMappedBufferClosed = false

  /* last time it was flushed */
  private val lastFlushedTime = new AtomicLong(time.milliseconds)

  // InterceptorMetrics instance to log metrics related to interceptor failure
  private val interceptorStats = new InterceptorStats

  private[log] def setMergedLogStartOffsetCbk(callback: () => Long): Unit = {
    mergedLogStartOffsetCbk = callback
  }

  private def mergedLogStartOffset: Long = mergedLogStartOffsetCbk()

  def localLogStartOffset: Long = {
    val firstOffsetInLocalLog = Option(segments.firstEntry).map(_.getValue.baseOffset).getOrElse(0L)
    math.max(mergedLogStartOffset, firstOffsetInLocalLog)
  }

  def initFileSize: Int = {
    if (config.preallocate)
      config.segmentSize
    else
      0
  }

  def updateConfig(config: LogConfig): Unit = {
    this.config = config
  }

  def updateConfig(updatedKeys: Set[String], newConfig: LogConfig): Unit = {
    val oldConfig = this.config
    this.config = newConfig
    if (updatedKeys.contains(LogConfig.MessageFormatVersionProp)) {
      val oldRecordVersion = oldConfig.messageFormatVersion.recordVersion
      val newRecordVersion = newConfig.messageFormatVersion.recordVersion
      if (newRecordVersion.precedes(oldRecordVersion))
        warn(s"Record format version has been downgraded from $oldRecordVersion to $newRecordVersion.")
      initializeLeaderEpochCache()
    }
  }

  private def checkIfMemoryMappedBufferClosed(): Unit = {
    if (isMemoryMappedBufferClosed)
      throw new KafkaStorageException(s"The memory mapped buffer for log of $topicPartition is already closed")
  }

  @volatile private var nextOffsetMetadata: LogOffsetMetadata = _

  /* The earliest offset which is part of an incomplete transaction. This is used to compute the
   * last stable offset (LSO) in ReplicaManager. Note that it is possible that the "true" first unstable offset
   * gets removed from the log (through record or segment deletion). In this case, the first unstable offset
   * will point to the log start offset, which may actually be either part of a completed transaction or not
   * part of a transaction at all. However, since we only use the LSO for the purpose of restricting the
   * read_committed consumer to fetching decided data (i.e. committed, aborted, or non-transactional), this
   * temporary abuse seems justifiable and saves us from scanning the log after deletion to find the first offsets
   * of each ongoing transaction in order to compute a new first unstable offset. It is possible, however,
   * that this could result in disagreement between replicas depending on when they began replicating the log.
   * In the worst case, the LSO could be seen by a consumer to go backwards.
   */
  @volatile private var firstUnstableOffsetMetadata: Option[LogOffsetMetadata] = None

  /* Keep track of the current high watermark in order to ensure that segments containing offsets at or above it are
   * not eligible for deletion. This means that the active segment is only eligible for deletion if the high watermark
   * equals the log end offset (which may never happen for a partition under consistent load). This is needed to
   * prevent the log start offset (which is exposed in fetch responses) from getting ahead of the high watermark.
   */
  @volatile private var highWatermarkMetadata: LogOffsetMetadata = _

  /* the actual segments of the log */
  private val segments: ConcurrentNavigableMap[java.lang.Long, LogSegment] = new ConcurrentSkipListMap[java.lang.Long, LogSegment]

  // Visible for testing
  @volatile var leaderEpochCache: Option[LeaderEpochFileCache] = None

  locally {
    val startMs = time.milliseconds

    // create the log directory if it doesn't exist
    Files.createDirectories(dir.toPath)

    initializeLeaderEpochCache()

    val nextOffset = loadSegments()

    highWatermarkMetadata = LogOffsetMetadata(localLogStartOffset)

    /* Calculate the offset of the next message */
    nextOffsetMetadata = LogOffsetMetadata(nextOffset, activeSegment.baseOffset, activeSegment.size)

    leaderEpochCache.foreach(_.truncateFromEnd(nextOffsetMetadata.messageOffset))

    // The earliest leader epoch may not be flushed during a hard failure. Recover it here.
    leaderEpochCache.foreach(_.truncateFromStart(mergedLogStartOffset))

    // Any segment loading or recovery code must not use producerStateManager, so that we can build the full state here
    // from scratch.
    if (!producerStateManager.isEmpty)
      throw new IllegalStateException("Producer state must be empty during log initialization")
    loadProducerState(logEndOffset, reloadFromCleanShutdown = hasCleanShutdownFile)

    info(s"Completed load of log with ${segments.size} segments, log start offset " +
      s"(merged: $mergedLogStartOffset, local: $localLogStartOffset) and log end offset $logEndOffset in " +
      s"${time.milliseconds() - startMs} ms")
  }

  def highWatermark: Long = highWatermarkMetadata.messageOffset

  /**
   * Update the high watermark to a new offset. The new high watermark will be lower
   * bounded by the log start offset and upper bounded by the log end offset.
   *
   * This is intended to be called when initializing the high watermark or when updating
   * it on a follower after receiving a Fetch response from the leader.
   *
   * @param hw the suggested new value for the high watermark
   * @return the updated high watermark offset
   */
  def updateHighWatermark(hw: Long): Long = {
    val newHighWatermark = if (hw < localLogStartOffset)
      localLogStartOffset
    else if (hw > logEndOffset)
      logEndOffset
    else
      hw
    updateHighWatermarkMetadata(LogOffsetMetadata(newHighWatermark))
    newHighWatermark
  }

  /**
   * Update the high watermark to a new value if and only if it is larger than the old value. It is
   * an error to update to a value which is larger than the log end offset.
   *
   * This method is intended to be used by the leader to update the high watermark after follower
   * fetch offsets have been updated.
   *
   * @return the old high watermark, if updated by the new value
   */
  def maybeIncrementHighWatermark(newHighWatermark: LogOffsetMetadata): Option[LogOffsetMetadata] = {
    if (newHighWatermark.messageOffset > logEndOffset)
      throw new IllegalArgumentException(s"High watermark $newHighWatermark update exceeds current " +
        s"log end offset $logEndOffsetMetadata")

    lock.synchronized {
      val oldHighWatermark = fetchHighWatermarkMetadata

      // Ensure that the high watermark increases monotonically. We also update the high watermark when the new
      // offset metadata is on a newer segment, which occurs whenever the log is rolled to a new segment.
      if (oldHighWatermark.messageOffset < newHighWatermark.messageOffset ||
        (oldHighWatermark.messageOffset == newHighWatermark.messageOffset && oldHighWatermark.onOlderSegment(newHighWatermark))) {
        updateHighWatermarkMetadata(newHighWatermark)
        Some(oldHighWatermark)
      } else {
        None
      }
    }
  }

  /**
   * Get the offset and metadata for the current high watermark. If offset metadata is not
   * known, this will do a lookup in the index and cache the result.
   */
  def fetchHighWatermarkMetadata: LogOffsetMetadata = {
    checkIfMemoryMappedBufferClosed()

    val offsetMetadata = highWatermarkMetadata
    if (offsetMetadata.messageOffsetOnly) {
      lock.synchronized {
        val fullOffset = convertToOffsetMetadataOrThrow(highWatermark)
        updateHighWatermarkMetadata(fullOffset)
        fullOffset
      }
    } else {
      offsetMetadata
    }
  }

  private def updateHighWatermarkMetadata(newHighWatermark: LogOffsetMetadata): Unit = {
    if (newHighWatermark.messageOffset < 0)
      throw new IllegalArgumentException("High watermark offset should be non-negative")

    lock synchronized {
      highWatermarkMetadata = newHighWatermark
      producerStateManager.onHighWatermarkUpdated(newHighWatermark.messageOffset)
      maybeIncrementFirstUnstableOffset(localLogStartOffset)
    }
    trace(s"Setting high watermark $newHighWatermark")
  }

  /**
   * Get the first unstable offset. Unlike the last stable offset, which is always defined,
   * the first unstable offset only exists if there are transactions in progress.
   *
   * @return the first unstable offset, if it exists
   */
  private[log] def firstUnstableOffset: Option[Long] = firstUnstableOffsetMetadata.map(_.messageOffset)

  private def fetchLastStableOffsetMetadata: LogOffsetMetadata = {
    checkIfMemoryMappedBufferClosed()

    firstUnstableOffsetMetadata match {
      case Some(offsetMetadata) if offsetMetadata.messageOffset < highWatermark =>
        if (offsetMetadata.messageOffsetOnly) {
          lock synchronized {
            val fullOffset = convertToOffsetMetadataOrThrow(offsetMetadata.messageOffset)
            if (firstUnstableOffsetMetadata.contains(offsetMetadata))
              firstUnstableOffsetMetadata = Some(fullOffset)
            fullOffset
          }
        } else {
          offsetMetadata
        }
      case _ => fetchHighWatermarkMetadata
    }
  }

  /**
   * The last stable offset (LSO) is defined as the first offset such that all lower offsets have been "decided."
   * Non-transactional messages are considered decided immediately, but transactional messages are only decided when
   * the corresponding COMMIT or ABORT marker is written. This implies that the last stable offset will be equal
   * to the high watermark if there are no transactional messages in the log. Note also that the LSO cannot advance
   * beyond the high watermark.
   */
  def lastStableOffset: Long = {
    firstUnstableOffsetMetadata match {
      case Some(offsetMetadata) if offsetMetadata.messageOffset < highWatermark => offsetMetadata.messageOffset
      case _ => highWatermark
    }
  }

  def lastStableOffsetLag: Long = highWatermark - lastStableOffset

  /**
    * Fully materialize and return an offset snapshot including segment position info. This method will update
    * the LogOffsetMetadata for the high watermark and last stable offset if they are message-only. Throws an
    * offset out of range error if the segment info cannot be loaded.
    */
  def fetchOffsetSnapshot: LogOffsetSnapshot = {
    val lastStable = fetchLastStableOffsetMetadata
    val highWatermark = fetchHighWatermarkMetadata

    LogOffsetSnapshot(
      logStartOffset = mergedLogStartOffset,
      logEndOffset = logEndOffsetMetadata,
      highWatermark =  highWatermark,
      lastStableOffset = lastStable)
  }

  val producerExpireCheck = scheduler.schedule(name = "PeriodicProducerExpirationCheck", fun = () => {
    lock synchronized {
      producerStateManager.removeExpiredProducers(time.milliseconds)
    }
  }, period = producerIdExpirationCheckIntervalMs, delay = producerIdExpirationCheckIntervalMs, unit = TimeUnit.MILLISECONDS)

  /** The name of this log */
  def name  = dir.getName()

  def recordVersion: RecordVersion = config.messageFormatVersion.recordVersion

  private def initializeLeaderEpochCache(): Unit = lock synchronized {
    val leaderEpochFile = LeaderEpochCheckpointFile.newFile(dir)

    def newLeaderEpochFileCache(): LeaderEpochFileCache = {
      val checkpointFile = new LeaderEpochCheckpointFile(leaderEpochFile, logDirFailureChannel)
      new LeaderEpochFileCache(topicPartition, logEndOffset _, checkpointFile)
    }

    if (recordVersion.precedes(RecordVersion.V2)) {
      val currentCache = if (leaderEpochFile.exists())
        Some(newLeaderEpochFileCache())
      else
        None

      if (currentCache.exists(_.nonEmpty))
        warn(s"Deleting non-empty leader epoch cache due to incompatible message format $recordVersion")

      Files.deleteIfExists(leaderEpochFile.toPath)
      leaderEpochCache = None
    } else {
      leaderEpochCache = Some(newLeaderEpochFileCache())
    }
  }

  /**
   * Removes any temporary files found in log directory, and creates a list of all .swap files which could be swapped
   * in place of existing segment(s). For log splitting, we know that any .swap file whose base offset is higher than
   * the smallest offset .clean file could be part of an incomplete split operation. Such .swap files are also deleted
   * by this method.
   * @return Set of .swap files that are valid to be swapped in as segment files
   */
  private def removeTempFilesAndCollectSwapFiles(): Set[File] = {

    def deleteIndicesIfExist(baseFile: File, suffix: String = ""): Unit = {
      info(s"Deleting index files with suffix $suffix for baseFile $baseFile")
      val offset = offsetFromFile(baseFile)
      Files.deleteIfExists(Log.offsetIndexFile(dir, offset, suffix).toPath)
      Files.deleteIfExists(Log.timeIndexFile(dir, offset, suffix).toPath)
      Files.deleteIfExists(Log.transactionIndexFile(dir, offset, suffix).toPath)
    }

    var swapFiles = Set[File]()
    var cleanFiles = Set[File]()
    var minCleanedFileOffset = Long.MaxValue

    for (file <- dir.listFiles if file.isFile) {
      if (!file.canRead)
        throw new IOException(s"Could not read file $file")
      val filename = file.getName
      if (filename.endsWith(DeletedFileSuffix)) {
        debug(s"Deleting stray temporary file ${file.getAbsolutePath}")
        Files.deleteIfExists(file.toPath)
      } else if (filename.endsWith(CleanedFileSuffix)) {
        minCleanedFileOffset = Math.min(offsetFromFileName(filename), minCleanedFileOffset)
        cleanFiles += file
      } else if (filename.endsWith(SwapFileSuffix)) {
        // we crashed in the middle of a swap operation, to recover:
        // if a log, delete the index files, complete the swap operation later
        // if an index just delete the index files, they will be rebuilt
        val baseFile = new File(CoreUtils.replaceSuffix(file.getPath, SwapFileSuffix, ""))
        info(s"Found file ${file.getAbsolutePath} from interrupted swap operation.")
        if (isIndexFile(baseFile)) {
          deleteIndicesIfExist(baseFile)
        } else if (isLogFile(baseFile)) {
          deleteIndicesIfExist(baseFile)
          swapFiles += file
        }
      }
    }

    // KAFKA-6264: Delete all .swap files whose base offset is greater than the minimum .cleaned segment offset. Such .swap
    // files could be part of an incomplete split operation that could not complete. See Log#splitOverflowedSegment
    // for more details about the split operation.
    val (invalidSwapFiles, validSwapFiles) = swapFiles.partition(file => offsetFromFile(file) >= minCleanedFileOffset)
    invalidSwapFiles.foreach { file =>
      debug(s"Deleting invalid swap file ${file.getAbsoluteFile} minCleanedFileOffset: $minCleanedFileOffset")
      val baseFile = new File(CoreUtils.replaceSuffix(file.getPath, SwapFileSuffix, ""))
      deleteIndicesIfExist(baseFile, SwapFileSuffix)
      Files.deleteIfExists(file.toPath)
    }

    // Now that we have deleted all .swap files that constitute an incomplete split operation, let's delete all .clean files
    cleanFiles.foreach { file =>
      debug(s"Deleting stray .clean file ${file.getAbsolutePath}")
      Files.deleteIfExists(file.toPath)
    }

    validSwapFiles
  }

  /**
   * This method does not need to convert IOException to KafkaStorageException because it is only called before all logs are loaded
   * It is possible that we encounter a segment with index offset overflow in which case the LogSegmentOffsetOverflowException
   * will be thrown. Note that any segments that were opened before we encountered the exception will remain open and the
   * caller is responsible for closing them appropriately, if needed.
   * @throws LogSegmentOffsetOverflowException if the log directory contains a segment with messages that overflow the index offset
   */
  private def loadSegmentFiles(): Unit = {
    // load segments in ascending order because transactional data from one segment may depend on the
    // segments that come before it
    for (file <- dir.listFiles.sortBy(_.getName) if file.isFile) {
      if (isIndexFile(file)) {
        // if it is an index file, make sure it has a corresponding .log file
        val offset = offsetFromFile(file)
        val logFile = Log.logFile(dir, offset)
        if (!logFile.exists) {
          warn(s"Found an orphaned index file ${file.getAbsolutePath}, with no corresponding log file.")
          Files.deleteIfExists(file.toPath)
        }
      } else if (isLogFile(file)) {
        // if it's a log file, load the corresponding log segment
        val baseOffset = offsetFromFile(file)
        val timeIndexFileNewlyCreated = !Log.timeIndexFile(dir, baseOffset).exists()
        val segment = LogSegment.open(dir = dir,
          baseOffset = baseOffset,
          config,
          time = time,
          fileAlreadyExists = true)

        try segment.sanityCheck(timeIndexFileNewlyCreated)
        catch {
          case _: NoSuchFileException =>
            error(s"Could not find offset index file corresponding to log file ${segment.log.file.getAbsolutePath}, " +
              "recovering segment and rebuilding index files...")
            recoverSegment(segment)
          case e: CorruptIndexException =>
            warn(s"Found a corrupted index file corresponding to log file ${segment.log.file.getAbsolutePath} due " +
              s"to ${e.getMessage}}, recovering segment and rebuilding index files...")
            recoverSegment(segment)
        }
        addSegment(segment)
      }
    }
  }

  /**
   * Recover the given segment.
   * @param segment Segment to recover
   * @param leaderEpochCache Optional cache for updating the leader epoch during recovery
   * @return The number of bytes truncated from the segment
   * @throws LogSegmentOffsetOverflowException if the segment contains messages that cause index offset overflow
   */
  private def recoverSegment(segment: LogSegment,
                             leaderEpochCache: Option[LeaderEpochFileCache] = None): Int = lock synchronized {
    val producerStateManager = new ProducerStateManager(topicPartition, dir, maxProducerIdExpirationMs)
    rebuildProducerState(segment.baseOffset, reloadFromCleanShutdown = false, producerStateManager)
    val bytesTruncated = segment.recover(producerStateManager, leaderEpochCache)
    // once we have recovered the segment's data, take a snapshot to ensure that we won't
    // need to reload the same segment again while recovering another segment.
    producerStateManager.takeSnapshot()
    bytesTruncated
  }

  /**
   * This method does not need to convert IOException to KafkaStorageException because it is only called before all logs
   * are loaded.
   * @throws LogSegmentOffsetOverflowException if the swap file contains messages that cause the log segment offset to
   *                                           overflow. Note that this is currently a fatal exception as we do not have
   *                                           a way to deal with it. The exception is propagated all the way up to
   *                                           KafkaServer#startup which will cause the broker to shut down if we are in
   *                                           this situation. This is expected to be an extremely rare scenario in practice,
   *                                           and manual intervention might be required to get out of it.
   */
  private def completeSwapOperations(swapFiles: Set[File]): Unit = {
    for (swapFile <- swapFiles) {
      val logFile = new File(CoreUtils.replaceSuffix(swapFile.getPath, SwapFileSuffix, ""))
      val baseOffset = offsetFromFile(logFile)
      val swapSegment = LogSegment.open(swapFile.getParentFile,
        baseOffset = baseOffset,
        config,
        time = time,
        fileSuffix = SwapFileSuffix)
      info(s"Found log file ${swapFile.getPath} from interrupted swap operation, repairing.")
      recoverSegment(swapSegment)

      // We create swap files for two cases:
      // (1) Log cleaning where multiple segments are merged into one, and
      // (2) Log splitting where one segment is split into multiple.
      //
      // Both of these mean that the resultant swap segments be composed of the original set, i.e. the swap segment
      // must fall within the range of existing segment(s). If we cannot find such a segment, it means the deletion
      // of that segment was successful. In such an event, we should simply rename the .swap to .log without having to
      // do a replace with an existing segment.
      val oldSegments = logSegments(swapSegment.baseOffset, swapSegment.readNextOffset).filter { segment =>
        segment.readNextOffset > swapSegment.baseOffset
      }
      replaceSegments(Seq(swapSegment), oldSegments.toSeq, isRecoveredSwapFile = true)
    }
  }

  /**
   * Load the log segments from the log files on disk and return the next offset.
   * This method does not need to convert IOException to KafkaStorageException because it is only called before all logs
   * are loaded.
   * @throws LogSegmentOffsetOverflowException if we encounter a .swap file with messages that overflow index offset; or when
   *                                           we find an unexpected number of .log files with overflow
   */
  private def loadSegments(): Long = {
    // first do a pass through the files in the log directory and remove any temporary files
    // and find any interrupted swap operations
    val swapFiles = removeTempFilesAndCollectSwapFiles()

    // Now do a second pass and load all the log and index files.
    // We might encounter legacy log segments with offset overflow (KAFKA-6264). We need to split such segments. When
    // this happens, restart loading segment files from scratch.
    retryOnOffsetOverflow {
      // In case we encounter a segment with offset overflow, the retry logic will split it after which we need to retry
      // loading of segments. In that case, we also need to close all segments that could have been left open in previous
      // call to loadSegmentFiles().
      logSegments.foreach(_.close())
      segments.clear()
      loadSegmentFiles()
    }

    // Finally, complete any interrupted swap operations. To be crash-safe,
    // log files that are replaced by the swap segment should be renamed to .deleted
    // before the swap file is restored as the new segment file.
    completeSwapOperations(swapFiles)

    if (!dir.getAbsolutePath.endsWith(Log.DeleteDirSuffix)) {
      val nextOffset = retryOnOffsetOverflow {
        recoverLog()
      }

      // reset the index size of the currently active log segment to allow more entries
      activeSegment.resizeIndexes(config.maxIndexSize)
      nextOffset
    } else {
       if (logSegments.isEmpty) {
          addSegment(LogSegment.open(dir = dir,
            baseOffset = 0,
            config,
            time = time,
            fileAlreadyExists = false,
            initFileSize = this.initFileSize,
            preallocate = false))
       }
      0
    }
  }

  private def updateLogEndOffset(messageOffset: Long): Unit = {
    nextOffsetMetadata = LogOffsetMetadata(messageOffset, activeSegment.baseOffset, activeSegment.size)

    // Update the high watermark in case it has gotten ahead of the log end offset
    // following a truncation.
    if (highWatermark > messageOffset) {
      updateHighWatermarkMetadata(nextOffsetMetadata)
    }
  }

  /**
   * Recover the log segments and return the next offset after recovery.
   * This method does not need to convert IOException to KafkaStorageException because it is only called before all
   * logs are loaded.
   * @throws LogSegmentOffsetOverflowException if we encountered a legacy segment with offset overflow
   */
  private def recoverLog(): Long = {
    // if we have the clean shutdown marker, skip recovery
    if (!hasCleanShutdownFile) {
      // okay we need to actually recover this log
      val unflushed = logSegments(this.recoveryPoint, Long.MaxValue).toIterator
      var truncated = false

      while (unflushed.hasNext && !truncated) {
        val segment = unflushed.next
        info(s"Recovering unflushed segment ${segment.baseOffset}")
        val truncatedBytes =
          try {
            recoverSegment(segment, leaderEpochCache)
          } catch {
            case _: InvalidOffsetException =>
              val startOffset = segment.baseOffset
              warn("Found invalid offset during recovery. Deleting the corrupt segment and " +
                s"creating an empty one with starting offset $startOffset")
              segment.truncateTo(startOffset)
          }
        if (truncatedBytes > 0) {
          // we had an invalid message, delete all remaining log
          warn(s"Corruption found in segment ${segment.baseOffset}, truncating to offset ${segment.readNextOffset}")
          removeAndDeleteSegments(unflushed.toList, asyncDelete = true)
          truncated = true
        }
      }
    }

    if (logSegments.nonEmpty) {
      val logEndOffset = activeSegment.readNextOffset
      if (logEndOffset < mergedLogStartOffset) {
        warn(s"Deleting all segments because logEndOffset ($logEndOffset) is smaller than logStartOffset ($mergedLogStartOffset). " +
          "This could happen if segment files were deleted from the file system.")
        removeAndDeleteSegments(logSegments, asyncDelete = true)
      }
    }

    if (logSegments.isEmpty) {
      // no existing segments, create a new mutable segment beginning at logStartOffset
      addSegment(LogSegment.open(dir = dir,
        baseOffset = Math.max(mergedLogStartOffset, initialUntieredOffset),
        config,
        time = time,
        fileAlreadyExists = false,
        initFileSize = this.initFileSize,
        preallocate = config.preallocate))
    }

    recoveryPoint = activeSegment.readNextOffset
    recoveryPoint
  }

  // Rebuild producer state until lastOffset. This method may be called from the recovery code path, and thus must be
  // free of all side-effects, i.e. it must not update any log-specific state.
  private def rebuildProducerState(lastOffset: Long,
                                   reloadFromCleanShutdown: Boolean,
                                   producerStateManager: ProducerStateManager): Unit = lock synchronized {
    checkIfMemoryMappedBufferClosed()
    val messageFormatVersion = config.messageFormatVersion.recordVersion.value
    val segments = logSegments
    val offsetsToSnapshot =
      if (segments.nonEmpty) {
        val nextLatestSegmentBaseOffset = lowerSegment(segments.last.baseOffset).map(_.baseOffset)
        Seq(nextLatestSegmentBaseOffset, Some(segments.last.baseOffset), Some(lastOffset))
      } else {
        Seq(Some(lastOffset))
      }
    info(s"Loading producer state till offset $lastOffset with message format version $messageFormatVersion")

    // We want to avoid unnecessary scanning of the log to build the producer state when the broker is being
    // upgraded. The basic idea is to use the absence of producer snapshot files to detect the upgrade case,
    // but we have to be careful not to assume too much in the presence of broker failures. The two most common
    // upgrade cases in which we expect to find no snapshots are the following:
    //
    // 1. The broker has been upgraded, but the topic is still on the old message format.
    // 2. The broker has been upgraded, the topic is on the new message format, and we had a clean shutdown.
    //
    // If we hit either of these cases, we skip producer state loading and write a new snapshot at the log end
    // offset (see below). The next time the log is reloaded, we will load producer state using this snapshot
    // (or later snapshots). Otherwise, if there is no snapshot file, then we have to rebuild producer state
    // from the first segment.
    if (messageFormatVersion < RecordBatch.MAGIC_VALUE_V2 ||
        (producerStateManager.latestSnapshotOffset.isEmpty && reloadFromCleanShutdown)) {
      // To avoid an expensive scan through all of the segments, we take empty snapshots from the start of the
      // last two segments and the last offset. This should avoid the full scan in the case that the log needs
      // truncation.
      offsetsToSnapshot.flatten.foreach { offset =>
        producerStateManager.updateMapEndOffset(offset)
        producerStateManager.takeSnapshot()
      }
    } else {
      val isEmptyBeforeTruncation = producerStateManager.isEmpty && producerStateManager.mapEndOffset >= lastOffset
      producerStateManager.truncateAndReload(mergedLogStartOffset, lastOffset, time.milliseconds())

      // Only do the potentially expensive reloading if the last snapshot offset is lower than the log end
      // offset (which would be the case on first startup) and there were active producers prior to truncation
      // (which could be the case if truncating after initial loading). If there weren't, then truncating
      // shouldn't change that fact (although it could cause a producerId to expire earlier than expected),
      // and we can skip the loading. This is an optimization for users which are not yet using
      // idempotent/transactional features yet.
      if (lastOffset > producerStateManager.mapEndOffset && !isEmptyBeforeTruncation) {
        val segmentOfLastOffset = floorLogSegment(lastOffset)

        logSegments(producerStateManager.mapEndOffset, lastOffset).foreach { segment =>
          val startOffset = Utils.max(segment.baseOffset, producerStateManager.mapEndOffset, mergedLogStartOffset)
          producerStateManager.updateMapEndOffset(startOffset)

          if (offsetsToSnapshot.contains(Some(segment.baseOffset)))
            producerStateManager.takeSnapshot()

          val maxPosition = if (segmentOfLastOffset.contains(segment)) {
            Option(segment.translateOffset(lastOffset))
              .map(_.position)
              .getOrElse(segment.size)
          } else {
            segment.size
          }

          val fetchDataInfo = segment.read(startOffset,
            maxSize = Int.MaxValue,
            maxPosition = maxPosition,
            minOneMessage = false)
          if (fetchDataInfo != null)
            loadProducersFromLog(producerStateManager, fetchDataInfo.records)
        }
      }
      producerStateManager.updateMapEndOffset(lastOffset)
      producerStateManager.takeSnapshot()
    }
  }

  private[log] def loadProducerState(lastOffset: Long, reloadFromCleanShutdown: Boolean): Unit = lock synchronized {
    rebuildProducerState(lastOffset, reloadFromCleanShutdown, producerStateManager)
    maybeIncrementFirstUnstableOffset(localLogStartOffset)
  }

  private def loadProducersFromLog(producerStateManager: ProducerStateManager, records: Records): Unit = {
    val loadedProducers = mutable.Map.empty[Long, ProducerAppendInfo]
    val completedTxns = ListBuffer.empty[CompletedTxn]
    records.batches.asScala.foreach { batch =>
      if (batch.hasProducerId) {
        val maybeCompletedTxn = updateProducers(batch,
          loadedProducers,
          firstOffsetMetadata = None,
          isFromClient = false)
        maybeCompletedTxn.foreach(completedTxns += _)
      }
    }
    loadedProducers.values.foreach(producerStateManager.update)
    completedTxns.foreach(producerStateManager.completeTxn)
  }

  private[log] def activeProducersWithLastSequence: Map[Long, Int] = lock synchronized {
    producerStateManager.activeProducers.map { case (producerId, producerIdEntry) =>
      (producerId, producerIdEntry.lastSeq)
    }
  }

  private[log] def lastRecordsOfActiveProducers: Map[Long, LastRecord] = lock synchronized {
    producerStateManager.activeProducers.map { case (producerId, producerIdEntry) =>
      val lastDataOffset = if (producerIdEntry.lastDataOffset >= 0 ) Some(producerIdEntry.lastDataOffset) else None
      val lastRecord = LastRecord(lastDataOffset, producerIdEntry.producerEpoch)
      producerId -> lastRecord
    }
  }

  /**
   * Check if we have the "clean shutdown" file
   */
  private[log] def hasCleanShutdownFile: Boolean = new File(dir.getParentFile, CleanShutdownFile).exists()

  /**
   * The number of segments in the log.
   * Take care! this is an O(n) operation.
   */
  def numberOfSegments: Int = segments.size

  /**
   * Close this log.
   * The memory mapped buffer for index files of this log will be left open until the log is deleted.
   */
  def close(): Unit = {
    debug("Closing log")
    lock synchronized {
      checkIfMemoryMappedBufferClosed()
      producerExpireCheck.cancel(true)
      maybeHandleIOException(s"Error while renaming dir for $topicPartition in dir ${dir.getParent}") {
        // We take a snapshot at the last written offset to hopefully avoid the need to scan the log
        // after restarting and to ensure that we cannot inadvertently hit the upgrade optimization
        // (the clean shutdown file is written after the logs are all closed).
        producerStateManager.takeSnapshot()
        logSegments.foreach(_.close())
      }
    }

    // close the InterceptorMetrics group in registry
    interceptorStats.close()
  }

  /**
   * Rename the directory of the log
   *
   * @throws KafkaStorageException if rename fails
   */
  def renameDir(name: String): Unit = {
    lock synchronized {
      maybeHandleIOException(s"Error while renaming dir for $topicPartition in log dir ${dir.getParent}") {
        val renamedDir = new File(dir.getParent, name)
        Utils.atomicMoveWithFallback(dir.toPath, renamedDir.toPath)
        if (renamedDir != dir) {
          dir = renamedDir
          logSegments.foreach(_.updateDir(renamedDir))
          producerStateManager.logDir = dir
          // re-initialize leader epoch cache so that LeaderEpochCheckpointFile.checkpoint can correctly reference
          // the checkpoint file in renamed log directory
          initializeLeaderEpochCache()
        }
      }
    }
  }

  /**
   * Close file handlers used by log but don't write to disk. This is called if the log directory is offline
   */
  def closeHandlers(): Unit = {
    debug("Closing handlers")
    lock synchronized {
      logSegments.foreach(_.closeHandlers())
      isMemoryMappedBufferClosed = true
    }
  }

  /**
   * Append this message set to the active segment of the log, assigning offsets and Partition Leader Epochs
   *
   * @param records The records to append
   * @param isFromClient Whether or not this append is from a producer
   * @param interBrokerProtocolVersion Inter-broker message protocol version
   * @throws KafkaStorageException If the append fails due to an I/O error.
   * @return Information about the appended messages including the first and last offset.
   */
  def appendAsLeader(records: MemoryRecords, leaderEpoch: Int, isFromClient: Boolean = true,
                     interBrokerProtocolVersion: ApiVersion = ApiVersion.latestVersion): LogAppendInfo = {
    append(records, isFromClient, interBrokerProtocolVersion, assignOffsets = true, leaderEpoch)
  }

  /**
   * Append this message set to the active segment of the log without assigning offsets or Partition Leader Epochs
   *
   * @param records The records to append
   * @throws KafkaStorageException If the append fails due to an I/O error.
   * @return Information about the appended messages including the first and last offset.
   */
  def appendAsFollower(records: MemoryRecords): LogAppendInfo = {
    append(records, isFromClient = false, interBrokerProtocolVersion = ApiVersion.latestVersion, assignOffsets = false, leaderEpoch = -1)
  }

  /**
   * Append this message set to the active segment of the log, rolling over to a fresh segment if necessary.
   *
   * This method will generally be responsible for assigning offsets to the messages,
   * however if the assignOffsets=false flag is passed we will only check that the existing offsets are valid.
   *
   * @param records The log records to append
   * @param isFromClient Whether or not this append is from a producer
   * @param interBrokerProtocolVersion Inter-broker message protocol version
   * @param assignOffsets Should the log assign offsets to this message set or blindly apply what it is given
   * @param leaderEpoch The partition's leader epoch which will be applied to messages when offsets are assigned on the leader
   * @throws KafkaStorageException If the append fails due to an I/O error.
   * @throws OffsetsOutOfOrderException If out of order offsets found in 'records'
   * @throws UnexpectedAppendOffsetException If the first or last offset in append is less than next offset
   * @return Information about the appended messages including the first and last offset.
   */
  private def append(records: MemoryRecords, isFromClient: Boolean, interBrokerProtocolVersion: ApiVersion, assignOffsets: Boolean, leaderEpoch: Int): LogAppendInfo = {
    maybeHandleIOException(s"Error while appending records to $topicPartition in dir ${dir.getParent}") {
      val appendInfo = analyzeAndValidateRecords(records, isFromClient = isFromClient)

      // return if we have no valid messages or if this is a duplicate of the last appended entry
      if (appendInfo.shallowCount == 0)
        return appendInfo

      // trim any invalid bytes or partial messages before appending it to the on-disk log
      var validRecords = trimInvalidBytes(records, appendInfo)

      // they are valid, insert them in the log
      lock synchronized {
        checkIfMemoryMappedBufferClosed()
        if (assignOffsets) {
          // assign offsets to the message set
          val offset = new LongRef(nextOffsetMetadata.messageOffset)
          appendInfo.firstOffset = Some(offset.value)
          val now = time.milliseconds
          val recordInterceptors = if (isFromClient)
            config.appendRecordInterceptors.asScala
          else
            Collections.emptyList().asScala
          val validateAndOffsetAssignResult = try {
            LogValidator.validateMessagesAndAssignOffsets(validRecords,
              topicPartition,
              offset,
              time,
              now,
              appendInfo.sourceCodec,
              appendInfo.targetCodec,
              config.compact,
              config.messageFormatVersion.recordVersion.value,
              config.messageTimestampType,
              config.messageTimestampDifferenceMaxMs,
              recordInterceptors,
              interceptorStats,
              leaderEpoch,
              isFromClient,
              interBrokerProtocolVersion,
              brokerTopicStats)
          } catch {
            case e: IOException =>
              throw new KafkaException(s"Error validating messages while appending to log $name", e)
          }
          validRecords = validateAndOffsetAssignResult.validatedRecords
          appendInfo.maxTimestamp = validateAndOffsetAssignResult.maxTimestamp
          appendInfo.offsetOfMaxTimestamp = validateAndOffsetAssignResult.shallowOffsetOfMaxTimestamp
          appendInfo.lastOffset = offset.value - 1
          appendInfo.recordConversionStats = validateAndOffsetAssignResult.recordConversionStats
          if (config.messageTimestampType == TimestampType.LOG_APPEND_TIME)
            appendInfo.logAppendTime = now

          // re-validate message sizes if there's a possibility that they have changed (due to re-compression or message
          // format conversion)
          if (validateAndOffsetAssignResult.messageSizeMaybeChanged) {
            for (batch <- validRecords.batches.asScala) {
              if (batch.sizeInBytes > config.maxMessageSize) {
                // we record the original message set size instead of the trimmed size
                // to be consistent with pre-compression bytesRejectedRate recording
                brokerTopicStats.topicStats(topicPartition.topic).bytesRejectedRate.mark(records.sizeInBytes)
                brokerTopicStats.allTopicsStats.bytesRejectedRate.mark(records.sizeInBytes)
                throw new RecordTooLargeException(s"Message batch size is ${batch.sizeInBytes} bytes in append to" +
                  s"partition $topicPartition which exceeds the maximum configured size of ${config.maxMessageSize}.")
              }
            }
          }
        } else {
          // we are taking the offsets we are given
          if (!appendInfo.offsetsMonotonic)
            throw new OffsetsOutOfOrderException(s"Out of order offsets found in append to $topicPartition: " +
                                                 records.records.asScala.map(_.offset))

          if (appendInfo.firstOrLastOffsetOfFirstBatch < nextOffsetMetadata.messageOffset) {
            // we may still be able to recover if the log is empty
            // one example: fetching from log start offset on the leader which is not batch aligned,
            // which may happen as a result of AdminClient#deleteRecords()
            val firstOffset = appendInfo.firstOffset match {
              case Some(offset) => offset
              case None => records.batches.asScala.head.baseOffset()
            }

            val firstOrLast = if (appendInfo.firstOffset.isDefined) "First offset" else "Last offset of the first batch"
            throw new UnexpectedAppendOffsetException(
              s"Unexpected offset in append to $topicPartition. $firstOrLast " +
              s"${appendInfo.firstOrLastOffsetOfFirstBatch} is less than the next offset ${nextOffsetMetadata.messageOffset}. " +
              s"First 10 offsets in append: ${records.records.asScala.take(10).map(_.offset)}, last offset in" +
              s" append: ${appendInfo.lastOffset}. logStartOffset=$mergedLogStartOffset, localLogStartOffset=$localLogStartOffset)",
              firstOffset, appendInfo.lastOffset)
          }
        }

        // update the epoch cache with the epoch stamped onto the message by the leader
        validRecords.batches.asScala.foreach { batch =>
          if (batch.magic >= RecordBatch.MAGIC_VALUE_V2) {
            maybeAssignEpochStartOffset(batch.partitionLeaderEpoch, batch.baseOffset)
          } else {
            // In partial upgrade scenarios, we may get a temporary regression to the message format. In
            // order to ensure the safety of leader election, we clear the epoch cache so that we revert
            // to truncation by high watermark after the next leader election.
            leaderEpochCache.filter(_.nonEmpty).foreach { cache =>
              warn(s"Clearing leader epoch cache after unexpected append with message format v${batch.magic}")
              cache.clearAndFlush()
            }
          }
        }

        // check messages set size may be exceed config.segmentSize
        if (validRecords.sizeInBytes > config.segmentSize) {
          throw new RecordBatchTooLargeException(s"Message batch size is ${validRecords.sizeInBytes} bytes in append " +
            s"to partition $topicPartition, which exceeds the maximum configured segment size of ${config.segmentSize}.")
        }

        // maybe roll the log if this segment is full
        val segment = maybeRoll(validRecords.sizeInBytes, appendInfo)

        val logOffsetMetadata = LogOffsetMetadata(
          messageOffset = appendInfo.firstOrLastOffsetOfFirstBatch,
          segmentBaseOffset = segment.baseOffset,
          relativePositionInSegment = segment.size)

        // now that we have valid records, offsets assigned, and timestamps updated, we need to
        // validate the idempotent/transactional state of the producers and collect some metadata
        val (updatedProducers, completedTxns, maybeDuplicate) = analyzeAndValidateProducerState(
          logOffsetMetadata, validRecords, isFromClient)

        maybeDuplicate.foreach { duplicate =>
          appendInfo.firstOffset = Some(duplicate.firstOffset)
          appendInfo.lastOffset = duplicate.lastOffset
          appendInfo.logAppendTime = duplicate.timestamp
          appendInfo.logStartOffset = mergedLogStartOffset
          return appendInfo
        }

        segment.append(largestOffset = appendInfo.lastOffset,
          largestTimestamp = appendInfo.maxTimestamp,
          shallowOffsetOfMaxTimestamp = appendInfo.offsetOfMaxTimestamp,
          records = validRecords)

        // Increment the log end offset. We do this immediately after the append because a
        // write to the transaction index below may fail and we want to ensure that the offsets
        // of future appends still grow monotonically. The resulting transaction index inconsistency
        // will be cleaned up after the log directory is recovered. Note that the end offset of the
        // ProducerStateManager will not be updated and the last stable offset will not advance
        // if the append to the transaction index fails.
        updateLogEndOffset(appendInfo.lastOffset + 1)

        // update the producer state
        for (producerAppendInfo <- updatedProducers.values) {
          producerStateManager.update(producerAppendInfo)
        }

        // update the transaction index with the true last stable offset. The last offset visible
        // to consumers using READ_COMMITTED will be limited by this value and the high watermark.
        for (completedTxn <- completedTxns) {
          val lastStableOffset = producerStateManager.lastStableOffset(completedTxn)
          segment.updateTxnIndex(completedTxn, lastStableOffset)
          producerStateManager.completeTxn(completedTxn)
        }

        // always update the last producer id map offset so that the snapshot reflects the current offset
        // even if there isn't any idempotent data being written
        producerStateManager.updateMapEndOffset(appendInfo.lastOffset + 1)

        // update the first unstable offset (which is used to compute LSO)
        maybeIncrementFirstUnstableOffset(localLogStartOffset)

        trace(s"Appended message set with last offset: ${appendInfo.lastOffset}, " +
          s"first offset: ${appendInfo.firstOffset}, " +
          s"next offset: ${nextOffsetMetadata.messageOffset}, " +
          s"and messages: $validRecords")

        if (unflushedMessages >= config.flushInterval)
          flush()

        appendInfo
      }
    }
  }

  def maybeAssignEpochStartOffset(leaderEpoch: Int, startOffset: Long): Unit = {
    leaderEpochCache.foreach { cache =>
      cache.assign(leaderEpoch, startOffset)
    }
  }

  def latestEpoch: Option[Int] = leaderEpochCache.flatMap(_.latestEpoch)

  def endOffsetForEpoch(leaderEpoch: Int): Option[OffsetAndEpoch] = {
    leaderEpochCache.flatMap { cache =>
      val (foundEpoch, foundOffset) = cache.endOffsetFor(leaderEpoch)
      if (foundOffset == EpochEndOffset.UNDEFINED_EPOCH_OFFSET)
        None
      else
        Some(OffsetAndEpoch(foundOffset, foundEpoch))
    }
  }

  /**
    * Get metadata of the first log offset.
    */
  def firstOffsetMetadata: LogOffsetMetadata = {
    convertToOffsetMetadata(localLogStartOffset).getOrElse {
      val firstSegmentBaseOffset = segments.firstKey
      new LogOffsetMetadata(firstSegmentBaseOffset, firstSegmentBaseOffset, 0)
    }
  }

  /**
   * Update the first unstable offset, bounded by the log start offset
   * For tiered logs, we can assume that the lower bound for the first unstable offset
   * is the local log start as we do not currently tier past the LSO.
   * @param logStartOffset log start offset
   */
  def maybeIncrementFirstUnstableOffset(logStartOffset: Long): Unit = lock synchronized {
    checkIfMemoryMappedBufferClosed()

    val updatedFirstStableOffset = producerStateManager.firstUnstableOffset match {
      case Some(logOffsetMetadata) if logOffsetMetadata.messageOffsetOnly || logOffsetMetadata.messageOffset < logStartOffset =>
        val offset = math.max(logOffsetMetadata.messageOffset, logStartOffset)
        val segment = segments.floorEntry(offset).getValue
        Option(segment.translateOffset(offset)) match {
          case Some(position) =>
            Some(LogOffsetMetadata(offset, segment.baseOffset, position.position))
          case None =>
            // If the first unstable offset position is not located, we default to using the segment size.
            // This sets a reasonable default if the local log is fully truncated, but the corresponding producer state
            // failed to be truncated.
            //
            // This also guards against a condition specific to tiered storage, where part of the local log was tiered
            // and deleted. If recovery is triggered and the local log is truncated, it's possible to end up in a state
            // where there is no local data corresponding to the restored producer state snapshot high watermark.
            if (segment.size != 0)
              warn(s"failed to find first unstable offset $offset position in segment $segment")
            Some(LogOffsetMetadata(offset, segment.baseOffset, segment.size))
        }

      case other => other
    }

    if (updatedFirstStableOffset != this.firstUnstableOffsetMetadata) {
      debug(s"First unstable offset updated to $updatedFirstStableOffset")
      this.firstUnstableOffsetMetadata = updatedFirstStableOffset
    }
  }

  /**
   * Increment the log start offset if the provided offset is larger.
   */
  def maybeIncrementLogStartOffset(newLogStartOffset: Long): Unit = {
    if (newLogStartOffset > highWatermark)
      throw new OffsetOutOfRangeException(s"Cannot increment the log start offset to $newLogStartOffset of partition $topicPartition " +
        s"since it is larger than the high watermark $highWatermark")

    // We don't have to write the log start offset to log-start-offset-checkpoint immediately.
    // The deleteRecordsOffset may be lost only if all in-sync replicas of this broker are shutdown
    // in an unclean manner within log.flush.start.offset.checkpoint.interval.ms. The chance of this happening is low.
    maybeHandleIOException(s"Exception while increasing log start offset for $topicPartition to $newLogStartOffset in dir ${dir.getParent}") {
      lock synchronized {
        checkIfMemoryMappedBufferClosed()
        if (newLogStartOffset > mergedLogStartOffset) {
          info(s"Incrementing log start offset to $newLogStartOffset")
          leaderEpochCache.foreach(_.truncateFromStart(newLogStartOffset))
          producerStateManager.truncateHead(newLogStartOffset)
          maybeIncrementFirstUnstableOffset(newLogStartOffset)
        }
      }
    }
  }

  private def analyzeAndValidateProducerState(appendOffsetMetadata: LogOffsetMetadata,
                                              records: MemoryRecords,
                                              isFromClient: Boolean):
  (mutable.Map[Long, ProducerAppendInfo], List[CompletedTxn], Option[BatchMetadata]) = {
    val updatedProducers = mutable.Map.empty[Long, ProducerAppendInfo]
    val completedTxns = ListBuffer.empty[CompletedTxn]
    var relativePositionInSegment = appendOffsetMetadata.relativePositionInSegment

    for (batch <- records.batches.asScala) {
      if (batch.hasProducerId) {
        val maybeLastEntry = producerStateManager.lastEntry(batch.producerId)

        // if this is a client produce request, there will be up to 5 batches which could have been duplicated.
        // If we find a duplicate, we return the metadata of the appended batch to the client.
        if (isFromClient) {
          maybeLastEntry.flatMap(_.findDuplicateBatch(batch)).foreach { duplicate =>
            return (updatedProducers, completedTxns.toList, Some(duplicate))
          }
        }

        // We cache offset metadata for the start of each transaction. This allows us to
        // compute the last stable offset without relying on additional index lookups.
        val firstOffsetMetadata = if (batch.isTransactional)
          Some(LogOffsetMetadata(batch.baseOffset, appendOffsetMetadata.segmentBaseOffset, relativePositionInSegment))
        else
          None

        val maybeCompletedTxn = updateProducers(batch,
          updatedProducers,
          firstOffsetMetadata = firstOffsetMetadata,
          isFromClient = isFromClient)

        maybeCompletedTxn.foreach(completedTxns += _)
      }

      relativePositionInSegment += batch.sizeInBytes
    }
    (updatedProducers, completedTxns.toList, None)
  }

  /**
   * Validate the following:
   * <ol>
   * <li> each message matches its CRC
   * <li> each message size is valid
   * <li> that the sequence numbers of the incoming record batches are consistent with the existing state and with each other.
   * </ol>
   *
   * Also compute the following quantities:
   * <ol>
   * <li> First offset in the message set
   * <li> Last offset in the message set
   * <li> Number of messages
   * <li> Number of valid bytes
   * <li> Whether the offsets are monotonically increasing
   * <li> Whether any compression codec is used (if many are used, then the last one is given)
   * </ol>
   */
  private def analyzeAndValidateRecords(records: MemoryRecords, isFromClient: Boolean): LogAppendInfo = {
    var shallowMessageCount = 0
    var validBytesCount = 0
    var firstOffset: Option[Long] = None
    var lastOffset = -1L
    var sourceCodec: CompressionCodec = NoCompressionCodec
    var monotonic = true
    var maxTimestamp = RecordBatch.NO_TIMESTAMP
    var offsetOfMaxTimestamp = -1L
    var readFirstMessage = false
    var lastOffsetOfFirstBatch = -1L

    for (batch <- records.batches.asScala) {
      // we only validate V2 and higher to avoid potential compatibility issues with older clients
      if (batch.magic >= RecordBatch.MAGIC_VALUE_V2 && isFromClient && batch.baseOffset != 0)
        throw new InvalidRecordException(s"The baseOffset of the record batch in the append to $topicPartition should " +
          s"be 0, but it is ${batch.baseOffset}")

      // update the first offset if on the first message. For magic versions older than 2, we use the last offset
      // to avoid the need to decompress the data (the last offset can be obtained directly from the wrapper message).
      // For magic version 2, we can get the first offset directly from the batch header.
      // When appending to the leader, we will update LogAppendInfo.baseOffset with the correct value. In the follower
      // case, validation will be more lenient.
      // Also indicate whether we have the accurate first offset or not
      if (!readFirstMessage) {
        if (batch.magic >= RecordBatch.MAGIC_VALUE_V2)
          firstOffset = Some(batch.baseOffset)
        lastOffsetOfFirstBatch = batch.lastOffset
        readFirstMessage = true
      }

      // check that offsets are monotonically increasing
      if (lastOffset >= batch.lastOffset)
        monotonic = false

      // update the last offset seen
      lastOffset = batch.lastOffset

      // Check if the message sizes are valid.
      val batchSize = batch.sizeInBytes
      if (batchSize > config.maxMessageSize) {
        brokerTopicStats.topicStats(topicPartition.topic).bytesRejectedRate.mark(records.sizeInBytes)
        brokerTopicStats.allTopicsStats.bytesRejectedRate.mark(records.sizeInBytes)
        throw new RecordTooLargeException(s"The record batch size in the append to $topicPartition is $batchSize bytes " +
          s"which exceeds the maximum configured value of ${config.maxMessageSize}.")
      }

      // check the validity of the message by checking CRC
      if (!batch.isValid) {
        brokerTopicStats.allTopicsStats.invalidMessageCrcRecordsPerSec.mark()
        throw new InvalidRecordException(s"Record is corrupt (stored crc = ${batch.checksum()}) in topic partition $topicPartition.")
      }

      if (batch.maxTimestamp > maxTimestamp) {
        maxTimestamp = batch.maxTimestamp
        offsetOfMaxTimestamp = lastOffset
      }

      shallowMessageCount += 1
      validBytesCount += batchSize

      val messageCodec = CompressionCodec.getCompressionCodec(batch.compressionType.id)
      if (messageCodec != NoCompressionCodec)
        sourceCodec = messageCodec
    }

    // Apply broker-side compression if any
    val targetCodec = BrokerCompressionCodec.getTargetCompressionCodec(config.compressionType, sourceCodec)
    LogAppendInfo(firstOffset, lastOffset, maxTimestamp, offsetOfMaxTimestamp, RecordBatch.NO_TIMESTAMP, mergedLogStartOffset,
      RecordConversionStats.EMPTY, sourceCodec, targetCodec, shallowMessageCount, validBytesCount, monotonic, lastOffsetOfFirstBatch)
  }

  private def updateProducers(batch: RecordBatch,
                              producers: mutable.Map[Long, ProducerAppendInfo],
                              firstOffsetMetadata: Option[LogOffsetMetadata],
                              isFromClient: Boolean): Option[CompletedTxn] = {
    val producerId = batch.producerId
    val appendInfo = producers.getOrElseUpdate(producerId, producerStateManager.prepareUpdate(producerId, isFromClient))
    appendInfo.append(batch, firstOffsetMetadata)
  }

  /**
   * Trim any invalid bytes from the end of this message set (if there are any)
   *
   * @param records The records to trim
   * @param info The general information of the message set
   * @return A trimmed message set. This may be the same as what was passed in or it may not.
   */
  private def trimInvalidBytes(records: MemoryRecords, info: LogAppendInfo): MemoryRecords = {
    val validBytes = info.validBytes
    if (validBytes < 0)
      throw new CorruptRecordException(s"Cannot append record batch with illegal length $validBytes to " +
        s"log for $topicPartition. A possible cause is a corrupted produce request.")
    if (validBytes == records.sizeInBytes) {
      records
    } else {
      // trim invalid bytes
      val validByteBuffer = records.buffer.duplicate()
      validByteBuffer.limit(validBytes)
      MemoryRecords.readableRecords(validByteBuffer)
    }
  }

  private def emptyFetchDataInfo(fetchOffsetMetadata: LogOffsetMetadata,
                                 includeAbortedTxns: Boolean): FetchDataInfo = {
    val abortedTransactions =
      if (includeAbortedTxns) Some(List.empty[AbortedTransaction])
      else None
    FetchDataInfo(fetchOffsetMetadata,
      MemoryRecords.EMPTY,
      firstEntryIncomplete = false,
      abortedTransactions = abortedTransactions)
  }

  /**
   * Read messages from the log.
   *
   * @param startOffset The offset to begin reading at
   * @param maxLength The maximum number of bytes to read
   * @param isolation The fetch isolation, which controls the maximum offset we are allowed to read
   * @param minOneMessage If this is true, the first message will be returned even if it exceeds `maxLength` (if one exists)
   * @throws OffsetOutOfRangeException If startOffset is beyond the log end offset or before the log start offset
   * @return The fetch data information including fetch starting offset metadata and messages read.
   */
  def read(startOffset: Long,
           maxLength: Int,
           isolation: FetchIsolation,
           minOneMessage: Boolean): FetchDataInfo = {
    maybeHandleIOException(s"Exception while reading from $topicPartition in dir ${dir.getParent}") {
      trace(s"Reading $maxLength bytes from offset $startOffset of length $size bytes")

      val includeAbortedTxns = isolation == FetchTxnCommitted

      // Because we don't use the lock for reading, the synchronization is a little bit tricky.
      // We create the local variables to avoid race conditions with updates to the log.
      val endOffsetMetadata = nextOffsetMetadata
      val endOffset = nextOffsetMetadata.messageOffset
      if (startOffset == endOffset)
        return emptyFetchDataInfo(endOffsetMetadata, includeAbortedTxns)

      var segmentEntry = segments.floorEntry(startOffset)

      // return error on attempt to read beyond the log end offset or read below log start offset
      if (startOffset > endOffset || segmentEntry == null || startOffset < localLogStartOffset)
        throw new OffsetOutOfRangeException(s"Received request for offset $startOffset for partition $topicPartition, " +
          s"but we only have log segments in the range $localLogStartOffset to $endOffset.")

      val maxOffsetMetadata = isolation match {
        case FetchLogEnd => nextOffsetMetadata
        case FetchHighWatermark => fetchHighWatermarkMetadata
        case FetchTxnCommitted => fetchLastStableOffsetMetadata
      }

      if (startOffset > maxOffsetMetadata.messageOffset) {
        val startOffsetMetadata = convertToOffsetMetadataOrThrow(startOffset)
        return emptyFetchDataInfo(startOffsetMetadata, includeAbortedTxns)
      }

      // Do the read on the segment with a base offset less than the target offset
      // but if that segment doesn't contain any messages with an offset greater than that
      // continue to read from successive segments until we get some messages or we reach the end of the log
      while (segmentEntry != null) {
        val segment = segmentEntry.getValue

        val maxPosition = {
          // Use the max offset position if it is on this segment; otherwise, the segment size is the limit.
          if (maxOffsetMetadata.segmentBaseOffset == segment.baseOffset) {
            maxOffsetMetadata.relativePositionInSegment
          } else {
            segment.size
          }
        }

        val fetchInfo = segment.read(startOffset, maxLength, maxPosition, minOneMessage)
        if (fetchInfo == null) {
          segmentEntry = segments.higherEntry(segmentEntry.getKey)
        } else {
          return if (includeAbortedTxns)
            addAbortedTransactions(startOffset, segmentEntry, fetchInfo)
          else
            fetchInfo
        }
      }

      // okay we are beyond the end of the last segment with no data fetched although the start offset is in range,
      // this can happen when all messages with offset larger than start offsets have been deleted.
      // In this case, we will return the empty set with log end offset metadata
      FetchDataInfo(nextOffsetMetadata, MemoryRecords.EMPTY)
    }
  }

  private[log] def collectAbortedTransactions(startOffset: Long, upperBoundOffset: Long): List[AbortedTxn] = {
    val segmentEntry = segments.floorEntry(startOffset)
    val allAbortedTxns = ListBuffer.empty[AbortedTxn]
    def accumulator(abortedTxns: List[AbortedTxn]): Unit = allAbortedTxns ++= abortedTxns
    collectAbortedTransactions(localLogStartOffset, upperBoundOffset, segmentEntry, accumulator)
    allAbortedTxns.toList
  }

  private def addAbortedTransactions(startOffset: Long, segmentEntry: JEntry[JLong, LogSegment],
                                     fetchInfo: FetchDataInfo): FetchDataInfo = {
    val fetchSize = fetchInfo.records.sizeInBytes
    val startOffsetPosition = OffsetPosition(fetchInfo.fetchOffsetMetadata.messageOffset,
      fetchInfo.fetchOffsetMetadata.relativePositionInSegment)
    val upperBoundOffset = segmentEntry.getValue.fetchUpperBoundOffset(startOffsetPosition, fetchSize).getOrElse {
      val nextSegmentEntry = segments.higherEntry(segmentEntry.getKey)
      if (nextSegmentEntry != null)
        nextSegmentEntry.getValue.baseOffset
      else
        logEndOffset
    }

    val abortedTransactions = ListBuffer.empty[AbortedTransaction]
    def accumulator(abortedTxns: List[AbortedTxn]): Unit = abortedTransactions ++= abortedTxns.map(_.asAbortedTransaction)
    collectAbortedTransactions(startOffset, upperBoundOffset, segmentEntry, accumulator)

    FetchDataInfo(fetchOffsetMetadata = fetchInfo.fetchOffsetMetadata,
      records = fetchInfo.records,
      firstEntryIncomplete = fetchInfo.firstEntryIncomplete,
      abortedTransactions = Some(abortedTransactions.toList))
  }

  private[log] def collectLocalAbortedTransactions(startOffset: Long,
                                              upperBoundOffset: Long,
                                              accumulator: List[AbortedTxn] => Unit): Unit = {
    collectAbortedTransactions(startOffset, upperBoundOffset, segments.firstEntry, accumulator)
  }

  private def collectAbortedTransactions(startOffset: Long, upperBoundOffset: Long,
                                         startingSegmentEntry: JEntry[JLong, LogSegment],
                                         accumulator: List[AbortedTxn] => Unit): Unit = {
    var segmentEntry = startingSegmentEntry
    while (segmentEntry != null) {
      val searchResult = segmentEntry.getValue.collectAbortedTxns(startOffset, upperBoundOffset)
      accumulator(searchResult.abortedTransactions)
      if (searchResult.isComplete)
        return
      segmentEntry = segments.higherEntry(segmentEntry.getKey)
    }
  }

  /**
   * Get an offset based on the given timestamp
   * The offset returned is the offset of the first message whose timestamp is greater than or equals to the
   * given timestamp.
   *
   * If no such message is found, the log end offset is returned.
   *
   * `NOTE:` OffsetRequest V0 does not use this method, the behavior of OffsetRequest V0 remains the same as before
   * , i.e. it only gives back the timestamp based on the last modification time of the log segments.
   *
   * @param targetTimestamp The given timestamp for offset fetching.
   * @return The offset of the first message whose timestamp is greater than or equals to the given timestamp.
   *         None if no such message is found.
   */
  def fetchOffsetByTimestamp(targetTimestamp: Long): Option[TimestampAndOffset] = {
    maybeHandleIOException(s"Error while fetching offset by timestamp for $topicPartition in dir ${dir.getParent}") {
      debug(s"Searching offset for timestamp $targetTimestamp")

      if (config.messageFormatVersion < KAFKA_0_10_0_IV0 &&
        targetTimestamp != ListOffsetRequest.EARLIEST_TIMESTAMP &&
        targetTimestamp != ListOffsetRequest.LATEST_TIMESTAMP)
        throw new UnsupportedForMessageFormatException(s"Cannot search offsets based on timestamp because message format version " +
          s"for partition $topicPartition is ${config.messageFormatVersion} which is earlier than the minimum " +
          s"required version $KAFKA_0_10_0_IV0")

      // Cache to avoid race conditions. `toBuffer` is faster than most alternatives and provides
      // constant time access while being safe to use with concurrent collections unlike `toArray`.
      val segmentsCopy = logSegments.toBuffer
      // For the earliest and latest, we do not need to return the timestamp.
      if (targetTimestamp == ListOffsetRequest.EARLIEST_TIMESTAMP) {
        // The first cached epoch usually corresponds to the log start offset, but we have to verify this since
        // it may not be true following a message format version bump as the epoch will not be available for
        // log entries written in the older format.
        val earliestEpochEntry = leaderEpochCache.flatMap(_.earliestEntry)
        val epochOpt = earliestEpochEntry match {
          case Some(entry) if entry.startOffset <= mergedLogStartOffset => Optional.of[Integer](entry.epoch)
          case _ => Optional.empty[Integer]()
        }
        return Some(new FileTimestampAndOffset(RecordBatch.NO_TIMESTAMP, mergedLogStartOffset, epochOpt))
      } else if (targetTimestamp == ListOffsetRequest.LATEST_TIMESTAMP) {
        val latestEpochOpt = leaderEpochCache.flatMap(_.latestEpoch).map(_.asInstanceOf[Integer])
        val epochOptional = Optional.ofNullable(latestEpochOpt.orNull)
        return Some(new FileTimestampAndOffset(RecordBatch.NO_TIMESTAMP, logEndOffset, epochOptional))
      }

      val targetSeg = {
        // Get all the segments whose largest timestamp is smaller than target timestamp
        val earlierSegs = segmentsCopy.takeWhile(_.largestTimestamp < targetTimestamp)
        // We need to search the first segment whose largest timestamp is greater than the target timestamp if there is one.
        if (earlierSegs.length < segmentsCopy.length)
          Some(segmentsCopy(earlierSegs.length))
        else
          None
      }

      targetSeg.flatMap(_.findOffsetByTimestamp(targetTimestamp, localLogStartOffset))
    }
  }

  def legacyFetchOffsetsBefore(timestamp: Long, maxNumOffsets: Int): Seq[Long] = {
    // Cache to avoid race conditions. `toBuffer` is faster than most alternatives and provides
    // constant time access while being safe to use with concurrent collections unlike `toArray`.
    val buffer = logSegments.map(seg => (seg.baseOffset, seg.lastModified, seg.size)).toBuffer
    legacyFetchOffsetsBefore(timestamp, maxNumOffsets, buffer)
  }

  /**
   * legacyFetchOffsetsBefore functionality intended for reuse by both Log and MergedLog code
   * @param timestamp target timestamp
   * @param maxNumOffsets max number of segments to scan (protocol V0)
   * @param segments buffer containing segment tuples (baseOffset, (lastModifiedTime or maxTimestamp), size)
   * @return offsets
   */
  def legacyFetchOffsetsBefore(timestamp: Long, maxNumOffsets: Int, segments: mutable.Buffer[(Long,Long,Int)]): Seq[Long] = {
    val (_, _, lastSegmentSize) = segments.last
    val lastSegmentHasSize = lastSegmentSize > 0

    val offsetTimeArray =
      if (lastSegmentHasSize)
        new Array[(Long, Long)](segments.length + 1)
      else
        new Array[(Long, Long)](segments.length)

    for (i <- segments.indices) {
      val (baseOffset, lastModified, _) = segments(i)
      offsetTimeArray(i) = (math.max(baseOffset, localLogStartOffset), lastModified)
    }
    if (lastSegmentHasSize)
      offsetTimeArray(segments.length) = (logEndOffset, time.milliseconds)

    var startIndex = -1
    timestamp match {
      case ListOffsetRequest.LATEST_TIMESTAMP =>
        startIndex = offsetTimeArray.length - 1
      case ListOffsetRequest.EARLIEST_TIMESTAMP =>
        startIndex = 0
      case _ =>
        var isFound = false
        debug("Offset time array = " + offsetTimeArray.foreach(o => "%d, %d".format(o._1, o._2)))
        startIndex = offsetTimeArray.length - 1
        while (startIndex >= 0 && !isFound) {
          if (offsetTimeArray(startIndex)._2 <= timestamp)
            isFound = true
          else
            startIndex -= 1
        }
    }

    val retSize = maxNumOffsets.min(startIndex + 1)
    val ret = new Array[Long](retSize)
    for (j <- 0 until retSize) {
      ret(j) = offsetTimeArray(startIndex)._1
      startIndex -= 1
    }
    // ensure that the returned seq is in descending order of offsets
    ret.toSeq.sortBy(-_)
  }

  /**
    * Given a message offset, find its corresponding offset metadata in the log.
    * If the message offset is out of range, throw an OffsetOutOfRangeException
    */
  private def convertToOffsetMetadataOrThrow(offset: Long): LogOffsetMetadata = {
    val fetchDataInfo = read(offset,
      maxLength = 1,
      isolation = FetchLogEnd,
      minOneMessage = false)
    fetchDataInfo.fetchOffsetMetadata
  }

  /**
   * Given a message offset, find its corresponding offset metadata in the log.
   * If the message offset is out of range, return None to the caller.
   */
  def convertToOffsetMetadata(offset: Long): Option[LogOffsetMetadata] = {
    try {
      Some(convertToOffsetMetadataOrThrow(offset))
    } catch {
      case _: OffsetOutOfRangeException => None
    }
  }

  /**
   * Delete any log segments matching the given predicate function,
   * starting with the oldest segment and moving forward until a segment doesn't match.
   *
   * @param predicate A function that takes in a candidate log segment and the next higher segment
   *                  (if there is one) and returns true iff it is deletable
   * @param tierDeletionCheck An additional predicate for use with tiered storage, which allows or succeeding or failing
    *                         the entire deletion based on the set of `deletable` segments.
   * @return The number of segments deleted
   */
  private def deleteOldSegments(predicate: (LogSegment, Option[LogSegment]) => Boolean, reason: String, tierDeletionCheck: Seq[LogSegment] => Boolean): Int = {
    lock synchronized {
      val deletable = deletableSegments(predicate)
      if (deletable.nonEmpty && tierDeletionCheck(deletable.toSeq)) {
        info(s"Found deletable segments with base offsets [${deletable.map(_.baseOffset).mkString(",")}] due to $reason")
        deleteSegments(deletable)
      } else {
        0
      }
    }
  }

  private[log] def deleteSegments(deletable: Iterable[LogSegment]): Int = {
    maybeHandleIOException(s"Error while deleting segments for $topicPartition in dir ${dir.getParent}") {
      val numToDelete = deletable.size
      if (numToDelete > 0) {
        // we must always have at least one segment, so if we are going to delete all the segments, create a new one first
        if (segments.size == numToDelete)
          roll()
        lock synchronized {
          checkIfMemoryMappedBufferClosed()
          // remove the segments for lookups
          removeAndDeleteSegments(deletable, asyncDelete = true)
        }
      }
      numToDelete
    }
  }

  /**
   * Find segments starting from the oldest until the user-supplied predicate is false or the segment
   * containing the current high watermark is reached. We do not delete segments with offsets at or beyond
   * the high watermark to ensure that the log start offset can never exceed it. If the high watermark
   * has not yet been initialized, no segments are eligible for deletion.
   *
   * A final segment that is empty will never be returned (since we would just end up re-creating it).
   *
   * @param predicate A function that takes in a candidate log segment and the next higher segment
   *                  (if there is one) and returns true iff it is deletable
   * @return the segments ready to be deleted
   */
  private def deletableSegments(predicate: (LogSegment, Option[LogSegment]) => Boolean): Iterable[LogSegment] = {
    if (segments.isEmpty) {
      Seq.empty
    } else {
      val deletable = ArrayBuffer.empty[LogSegment]
      var segmentEntry = segments.firstEntry
      while (segmentEntry != null) {
        val segment = segmentEntry.getValue
        val nextSegmentEntry = segments.higherEntry(segmentEntry.getKey)
        val (nextSegment, upperBoundOffset, isLastSegmentAndEmpty) = if (nextSegmentEntry != null)
          (nextSegmentEntry.getValue, nextSegmentEntry.getValue.baseOffset, false)
        else
          (null, logEndOffset, segment.size == 0)

        if (highWatermark >= upperBoundOffset && predicate(segment, Option(nextSegment)) && !isLastSegmentAndEmpty) {
          deletable += segment
          segmentEntry = nextSegmentEntry
        } else {
          segmentEntry = null
        }
      }
      deletable
    }
  }

  /**
   * If topic deletion is enabled, delete any log segments that have either expired due to time based retention
   * or because the log size is > retentionSize.
   *
   * Whether or not deletion is enabled, delete any log segments that are before the log start offset
   *
   * Caller of this method is responsible for incrementing the log start offset by calling Log#maybeIncrementLogStartOffset
   * if this method deleted any segments. This is done so MergedLog can update its log start offset before producer
   * snapshot and leader epoch cache can be truncated.
   *
   * @param deletionUpperBoundOffset Optional upper bound offset. If specified, this is the highest offset up to which deletion is permitted.
   * @param retentionType Type of retention to apply.
   * @param tierDeletionCheck Optional predicate which takes the set of segments deemed deletable by hotset retention.
    *                         If the predicate returns true, deletion is allowed to proceed.
   * @return number of segments deleted
   */
  def deleteOldSegments(deletionUpperBoundOffset: Option[Long],
                        retentionType: RetentionType = Retention,
                        tierDeletionCheck: Seq[LogSegment] => Boolean = _ => true): Int = {
    if (config.delete) {
      deleteRetentionMsBreachedSegments(deletionUpperBoundOffset, retentionType, tierDeletionCheck) +
        deleteRetentionSizeBreachedSegments(deletionUpperBoundOffset, size, retentionType, tierDeletionCheck) +
        deleteLogStartOffsetBreachedSegments()
    } else {
      deleteLogStartOffsetBreachedSegments()
    }
  }

  // Check if deletion is permitted based on the given upper bound offset
  private def mayDeleteSegment(segment: LogSegment,
                               nextSegmentOpt: Option[LogSegment],
                               deletionUpperBoundOffset: Option[Long]): Boolean = {
    deletionUpperBoundOffset match {
      case Some(upperBoundOffset) => nextSegmentOpt.map(_.baseOffset).getOrElse(logEndOffset) <= upperBoundOffset
      case None => true
    }
  }

  private def deleteRetentionMsBreachedSegments(deletionUpperBoundOffsetOpt: Option[Long],
                                                retentionType: RetentionType,
                                                tierDeletionCheck: Seq[LogSegment] => Boolean): Int = {
    val retentionMs =
      retentionType match {
        case Retention => config.retentionMs
        case HotsetRetention => config.tierLocalHotsetMs
      }

    if (retentionMs < 0) return 0
    val startMs = time.milliseconds
    deleteOldSegments((segment, nextSegmentOpt) => {
      startMs - segment.largestTimestamp > retentionMs &&
        mayDeleteSegment(segment, nextSegmentOpt, deletionUpperBoundOffsetOpt)
    }, reason = s"$retentionType time ${retentionMs}ms breach", tierDeletionCheck)
  }

  private def deleteRetentionSizeBreachedSegments(deletionUpperBoundOffsetOpt: Option[Long],
                                                  size: Long,
                                                  retentionType: RetentionType,
                                                  tierDeletionCheck: Seq[LogSegment] => Boolean): Int = {
    val retentionSize =
      retentionType match {
        case Retention => config.retentionSize
        case HotsetRetention => config.tierLocalHotsetBytes
      }

    if (retentionSize < 0 || size < retentionSize) return 0
    var diff = size - retentionSize
    def shouldDelete(segment: LogSegment, nextSegmentOpt: Option[LogSegment]) = {
      if (diff - segment.size >= 0 && mayDeleteSegment(segment, nextSegmentOpt, deletionUpperBoundOffsetOpt)) {
        diff -= segment.size
        true
      } else {
        false
      }
    }

    deleteOldSegments(shouldDelete, reason = s"$retentionType size in bytes $retentionSize breach", tierDeletionCheck)
  }

  private def deleteLogStartOffsetBreachedSegments(): Int = {
    def shouldDelete(segment: LogSegment, nextSegmentOpt: Option[LogSegment]) =
      nextSegmentOpt.exists(_.baseOffset <= mergedLogStartOffset)

    deleteOldSegments(shouldDelete, reason = s"log start offset $mergedLogStartOffset breach", _ => true)
  }

  def isFuture: Boolean = dir.getName.endsWith(Log.FutureDirSuffix)

  /**
   * The size of the log in bytes
   */
  def size: Long = Log.sizeInBytes(logSegments)

  /**
   * The offset metadata of the next message that will be appended to the log
   */
  def logEndOffsetMetadata: LogOffsetMetadata = nextOffsetMetadata

  /**
   * The offset of the next message that will be appended to the log
   */
  def logEndOffset: Long = nextOffsetMetadata.messageOffset

  /**
   * Roll the log over to a new empty log segment if necessary.
   *
   * @param messagesSize The messages set size in bytes.
   * @param appendInfo log append information
   * logSegment will be rolled if one of the following conditions met
   * <ol>
   * <li> The logSegment is full
   * <li> The maxTime has elapsed since the timestamp of first message in the segment (or since the create time if
   * the first message does not have a timestamp)
   * <li> The index is full
   * </ol>
   * @return The currently active segment after (perhaps) rolling to a new segment
   */
  private def maybeRoll(messagesSize: Int, appendInfo: LogAppendInfo): LogSegment = {
    val segment = activeSegment
    val now = time.milliseconds

    val maxTimestampInMessages = appendInfo.maxTimestamp
    val maxOffsetInMessages = appendInfo.lastOffset

    if (segment.shouldRoll(RollParams(config, appendInfo, messagesSize, now))) {
      debug(s"Rolling new log segment (log_size = ${segment.size}/${config.segmentSize}}, " +
        s"offset_index_size = ${segment.offsetIndex.entries}/${segment.offsetIndex.maxEntries}, " +
        s"time_index_size = ${segment.timeIndex.entries}/${segment.timeIndex.maxEntries}, " +
        s"inactive_time_ms = ${segment.timeWaitedForRoll(now, maxTimestampInMessages)}/${config.segmentMs - segment.rollJitterMs}).")

      /*
        maxOffsetInMessages - Integer.MAX_VALUE is a heuristic value for the first offset in the set of messages.
        Since the offset in messages will not differ by more than Integer.MAX_VALUE, this is guaranteed <= the real
        first offset in the set. Determining the true first offset in the set requires decompression, which the follower
        is trying to avoid during log append. Prior behavior assigned new baseOffset = logEndOffset from old segment.
        This was problematic in the case that two consecutive messages differed in offset by
        Integer.MAX_VALUE.toLong + 2 or more.  In this case, the prior behavior would roll a new log segment whose
        base offset was too low to contain the next message.  This edge case is possible when a replica is recovering a
        highly compacted topic from scratch.
        Note that this is only required for pre-V2 message formats because these do not store the first message offset
        in the header.
      */
      appendInfo.firstOffset match {
        case Some(firstOffset) => roll(Some(firstOffset))
        case None => roll(Some(maxOffsetInMessages - Integer.MAX_VALUE))
      }
    } else {
      segment
    }
  }

  /**
   * Roll the log over to a new active segment starting with the current logEndOffset.
   * This will trim the index to the exact size of the number of entries it currently contains.
   *
   * @return The newly rolled segment
   */
  def roll(expectedNextOffset: Option[Long] = None): LogSegment = {
    maybeHandleIOException(s"Error while rolling log segment for $topicPartition in dir ${dir.getParent}") {
      val start = time.hiResClockMs()
      lock synchronized {
        checkIfMemoryMappedBufferClosed()
        val newOffset = math.max(expectedNextOffset.getOrElse(0L), logEndOffset)
        val logFile = Log.logFile(dir, newOffset)

        if (segments.containsKey(newOffset)) {
          // segment with the same base offset already exists and loaded
          if (activeSegment.baseOffset == newOffset && activeSegment.size == 0) {
            // We have seen this happen (see KAFKA-6388) after shouldRoll() returns true for an
            // active segment of size zero because of one of the indexes is "full" (due to _maxEntries == 0).
            warn(s"Trying to roll a new log segment with start offset $newOffset " +
                 s"=max(provided offset = $expectedNextOffset, LEO = $logEndOffset) while it already " +
                 s"exists and is active with size 0. Size of time index: ${activeSegment.timeIndex.entries}," +
                 s" size of offset index: ${activeSegment.offsetIndex.entries}.")
            removeAndDeleteSegments(Seq(activeSegment), asyncDelete = true)
          } else {
            throw new KafkaException(s"Trying to roll a new log segment for topic partition $topicPartition with start offset $newOffset" +
                                     s" =max(provided offset = $expectedNextOffset, LEO = $logEndOffset) while it already exists. Existing " +
                                     s"segment is ${segments.get(newOffset)}.")
          }
        } else if (!segments.isEmpty && newOffset < activeSegment.baseOffset) {
          throw new KafkaException(
            s"Trying to roll a new log segment for topic partition $topicPartition with " +
            s"start offset $newOffset =max(provided offset = $expectedNextOffset, LEO = $logEndOffset) lower than start offset of the active segment $activeSegment")
        } else {
          val offsetIdxFile = offsetIndexFile(dir, newOffset)
          val timeIdxFile = timeIndexFile(dir, newOffset)
          val txnIdxFile = transactionIndexFile(dir, newOffset)

          for (file <- List(logFile, offsetIdxFile, timeIdxFile, txnIdxFile) if file.exists) {
            warn(s"Newly rolled segment file ${file.getAbsolutePath} already exists; deleting it first")
            Files.delete(file.toPath)
          }

          Option(segments.lastEntry).foreach(_.getValue.onBecomeInactiveSegment())
        }

        // take a snapshot of the producer state to facilitate recovery. It is useful to have the snapshot
        // offset align with the new segment offset since this ensures we can recover the segment by beginning
        // with the corresponding snapshot file and scanning the segment data. Because the segment base offset
        // may actually be ahead of the current producer state end offset (which corresponds to the log end offset),
        // we manually override the state offset here prior to taking the snapshot.
        producerStateManager.updateMapEndOffset(newOffset)
        producerStateManager.takeSnapshot()

        val segment = LogSegment.open(dir,
          baseOffset = newOffset,
          config,
          time = time,
          fileAlreadyExists = false,
          initFileSize = initFileSize,
          preallocate = config.preallocate)
        addSegment(segment)
        // We need to update the segment base offset and append position data of the metadata when log rolls.
        // The next offset should not change.
        updateLogEndOffset(nextOffsetMetadata.messageOffset)
        // schedule an asynchronous flush of the old segment
        scheduler.schedule("flush-log", () => flush(newOffset), delay = 0L)

        info(s"Rolled new log segment at offset $newOffset in ${time.hiResClockMs() - start} ms.")

        segment
      }
    }
  }

  /**
   * The number of messages appended to the log since the last flush
   */
  def unflushedMessages: Long = this.logEndOffset - this.recoveryPoint

  /**
   * Flush all log segments
   */
  def flush(): Unit = flush(this.logEndOffset)

  /**
   * Flush log segments for all offsets up to offset-1
   *
   * @param offset The offset to flush up to (non-inclusive); the new recovery point
   */
  def flush(offset: Long): Unit = {
    maybeHandleIOException(s"Error while flushing log for $topicPartition in dir ${dir.getParent} with offset $offset") {
      if (offset <= this.recoveryPoint)
        return
      debug(s"Flushing log up to offset $offset, last flushed: $lastFlushTime,  current time: ${time.milliseconds()}, " +
        s"unflushed: $unflushedMessages")
      for (segment <- logSegments(this.recoveryPoint, offset))
        segment.flush()

      lock synchronized {
        checkIfMemoryMappedBufferClosed()
        if (offset > this.recoveryPoint) {
          this.recoveryPoint = offset
          lastFlushedTime.set(time.milliseconds)
        }
      }
    }
  }

  private def lowerSegment(offset: Long): Option[LogSegment] =
    Option(segments.lowerEntry(offset)).map(_.getValue)

  /**
   * Completely delete this log directory and all contents from the file system with no delay
   */
  private[log] def delete(): Unit = {
    maybeHandleIOException(s"Error while deleting log for $topicPartition in dir ${dir.getParent}") {
      lock synchronized {
        checkIfMemoryMappedBufferClosed()
        removeLogMetrics()
        removeAndDeleteSegments(logSegments, asyncDelete = false)
        leaderEpochCache.foreach(_.clear())
        Utils.delete(dir)
        // File handlers will be closed if this log is deleted
        isMemoryMappedBufferClosed = true
      }
    }
  }

  // visible for testing
  private[log] def takeProducerSnapshot(): Unit = lock synchronized {
    checkIfMemoryMappedBufferClosed()
    producerStateManager.takeSnapshot()
  }

  // visible for testing
  private[log] def latestProducerSnapshotOffset: Option[Long] = lock synchronized {
    producerStateManager.latestSnapshotOffset
  }

  // visible for testing
  private[log] def oldestProducerSnapshotOffset: Option[Long] = lock synchronized {
    producerStateManager.oldestSnapshotOffset
  }

  // visible for testing
  private[log] def latestProducerStateEndOffset: Long = lock synchronized {
    producerStateManager.mapEndOffset
  }

  // visible for testing
  private[log] def producerStateManagerLastEntry(producerId: Long): Option[ProducerStateEntry] = {
    producerStateManager.lastEntry(producerId)
  }

  /**
   * Truncate this log so that it ends with the greatest offset < targetOffset.
   *
   * @param targetOffset The offset to truncate to, an upper bound on all offsets in the log after truncation is complete.
   * @return True iff targetOffset < logEndOffset
   */
  private[log] def truncateTo(targetOffset: Long): Boolean = {
    maybeHandleIOException(s"Error while truncating log to offset $targetOffset for $topicPartition in dir ${dir.getParent}") {
      if (targetOffset < 0)
        throw new IllegalArgumentException(s"Cannot truncate partition $topicPartition to a negative offset (%d).".format(targetOffset))
      if (targetOffset >= logEndOffset) {
        info(s"Truncating to $targetOffset has no effect as the largest offset in the log is ${logEndOffset - 1}")
        false
      } else {
        info(s"Truncating to offset $targetOffset")
        lock synchronized {
          checkIfMemoryMappedBufferClosed()
          if (segments.firstEntry.getValue.baseOffset > targetOffset) {
            truncateFullyAndStartAt(targetOffset)
          } else {
            val deletable = logSegments.filter(segment => segment.baseOffset > targetOffset)
            removeAndDeleteSegments(deletable, asyncDelete = true)
            activeSegment.truncateTo(targetOffset)
            updateLogEndOffset(targetOffset)
            this.recoveryPoint = math.min(targetOffset, this.recoveryPoint)
            leaderEpochCache.foreach(_.truncateFromEnd(targetOffset))
            loadProducerState(targetOffset, reloadFromCleanShutdown = false)
          }
          true
        }
      }
    }
  }

  /**
   *  Delete all data in the log and start at the new offset
   *
   *  @param newOffset The new offset to start the log with
   */
  private[log] def truncateFullyAndStartAt(newOffset: Long): Unit = {
    maybeHandleIOException(s"Error while truncating the entire log for $topicPartition in dir ${dir.getParent}") {
      debug(s"Truncate and start at offset $newOffset")
      lock synchronized {
        checkIfMemoryMappedBufferClosed()
        removeAndDeleteSegments(logSegments, asyncDelete = true)
        addSegment(LogSegment.open(dir,
          baseOffset = newOffset,
          config = config,
          time = time,
          fileAlreadyExists = false,
          initFileSize = initFileSize,
          preallocate = config.preallocate))
        updateLogEndOffset(newOffset)
        leaderEpochCache.foreach(_.clearAndFlush())

        producerStateManager.truncate()
        producerStateManager.updateMapEndOffset(newOffset)
        maybeIncrementFirstUnstableOffset(newOffset)

        this.recoveryPoint = math.min(newOffset, this.recoveryPoint)
      }
    }
  }

  /**
   * The time this log is last known to have been fully flushed to disk
   */
  def lastFlushTime: Long = lastFlushedTime.get

  /**
   * The active segment that is currently taking appends
   */
  def activeSegment = segments.lastEntry.getValue

  /**
   * All the log segments in this log ordered from oldest to newest
   */
  def logSegments: Iterable[LogSegment] = segments.values.asScala

  /**
   * Get all segments beginning with the segment that includes "from" and ending with the segment
   * that includes up to "to-1" or the end of the log (if to > logEndOffset)
   */
  def logSegments(from: Long, to: Long): Iterable[LogSegment] = {
<<<<<<< HEAD
    Log.logSegments(segments, from, to, lock).values.asScala
=======
    lock synchronized {
      val view = Option(segments.floorKey(from)).map { floor =>
        if (to < floor)
          throw new IllegalArgumentException(s"Invalid log segment range: requested segments from offset $from " +
            s"mapping to segment with base offset $floor, which is greater than limit offset $to")
        segments.subMap(floor, to)
      }.getOrElse(segments.headMap(to))
      view.values.asScala
    }
>>>>>>> 2715861f
  }

  def nonActiveLogSegmentsFrom(from: Long): Iterable[LogSegment] = {
    lock synchronized {
      if (from > activeSegment.baseOffset)
        throw new IllegalArgumentException("Illegal request for non-active segments beginning at " +
          s"offset $from, which is larger than the active segment's base offset ${activeSegment.baseOffset}")
      logSegments(from, activeSegment.baseOffset)
    }
  }

  /**
    * Get the segment immediately following the given one.
    * @param segment The given segment
    * @return The following segment, if present
    */
  private[log] def nextLogSegment(segment: LogSegment): Option[LogSegment] = Option(segments.higherEntry(segment.baseOffset)).map(_.getValue)

  /**
   * Get the largest log segment with a base offset less than or equal to the given offset, if one exists.
   * @return the optional log segment
   */
  private def floorLogSegment(offset: Long): Option[LogSegment] = {
    Option(segments.floorEntry(offset)).map(_.getValue)
  }


  override def toString: String = {
    val logString = new StringBuilder
    logString.append(s"Log(dir=$dir")
    logString.append(s", topic=${topicPartition.topic}")
    logString.append(s", partition=${topicPartition.partition}")
    logString.append(s", highWatermark=$highWatermark")
    logString.append(s", lastStableOffset=$lastStableOffset")
    logString.append(s", localLogStartOffset=$localLogStartOffset")
    logString.append(s", mergedLogStartOffset=$mergedLogStartOffset")
    logString.append(s", logEndOffset=$logEndOffset")
    logString.append(")")
    logString.toString
  }

  /**
   * This method deletes the given log segments by doing the following for each of them:
   * <ol>
   *   <li>It removes the segment from the segment map so that it will no longer be used for reads.
   *   <li>It renames the index and log files by appending .deleted to the respective file name
   *   <li>It can either schedule an asynchronous delete operation to occur in the future or perform the deletion synchronously
   * </ol>
   * Asynchronous deletion allows reads to happen concurrently without synchronization and without the possibility of
   * physically deleting a file while it is being read.
   *
   * This method does not need to convert IOException to KafkaStorageException because it is either called before all logs are loaded
   * or the immediate caller will catch and handle IOException
   *
   * @param segments The log segments to schedule for deletion
   * @param asyncDelete Whether the segment files should be deleted asynchronously
   */
  private def removeAndDeleteSegments(segments: Iterable[LogSegment], asyncDelete: Boolean): Unit = {
    lock synchronized {
      // As most callers hold an iterator into the `segments` collection and `removeAndDeleteSegment` mutates it by
      // removing the deleted segment, we should force materialization of the iterator here, so that results of the
      // iteration remain valid and deterministic.
      val toDelete = segments.toList
      toDelete.foreach { segment =>
        this.segments.remove(segment.baseOffset)
      }
      deleteSegmentFiles(toDelete, asyncDelete)
    }
  }

  /**
   * Perform physical deletion for the given file. Allows the file to be deleted asynchronously or synchronously.
   *
   * This method assumes that the file exists and the method is not thread-safe.
   *
   * This method does not need to convert IOException (thrown from changeFileSuffixes) to KafkaStorageException because
   * it is either called before all logs are loaded or the caller will catch and handle IOException
   *
   * @throws IOException if the file can't be renamed and still exists
   */
  private def deleteSegmentFiles(segments: Iterable[LogSegment], asyncDelete: Boolean): Unit = {
    segments.foreach(_.changeFileSuffixes("", Log.DeletedFileSuffix))

    def deleteSegments(): Unit = {
      info(s"Deleting segments $segments")
      maybeHandleIOException(s"Error while deleting segments for $topicPartition in dir ${dir.getParent}") {
        segments.foreach(_.deleteIfExists())
      }
    }

    if (asyncDelete) {
      info(s"Scheduling segments for deletion $segments")
      scheduler.schedule("delete-file", () => deleteSegments, delay = config.fileDeleteDelayMs)
    } else {
      deleteSegments()
    }
  }

  /**
   * Swap one or more new segment in place and delete one or more existing segments in a crash-safe manner. The old
   * segments will be asynchronously deleted.
   *
   * This method does not need to convert IOException to KafkaStorageException because it is either called before all logs are loaded
   * or the caller will catch and handle IOException
   *
   * The sequence of operations is:
   * <ol>
   *   <li> Cleaner creates one or more new segments with suffix .cleaned and invokes replaceSegments().
   *        If broker crashes at this point, the clean-and-swap operation is aborted and
   *        the .cleaned files are deleted on recovery in loadSegments().
   *   <li> New segments are renamed .swap. If the broker crashes before all segments were renamed to .swap, the
   *        clean-and-swap operation is aborted - .cleaned as well as .swap files are deleted on recovery in
   *        loadSegments(). We detect this situation by maintaining a specific order in which files are renamed from
   *        .cleaned to .swap. Basically, files are renamed in descending order of offsets. On recovery, all .swap files
   *        whose offset is greater than the minimum-offset .clean file are deleted.
   *   <li> If the broker crashes after all new segments were renamed to .swap, the operation is completed, the swap
   *        operation is resumed on recovery as described in the next step.
   *   <li> Old segment files are renamed to .deleted and asynchronous delete is scheduled.
   *        If the broker crashes, any .deleted files left behind are deleted on recovery in loadSegments().
   *        replaceSegments() is then invoked to complete the swap with newSegment recreated from
   *        the .swap file and oldSegments containing segments which were not renamed before the crash.
   *   <li> Swap segment(s) are renamed to replace the existing segments, completing this operation.
   *        If the broker crashes, any .deleted files which may be left behind are deleted
   *        on recovery in loadSegments().
   * </ol>
   *
   * @param newSegments The new log segment to add to the log
   * @param oldSegments The old log segments to delete from the log
   * @param isRecoveredSwapFile true if the new segment was created from a swap file during recovery after a crash
   */
  private[log] def replaceSegments(newSegments: Seq[LogSegment], oldSegments: Seq[LogSegment], isRecoveredSwapFile: Boolean = false): Unit = {
    lock synchronized {
      val sortedNewSegments = newSegments.sortBy(_.baseOffset)
      // Some old segments may have been removed from index and scheduled for async deletion after the caller reads segments
      // but before this method is executed. We want to filter out those segments to avoid calling asyncDeleteSegment()
      // multiple times for the same segment.
      val sortedOldSegments = oldSegments.filter(seg => segments.containsKey(seg.baseOffset)).sortBy(_.baseOffset)

      checkIfMemoryMappedBufferClosed()
      // need to do this in two phases to be crash safe AND do the delete asynchronously
      // if we crash in the middle of this we complete the swap in loadSegments()
      if (!isRecoveredSwapFile)
        sortedNewSegments.reverse.foreach(_.changeFileSuffixes(Log.CleanedFileSuffix, Log.SwapFileSuffix))
      sortedNewSegments.reverse.foreach(addSegment(_))

      // delete the old files
      for (seg <- sortedOldSegments) {
        // remove the index entry
        if (seg.baseOffset != sortedNewSegments.head.baseOffset)
          segments.remove(seg.baseOffset)
        // delete segment files
        deleteSegmentFiles(List(seg), asyncDelete = true)
      }
      // okay we are safe now, remove the swap suffix
      sortedNewSegments.foreach(_.changeFileSuffixes(Log.SwapFileSuffix, ""))
    }
  }

  /**
    * This function does not acquire Log.lock. The caller has to make sure log segments don't get deleted during
    * this call, and also protects against calling this function on the same segment in parallel.
    *
    * Currently, it is used by LogCleaner threads on log compact non-active segments only with LogCleanerManager's lock
    * to ensure no other logcleaner threads and retention thread can work on the same segment.
    */
  private[log] def getFirstBatchTimestampForSegments(segments: Iterable[LogSegment]): Iterable[Long] = {
    segments.map {
      segment =>
        segment.getFirstBatchTimestamp()
    }
  }

  /**
   * remove deleted log metrics
   */
  private[log] def removeLogMetrics(): Unit = {
    // nothing to do
  }

  /**
   * Add the given segment to the segments in this log. If this segment replaces an existing segment, delete it.
   * @param segment The segment to add
   */
  @threadsafe
  def addSegment(segment: LogSegment): LogSegment = this.segments.put(segment.baseOffset, segment)

  private def maybeHandleIOException[T](msg: => String)(fun: => T): T = {
    try {
      fun
    } catch {
      case e: IOException =>
        logDirFailureChannel.maybeAddOfflineLogDir(dir.getParent, msg, e)
        throw new KafkaStorageException(msg, e)
    }
  }

  private[log] def retryOnOffsetOverflow[T](fn: => T): T = {
    while (true) {
      try {
        return fn
      } catch {
        case e: LogSegmentOffsetOverflowException =>
          info(s"Caught segment overflow error: ${e.getMessage}. Split segment and retry.")
          splitOverflowedSegment(e.segment)
      }
    }
    throw new IllegalStateException()
  }

  /**
   * Split a segment into one or more segments such that there is no offset overflow in any of them. The
   * resulting segments will contain the exact same messages that are present in the input segment. On successful
   * completion of this method, the input segment will be deleted and will be replaced by the resulting new segments.
   * See replaceSegments for recovery logic, in case the broker dies in the middle of this operation.
   * <p>Note that this method assumes we have already determined that the segment passed in contains records that cause
   * offset overflow.</p>
   * <p>The split logic overloads the use of .clean files that LogCleaner typically uses to make the process of replacing
   * the input segment with multiple new segments atomic and recoverable in the event of a crash. See replaceSegments
   * and completeSwapOperations for the implementation to make this operation recoverable on crashes.</p>
   * @param segment Segment to split
   * @return List of new segments that replace the input segment
   */
  private[log] def splitOverflowedSegment(segment: LogSegment): List[LogSegment] = {
    require(isLogFile(segment.log.file), s"Cannot split file ${segment.log.file.getAbsoluteFile}")
    require(segment.hasOverflow, "Split operation is only permitted for segments with overflow")

    info(s"Splitting overflowed segment $segment")

    val newSegments = ListBuffer[LogSegment]()
    try {
      var position = 0
      val sourceRecords = segment.log

      while (position < sourceRecords.sizeInBytes) {
        val firstBatch = sourceRecords.batchesFrom(position).asScala.head
        val newSegment = LogCleaner.createNewCleanedSegment(dir, config, firstBatch.baseOffset)
        newSegments += newSegment

        val bytesAppended = newSegment.appendFromFile(sourceRecords, position)
        if (bytesAppended == 0)
          throw new IllegalStateException(s"Failed to append records from position $position in $segment")

        position += bytesAppended
      }

      // prepare new segments
      var totalSizeOfNewSegments = 0
      newSegments.foreach { splitSegment =>
        splitSegment.onBecomeInactiveSegment()
        splitSegment.flush()
        splitSegment.lastModified = segment.lastModified
        totalSizeOfNewSegments += splitSegment.log.sizeInBytes
      }
      // size of all the new segments combined must equal size of the original segment
      if (totalSizeOfNewSegments != segment.log.sizeInBytes)
        throw new IllegalStateException("Inconsistent segment sizes after split" +
          s" before: ${segment.log.sizeInBytes} after: $totalSizeOfNewSegments")

      // replace old segment with new ones
      info(s"Replacing overflowed segment $segment with split segments $newSegments")
      replaceSegments(newSegments.toList, List(segment), isRecoveredSwapFile = false)
      newSegments.toList
    } catch {
      case e: Exception =>
        newSegments.foreach { splitSegment =>
          splitSegment.close()
          splitSegment.deleteIfExists()
        }
        throw e
    }
  }
}

/**
 * Helper functions for logs
 */
object Log {

  /** a log file */
  val LogFileSuffix = ".log"

  /** an index file */
  val IndexFileSuffix = ".index"

  /** a time index file */
  val TimeIndexFileSuffix = ".timeindex"

  val ProducerSnapshotFileSuffix = ".snapshot"

  /** an (aborted) txn index */
  val TxnIndexFileSuffix = ".txnindex"

  /** a file that is scheduled to be deleted */
  val DeletedFileSuffix = ".deleted"

  /** A temporary file that is being used for log cleaning */
  val CleanedFileSuffix = ".cleaned"

  /** A temporary file used when swapping files into the log */
  val SwapFileSuffix = ".swap"

  /** Clean shutdown file that indicates the broker was cleanly shutdown in 0.8 and higher.
   * This is used to avoid unnecessary recovery after a clean shutdown. In theory this could be
   * avoided by passing in the recovery point, however finding the correct position to do this
   * requires accessing the offset index which may not be safe in an unclean shutdown.
   * For more information see the discussion in PR#2104
   */
  val CleanShutdownFile = ".kafka_cleanshutdown"

  /** a directory that is scheduled to be deleted */
  val DeleteDirSuffix = "-delete"

  /** a directory that is used for future partition */
  val FutureDirSuffix = "-future"

  val TierStateSuffix = ".tierstate"

  private[log] val DeleteDirPattern = Pattern.compile(s"^(\\S+)-(\\S+)\\.(\\S+)$DeleteDirSuffix")
  private[log] val FutureDirPattern = Pattern.compile(s"^(\\S+)-(\\S+)\\.(\\S+)$FutureDirSuffix")

  val UnknownOffset = -1L

  // return MergedLog so tests execute this codepath by default
  def apply(dir: File,
            config: LogConfig,
            logStartOffset: Long,
            recoveryPoint: Long,
            scheduler: Scheduler,
            brokerTopicStats: BrokerTopicStats,
            time: Time = Time.SYSTEM,
            maxProducerIdExpirationMs: Int,
            producerIdExpirationCheckIntervalMs: Int,
            logDirFailureChannel: LogDirFailureChannel,
            tierMetadataManagerOpt: Option[TierMetadataManager] = None): MergedLog = {
    MergedLog(dir, config, logStartOffset, recoveryPoint, scheduler, brokerTopicStats, time,
      maxProducerIdExpirationMs, producerIdExpirationCheckIntervalMs, logDirFailureChannel,
      tierMetadataManagerOpt)
  }

  /**
   * Make log segment file name from offset bytes. All this does is pad out the offset number with zeros
   * so that ls sorts the files numerically.
   *
   * @param offset The offset to use in the file name
   * @return The filename
   */
  def filenamePrefixFromOffset(offset: Long): String = {
    val nf = NumberFormat.getInstance()
    nf.setMinimumIntegerDigits(20)
    nf.setMaximumFractionDigits(0)
    nf.setGroupingUsed(false)
    nf.format(offset)
  }

  /**
   * Construct a log file name in the given dir with the given base offset and the given suffix
   *
   * @param dir The directory in which the log will reside
   * @param offset The base offset of the log file
   * @param suffix The suffix to be appended to the file name (e.g. "", ".deleted", ".cleaned", ".swap", etc.)
   */
  def logFile(dir: File, offset: Long, suffix: String = ""): File =
    new File(dir, filenamePrefixFromOffset(offset) + LogFileSuffix + suffix)

  /**
   * Return a directory name to rename the log directory to for async deletion.
   * The name will be in the following format: "topic-partitionId.uniqueId-delete".
   * If the topic name is too long, it will be truncated to prevent the total name
   * from exceeding 255 characters.
   */
  def logDeleteDirName(topicPartition: TopicPartition): String = {
    val uniqueId = java.util.UUID.randomUUID.toString.replaceAll("-", "")
    val suffix = s"-${topicPartition.partition()}.${uniqueId}${DeleteDirSuffix}"
    val prefixLength = Math.min(topicPartition.topic().size, 255 - suffix.size)
    s"${topicPartition.topic().substring(0, prefixLength)}${suffix}"
  }

  /**
   * Return a future directory name for the given topic partition. The name will be in the following
   * format: topic-partition.uniqueId-future where topic, partition and uniqueId are variables.
   */
  def logFutureDirName(topicPartition: TopicPartition): String = {
    logDirNameWithSuffix(topicPartition, FutureDirSuffix)
  }

  private def logDirNameWithSuffix(topicPartition: TopicPartition, suffix: String): String = {
    val uniqueId = java.util.UUID.randomUUID.toString.replaceAll("-", "")
    s"${logDirName(topicPartition)}.$uniqueId$suffix"
  }

  /**
   * Return a directory name for the given topic partition. The name will be in the following
   * format: topic-partition where topic, partition are variables.
   */
  def logDirName(topicPartition: TopicPartition): String = {
    s"${topicPartition.topic}-${topicPartition.partition}"
  }

  /**
   * Construct an index file name in the given dir using the given base offset and the given suffix
   *
   * @param dir The directory in which the log will reside
   * @param offset The base offset of the log file
   * @param suffix The suffix to be appended to the file name ("", ".deleted", ".cleaned", ".swap", etc.)
   */
  def offsetIndexFile(dir: File, offset: Long, suffix: String = ""): File =
    new File(dir, filenamePrefixFromOffset(offset) + IndexFileSuffix + suffix)

  /**
   * Construct a time index file name in the given dir using the given base offset and the given suffix
   *
   * @param dir The directory in which the log will reside
   * @param offset The base offset of the log file
   * @param suffix The suffix to be appended to the file name ("", ".deleted", ".cleaned", ".swap", etc.)
   */
  def timeIndexFile(dir: File, offset: Long, suffix: String = ""): File =
    new File(dir, filenamePrefixFromOffset(offset) + TimeIndexFileSuffix + suffix)

  def deleteFileIfExists(file: File, suffix: String = ""): Unit =
    Files.deleteIfExists(new File(file.getPath + suffix).toPath)

  /**
   * Construct a producer id snapshot file using the given offset.
   *
   * @param dir The directory in which the log will reside
   * @param offset The last offset (exclusive) included in the snapshot
   */
  def producerSnapshotFile(dir: File, offset: Long): File =
    new File(dir, filenamePrefixFromOffset(offset) + ProducerSnapshotFileSuffix)

  /**
   * Construct a transaction index file name in the given dir using the given base offset and the given suffix
   *
   * @param dir The directory in which the log will reside
   * @param offset The base offset of the log file
   * @param suffix The suffix to be appended to the file name ("", ".deleted", ".cleaned", ".swap", etc.)
   */
  def transactionIndexFile(dir: File, offset: Long, suffix: String = ""): File =
    new File(dir, filenamePrefixFromOffset(offset) + TxnIndexFileSuffix + suffix)

  def tierStateFile(dir: File, offset: Long, suffix: String = ""): File =
    new File(dir, filenamePrefixFromOffset(offset) + TierStateSuffix + suffix)

  def offsetFromFileName(filename: String): Long = {
    filename.substring(0, filename.indexOf('.')).toLong
  }

  def offsetFromFile(file: File): Long = {
    offsetFromFileName(file.getName)
  }

  /**
   * Calculate a log's size (in bytes) based on its log segments
   *
   * @param segments The log segments to calculate the size of
   * @return Sum of the log segments' sizes (in bytes)
   */
  def sizeInBytes(segments: Iterable[LogSegment]): Long =
    segments.map(_.size.toLong).sum

  /**
   * Parse the topic and partition out of the directory name of a log
   */
  def parseTopicPartitionName(dir: File): TopicPartition = {
    if (dir == null)
      throw new KafkaException("dir should not be null")

    def exception(dir: File): KafkaException = {
      new KafkaException(s"Found directory ${dir.getCanonicalPath}, '${dir.getName}' is not in the form of " +
        "topic-partition or topic-partition.uniqueId-delete (if marked for deletion).\n" +
        "Kafka's log directories (and children) should only contain Kafka topic data.")
    }

    val dirName = dir.getName
    if (dirName == null || dirName.isEmpty || !dirName.contains('-'))
      throw exception(dir)
    if (dirName.endsWith(DeleteDirSuffix) && !DeleteDirPattern.matcher(dirName).matches ||
        dirName.endsWith(FutureDirSuffix) && !FutureDirPattern.matcher(dirName).matches)
      throw exception(dir)

    val name: String =
      if (dirName.endsWith(DeleteDirSuffix) || dirName.endsWith(FutureDirSuffix)) dirName.substring(0, dirName.lastIndexOf('.'))
      else dirName

    val index = name.lastIndexOf('-')
    val topic = name.substring(0, index)
    val partitionString = name.substring(index + 1)
    if (topic.isEmpty || partitionString.isEmpty)
      throw exception(dir)

    val partition =
      try partitionString.toInt
      catch { case _: NumberFormatException => throw exception(dir) }

    new TopicPartition(topic, partition)
  }

  private def isIndexFile(file: File): Boolean = {
    val filename = file.getName
    filename.endsWith(IndexFileSuffix) || filename.endsWith(TimeIndexFileSuffix) || filename.endsWith(TxnIndexFileSuffix)
  }

  private def isLogFile(file: File): Boolean =
    file.getPath.endsWith(LogFileSuffix)

  def isTierStateFile(file: File): Boolean = file.getPath.endsWith(TierStateSuffix)

  def logSegments[A](segments: ConcurrentNavigableMap[java.lang.Long, A], from: Long, to: Long, lock: Object): ConcurrentNavigableMap[java.lang.Long, A] = {
    lock synchronized {
      val view = Option(segments.floorKey(from)).map { floor =>
        segments.subMap(floor, to)
      }.getOrElse(segments.headMap(to))
      view
    }
  }
}<|MERGE_RESOLUTION|>--- conflicted
+++ resolved
@@ -2179,9 +2179,6 @@
    * that includes up to "to-1" or the end of the log (if to > logEndOffset)
    */
   def logSegments(from: Long, to: Long): Iterable[LogSegment] = {
-<<<<<<< HEAD
-    Log.logSegments(segments, from, to, lock).values.asScala
-=======
     lock synchronized {
       val view = Option(segments.floorKey(from)).map { floor =>
         if (to < floor)
@@ -2191,7 +2188,6 @@
       }.getOrElse(segments.headMap(to))
       view.values.asScala
     }
->>>>>>> 2715861f
   }
 
   def nonActiveLogSegmentsFrom(from: Long): Iterable[LogSegment] = {
