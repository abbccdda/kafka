--- conflicted
+++ resolved
@@ -489,19 +489,11 @@
     val highWatermark = fetchHighWatermarkMetadata
 
     LogOffsetSnapshot(
-<<<<<<< HEAD
       logStartOffset = mergedLogStartOffset,
       logEndOffset = logEndOffsetMetadata,
       highWatermark =  highWatermark,
       lastStableOffset = lastStable)
   }
-=======
-      logStartOffset,
-      logEndOffsetMetadata,
-      highWatermark,
-      lastStable
-    )
-  }
 
   private val tags = {
     val maybeFutureTag = if (isFuture) Map("is-future" -> "true") else Map.empty[String, String]
@@ -509,10 +501,9 @@
   }
 
   newGauge(LogMetricNames.NumLogSegments, () => numberOfSegments, tags)
-  newGauge(LogMetricNames.LogStartOffset, () => logStartOffset, tags)
+  newGauge(LogMetricNames.LogStartOffset, () => mergedLogStartOffset, tags)
   newGauge(LogMetricNames.LogEndOffset, () => logEndOffset, tags)
   newGauge(LogMetricNames.Size, () => size, tags)
->>>>>>> 5f73895e
 
   val producerExpireCheck = scheduler.schedule(name = "PeriodicProducerExpirationCheck", fun = () => {
     lock synchronized {
