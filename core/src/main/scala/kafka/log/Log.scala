/**
 * Licensed to the Apache Software Foundation (ASF) under one or more
 * contributor license agreements.  See the NOTICE file distributed with
 * this work for additional information regarding copyright ownership.
 * The ASF licenses this file to You under the Apache License, Version 2.0
 * (the "License"); you may not use this file except in compliance with
 * the License.  You may obtain a copy of the License at
 *
 *    http://www.apache.org/licenses/LICENSE-2.0
 *
 * Unless required by applicable law or agreed to in writing, software
 * distributed under the License is distributed on an "AS IS" BASIS,
 * WITHOUT WARRANTIES OR CONDITIONS OF ANY KIND, either express or implied.
 * See the License for the specific language governing permissions and
 * limitations under the License.
 */

package kafka.log

import java.io.{File, IOException}
import java.lang.{Long => JLong}
import java.nio.ByteBuffer
import java.nio.file.{Files, NoSuchFileException}
import java.text.NumberFormat
import java.util.Map.{Entry => JEntry}
import java.util.{Collections, Optional}
import java.util.concurrent.atomic._
import java.util.concurrent.{ConcurrentNavigableMap, ConcurrentSkipListMap, TimeUnit}
import java.util.regex.Pattern

import kafka.api.{ApiVersion, KAFKA_0_10_0_IV0}
import kafka.common.{LogSegmentOffsetOverflowException, LongRef, OffsetsOutOfOrderException, UnexpectedAppendOffsetException}
import kafka.message.{BrokerCompressionCodec, CompressionCodec, NoCompressionCodec}
import kafka.metrics.KafkaMetricsGroup
import kafka.server.checkpoints.LeaderEpochCheckpointFile
import kafka.server.epoch.LeaderEpochFileCache
import kafka.server.{AbstractFetchDataInfo, BrokerTopicStats, FetchDataInfo, FetchHighWatermark, FetchIsolation, FetchLogEnd, FetchTxnCommitted, LogDirFailureChannel, LogOffsetMetadata, OffsetAndEpoch}
import kafka.server.TierState
import kafka.utils._
import org.apache.kafka.common.errors._
import org.apache.kafka.common.record._
import org.apache.kafka.common.requests.FetchResponse.AbortedTransaction
import org.apache.kafka.common.requests.ProduceResponse.RecordError
import org.apache.kafka.common.requests.{EpochEndOffset, ListOffsetRequest}
import org.apache.kafka.common.utils.{Time, Utils}
import org.apache.kafka.common.{InvalidRecordException, KafkaException, TopicPartition}
import org.apache.kafka.common.record.FileRecords.FileTimestampAndOffset
import org.apache.kafka.common.record.FileRecords.TimestampAndOffset

import scala.jdk.CollectionConverters._
import scala.collection.mutable.{ArrayBuffer, ListBuffer}
import scala.collection.{mutable, Seq, Set}

object LogAppendInfo {
  val UnknownLogAppendInfo = LogAppendInfo(None, -1, RecordBatch.NO_TIMESTAMP, -1L, RecordBatch.NO_TIMESTAMP, -1L,
    RecordConversionStats.EMPTY, NoCompressionCodec, NoCompressionCodec, -1, -1, offsetsMonotonic = false, -1L)

  def unknownLogAppendInfoWithLogStartOffset(logStartOffset: Long): LogAppendInfo =
    LogAppendInfo(None, -1, RecordBatch.NO_TIMESTAMP, -1L, RecordBatch.NO_TIMESTAMP, logStartOffset,
      RecordConversionStats.EMPTY, NoCompressionCodec, NoCompressionCodec, -1, -1,
      offsetsMonotonic = false, -1L)

  /**
   * In ProduceResponse V8+, we add two new fields record_errors and error_message (see KIP-467).
   * For any record failures with InvalidTimestamp or InvalidRecordException, we construct a LogAppendInfo object like the one
   * in unknownLogAppendInfoWithLogStartOffset, but with additional fields recordErrors and errorMessage
   */
  def unknownLogAppendInfoWithAdditionalInfo(logStartOffset: Long, recordErrors: Seq[RecordError], errorMessage: String): LogAppendInfo =
    LogAppendInfo(None, -1, RecordBatch.NO_TIMESTAMP, -1L, RecordBatch.NO_TIMESTAMP, logStartOffset,
      RecordConversionStats.EMPTY, NoCompressionCodec, NoCompressionCodec, -1, -1,
      offsetsMonotonic = false, -1L, recordErrors, errorMessage)
}

/**
 * Struct to hold various quantities we compute about each message set before appending to the log
 *
 * @param firstOffset The first offset in the message set unless the message format is less than V2 and we are appending
 *                    to the follower.
 * @param lastOffset The last offset in the message set
 * @param maxTimestamp The maximum timestamp of the message set.
 * @param offsetOfMaxTimestamp The offset of the message with the maximum timestamp.
 * @param logAppendTime The log append time (if used) of the message set, otherwise Message.NoTimestamp
 * @param logStartOffset The start offset of the log at the time of this append.
 * @param recordConversionStats Statistics collected during record processing, `null` if `assignOffsets` is `false`
 * @param sourceCodec The source codec used in the message set (send by the producer)
 * @param targetCodec The target codec of the message set(after applying the broker compression configuration if any)
 * @param shallowCount The number of shallow messages
 * @param validBytes The number of valid bytes
 * @param offsetsMonotonic Are the offsets in this message set monotonically increasing
 * @param lastOffsetOfFirstBatch The last offset of the first batch
 */
case class LogAppendInfo(var firstOffset: Option[Long],
                         var lastOffset: Long,
                         var maxTimestamp: Long,
                         var offsetOfMaxTimestamp: Long,
                         var logAppendTime: Long,
                         var logStartOffset: Long,
                         var recordConversionStats: RecordConversionStats,
                         sourceCodec: CompressionCodec,
                         targetCodec: CompressionCodec,
                         shallowCount: Int,
                         validBytes: Int,
                         offsetsMonotonic: Boolean,
                         lastOffsetOfFirstBatch: Long,
                         recordErrors: Seq[RecordError] = Seq(),
                         errorMessage: String = null) {
  /**
   * Get the first offset if it exists, else get the last offset of the first batch
   * For magic versions 2 and newer, this method will return first offset. For magic versions
   * older than 2, we use the last offset of the first batch as an approximation of the first
   * offset to avoid decompressing the data.
   */
  def firstOrLastOffsetOfFirstBatch: Long = firstOffset.getOrElse(lastOffsetOfFirstBatch)

  /**
   * Get the (maximum) number of messages described by LogAppendInfo
   * @return Maximum possible number of messages described by LogAppendInfo
   */
  def numMessages: Long = {
    firstOffset match {
      case Some(firstOffsetVal) if (firstOffsetVal >= 0 && lastOffset >= 0) => (lastOffset - firstOffsetVal + 1)
      case _ => 0
    }
  }
}

/**
 * Container class which represents a snapshot of the significant offsets for a partition. This allows fetching
 * of these offsets atomically without the possibility of a leader change affecting their consistency relative
 * to each other. See [[Log.fetchOffsetSnapshot()]].
 */
case class LogOffsetSnapshot(logStartOffset: Long,
                             logEndOffset: LogOffsetMetadata,
                             highWatermark: LogOffsetMetadata,
                             lastStableOffset: LogOffsetMetadata)

/**
 * Another container which is used for lower level reads using  [[kafka.cluster.Partition.readRecords()]].
 */
case class LogReadInfo(fetchedData: AbstractFetchDataInfo,
                       highWatermark: Long,
                       logStartOffset: Long,
                       logEndOffset: Long,
                       lastStableOffset: Long)

/**
 * A class used to hold useful metadata about a completed transaction. This is used to build
 * the transaction index after appending to the log.
 *
 * @param producerId The ID of the producer
 * @param firstOffset The first offset (inclusive) of the transaction
 * @param lastOffset The last offset (inclusive) of the transaction. This is always the offset of the
 *                   COMMIT/ABORT control record which indicates the transaction's completion.
 * @param isAborted Whether or not the transaction was aborted
 */
case class CompletedTxn(producerId: Long, firstOffset: Long, lastOffset: Long, isAborted: Boolean) {
  override def toString: String = {
    "CompletedTxn(" +
      s"producerId=$producerId, " +
      s"firstOffset=$firstOffset, " +
      s"lastOffset=$lastOffset, " +
      s"isAborted=$isAborted)"
  }
}

/**
 * A class used to hold params required to decide to rotate a log segment or not.
 */
case class RollParams(maxSegmentMs: Long,
                      maxSegmentBytes: Int,
                      maxTimestampInMessages: Long,
                      maxOffsetInMessages: Long,
                      messagesSize: Int,
                      now: Long)

/**
  * A class containing the files that are uploaded to object storage by the tier archiver.
  */
case class UploadableSegment(log: AbstractLog,
                             private val logSegment: LogSegment,
                             nextOffset: Long,
                             producerStateOpt: Option[File],
                             leaderEpochStateOpt: Option[File],
                             abortedTxnIndexOpt: Option[ByteBuffer]) {
  val logSegmentFile: File = logSegment.log.file
  val offsetIndex: File = logSegment.offsetIndex.file
  val timeIndex: File = logSegment.timeIndex.file

  val uploadedSize: Long = logSegment.size + Seq(producerStateOpt.map(_.length),
                                                 leaderEpochStateOpt.map(_.length),
                                                 abortedTxnIndexOpt.map { bb => (bb.limit() - bb.position()).toLong }
                                               ).map(_.getOrElse(0L)).sum

  def allFiles: List[File] = {
    var files = List(logSegmentFile, offsetIndex, timeIndex)
    producerStateOpt.foreach(files :+= _)
    leaderEpochStateOpt.foreach(files :+= _)
    files
  }
}

object RollParams {
  def apply(config: LogConfig, appendInfo: LogAppendInfo, messagesSize: Int, now: Long): RollParams = {
   new RollParams(config.maxSegmentMs,
     config.segmentSize,
     appendInfo.maxTimestamp,
     appendInfo.lastOffset,
     messagesSize, now)
  }
}

<<<<<<< HEAD
sealed trait RetentionType
case object Retention extends RetentionType
case object HotsetRetention extends RetentionType
=======
sealed trait LogStartOffsetIncrementReason
case object ClientRecordDeletion extends LogStartOffsetIncrementReason {
  override def toString: String = "client delete records request"
}
case object LeaderOffsetIncremented extends LogStartOffsetIncrementReason {
  override def toString: String = "leader offset increment"
}
case object SegmentDeletion extends LogStartOffsetIncrementReason {
  override def toString: String = "segment deletion"
}
>>>>>>> 54b17242

/**
 * An append-only log for storing messages.
 *
 * The log is a sequence of LogSegments, each with a base offset denoting the first message in the segment.
 *
 * New log segments are created according to a configurable policy that controls the size in bytes or time interval
 * for a given segment.
 *
 * @param _dir The directory in which log segments are created.
 * @param config The log configuration settings
 * @param recoveryPoint The offset at which to begin recovery--i.e. the first offset which has not been flushed to disk
 * @param scheduler The thread pool scheduler used for background actions
 * @param brokerTopicStats Container for Broker Topic Yammer Metrics
 * @param time The time instance used for checking the clock
 * @param maxProducerIdExpirationMs The maximum amount of time to wait before a producer id is considered expired
 * @param producerIdExpirationCheckIntervalMs How often to check for producer ids which need to be expired
 */
@threadsafe
class Log(@volatile private var _dir: File,
          @volatile var config: LogConfig,
          @volatile var recoveryPoint: Long,
          scheduler: Scheduler,
          brokerTopicStats: BrokerTopicStats,
          val time: Time,
          val maxProducerIdExpirationMs: Int,
          val producerIdExpirationCheckIntervalMs: Int,
          val topicPartition: TopicPartition,
          val producerStateManager: ProducerStateManager,
          val logDirFailureChannel: LogDirFailureChannel,
          private val initialUntieredOffset: Long = 0L,
          private var mergedLogStartOffsetCbk: () => Long = () => 0L) extends Logging with KafkaMetricsGroup {

  import kafka.log.Log._

  this.logIdent = s"[Log partition=$topicPartition, dir=${dir.getParent}] "

  /* A lock that guards all modifications to the log */
  private val lock = new Object

  // The memory mapped buffer for index files of this log will be closed with either delete() or closeHandlers()
  // After memory mapped buffer is closed, no disk IO operation should be performed for this log
  @volatile private var isMemoryMappedBufferClosed = false

  // Cache value of parent directory to avoid allocations in hot paths like ReplicaManager.checkpointHighWatermarks
  @volatile private var _parentDir: String = dir.getParent

  /* last time it was flushed */
  private val lastFlushedTime = new AtomicLong(time.milliseconds)

  @volatile private var nextOffsetMetadata: LogOffsetMetadata = _

  /* The earliest offset which is part of an incomplete transaction. This is used to compute the
   * last stable offset (LSO) in ReplicaManager. Note that it is possible that the "true" first unstable offset
   * gets removed from the log (through record or segment deletion). In this case, the first unstable offset
   * will point to the log start offset, which may actually be either part of a completed transaction or not
   * part of a transaction at all. However, since we only use the LSO for the purpose of restricting the
   * read_committed consumer to fetching decided data (i.e. committed, aborted, or non-transactional), this
   * temporary abuse seems justifiable and saves us from scanning the log after deletion to find the first offsets
   * of each ongoing transaction in order to compute a new first unstable offset. It is possible, however,
   * that this could result in disagreement between replicas depending on when they began replicating the log.
   * In the worst case, the LSO could be seen by a consumer to go backwards.
   */
  @volatile private var firstUnstableOffsetMetadata: Option[LogOffsetMetadata] = None

  /* Keep track of the current high watermark in order to ensure that segments containing offsets at or above it are
   * not eligible for deletion. This means that the active segment is only eligible for deletion if the high watermark
   * equals the log end offset (which may never happen for a partition under consistent load). This is needed to
   * prevent the log start offset (which is exposed in fetch responses) from getting ahead of the high watermark.
   */
  @volatile private var highWatermarkMetadata: LogOffsetMetadata = _

  /* the actual segments of the log */
  private val segments: ConcurrentNavigableMap[java.lang.Long, LogSegment] = new ConcurrentSkipListMap[java.lang.Long, LogSegment]

  // Visible for testing
  @volatile var leaderEpochCache: Option[LeaderEpochFileCache] = None

  locally {
    val startMs = time.milliseconds

    // create the log directory if it doesn't exist
    Files.createDirectories(dir.toPath)

    initializeLeaderEpochCache()

    val nextOffset = loadSegments()

    highWatermarkMetadata = LogOffsetMetadata(localLogStartOffset)

    /* Calculate the offset of the next message */
    nextOffsetMetadata = LogOffsetMetadata(nextOffset, activeSegment.baseOffset, activeSegment.size)

    leaderEpochCache.foreach(_.truncateFromEnd(nextOffsetMetadata.messageOffset))
    // In ce-kafka, Log.logStartOffset is replaced by MergedLog.mergedLogStartOffset

    // The earliest leader epoch may not be flushed during a hard failure. Recover it here.
    leaderEpochCache.foreach(_.truncateFromStart(mergedLogStartOffset))

    // Any segment loading or recovery code must not use producerStateManager, so that we can build the full state here
    // from scratch.
    if (!producerStateManager.isEmpty)
      throw new IllegalStateException("Producer state must be empty during log initialization")
    loadProducerState(logEndOffset, reloadFromCleanShutdown = hasCleanShutdownFile)

    info(s"Completed load of log with ${segments.size} segments, log start offset " +
      s"(merged: $mergedLogStartOffset, local: $localLogStartOffset) and log end offset $logEndOffset in " +
      s"${time.milliseconds() - startMs} ms")
  }

  def dir: File = _dir

  def parentDir: String = _parentDir

  def parentDirFile: File = new File(_parentDir)

  // InterceptorMetrics instance to log metrics related to interceptor failure
  private val interceptorStats = new InterceptorStats

  private[log] def setMergedLogStartOffsetCbk(callback: () => Long): Unit = {
    mergedLogStartOffsetCbk = callback
  }

  private def mergedLogStartOffset: Long = mergedLogStartOffsetCbk()

  def localLogStartOffset: Long = {
    val firstOffsetInLocalLog = Option(segments.firstEntry).map(_.getValue.baseOffset).getOrElse(0L)
    math.max(mergedLogStartOffset, firstOffsetInLocalLog)
  }

  def initFileSize: Int = {
    if (config.preallocate)
      config.segmentSize
    else
      0
  }

  def updateConfig(newConfig: LogConfig): Unit = {
    val oldConfig = this.config
    this.config = newConfig
    val oldRecordVersion = oldConfig.messageFormatVersion.recordVersion
    val newRecordVersion = newConfig.messageFormatVersion.recordVersion
    if (newRecordVersion.precedes(oldRecordVersion))
      warn(s"Record format version has been downgraded from $oldRecordVersion to $newRecordVersion.")
    if (newRecordVersion.value != oldRecordVersion.value)
      initializeLeaderEpochCache()
  }

  private def checkIfMemoryMappedBufferClosed(): Unit = {
    if (isMemoryMappedBufferClosed)
      throw new KafkaStorageException(s"The memory mapped buffer for log of $topicPartition is already closed")
  }

  def highWatermark: Long = highWatermarkMetadata.messageOffset

  /**
   * Update the high watermark to a new offset. The new high watermark will be lower
   * bounded by the log start offset and upper bounded by the log end offset.
   *
   * This is intended to be called when initializing the high watermark or when updating
   * it on a follower after receiving a Fetch response from the leader.
   *
   * @param hw the suggested new value for the high watermark
   * @return the updated high watermark offset
   */
  def updateHighWatermark(hw: Long): Long = {
    val newHighWatermark = if (hw < localLogStartOffset)
      localLogStartOffset
    else if (hw > logEndOffset)
      logEndOffset
    else
      hw
    updateHighWatermarkMetadata(LogOffsetMetadata(newHighWatermark))
    newHighWatermark
  }

  /**
   * Update the high watermark to a new value if and only if it is larger than the old value. It is
   * an error to update to a value which is larger than the log end offset.
   *
   * This method is intended to be used by the leader to update the high watermark after follower
   * fetch offsets have been updated.
   *
   * @return the old high watermark, if updated by the new value
   */
  def maybeIncrementHighWatermark(newHighWatermark: LogOffsetMetadata): Option[LogOffsetMetadata] = {
    if (newHighWatermark.messageOffset > logEndOffset)
      throw new IllegalArgumentException(s"High watermark $newHighWatermark update exceeds current " +
        s"log end offset $logEndOffsetMetadata")

    lock.synchronized {
      val oldHighWatermark = fetchHighWatermarkMetadata

      // Ensure that the high watermark increases monotonically. We also update the high watermark when the new
      // offset metadata is on a newer segment, which occurs whenever the log is rolled to a new segment.
      if (oldHighWatermark.messageOffset < newHighWatermark.messageOffset ||
        (oldHighWatermark.messageOffset == newHighWatermark.messageOffset && oldHighWatermark.onOlderSegment(newHighWatermark))) {
        updateHighWatermarkMetadata(newHighWatermark)
        Some(oldHighWatermark)
      } else {
        None
      }
    }
  }

  /**
   * Get the offset and metadata for the current high watermark. If offset metadata is not
   * known, this will do a lookup in the index and cache the result.
   */
  def fetchHighWatermarkMetadata: LogOffsetMetadata = {
    checkIfMemoryMappedBufferClosed()

    val offsetMetadata = highWatermarkMetadata
    if (offsetMetadata.messageOffsetOnly) {
      lock.synchronized {
        val fullOffset = convertToOffsetMetadataOrThrow(highWatermark)
        updateHighWatermarkMetadata(fullOffset)
        fullOffset
      }
    } else {
      offsetMetadata
    }
  }

  private def updateHighWatermarkMetadata(newHighWatermark: LogOffsetMetadata): Unit = {
    if (newHighWatermark.messageOffset < 0)
      throw new IllegalArgumentException("High watermark offset should be non-negative")

    lock synchronized {
      highWatermarkMetadata = newHighWatermark
      producerStateManager.onHighWatermarkUpdated(newHighWatermark.messageOffset)
      maybeIncrementFirstUnstableOffset(localLogStartOffset)
    }
    trace(s"Setting high watermark $newHighWatermark")
  }

  /**
   * Get the first unstable offset. Unlike the last stable offset, which is always defined,
   * the first unstable offset only exists if there are transactions in progress.
   *
   * @return the first unstable offset, if it exists
   */
  private[log] def firstUnstableOffset: Option[Long] = firstUnstableOffsetMetadata.map(_.messageOffset)

  private def fetchLastStableOffsetMetadata: LogOffsetMetadata = {
    checkIfMemoryMappedBufferClosed()

    // cache the current high watermark to avoid a concurrent update invalidating the range check
    val highWatermarkMetadata = fetchHighWatermarkMetadata

    firstUnstableOffsetMetadata match {
      case Some(offsetMetadata) if offsetMetadata.messageOffset < highWatermarkMetadata.messageOffset =>
        if (offsetMetadata.messageOffsetOnly) {
          lock synchronized {
            val fullOffset = convertToOffsetMetadataOrThrow(offsetMetadata.messageOffset)
            if (firstUnstableOffsetMetadata.contains(offsetMetadata))
              firstUnstableOffsetMetadata = Some(fullOffset)
            fullOffset
          }
        } else {
          offsetMetadata
        }
      case _ => highWatermarkMetadata
    }
  }

  /**
   * The last stable offset (LSO) is defined as the first offset such that all lower offsets have been "decided."
   * Non-transactional messages are considered decided immediately, but transactional messages are only decided when
   * the corresponding COMMIT or ABORT marker is written. This implies that the last stable offset will be equal
   * to the high watermark if there are no transactional messages in the log. Note also that the LSO cannot advance
   * beyond the high watermark.
   */
  def lastStableOffset: Long = {
    firstUnstableOffsetMetadata match {
      case Some(offsetMetadata) if offsetMetadata.messageOffset < highWatermark => offsetMetadata.messageOffset
      case _ => highWatermark
    }
  }

  def lastStableOffsetLag: Long = highWatermark - lastStableOffset

  /**
    * Fully materialize and return an offset snapshot including segment position info. This method will update
    * the LogOffsetMetadata for the high watermark and last stable offset if they are message-only. Throws an
    * offset out of range error if the segment info cannot be loaded.
    */
  def fetchOffsetSnapshot: LogOffsetSnapshot = {
    val lastStable = fetchLastStableOffsetMetadata
    val highWatermark = fetchHighWatermarkMetadata

    LogOffsetSnapshot(
      logStartOffset = mergedLogStartOffset,
      logEndOffset = logEndOffsetMetadata,
      highWatermark =  highWatermark,
      lastStableOffset = lastStable)
  }

  private val tags = {
    val maybeFutureTag = if (isFuture) Map("is-future" -> "true") else Map.empty[String, String]
    Map("topic" -> topicPartition.topic, "partition" -> topicPartition.partition.toString) ++ maybeFutureTag
  }

  newGauge(LogMetricNames.NumLogSegments, () => numberOfSegments, tags)
  newGauge(LogMetricNames.LogStartOffset, () => mergedLogStartOffset, tags)
  newGauge(LogMetricNames.LogEndOffset, () => logEndOffset, tags)
  newGauge(LogMetricNames.Size, () => size, tags)

  val producerExpireCheck = scheduler.schedule(name = "PeriodicProducerExpirationCheck", fun = () => {
    lock synchronized {
      producerStateManager.removeExpiredProducers(time.milliseconds)
    }
  }, period = producerIdExpirationCheckIntervalMs, delay = producerIdExpirationCheckIntervalMs, unit = TimeUnit.MILLISECONDS)

  /** The name of this log */
  def name  = dir.getName()

  def recordVersion: RecordVersion = config.messageFormatVersion.recordVersion

  private def initializeLeaderEpochCache(): Unit = lock synchronized {
    val leaderEpochFile = LeaderEpochCheckpointFile.newFile(dir)

    def newLeaderEpochFileCache(): LeaderEpochFileCache = {
      val checkpointFile = new LeaderEpochCheckpointFile(leaderEpochFile, logDirFailureChannel)
      new LeaderEpochFileCache(topicPartition, () => logEndOffset, checkpointFile)
    }

    if (recordVersion.precedes(RecordVersion.V2)) {
      val currentCache = if (leaderEpochFile.exists())
        Some(newLeaderEpochFileCache())
      else
        None

      if (currentCache.exists(_.nonEmpty))
        warn(s"Deleting non-empty leader epoch cache due to incompatible message format $recordVersion")

      Files.deleteIfExists(leaderEpochFile.toPath)
      leaderEpochCache = None
    } else {
      leaderEpochCache = Some(newLeaderEpochFileCache())
    }
  }

  /**
   * Removes any temporary files found in log directory, and creates a list of all .swap files which could be swapped
   * in place of existing segment(s). For log splitting, we know that any .swap file whose base offset is higher than
   * the smallest offset .clean file could be part of an incomplete split operation. Such .swap files are also deleted
   * by this method.
   * @return Set of .swap files that are valid to be swapped in as segment files
   */
  private def removeTempFilesAndCollectSwapFiles(): Set[File] = {

    def deleteIndicesIfExist(baseFile: File, suffix: String = ""): Unit = {
      info(s"Deleting index files with suffix $suffix for baseFile $baseFile")
      val offset = offsetFromFile(baseFile)
      Files.deleteIfExists(Log.offsetIndexFile(dir, offset, suffix).toPath)
      Files.deleteIfExists(Log.timeIndexFile(dir, offset, suffix).toPath)
      Files.deleteIfExists(Log.transactionIndexFile(dir, offset, suffix).toPath)
    }

    val swapFiles = mutable.Set[File]()
    val cleanFiles = mutable.Set[File]()
    var minCleanedFileOffset = Long.MaxValue

    for (file <- dir.listFiles if file.isFile) {
      if (!file.canRead)
        throw new IOException(s"Could not read file $file")
      val filename = file.getName
      if (filename.endsWith(DeletedFileSuffix)) {
        debug(s"Deleting stray temporary file ${file.getAbsolutePath}")
        Files.deleteIfExists(file.toPath)
      } else if (filename.endsWith(CleanedFileSuffix)) {
        minCleanedFileOffset = Math.min(offsetFromFileName(filename), minCleanedFileOffset)
        cleanFiles += file
      } else if (filename.endsWith(SwapFileSuffix)) {
        // we crashed in the middle of a swap operation, to recover:
        // if a log, delete the index files, complete the swap operation later
        // if an index just delete the index files, they will be rebuilt
        val baseFile = new File(CoreUtils.replaceSuffix(file.getPath, SwapFileSuffix, ""))
        info(s"Found file ${file.getAbsolutePath} from interrupted swap operation.")
        if (isIndexFile(baseFile)) {
          deleteIndicesIfExist(baseFile)
        } else if (isLogFile(baseFile)) {
          deleteIndicesIfExist(baseFile)
          swapFiles += file
        }
      }
    }

    // KAFKA-6264: Delete all .swap files whose base offset is greater than the minimum .cleaned segment offset. Such .swap
    // files could be part of an incomplete split operation that could not complete. See Log#splitOverflowedSegment
    // for more details about the split operation.
    val (invalidSwapFiles, validSwapFiles) = swapFiles.partition(file => offsetFromFile(file) >= minCleanedFileOffset)
    invalidSwapFiles.foreach { file =>
      debug(s"Deleting invalid swap file ${file.getAbsoluteFile} minCleanedFileOffset: $minCleanedFileOffset")
      val baseFile = new File(CoreUtils.replaceSuffix(file.getPath, SwapFileSuffix, ""))
      deleteIndicesIfExist(baseFile, SwapFileSuffix)
      Files.deleteIfExists(file.toPath)
    }

    // Now that we have deleted all .swap files that constitute an incomplete split operation, let's delete all .clean files
    cleanFiles.foreach { file =>
      debug(s"Deleting stray .clean file ${file.getAbsolutePath}")
      Files.deleteIfExists(file.toPath)
    }

    validSwapFiles
  }

  /**
   * This method does not need to convert IOException to KafkaStorageException because it is only called before all logs are loaded
   * It is possible that we encounter a segment with index offset overflow in which case the LogSegmentOffsetOverflowException
   * will be thrown. Note that any segments that were opened before we encountered the exception will remain open and the
   * caller is responsible for closing them appropriately, if needed.
   * @throws LogSegmentOffsetOverflowException if the log directory contains a segment with messages that overflow the index offset
   */
  private def loadSegmentFiles(): Unit = {
    // load segments in ascending order because transactional data from one segment may depend on the
    // segments that come before it
    for (file <- dir.listFiles.sortBy(_.getName) if file.isFile) {
      if (isIndexFile(file)) {
        // if it is an index file, make sure it has a corresponding .log file
        val offset = offsetFromFile(file)
        val logFile = Log.logFile(dir, offset)
        if (!logFile.exists) {
          warn(s"Found an orphaned index file ${file.getAbsolutePath}, with no corresponding log file.")
          Files.deleteIfExists(file.toPath)
        }
      } else if (isLogFile(file)) {
        // if it's a log file, load the corresponding log segment
        val baseOffset = offsetFromFile(file)
        val timeIndexFileNewlyCreated = !Log.timeIndexFile(dir, baseOffset).exists()
        val segment = LogSegment.open(dir = dir,
          baseOffset = baseOffset,
          config,
          time = time,
          fileAlreadyExists = true)

        try segment.sanityCheck(timeIndexFileNewlyCreated)
        catch {
          case _: NoSuchFileException =>
            error(s"Could not find offset index file corresponding to log file ${segment.log.file.getAbsolutePath}, " +
              "recovering segment and rebuilding index files...")
            recoverSegment(segment)
          case e: CorruptIndexException =>
            warn(s"Found a corrupted index file corresponding to log file ${segment.log.file.getAbsolutePath} due " +
              s"to ${e.getMessage}}, recovering segment and rebuilding index files...")
            recoverSegment(segment)
        }
        addSegment(segment)
      }
    }
  }

  /**
   * Recover the given segment.
   * @param segment Segment to recover
   * @param leaderEpochCache Optional cache for updating the leader epoch during recovery
   * @return The number of bytes truncated from the segment
   * @throws LogSegmentOffsetOverflowException if the segment contains messages that cause index offset overflow
   */
  private def recoverSegment(segment: LogSegment,
                             leaderEpochCache: Option[LeaderEpochFileCache] = None): Int = lock synchronized {
    val producerStateManager = new ProducerStateManager(topicPartition, dir, maxProducerIdExpirationMs)
    rebuildProducerState(segment.baseOffset, reloadFromCleanShutdown = false, producerStateManager)
    val bytesTruncated = segment.recover(producerStateManager, leaderEpochCache)
    // once we have recovered the segment's data, take a snapshot to ensure that we won't
    // need to reload the same segment again while recovering another segment.
    producerStateManager.takeSnapshot()
    bytesTruncated
  }

  /**
   * This method does not need to convert IOException to KafkaStorageException because it is only called before all logs
   * are loaded.
   * @throws LogSegmentOffsetOverflowException if the swap file contains messages that cause the log segment offset to
   *                                           overflow. Note that this is currently a fatal exception as we do not have
   *                                           a way to deal with it. The exception is propagated all the way up to
   *                                           KafkaServer#startup which will cause the broker to shut down if we are in
   *                                           this situation. This is expected to be an extremely rare scenario in practice,
   *                                           and manual intervention might be required to get out of it.
   */
  private def completeSwapOperations(swapFiles: Set[File]): Unit = {
    for (swapFile <- swapFiles) {
      val logFile = new File(CoreUtils.replaceSuffix(swapFile.getPath, SwapFileSuffix, ""))
      val baseOffset = offsetFromFile(logFile)
      val swapSegment = LogSegment.open(swapFile.getParentFile,
        baseOffset = baseOffset,
        config,
        time = time,
        fileSuffix = SwapFileSuffix)
      info(s"Found log file ${swapFile.getPath} from interrupted swap operation, repairing.")
      recoverSegment(swapSegment)

      // We create swap files for two cases:
      // (1) Log cleaning where multiple segments are merged into one, and
      // (2) Log splitting where one segment is split into multiple.
      //
      // Both of these mean that the resultant swap segments be composed of the original set, i.e. the swap segment
      // must fall within the range of existing segment(s). If we cannot find such a segment, it means the deletion
      // of that segment was successful. In such an event, we should simply rename the .swap to .log without having to
      // do a replace with an existing segment.
      val oldSegments = logSegments(swapSegment.baseOffset, swapSegment.readNextOffset).filter { segment =>
        segment.readNextOffset > swapSegment.baseOffset
      }
      replaceSegments(Seq(swapSegment), oldSegments.toSeq, isRecoveredSwapFile = true)
    }
  }

  /**
   * Load the log segments from the log files on disk and return the next offset.
   * This method does not need to convert IOException to KafkaStorageException because it is only called before all logs
   * are loaded.
   * @throws LogSegmentOffsetOverflowException if we encounter a .swap file with messages that overflow index offset; or when
   *                                           we find an unexpected number of .log files with overflow
   */
  private def loadSegments(): Long = {
    // first do a pass through the files in the log directory and remove any temporary files
    // and find any interrupted swap operations
    val swapFiles = removeTempFilesAndCollectSwapFiles()

    // Now do a second pass and load all the log and index files.
    // We might encounter legacy log segments with offset overflow (KAFKA-6264). We need to split such segments. When
    // this happens, restart loading segment files from scratch.
    retryOnOffsetOverflow {
      // In case we encounter a segment with offset overflow, the retry logic will split it after which we need to retry
      // loading of segments. In that case, we also need to close all segments that could have been left open in previous
      // call to loadSegmentFiles().
      logSegments.foreach(_.close())
      segments.clear()
      loadSegmentFiles()
    }

    // Finally, complete any interrupted swap operations. To be crash-safe,
    // log files that are replaced by the swap segment should be renamed to .deleted
    // before the swap file is restored as the new segment file.
    completeSwapOperations(swapFiles)

    if (!dir.getAbsolutePath.endsWith(Log.DeleteDirSuffix)) {
      val nextOffset = retryOnOffsetOverflow {
        recoverLog()
      }

      // reset the index size of the currently active log segment to allow more entries
      activeSegment.resizeIndexes(config.maxIndexSize)
      nextOffset
    } else {
       if (logSegments.isEmpty) {
          addSegment(LogSegment.open(dir = dir,
            baseOffset = 0,
            config,
            time = time,
            fileAlreadyExists = false,
            initFileSize = this.initFileSize,
            preallocate = false))
       }
      0
    }
  }

  private def updateLogEndOffset(offset: Long): Unit = {
    nextOffsetMetadata = LogOffsetMetadata(offset, activeSegment.baseOffset, activeSegment.size)

    // Update the high watermark in case it has gotten ahead of the log end offset following a truncation
    // or if a new segment has been rolled and the offset metadata needs to be updated.
    if (highWatermark >= offset) {
      updateHighWatermarkMetadata(nextOffsetMetadata)
    }

    if (this.recoveryPoint > offset) {
      this.recoveryPoint = offset
    }
  }

  private[log] def maybeUpdateHighWatermarkAndRecoveryPoint(offset: Long): Unit = {
    // In ce-kafka, Log.logStartOffset is replaced by MergedLog.mergedLogStartOffset
    if (highWatermark < offset) {
      updateHighWatermark(offset)
    }

    if (this.recoveryPoint < offset) {
      this.recoveryPoint = offset
    }
  }

  /**
   * Recover the log segments and return the next offset after recovery.
   * This method does not need to convert IOException to KafkaStorageException because it is only called before all
   * logs are loaded.
   * @throws LogSegmentOffsetOverflowException if we encountered a legacy segment with offset overflow
   */
  private def recoverLog(): Long = {
    // if we have the clean shutdown marker, skip recovery
    if (!hasCleanShutdownFile) {
      // okay we need to actually recover this log
      val unflushed = logSegments(this.recoveryPoint, Long.MaxValue).iterator
      var truncated = false

      while (unflushed.hasNext && !truncated) {
        val segment = unflushed.next
        info(s"Recovering unflushed segment ${segment.baseOffset}")
        val truncatedBytes =
          try {
            recoverSegment(segment, leaderEpochCache)
          } catch {
            case _: InvalidOffsetException =>
              val startOffset = segment.baseOffset
              warn("Found invalid offset during recovery. Deleting the corrupt segment and " +
                s"creating an empty one with starting offset $startOffset")
              segment.truncateTo(startOffset)
          }
        if (truncatedBytes > 0) {
          // we had an invalid message, delete all remaining log
          warn(s"Corruption found in segment ${segment.baseOffset}, truncating to offset ${segment.readNextOffset}")
          removeAndDeleteSegments(unflushed.toList, asyncDelete = true)
          truncated = true
        }
      }
    }

    if (logSegments.nonEmpty) {
      val logEndOffset = activeSegment.readNextOffset
      if (logEndOffset < mergedLogStartOffset || logEndOffset < initialUntieredOffset) {
        warn(s"Deleting all segments because logEndOffset ($logEndOffset) is smaller than logStartOffset " +
          s"{$mergedLogStartOffset} or firstUntieredOffset ($initialUntieredOffset). This could happen if segment " +
          s"files were deleted from the file system.")
        removeAndDeleteSegments(logSegments, asyncDelete = true)
      }
    }

    if (logSegments.isEmpty) {
      // No log segments were found in recovery.
      // For the follower case:
      //   While we could restore at firstUntieredOffset, we need to replicate the full leader's local log,
      //   and we need to ensure that producer state fully restored if a crash occurred in truncateAndRestoreTierState.
      //   Therefore we create a new mutable segment beginning at mergedLogStartOffset.
      // For the leader case:
      //   This recovery strategy is not safe and we should instead attempt to treat tiered partitions as
      //   correct after ensuring full materialization. See KSTORAGE-584 for more details.
      addSegment(LogSegment.open(dir = dir,
        baseOffset = mergedLogStartOffset,
        config,
        time = time,
        fileAlreadyExists = false,
        initFileSize = this.initFileSize,
        preallocate = config.preallocate))
    }

    recoveryPoint = activeSegment.readNextOffset
    recoveryPoint
  }

  // Rebuild producer state until lastOffset. This method may be called from the recovery code path, and thus must be
  // free of all side-effects, i.e. it must not update any log-specific state.
  private def rebuildProducerState(lastOffset: Long,
                                   reloadFromCleanShutdown: Boolean,
                                   producerStateManager: ProducerStateManager): Unit = lock synchronized {
    checkIfMemoryMappedBufferClosed()
    val messageFormatVersion = config.messageFormatVersion.recordVersion.value
    val segments = logSegments
    val offsetsToSnapshot =
      if (segments.nonEmpty) {
        val nextLatestSegmentBaseOffset = lowerSegment(segments.last.baseOffset).map(_.baseOffset)
        Seq(nextLatestSegmentBaseOffset, Some(segments.last.baseOffset), Some(lastOffset))
      } else {
        Seq(Some(lastOffset))
      }
    info(s"Loading producer state till offset $lastOffset with message format version $messageFormatVersion")

    // We want to avoid unnecessary scanning of the log to build the producer state when the broker is being
    // upgraded. The basic idea is to use the absence of producer snapshot files to detect the upgrade case,
    // but we have to be careful not to assume too much in the presence of broker failures. The two most common
    // upgrade cases in which we expect to find no snapshots are the following:
    //
    // 1. The broker has been upgraded, but the topic is still on the old message format.
    // 2. The broker has been upgraded, the topic is on the new message format, and we had a clean shutdown.
    //
    // If we hit either of these cases, we skip producer state loading and write a new snapshot at the log end
    // offset (see below). The next time the log is reloaded, we will load producer state using this snapshot
    // (or later snapshots). Otherwise, if there is no snapshot file, then we have to rebuild producer state
    // from the first segment.
    if (messageFormatVersion < RecordBatch.MAGIC_VALUE_V2 ||
        (producerStateManager.latestSnapshotOffset.isEmpty && reloadFromCleanShutdown)) {
      // To avoid an expensive scan through all of the segments, we take empty snapshots from the start of the
      // last two segments and the last offset. This should avoid the full scan in the case that the log needs
      // truncation.
      offsetsToSnapshot.flatten.foreach { offset =>
        producerStateManager.updateMapEndOffset(offset)
        producerStateManager.takeSnapshot()
      }
    } else {
      val isEmptyBeforeTruncation = producerStateManager.isEmpty && producerStateManager.mapEndOffset >= lastOffset
      producerStateManager.truncateAndReload(mergedLogStartOffset, lastOffset, time.milliseconds())

      // Only do the potentially expensive reloading if the last snapshot offset is lower than the log end
      // offset (which would be the case on first startup) and there were active producers prior to truncation
      // (which could be the case if truncating after initial loading). If there weren't, then truncating
      // shouldn't change that fact (although it could cause a producerId to expire earlier than expected),
      // and we can skip the loading. This is an optimization for users which are not yet using
      // idempotent/transactional features yet.
      if (lastOffset > producerStateManager.mapEndOffset && !isEmptyBeforeTruncation) {
        val segmentOfLastOffset = floorLogSegment(lastOffset)

        logSegments(producerStateManager.mapEndOffset, lastOffset).foreach { segment =>
          val startOffset = Utils.max(segment.baseOffset, producerStateManager.mapEndOffset, mergedLogStartOffset)
          producerStateManager.updateMapEndOffset(startOffset)

          if (offsetsToSnapshot.contains(Some(segment.baseOffset)))
            producerStateManager.takeSnapshot()

          val maxPosition = if (segmentOfLastOffset.contains(segment)) {
            Option(segment.translateOffset(lastOffset))
              .map(_.position)
              .getOrElse(segment.size)
          } else {
            segment.size
          }

          val fetchDataInfo = segment.read(startOffset,
            maxSize = Int.MaxValue,
            maxPosition = maxPosition,
            minOneMessage = false)
          if (fetchDataInfo != null)
            loadProducersFromLog(producerStateManager, fetchDataInfo.records)
        }
      }
      producerStateManager.updateMapEndOffset(lastOffset)
      producerStateManager.takeSnapshot()
    }
  }

  private[log] def loadProducerState(lastOffset: Long, reloadFromCleanShutdown: Boolean): Unit = lock synchronized {
    rebuildProducerState(lastOffset, reloadFromCleanShutdown, producerStateManager)
    maybeIncrementFirstUnstableOffset(localLogStartOffset)
  }

  private def loadProducersFromLog(producerStateManager: ProducerStateManager, records: Records): Unit = {
    val loadedProducers = mutable.Map.empty[Long, ProducerAppendInfo]
    val completedTxns = ListBuffer.empty[CompletedTxn]
    records.batches.forEach { batch =>
      if (batch.hasProducerId) {
        val maybeCompletedTxn = updateProducers(batch,
          loadedProducers,
          firstOffsetMetadata = None,
          origin = AppendOrigin.Replication)
        maybeCompletedTxn.foreach(completedTxns += _)
      }
    }
    loadedProducers.values.foreach(producerStateManager.update)
    completedTxns.foreach(producerStateManager.completeTxn)
  }

  private[log] def activeProducersWithLastSequence: Map[Long, Int] = lock synchronized {
    producerStateManager.activeProducers.map { case (producerId, producerIdEntry) =>
      (producerId, producerIdEntry.lastSeq)
    }
  }

  private[log] def lastRecordsOfActiveProducers: Map[Long, LastRecord] = lock synchronized {
    producerStateManager.activeProducers.map { case (producerId, producerIdEntry) =>
      val lastDataOffset = if (producerIdEntry.lastDataOffset >= 0 ) Some(producerIdEntry.lastDataOffset) else None
      val lastRecord = LastRecord(lastDataOffset, producerIdEntry.producerEpoch)
      producerId -> lastRecord
    }
  }

  /**
   * Check if we have the "clean shutdown" file
   */
  private[log] def hasCleanShutdownFile: Boolean = new File(dir.getParentFile, CleanShutdownFile).exists()

  /**
   * The number of segments in the log.
   * Take care! this is an O(n) operation.
   */
  def numberOfSegments: Int = segments.size

  /**
   * Close this log.
   * The memory mapped buffer for index files of this log will be left open until the log is deleted.
   */
  def close(): Unit = {
    debug("Closing log")
    lock synchronized {
      checkIfMemoryMappedBufferClosed()
      producerExpireCheck.cancel(true)
      maybeHandleIOException(s"Error while renaming dir for $topicPartition in dir ${dir.getParent}") {
        // We take a snapshot at the last written offset to hopefully avoid the need to scan the log
        // after restarting and to ensure that we cannot inadvertently hit the upgrade optimization
        // (the clean shutdown file is written after the logs are all closed).
        producerStateManager.takeSnapshot()
        logSegments.foreach(_.close())
      }
    }

    // close the InterceptorMetrics group in registry
    interceptorStats.close()
  }

  /**
   * Rename the directory of the log
   *
   * @throws KafkaStorageException if rename fails
   */
  def renameDir(name: String): Unit = {
    lock synchronized {
      maybeHandleIOException(s"Error while renaming dir for $topicPartition in log dir ${dir.getParent}") {
        val renamedDir = new File(dir.getParent, name)
        Utils.atomicMoveWithFallback(dir.toPath, renamedDir.toPath)
        if (renamedDir != dir) {
          _dir = renamedDir
          _parentDir = renamedDir.getParent
          logSegments.foreach(_.updateParentDir(renamedDir))
          producerStateManager.logDir = dir
          // re-initialize leader epoch cache so that LeaderEpochCheckpointFile.checkpoint can correctly reference
          // the checkpoint file in renamed log directory
          initializeLeaderEpochCache()
        }
      }
    }
  }

  /**
   * Close file handlers used by log but don't write to disk. This is called if the log directory is offline
   */
  def closeHandlers(): Unit = {
    debug("Closing handlers")
    lock synchronized {
      logSegments.foreach(_.closeHandlers())
      isMemoryMappedBufferClosed = true
    }
  }

  /**
   * Append this message set to the active segment of the log, assigning offsets and Partition Leader Epochs
   *
   * @param records The records to append
   * @param origin Declares the origin of the append which affects required validations
   * @param interBrokerProtocolVersion Inter-broker message protocol version
   * @throws KafkaStorageException If the append fails due to an I/O error.
   * @return Information about the appended messages including the first and last offset.
   */
  def appendAsLeader(records: MemoryRecords,
                     leaderEpoch: Int,
                     origin: AppendOrigin = AppendOrigin.Client,
                     interBrokerProtocolVersion: ApiVersion = ApiVersion.latestVersion,
                     bufferSupplier: BufferSupplier = BufferSupplier.NO_CACHING): LogAppendInfo = {
    append(records, origin, interBrokerProtocolVersion, assignOffsets = true, leaderEpoch, Some(bufferSupplier), ignoreRecordSize = false)
  }

  /**
   * Append this message set to the active segment of the log without assigning offsets or Partition Leader Epochs
   *
   * @param records The records to append
   * @throws KafkaStorageException If the append fails due to an I/O error.
   * @return Information about the appended messages including the first and last offset.
   */
  def appendAsFollower(records: MemoryRecords): LogAppendInfo = {
    append(records,
      origin = AppendOrigin.Replication,
      interBrokerProtocolVersion = ApiVersion.latestVersion,
      assignOffsets = false,
      leaderEpoch = -1,
      None,
      // disable to check the validation of record size since the record is already accepted by leader.
      ignoreRecordSize = true)
  }

  /**
   * Append this message set to the active segment of the log, rolling over to a fresh segment if necessary.
   *
   * This method will generally be responsible for assigning offsets to the messages,
   * however if the assignOffsets=false flag is passed we will only check that the existing offsets are valid.
   *
   * @param records The log records to append
   * @param origin Declares the origin of the append which affects required validations
   * @param interBrokerProtocolVersion Inter-broker message protocol version
   * @param assignOffsets Should the log assign offsets to this message set or blindly apply what it is given
   * @param leaderEpoch The partition's leader epoch which will be applied to messages when offsets are assigned on the leader
   * @param bufferSupplier The supplier used to allocate buffers if assignOffsets is true
   * @param ignoreRecordSize true to skip validation of record size.
   * @throws KafkaStorageException If the append fails due to an I/O error.
   * @throws OffsetsOutOfOrderException If out of order offsets found in 'records'
   * @throws UnexpectedAppendOffsetException If the first or last offset in append is less than next offset
   * @return Information about the appended messages including the first and last offset.
   */
  private def append(records: MemoryRecords,
                     origin: AppendOrigin,
                     interBrokerProtocolVersion: ApiVersion,
                     assignOffsets: Boolean,
                     leaderEpoch: Int,
                     bufferSupplier: Option[BufferSupplier],
                     ignoreRecordSize: Boolean): LogAppendInfo = {
    maybeHandleIOException(s"Error while appending records to $topicPartition in dir ${dir.getParent}") {
      val appendInfo = analyzeAndValidateRecords(records, origin, ignoreRecordSize)

      // return if we have no valid messages or if this is a duplicate of the last appended entry
      if (appendInfo.shallowCount == 0)
        return appendInfo

      // trim any invalid bytes or partial messages before appending it to the on-disk log
      var validRecords = trimInvalidBytes(records, appendInfo)

      // they are valid, insert them in the log
      lock synchronized {
        checkIfMemoryMappedBufferClosed()
        if (assignOffsets) {
          // assign offsets to the message set
          val offset = new LongRef(nextOffsetMetadata.messageOffset)
          appendInfo.firstOffset = Some(offset.value)
          val now = time.milliseconds
          val recordInterceptors = if (origin == AppendOrigin.Client)
            config.appendRecordInterceptors.asScala
          else
            Collections.emptyList().asScala
          val validateAndOffsetAssignResult = try {
            LogValidator.validateMessagesAndAssignOffsets(validRecords,
              topicPartition,
              offset,
              time,
              now,
              appendInfo.sourceCodec,
              appendInfo.targetCodec,
              config.compact,
              config.messageFormatVersion.recordVersion.value,
              config.messageTimestampType,
              config.messageTimestampDifferenceMaxMs,
              recordInterceptors,
              interceptorStats,
              leaderEpoch,
              origin,
              interBrokerProtocolVersion,
              brokerTopicStats,
              bufferSupplier.getOrElse(throw new IllegalArgumentException(
                "bufferSupplier should be defined if assignOffsets is true")))
          } catch {
            case e: IOException =>
              throw new KafkaException(s"Error validating messages while appending to log $name", e)
          }
          validRecords = validateAndOffsetAssignResult.validatedRecords
          appendInfo.maxTimestamp = validateAndOffsetAssignResult.maxTimestamp
          appendInfo.offsetOfMaxTimestamp = validateAndOffsetAssignResult.shallowOffsetOfMaxTimestamp
          appendInfo.lastOffset = offset.value - 1
          appendInfo.recordConversionStats = validateAndOffsetAssignResult.recordConversionStats
          if (config.messageTimestampType == TimestampType.LOG_APPEND_TIME)
            appendInfo.logAppendTime = now

          // re-validate message sizes if there's a possibility that they have changed (due to re-compression or message
          // format conversion)
          if (!ignoreRecordSize && validateAndOffsetAssignResult.messageSizeMaybeChanged) {
            for (batch <- validRecords.batches.asScala) {
              if (batch.sizeInBytes > config.maxMessageSize) {
                // we record the original message set size instead of the trimmed size
                // to be consistent with pre-compression bytesRejectedRate recording
                brokerTopicStats.topicStats(topicPartition.topic).bytesRejectedRate.mark(records.sizeInBytes)
                brokerTopicStats.allTopicsStats.bytesRejectedRate.mark(records.sizeInBytes)
                throw new RecordTooLargeException(s"Message batch size is ${batch.sizeInBytes} bytes in append to" +
                  s"partition $topicPartition which exceeds the maximum configured size of ${config.maxMessageSize}.")
              }
            }
          }
        } else {
          // we are taking the offsets we are given
          if (!appendInfo.offsetsMonotonic)
            throw new OffsetsOutOfOrderException(s"Out of order offsets found in append to $topicPartition: " +
                                                 records.records.asScala.map(_.offset))

          if (appendInfo.firstOrLastOffsetOfFirstBatch < nextOffsetMetadata.messageOffset) {
            // we may still be able to recover if the log is empty
            // one example: fetching from log start offset on the leader which is not batch aligned,
            // which may happen as a result of AdminClient#deleteRecords()
            val firstOffset = appendInfo.firstOffset match {
              case Some(offset) => offset
              case None => records.batches.asScala.head.baseOffset()
            }

            val firstOrLast = if (appendInfo.firstOffset.isDefined) "First offset" else "Last offset of the first batch"
            throw new UnexpectedAppendOffsetException(
              s"Unexpected offset in append to $topicPartition. $firstOrLast " +
              s"${appendInfo.firstOrLastOffsetOfFirstBatch} is less than the next offset ${nextOffsetMetadata.messageOffset}. " +
              s"First 10 offsets in append: ${records.records.asScala.take(10).map(_.offset)}, last offset in" +
              s" append: ${appendInfo.lastOffset}. logStartOffset=$mergedLogStartOffset, localLogStartOffset=$localLogStartOffset)",
              firstOffset, appendInfo.lastOffset)
          }
        }

        // update the epoch cache with the epoch stamped onto the message by the leader
        validRecords.batches.forEach { batch =>
          if (batch.magic >= RecordBatch.MAGIC_VALUE_V2) {
            maybeAssignEpochStartOffset(batch.partitionLeaderEpoch, batch.baseOffset)
          } else {
            // In partial upgrade scenarios, we may get a temporary regression to the message format. In
            // order to ensure the safety of leader election, we clear the epoch cache so that we revert
            // to truncation by high watermark after the next leader election.
            leaderEpochCache.filter(_.nonEmpty).foreach { cache =>
              warn(s"Clearing leader epoch cache after unexpected append with message format v${batch.magic}")
              cache.clearAndFlush()
            }
          }
        }

        // check messages set size may be exceed config.segmentSize
        if (validRecords.sizeInBytes > config.segmentSize) {
          throw new RecordBatchTooLargeException(s"Message batch size is ${validRecords.sizeInBytes} bytes in append " +
            s"to partition $topicPartition, which exceeds the maximum configured segment size of ${config.segmentSize}.")
        }

        // maybe roll the log if this segment is full
        val segment = maybeRoll(validRecords.sizeInBytes, appendInfo)

        val logOffsetMetadata = LogOffsetMetadata(
          messageOffset = appendInfo.firstOrLastOffsetOfFirstBatch,
          segmentBaseOffset = segment.baseOffset,
          relativePositionInSegment = segment.size)

        // now that we have valid records, offsets assigned, and timestamps updated, we need to
        // validate the idempotent/transactional state of the producers and collect some metadata
        val (updatedProducers, completedTxns, maybeDuplicate) = analyzeAndValidateProducerState(
          logOffsetMetadata, validRecords, origin)

        maybeDuplicate.foreach { duplicate =>
          appendInfo.firstOffset = Some(duplicate.firstOffset)
          appendInfo.lastOffset = duplicate.lastOffset
          appendInfo.logAppendTime = duplicate.timestamp
          appendInfo.logStartOffset = mergedLogStartOffset
          return appendInfo
        }

        segment.append(largestOffset = appendInfo.lastOffset,
          largestTimestamp = appendInfo.maxTimestamp,
          shallowOffsetOfMaxTimestamp = appendInfo.offsetOfMaxTimestamp,
          records = validRecords)

        // Increment the log end offset. We do this immediately after the append because a
        // write to the transaction index below may fail and we want to ensure that the offsets
        // of future appends still grow monotonically. The resulting transaction index inconsistency
        // will be cleaned up after the log directory is recovered. Note that the end offset of the
        // ProducerStateManager will not be updated and the last stable offset will not advance
        // if the append to the transaction index fails.
        updateLogEndOffset(appendInfo.lastOffset + 1)

        // update the producer state
        for (producerAppendInfo <- updatedProducers.values) {
          producerStateManager.update(producerAppendInfo)
        }

        // update the transaction index with the true last stable offset. The last offset visible
        // to consumers using READ_COMMITTED will be limited by this value and the high watermark.
        for (completedTxn <- completedTxns) {
          val lastStableOffset = producerStateManager.lastStableOffset(completedTxn)
          segment.updateTxnIndex(completedTxn, lastStableOffset)
          producerStateManager.completeTxn(completedTxn)
        }

        // always update the last producer id map offset so that the snapshot reflects the current offset
        // even if there isn't any idempotent data being written
        producerStateManager.updateMapEndOffset(appendInfo.lastOffset + 1)

        // update the first unstable offset (which is used to compute LSO)
        maybeIncrementFirstUnstableOffset(localLogStartOffset)

        trace(s"Appended message set with last offset: ${appendInfo.lastOffset}, " +
          s"first offset: ${appendInfo.firstOffset}, " +
          s"next offset: ${nextOffsetMetadata.messageOffset}, " +
          s"and messages: $validRecords")

        if (unflushedMessages >= config.flushInterval)
          flush()

        appendInfo
      }
    }
  }

  def maybeAssignEpochStartOffset(leaderEpoch: Int, startOffset: Long): Unit = {
    leaderEpochCache.foreach { cache =>
      cache.assign(leaderEpoch, startOffset)
    }
  }

  def latestEpoch: Option[Int] = leaderEpochCache.flatMap(_.latestEpoch)

  def endOffsetForEpoch(leaderEpoch: Int): Option[OffsetAndEpoch] = {
    leaderEpochCache.flatMap { cache =>
      val (foundEpoch, foundOffset) = cache.endOffsetFor(leaderEpoch)
      if (foundOffset == EpochEndOffset.UNDEFINED_EPOCH_OFFSET)
        None
      else
        Some(OffsetAndEpoch(foundOffset, foundEpoch))
    }
  }

  /**
    * Get metadata of the first log offset.
    */
  def firstOffsetMetadata: LogOffsetMetadata = {
    convertToOffsetMetadata(localLogStartOffset).getOrElse {
      val firstSegmentBaseOffset = segments.firstKey
      new LogOffsetMetadata(firstSegmentBaseOffset, firstSegmentBaseOffset, 0)
    }
  }

  /**
   * Update the first unstable offset, bounded by the log start offset
   * For tiered logs, we can assume that the lower bound for the first unstable offset
   * is the local log start as we do not currently tier past the LSO.
   * @param logStartOffset log start offset
   */
  def maybeIncrementFirstUnstableOffset(logStartOffset: Long): Unit = lock synchronized {
    checkIfMemoryMappedBufferClosed()

    val updatedFirstStableOffset = producerStateManager.firstUnstableOffset match {
      case Some(logOffsetMetadata) if logOffsetMetadata.messageOffsetOnly || logOffsetMetadata.messageOffset < logStartOffset =>
        val offset = math.max(logOffsetMetadata.messageOffset, logStartOffset)
        val segment = Option(segments.floorEntry(offset))
          .getOrElse(throw new IllegalStateException("new log start offset or first unstable offset is not within the local log"))
          .getValue

        Option(segment.translateOffset(offset)) match {
          case Some(position) =>
            Some(LogOffsetMetadata(offset, segment.baseOffset, position.position))
          case None =>
            // If the first unstable offset position is not located, we default to using the segment size.
            // This sets a reasonable default if the local log is fully truncated, but the corresponding producer state
            // failed to be truncated.
            //
            // This also guards against a condition specific to tiered storage, where part of the local log was tiered
            // and deleted. If recovery is triggered and the local log is truncated, it's possible to end up in a state
            // where there is no local data corresponding to the restored producer state snapshot high watermark.
            if (segment.size != 0)
              warn(s"failed to find first unstable offset $offset position in segment $segment")
            Some(LogOffsetMetadata(offset, segment.baseOffset, segment.size))
        }

      case other => other
    }

    if (updatedFirstStableOffset != this.firstUnstableOffsetMetadata) {
      debug(s"First unstable offset updated to $updatedFirstStableOffset")
      this.firstUnstableOffsetMetadata = updatedFirstStableOffset
    }
  }

  /**
   * Increment the log start offset if the provided offset is larger.
   */
  def maybeIncrementLogStartOffset(newLogStartOffset: Long, reason: LogStartOffsetIncrementReason): Unit = {
    // We don't have to write the log start offset to log-start-offset-checkpoint immediately.
    // The deleteRecordsOffset may be lost only if all in-sync replicas of this broker are shutdown
    // in an unclean manner within log.flush.start.offset.checkpoint.interval.ms. The chance of this happening is low.
    maybeHandleIOException(s"Exception while increasing log start offset for $topicPartition to $newLogStartOffset in dir ${dir.getParent}") {
      lock synchronized {
        if (newLogStartOffset > highWatermark)
          throw new OffsetOutOfRangeException(s"Cannot increment the log start offset to $newLogStartOffset of partition $topicPartition " +
            s"since it is larger than the high watermark $highWatermark")

        checkIfMemoryMappedBufferClosed()
<<<<<<< HEAD
        if (newLogStartOffset > mergedLogStartOffset) {
          info(s"Incrementing log start offset to $newLogStartOffset")
          // In ce-kafka, Log.logStartOffset is replaced by MergedLog.mergedLogStartOffset
          leaderEpochCache.foreach(_.truncateFromStart(newLogStartOffset))
=======
        if (newLogStartOffset > logStartOffset) {
          updateLogStartOffset(newLogStartOffset)
          info(s"Incremented log start offset to $newLogStartOffset due to $reason")
          leaderEpochCache.foreach(_.truncateFromStart(logStartOffset))
>>>>>>> 54b17242
          producerStateManager.truncateHead(newLogStartOffset)
          maybeIncrementFirstUnstableOffset(newLogStartOffset)
        }
      }
    }
  }

  private def analyzeAndValidateProducerState(appendOffsetMetadata: LogOffsetMetadata,
                                              records: MemoryRecords,
                                              origin: AppendOrigin):
  (mutable.Map[Long, ProducerAppendInfo], List[CompletedTxn], Option[BatchMetadata]) = {
    val updatedProducers = mutable.Map.empty[Long, ProducerAppendInfo]
    val completedTxns = ListBuffer.empty[CompletedTxn]
    var relativePositionInSegment = appendOffsetMetadata.relativePositionInSegment

    for (batch <- records.batches.asScala) {
      if (batch.hasProducerId) {
        val maybeLastEntry = producerStateManager.lastEntry(batch.producerId)

        // if this is a client produce request, there will be up to 5 batches which could have been duplicated.
        // If we find a duplicate, we return the metadata of the appended batch to the client.
        if (origin == AppendOrigin.Client) {
          maybeLastEntry.flatMap(_.findDuplicateBatch(batch)).foreach { duplicate =>
            return (updatedProducers, completedTxns.toList, Some(duplicate))
          }
        }

        // We cache offset metadata for the start of each transaction. This allows us to
        // compute the last stable offset without relying on additional index lookups.
        val firstOffsetMetadata = if (batch.isTransactional)
          Some(LogOffsetMetadata(batch.baseOffset, appendOffsetMetadata.segmentBaseOffset, relativePositionInSegment))
        else
          None

        val maybeCompletedTxn = updateProducers(batch, updatedProducers, firstOffsetMetadata, origin)
        maybeCompletedTxn.foreach(completedTxns += _)
      }

      relativePositionInSegment += batch.sizeInBytes
    }
    (updatedProducers, completedTxns.toList, None)
  }

  /**
   * Validate the following:
   * <ol>
   * <li> each message matches its CRC
   * <li> each message size is valid (if ignoreRecordSize is false)
   * <li> that the sequence numbers of the incoming record batches are consistent with the existing state and with each other.
   * </ol>
   *
   * Also compute the following quantities:
   * <ol>
   * <li> First offset in the message set
   * <li> Last offset in the message set
   * <li> Number of messages
   * <li> Number of valid bytes
   * <li> Whether the offsets are monotonically increasing
   * <li> Whether any compression codec is used (if many are used, then the last one is given)
   * </ol>
   */
  private def analyzeAndValidateRecords(records: MemoryRecords,
                                        origin: AppendOrigin,
                                        ignoreRecordSize: Boolean): LogAppendInfo = {
    var shallowMessageCount = 0
    var validBytesCount = 0
    var firstOffset: Option[Long] = None
    var lastOffset = -1L
    var sourceCodec: CompressionCodec = NoCompressionCodec
    var monotonic = true
    var maxTimestamp = RecordBatch.NO_TIMESTAMP
    var offsetOfMaxTimestamp = -1L
    var readFirstMessage = false
    var lastOffsetOfFirstBatch = -1L

    for (batch <- records.batches.asScala) {
      // we only validate V2 and higher to avoid potential compatibility issues with older clients
      if (batch.magic >= RecordBatch.MAGIC_VALUE_V2 && origin == AppendOrigin.Client && batch.baseOffset != 0)
        throw new InvalidRecordException(s"The baseOffset of the record batch in the append to $topicPartition should " +
          s"be 0, but it is ${batch.baseOffset}")

      // update the first offset if on the first message. For magic versions older than 2, we use the last offset
      // to avoid the need to decompress the data (the last offset can be obtained directly from the wrapper message).
      // For magic version 2, we can get the first offset directly from the batch header.
      // When appending to the leader, we will update LogAppendInfo.baseOffset with the correct value. In the follower
      // case, validation will be more lenient.
      // Also indicate whether we have the accurate first offset or not
      if (!readFirstMessage) {
        if (batch.magic >= RecordBatch.MAGIC_VALUE_V2)
          firstOffset = Some(batch.baseOffset)
        lastOffsetOfFirstBatch = batch.lastOffset
        readFirstMessage = true
      }

      // check that offsets are monotonically increasing
      if (lastOffset >= batch.lastOffset)
        monotonic = false

      // update the last offset seen
      lastOffset = batch.lastOffset

      // Check if the message sizes are valid.
      val batchSize = batch.sizeInBytes
      if (!ignoreRecordSize && batchSize > config.maxMessageSize) {
        brokerTopicStats.topicStats(topicPartition.topic).bytesRejectedRate.mark(records.sizeInBytes)
        brokerTopicStats.allTopicsStats.bytesRejectedRate.mark(records.sizeInBytes)
        throw new RecordTooLargeException(s"The record batch size in the append to $topicPartition is $batchSize bytes " +
          s"which exceeds the maximum configured value of ${config.maxMessageSize}.")
      }

      // check the validity of the message by checking CRC
      if (!batch.isValid) {
        brokerTopicStats.allTopicsStats.invalidMessageCrcRecordsPerSec.mark()
        throw new CorruptRecordException(s"Record is corrupt (stored crc = ${batch.checksum()}) in topic partition $topicPartition.")
      }

      if (batch.maxTimestamp > maxTimestamp) {
        maxTimestamp = batch.maxTimestamp
        offsetOfMaxTimestamp = lastOffset
      }

      shallowMessageCount += 1
      validBytesCount += batchSize

      val messageCodec = CompressionCodec.getCompressionCodec(batch.compressionType.id)
      if (messageCodec != NoCompressionCodec)
        sourceCodec = messageCodec
    }

    // Apply broker-side compression if any
    val targetCodec = BrokerCompressionCodec.getTargetCompressionCodec(config.compressionType, sourceCodec)
    LogAppendInfo(firstOffset, lastOffset, maxTimestamp, offsetOfMaxTimestamp, RecordBatch.NO_TIMESTAMP, mergedLogStartOffset,
      RecordConversionStats.EMPTY, sourceCodec, targetCodec, shallowMessageCount, validBytesCount, monotonic, lastOffsetOfFirstBatch)
  }

  private def updateProducers(batch: RecordBatch,
                              producers: mutable.Map[Long, ProducerAppendInfo],
                              firstOffsetMetadata: Option[LogOffsetMetadata],
                              origin: AppendOrigin): Option[CompletedTxn] = {
    val producerId = batch.producerId
    val appendInfo = producers.getOrElseUpdate(producerId, producerStateManager.prepareUpdate(producerId, origin))
    appendInfo.append(batch, firstOffsetMetadata)
  }

  /**
   * Trim any invalid bytes from the end of this message set (if there are any)
   *
   * @param records The records to trim
   * @param info The general information of the message set
   * @return A trimmed message set. This may be the same as what was passed in or it may not.
   */
  private def trimInvalidBytes(records: MemoryRecords, info: LogAppendInfo): MemoryRecords = {
    val validBytes = info.validBytes
    if (validBytes < 0)
      throw new CorruptRecordException(s"Cannot append record batch with illegal length $validBytes to " +
        s"log for $topicPartition. A possible cause is a corrupted produce request.")
    if (validBytes == records.sizeInBytes) {
      records
    } else {
      // trim invalid bytes
      val validByteBuffer = records.buffer.duplicate()
      validByteBuffer.limit(validBytes)
      MemoryRecords.readableRecords(validByteBuffer)
    }
  }

  private def emptyFetchDataInfo(fetchOffsetMetadata: LogOffsetMetadata,
                                 includeAbortedTxns: Boolean): FetchDataInfo = {
    val abortedTransactions =
      if (includeAbortedTxns) Some(List.empty[AbortedTransaction])
      else None
    FetchDataInfo(fetchOffsetMetadata,
      MemoryRecords.EMPTY,
      firstEntryIncomplete = false,
      abortedTransactions = abortedTransactions)
  }

  /**
   * Read messages from the log.
   *
   * @param startOffset The offset to begin reading at
   * @param maxLength The maximum number of bytes to read
   * @param isolation The fetch isolation, which controls the maximum offset we are allowed to read
   * @param minOneMessage If this is true, the first message will be returned even if it exceeds `maxLength` (if one exists)
   * @throws OffsetOutOfRangeException If startOffset is beyond the log end offset or before the log start offset
   * @return The fetch data information including fetch starting offset metadata and messages read.
   */
  def read(startOffset: Long,
           maxLength: Int,
           isolation: FetchIsolation,
           minOneMessage: Boolean): FetchDataInfo = {
    maybeHandleIOException(s"Exception while reading from $topicPartition in dir ${dir.getParent}") {
      trace(s"Reading $maxLength bytes from offset $startOffset of length $size bytes")

      val includeAbortedTxns = isolation == FetchTxnCommitted

      // Because we don't use the lock for reading, the synchronization is a little bit tricky.
      // We create the local variables to avoid race conditions with updates to the log.
      val endOffsetMetadata = nextOffsetMetadata
      val endOffset = endOffsetMetadata.messageOffset
      var segmentEntry = segments.floorEntry(startOffset)

      // return error on attempt to read beyond the log end offset or read below log start offset
      if (startOffset > endOffset || segmentEntry == null || startOffset < localLogStartOffset)
        throw new OffsetOutOfRangeException(s"Received request for offset $startOffset for partition $topicPartition, " +
          s"but we only have log segments in the range $localLogStartOffset to $endOffset.")

      val maxOffsetMetadata = isolation match {
        case FetchLogEnd => endOffsetMetadata
        case FetchHighWatermark => fetchHighWatermarkMetadata
        case FetchTxnCommitted => fetchLastStableOffsetMetadata
      }

      if (startOffset == maxOffsetMetadata.messageOffset) {
        return emptyFetchDataInfo(maxOffsetMetadata, includeAbortedTxns)
      } else if (startOffset > maxOffsetMetadata.messageOffset) {
        val startOffsetMetadata = convertToOffsetMetadataOrThrow(startOffset)
        return emptyFetchDataInfo(startOffsetMetadata, includeAbortedTxns)
      }

      // Do the read on the segment with a base offset less than the target offset
      // but if that segment doesn't contain any messages with an offset greater than that
      // continue to read from successive segments until we get some messages or we reach the end of the log
      while (segmentEntry != null) {
        val segment = segmentEntry.getValue

        val maxPosition = {
          // Use the max offset position if it is on this segment; otherwise, the segment size is the limit.
          if (maxOffsetMetadata.segmentBaseOffset == segment.baseOffset) {
            maxOffsetMetadata.relativePositionInSegment
          } else {
            segment.size
          }
        }

        val fetchInfo = segment.read(startOffset, maxLength, maxPosition, minOneMessage)
        if (fetchInfo == null) {
          segmentEntry = segments.higherEntry(segmentEntry.getKey)
        } else {
          brokerTopicStats.allTopicsStats.segmentReadRate.get.mark()

          // We'll assume the entries on the active segment are hot enough to have all data in the page cache.
          // Most of the fetch requests should be fetching from the tail of the log, so this optimization should
          // save from unnecessary prefetching.
          if (segment.baseOffset != activeSegment.baseOffset &&
            config.segmentSpeculativePrefetchEnable &&
            fetchInfo.records.isInstanceOf[FileRecords]) {
            try {
              brokerTopicStats.allTopicsStats.segmentSpeculativePrefetchRate.get.mark()
              fetchInfo.records.asInstanceOf[FileRecords].loadIntoPageCache()
            } catch {
              case e: Throwable => warn("Failed to prepare cache for read", e)
            }
          }

          return if (includeAbortedTxns)
            addAbortedTransactions(startOffset, segmentEntry, fetchInfo)
          else
            fetchInfo
        }
      }

      // okay we are beyond the end of the last segment with no data fetched although the start offset is in range,
      // this can happen when all messages with offset larger than start offsets have been deleted.
      // In this case, we will return the empty set with log end offset metadata
      FetchDataInfo(nextOffsetMetadata, MemoryRecords.EMPTY)
    }
  }

  private[log] def collectAbortedTransactions(startOffset: Long, upperBoundOffset: Long): List[AbortedTxn] = {
    val segmentEntry = segments.floorEntry(startOffset)
    val allAbortedTxns = ListBuffer.empty[AbortedTxn]
    def accumulator(abortedTxns: List[AbortedTxn]): Unit = allAbortedTxns ++= abortedTxns
    collectAbortedTransactions(localLogStartOffset, upperBoundOffset, segmentEntry, accumulator)
    allAbortedTxns.toList
  }

  private def addAbortedTransactions(startOffset: Long, segmentEntry: JEntry[JLong, LogSegment],
                                     fetchInfo: FetchDataInfo): FetchDataInfo = {
    val fetchSize = fetchInfo.records.sizeInBytes
    val startOffsetPosition = OffsetPosition(fetchInfo.fetchOffsetMetadata.messageOffset,
      fetchInfo.fetchOffsetMetadata.relativePositionInSegment)
    val upperBoundOffset = segmentEntry.getValue.fetchUpperBoundOffset(startOffsetPosition, fetchSize).getOrElse {
      val nextSegmentEntry = segments.higherEntry(segmentEntry.getKey)
      if (nextSegmentEntry != null)
        nextSegmentEntry.getValue.baseOffset
      else
        logEndOffset
    }

    val abortedTransactions = ListBuffer.empty[AbortedTransaction]
    def accumulator(abortedTxns: List[AbortedTxn]): Unit = abortedTransactions ++= abortedTxns.map(_.asAbortedTransaction)
    collectAbortedTransactions(startOffset, upperBoundOffset, segmentEntry, accumulator)

    FetchDataInfo(fetchOffsetMetadata = fetchInfo.fetchOffsetMetadata,
      records = fetchInfo.records,
      firstEntryIncomplete = fetchInfo.firstEntryIncomplete,
      abortedTransactions = Some(abortedTransactions.toList))
  }

  private[log] def collectLocalAbortedTransactions(startOffset: Long,
                                              upperBoundOffset: Long,
                                              accumulator: List[AbortedTxn] => Unit): Unit = {
    collectAbortedTransactions(startOffset, upperBoundOffset, segments.firstEntry, accumulator)
  }

  private def collectAbortedTransactions(startOffset: Long, upperBoundOffset: Long,
                                         startingSegmentEntry: JEntry[JLong, LogSegment],
                                         accumulator: List[AbortedTxn] => Unit): Unit = {
    var segmentEntry = startingSegmentEntry
    while (segmentEntry != null) {
      val searchResult = segmentEntry.getValue.collectAbortedTxns(startOffset, upperBoundOffset)
      accumulator(searchResult.abortedTransactions)
      if (searchResult.isComplete)
        return
      segmentEntry = segments.higherEntry(segmentEntry.getKey)
    }
  }

  /**
   * Get an offset based on the given timestamp
   * The offset returned is the offset of the first message whose timestamp is greater than or equals to the
   * given timestamp.
   *
   * If no such message is found, the log end offset is returned.
   *
   * `NOTE:` OffsetRequest V0 does not use this method, the behavior of OffsetRequest V0 remains the same as before
   * , i.e. it only gives back the timestamp based on the last modification time of the log segments.
   *
   * @param targetTimestamp The given timestamp for offset fetching.
   * @return The offset of the first message whose timestamp is greater than or equals to the given timestamp.
   *         None if no such message is found.
   */
  def fetchOffsetByTimestamp(targetTimestamp: Long): Option[TimestampAndOffset] = {
    maybeHandleIOException(s"Error while fetching offset by timestamp for $topicPartition in dir ${dir.getParent}") {
      debug(s"Searching offset for timestamp $targetTimestamp")

      if (config.messageFormatVersion < KAFKA_0_10_0_IV0 &&
        targetTimestamp != ListOffsetRequest.EARLIEST_TIMESTAMP &&
        targetTimestamp != ListOffsetRequest.LATEST_TIMESTAMP)
        throw new UnsupportedForMessageFormatException(s"Cannot search offsets based on timestamp because message format version " +
          s"for partition $topicPartition is ${config.messageFormatVersion} which is earlier than the minimum " +
          s"required version $KAFKA_0_10_0_IV0")

      // Cache to avoid race conditions. `toBuffer` is faster than most alternatives and provides
      // constant time access while being safe to use with concurrent collections unlike `toArray`.
      val segmentsCopy = logSegments.toBuffer
      // For the earliest and latest, we do not need to return the timestamp.
      if (targetTimestamp == ListOffsetRequest.EARLIEST_TIMESTAMP) {
        // The first cached epoch usually corresponds to the log start offset, but we have to verify this since
        // it may not be true following a message format version bump as the epoch will not be available for
        // log entries written in the older format.
        val earliestEpochEntry = leaderEpochCache.flatMap(_.earliestEntry)
        val epochOpt = earliestEpochEntry match {
          case Some(entry) if entry.startOffset <= mergedLogStartOffset => Optional.of[Integer](entry.epoch)
          case _ => Optional.empty[Integer]()
        }
        return Some(new FileTimestampAndOffset(RecordBatch.NO_TIMESTAMP, mergedLogStartOffset, epochOpt))
      } else if (targetTimestamp == ListOffsetRequest.LATEST_TIMESTAMP) {
        val latestEpochOpt = leaderEpochCache.flatMap(_.latestEpoch).map(_.asInstanceOf[Integer])
        val epochOptional = Optional.ofNullable(latestEpochOpt.orNull)
        return Some(new FileTimestampAndOffset(RecordBatch.NO_TIMESTAMP, logEndOffset, epochOptional))
      }

      // We need to search the first segment whose largest timestamp is >= the target timestamp if there is one.
      val targetSeg = segmentsCopy.find(_.largestTimestamp >= targetTimestamp)
      targetSeg.flatMap(_.findOffsetByTimestamp(targetTimestamp, localLogStartOffset))
    }
  }

  def legacyFetchOffsetsBefore(timestamp: Long, maxNumOffsets: Int): Seq[Long] = {
    // Cache to avoid race conditions. `toBuffer` is faster than most alternatives and provides
    // constant time access while being safe to use with concurrent collections unlike `toArray`.
    val buffer = logSegments.map(seg => (seg.baseOffset, seg.lastModified, seg.size)).toBuffer
    legacyFetchOffsetsBefore(timestamp, maxNumOffsets, buffer)
  }

  /**
   * legacyFetchOffsetsBefore functionality intended for reuse by both Log and MergedLog code
   * @param timestamp target timestamp
   * @param maxNumOffsets max number of segments to scan (protocol V0)
   * @param segments buffer containing segment tuples (baseOffset, (lastModifiedTime or maxTimestamp), size)
   * @return offsets
   */
  def legacyFetchOffsetsBefore(timestamp: Long, maxNumOffsets: Int, segments: mutable.Buffer[(Long,Long,Int)]): Seq[Long] = {
    val (_, _, lastSegmentSize) = segments.last
    val lastSegmentHasSize = lastSegmentSize > 0

    val offsetTimeArray =
      if (lastSegmentHasSize)
        new Array[(Long, Long)](segments.length + 1)
      else
        new Array[(Long, Long)](segments.length)

    for (i <- segments.indices) {
      val (baseOffset, lastModified, _) = segments(i)
      offsetTimeArray(i) = (math.max(baseOffset, mergedLogStartOffset), lastModified)
    }
    if (lastSegmentHasSize)
      offsetTimeArray(segments.length) = (logEndOffset, time.milliseconds)

    var startIndex = -1
    timestamp match {
      case ListOffsetRequest.LATEST_TIMESTAMP =>
        startIndex = offsetTimeArray.length - 1
      case ListOffsetRequest.EARLIEST_TIMESTAMP =>
        startIndex = 0
      case _ =>
        var isFound = false
        debug("Offset time array = " + offsetTimeArray.foreach(o => "%d, %d".format(o._1, o._2)))
        startIndex = offsetTimeArray.length - 1
        while (startIndex >= 0 && !isFound) {
          if (offsetTimeArray(startIndex)._2 <= timestamp)
            isFound = true
          else
            startIndex -= 1
        }
    }

    val retSize = maxNumOffsets.min(startIndex + 1)
    val ret = new Array[Long](retSize)
    for (j <- 0 until retSize) {
      ret(j) = offsetTimeArray(startIndex)._1
      startIndex -= 1
    }
    // ensure that the returned seq is in descending order of offsets
    ret.toSeq.sortBy(-_)
  }

  /**
    * Given a message offset, find its corresponding offset metadata in the log.
    * If the message offset is out of range, throw an OffsetOutOfRangeException
    */
  private def convertToOffsetMetadataOrThrow(offset: Long): LogOffsetMetadata = {
    val fetchDataInfo = read(offset,
      maxLength = 1,
      isolation = FetchLogEnd,
      minOneMessage = false)
    fetchDataInfo.fetchOffsetMetadata
  }

  /**
   * Given a message offset, find its corresponding offset metadata in the log.
   * If the message offset is out of range, return None to the caller.
   */
  def convertToOffsetMetadata(offset: Long): Option[LogOffsetMetadata] = {
    try {
      Some(convertToOffsetMetadataOrThrow(offset))
    } catch {
      case _: OffsetOutOfRangeException => None
    }
  }

  /**
   * Delete any log segments matching the given predicate function,
   * starting with the oldest segment and moving forward until a segment doesn't match.
   *
   * @param predicate A function that takes in a candidate log segment and the next higher segment
   *                  (if there is one) and returns true iff it is deletable
   * @param tierDeletionCheck An additional predicate for use with tiered storage, which allows or succeeding or failing
   *                          the entire deletion based on the set of `deletable` segments.
   * @param maxNumSegmentsToDelete Maximum number of segments that can be deleted.
   * @return The number of segments deleted
   */
  private def deleteOldSegments(predicate: (LogSegment, Option[LogSegment]) => Boolean, reason: String, tierDeletionCheck: Seq[LogSegment] => Boolean, maxNumSegmentsToDelete: Int): Int = {
    if (maxNumSegmentsToDelete <= 0) {
      0
    } else {
      lock synchronized {
        val deletable = deletableSegments(predicate, maxNumSegmentsToDelete)
        if (deletable.nonEmpty && tierDeletionCheck(deletable.toSeq)) {
          info(s"Found deletable segments with base offsets [${deletable.map(_.baseOffset).mkString(",")}] due to $reason")
          deleteSegments(deletable)
        } else {
          0
        }
      }
    }
  }

  private[log] def deleteSegments(deletable: Iterable[LogSegment]): Int = {
    maybeHandleIOException(s"Error while deleting segments for $topicPartition in dir ${dir.getParent}") {
      val numToDelete = deletable.size
      if (numToDelete > 0) {
        // we must always have at least one segment, so if we are going to delete all the segments, create a new one first
        if (segments.size == numToDelete)
          roll()
        lock synchronized {
          checkIfMemoryMappedBufferClosed()
          // remove the segments for lookups
          removeAndDeleteSegments(deletable, asyncDelete = true)
<<<<<<< HEAD
=======
          maybeIncrementLogStartOffset(segments.firstEntry.getValue.baseOffset, SegmentDeletion)
>>>>>>> 54b17242
        }
      }
      numToDelete
    }
  }

  /**
   * Find segments starting from the oldest until the user-supplied predicate is false or the segment
   * containing the current high watermark is reached. We do not delete segments with offsets at or beyond
   * the high watermark to ensure that the log start offset can never exceed it. If the high watermark
   * has not yet been initialized, no segments are eligible for deletion.
   *
   * A final segment that is empty will never be returned (since we would just end up re-creating it).
   *
   * @param predicate A function that takes in a candidate log segment and the next higher segment
   *                  (if there is one) and returns true iff it is deletable
   * @param maxNumSegmentsToDelete Maximum number of segments that should be deleted.
   * @return the segments ready to be deleted
   */
  private def deletableSegments(predicate: (LogSegment, Option[LogSegment]) => Boolean, maxNumSegmentsToDelete: Int): Iterable[LogSegment] = {
    if (segments.isEmpty || maxNumSegmentsToDelete <= 0) {
      Seq.empty
    } else {
      val deletable = ArrayBuffer.empty[LogSegment]
      var segmentEntry = segments.firstEntry
      while (segmentEntry != null && deletable.length < maxNumSegmentsToDelete) {
        val segment = segmentEntry.getValue
        val nextSegmentEntry = segments.higherEntry(segmentEntry.getKey)
        val (nextSegment, upperBoundOffset, isLastSegmentAndEmpty) = if (nextSegmentEntry != null)
          (nextSegmentEntry.getValue, nextSegmentEntry.getValue.baseOffset, false)
        else
          (null, logEndOffset, segment.size == 0)

        if (highWatermark >= upperBoundOffset && predicate(segment, Option(nextSegment)) && !isLastSegmentAndEmpty) {
          deletable += segment
          segmentEntry = nextSegmentEntry
        } else {
          segmentEntry = null
        }
      }
      deletable
    }
  }

  /**
   * If topic deletion is enabled, delete any log segments that have either expired due to time based retention
   * or because the log size is > retentionSize.
   *
   * Whether or not deletion is enabled, delete any log segments that are before the log start offset
   *
   * Caller of this method is responsible for incrementing the log start offset by calling Log#maybeIncrementLogStartOffset
   * if this method deleted any segments. This is done so MergedLog can update its log start offset before producer
   * snapshot and leader epoch cache can be truncated.
   *
   * @param deletionUpperBoundOffset Optional upper bound offset. If specified, this is the highest offset up to which deletion is permitted.
   * @param maxNumSegmentsToDelete Maximum number of segments that can be deleted.
   * @param retentionType Type of retention to apply.
   * @param tierDeletionCheck Optional predicate which takes the set of segments deemed deletable by hotset retention.
    *                         If the predicate returns true, deletion is allowed to proceed.
   * @return number of segments deleted
   */
  def deleteOldSegments(deletionUpperBoundOffset: Option[Long],
                        maxNumSegmentsToDelete: Int,
                        retentionType: RetentionType = Retention,
                        tierDeletionCheck: Seq[LogSegment] => Boolean = _ => true): Int = {
    var total = 0
    if (maxNumSegmentsToDelete > 0) {
      if (config.delete) {
        total += deleteRetentionMsBreachedSegments(deletionUpperBoundOffset, retentionType, tierDeletionCheck, maxNumSegmentsToDelete)
        total += deleteRetentionSizeBreachedSegments(deletionUpperBoundOffset, size, retentionType, tierDeletionCheck, maxNumSegmentsToDelete - total)
        total += deleteLogStartOffsetBreachedSegments(maxNumSegmentsToDelete - total)
      } else {
        total = deleteLogStartOffsetBreachedSegments(maxNumSegmentsToDelete)
      }
    }
    total
  }

  // Check if deletion is permitted based on the given upper bound offset
  private def mayDeleteSegment(segment: LogSegment,
                               nextSegmentOpt: Option[LogSegment],
                               deletionUpperBoundOffset: Option[Long]): Boolean = {
    deletionUpperBoundOffset match {
      case Some(upperBoundOffset) => nextSegmentOpt.map(_.baseOffset).getOrElse(logEndOffset) <= upperBoundOffset
      case None => true
    }
  }

  private def deleteRetentionMsBreachedSegments(deletionUpperBoundOffsetOpt: Option[Long],
                                                retentionType: RetentionType,
                                                tierDeletionCheck: Seq[LogSegment] => Boolean,
                                                maxNumSegmentsToBeDeleted: Int): Int = {
    val retentionMs =
      retentionType match {
        case Retention => config.retentionMs
        case HotsetRetention => config.tierLocalHotsetMs
      }

    if (retentionMs < 0) return 0
    val startMs = time.milliseconds
    deleteOldSegments((segment, nextSegmentOpt) => {
      startMs - segment.largestTimestamp > retentionMs &&
        mayDeleteSegment(segment, nextSegmentOpt, deletionUpperBoundOffsetOpt)
    }, reason = s"$retentionType time ${retentionMs}ms breach", tierDeletionCheck, maxNumSegmentsToBeDeleted)
  }

  private def deleteRetentionSizeBreachedSegments(deletionUpperBoundOffsetOpt: Option[Long],
                                                  size: Long,
                                                  retentionType: RetentionType,
                                                  tierDeletionCheck: Seq[LogSegment] => Boolean,
                                                  maxNumSegmentsToDelete: Int): Int = {
    val retentionSize =
      retentionType match {
        case Retention => config.retentionSize
        case HotsetRetention => config.tierLocalHotsetBytes
      }

    if (retentionSize < 0 || size < retentionSize) return 0
    var diff = size - retentionSize
    def shouldDelete(segment: LogSegment, nextSegmentOpt: Option[LogSegment]) = {
      if (diff - segment.size >= 0 && mayDeleteSegment(segment, nextSegmentOpt, deletionUpperBoundOffsetOpt)) {
        diff -= segment.size
        true
      } else {
        false
      }
    }

    deleteOldSegments(shouldDelete, reason = s"$retentionType size in bytes $retentionSize breach", tierDeletionCheck, maxNumSegmentsToDelete)
  }

  private def deleteLogStartOffsetBreachedSegments(maxNumSegmentsToDelete: Int): Int = {
    def shouldDelete(segment: LogSegment, nextSegmentOpt: Option[LogSegment]) =
      nextSegmentOpt.exists(_.baseOffset <= mergedLogStartOffset)

    deleteOldSegments(shouldDelete, reason = s"log start offset $mergedLogStartOffset breach", _ => true, maxNumSegmentsToDelete)
  }

  def isFuture: Boolean = dir.getName.endsWith(Log.FutureDirSuffix)

  def isDeleted: Boolean = dir.getName.endsWith(Log.DeleteDirSuffix)

  /**
   * The size of the log in bytes
   */
  def size: Long = Log.sizeInBytes(logSegments)

  /**
   * The offset metadata of the next message that will be appended to the log
   */
  def logEndOffsetMetadata: LogOffsetMetadata = nextOffsetMetadata

  /**
   * The offset of the next message that will be appended to the log
   */
  def logEndOffset: Long = nextOffsetMetadata.messageOffset

  /**
   * Roll the log over to a new empty log segment if necessary.
   *
   * @param messagesSize The messages set size in bytes.
   * @param appendInfo log append information
   * logSegment will be rolled if one of the following conditions met
   * <ol>
   * <li> The logSegment is full
   * <li> The maxTime has elapsed since the timestamp of first message in the segment (or since the create time if
   * the first message does not have a timestamp)
   * <li> The index is full
   * </ol>
   * @return The currently active segment after (perhaps) rolling to a new segment
   */
  private def maybeRoll(messagesSize: Int, appendInfo: LogAppendInfo): LogSegment = {
    val segment = activeSegment
    val now = time.milliseconds

    val maxTimestampInMessages = appendInfo.maxTimestamp
    val maxOffsetInMessages = appendInfo.lastOffset

    if (segment.shouldRoll(RollParams(config, appendInfo, messagesSize, now))) {
      debug(s"Rolling new log segment (log_size = ${segment.size}/${config.segmentSize}}, " +
        s"offset_index_size = ${segment.offsetIndex.entries}/${segment.offsetIndex.maxEntries}, " +
        s"time_index_size = ${segment.timeIndex.entries}/${segment.timeIndex.maxEntries}, " +
        s"inactive_time_ms = ${segment.timeWaitedForRoll(now, maxTimestampInMessages)}/${config.segmentMs - segment.rollJitterMs}).")

      /*
        maxOffsetInMessages - Integer.MAX_VALUE is a heuristic value for the first offset in the set of messages.
        Since the offset in messages will not differ by more than Integer.MAX_VALUE, this is guaranteed <= the real
        first offset in the set. Determining the true first offset in the set requires decompression, which the follower
        is trying to avoid during log append. Prior behavior assigned new baseOffset = logEndOffset from old segment.
        This was problematic in the case that two consecutive messages differed in offset by
        Integer.MAX_VALUE.toLong + 2 or more.  In this case, the prior behavior would roll a new log segment whose
        base offset was too low to contain the next message.  This edge case is possible when a replica is recovering a
        highly compacted topic from scratch.
        Note that this is only required for pre-V2 message formats because these do not store the first message offset
        in the header.
      */
      appendInfo.firstOffset match {
        case Some(firstOffset) => roll(Some(firstOffset))
        case None => roll(Some(maxOffsetInMessages - Integer.MAX_VALUE))
      }
    } else {
      segment
    }
  }

  /**
   * Roll the log over to a new active segment starting with the current logEndOffset.
   * This will trim the index to the exact size of the number of entries it currently contains.
   *
   * @return The newly rolled segment
   */
  def roll(expectedNextOffset: Option[Long] = None): LogSegment = {
    maybeHandleIOException(s"Error while rolling log segment for $topicPartition in dir ${dir.getParent}") {
      val start = time.hiResClockMs()
      lock synchronized {
        checkIfMemoryMappedBufferClosed()
        val newOffset = math.max(expectedNextOffset.getOrElse(0L), logEndOffset)
        val logFile = Log.logFile(dir, newOffset)

        if (segments.containsKey(newOffset)) {
          // segment with the same base offset already exists and loaded
          if (activeSegment.baseOffset == newOffset && activeSegment.size == 0) {
            // We have seen this happen (see KAFKA-6388) after shouldRoll() returns true for an
            // active segment of size zero because of one of the indexes is "full" (due to _maxEntries == 0).
            warn(s"Trying to roll a new log segment with start offset $newOffset " +
                 s"=max(provided offset = $expectedNextOffset, LEO = $logEndOffset) while it already " +
                 s"exists and is active with size 0. Size of time index: ${activeSegment.timeIndex.entries}," +
                 s" size of offset index: ${activeSegment.offsetIndex.entries}.")
            removeAndDeleteSegments(Seq(activeSegment), asyncDelete = true)
          } else {
            throw new KafkaException(s"Trying to roll a new log segment for topic partition $topicPartition with start offset $newOffset" +
                                     s" =max(provided offset = $expectedNextOffset, LEO = $logEndOffset) while it already exists. Existing " +
                                     s"segment is ${segments.get(newOffset)}.")
          }
        } else if (!segments.isEmpty && newOffset < activeSegment.baseOffset) {
          throw new KafkaException(
            s"Trying to roll a new log segment for topic partition $topicPartition with " +
            s"start offset $newOffset =max(provided offset = $expectedNextOffset, LEO = $logEndOffset) lower than start offset of the active segment $activeSegment")
        } else {
          val offsetIdxFile = offsetIndexFile(dir, newOffset)
          val timeIdxFile = timeIndexFile(dir, newOffset)
          val txnIdxFile = transactionIndexFile(dir, newOffset)

          for (file <- List(logFile, offsetIdxFile, timeIdxFile, txnIdxFile) if file.exists) {
            warn(s"Newly rolled segment file ${file.getAbsolutePath} already exists; deleting it first")
            Files.delete(file.toPath)
          }

          Option(segments.lastEntry).foreach(_.getValue.onBecomeInactiveSegment())
        }

        // take a snapshot of the producer state to facilitate recovery. It is useful to have the snapshot
        // offset align with the new segment offset since this ensures we can recover the segment by beginning
        // with the corresponding snapshot file and scanning the segment data. Because the segment base offset
        // may actually be ahead of the current producer state end offset (which corresponds to the log end offset),
        // we manually override the state offset here prior to taking the snapshot.
        producerStateManager.updateMapEndOffset(newOffset)
        producerStateManager.takeSnapshot()

        val segment = LogSegment.open(dir,
          baseOffset = newOffset,
          config,
          time = time,
          fileAlreadyExists = false,
          initFileSize = initFileSize,
          preallocate = config.preallocate)
        addSegment(segment)

        // We need to update the segment base offset and append position data of the metadata when log rolls.
        // The next offset should not change.
        updateLogEndOffset(nextOffsetMetadata.messageOffset)

        // schedule an asynchronous flush of the old segment
        scheduler.schedule("flush-log", () => flush(newOffset), delay = 0L)

        info(s"Rolled new log segment at offset $newOffset in ${time.hiResClockMs() - start} ms.")

        segment
      }
    }
  }

  /**
   * Tier storage feature where we force the log roll in case where active roll has reached
   * 'tierSegmentHotsetRollMinBytes' and tierLocalHotsetMs has passed since the first append. The reason for comparing
   * with first append/create time is to workaround slow partitions problem where few appends between retention check
   * interval will keep moving the maxTimestamp value and hence prevent force roll. With current approach, the rolled
   * segment will have to wait for maximum 'tier.tierLocalHotsetMs' before getting deleted. This helps us in
   * provisioning planning for the hotset.
   */
  def maybeForceRoll(): Unit = {
    if (config.tierEnable) {
      // Check for the condition under log lock and since the lock is reentrant the call to roll can happily execute.
      lock synchronized  {
        val currentMs = time.milliseconds()
        // 'timeWaitedForRoll' call is not in append context hence called with current time as both params.
        val timeElapsed = activeSegment.timeWaitedForRoll(currentMs, currentMs)
        val reachedForcedRollMs = timeElapsed > config.tierLocalHotsetMs

        if (config.tierLocalHotsetMs > 0 && reachedForcedRollMs && size >= config.tierSegmentHotsetRollMinBytes) {
          info(s"Forcing roll of new log segment at size $size after $timeElapsed ms.")
          roll()
        }
      }
    }
  }

  /**
   * The number of messages appended to the log since the last flush
   */
  def unflushedMessages: Long = this.logEndOffset - this.recoveryPoint

  /**
   * Flush all log segments
   */
  def flush(): Unit = flush(this.logEndOffset)

  /**
   * Flush log segments for all offsets up to offset-1
   *
   * @param offset The offset to flush up to (non-inclusive); the new recovery point
   */
  def flush(offset: Long): Unit = {
    maybeHandleIOException(s"Error while flushing log for $topicPartition in dir ${dir.getParent} with offset $offset") {
      if (offset <= this.recoveryPoint)
        return
      debug(s"Flushing log up to offset $offset, last flushed: $lastFlushTime,  current time: ${time.milliseconds()}, " +
        s"unflushed: $unflushedMessages")
      for (segment <- logSegments(this.recoveryPoint, offset))
        segment.flush()

      lock synchronized {
        checkIfMemoryMappedBufferClosed()
        if (offset > this.recoveryPoint) {
          this.recoveryPoint = offset
          lastFlushedTime.set(time.milliseconds)
        }
      }
    }
  }

  private def lowerSegment(offset: Long): Option[LogSegment] =
    Option(segments.lowerEntry(offset)).map(_.getValue)

  /**
   * Completely delete this log directory and all contents from the file system with no delay
   */
  private[log] def delete(): Unit = {
    maybeHandleIOException(s"Error while deleting log for $topicPartition in dir ${dir.getParent}") {
      lock synchronized {
        checkIfMemoryMappedBufferClosed()
        removeLogMetrics()
        producerExpireCheck.cancel(true)
        removeAndDeleteSegments(logSegments, asyncDelete = false)
        leaderEpochCache.foreach(_.clear())
        Utils.delete(dir)
        // File handlers will be closed if this log is deleted
        isMemoryMappedBufferClosed = true
      }
    }
  }

  // visible for testing
  private[log] def takeProducerSnapshot(): Unit = lock synchronized {
    checkIfMemoryMappedBufferClosed()
    producerStateManager.takeSnapshot()
  }

  // visible for testing
  private[log] def latestProducerSnapshotOffset: Option[Long] = lock synchronized {
    producerStateManager.latestSnapshotOffset
  }

  // visible for testing
  private[log] def oldestProducerSnapshotOffset: Option[Long] = lock synchronized {
    producerStateManager.oldestSnapshotOffset
  }

  // visible for testing
  private[log] def latestProducerStateEndOffset: Long = lock synchronized {
    producerStateManager.mapEndOffset
  }

  // visible for testing
  private[log] def producerStateManagerLastEntry(producerId: Long): Option[ProducerStateEntry] = {
    producerStateManager.lastEntry(producerId)
  }

  /**
   * Truncate this log so that it ends with the greatest offset < targetOffset.
   *
   * @param targetOffset The offset to truncate to, an upper bound on all offsets in the log after truncation is complete.
   * @return True iff targetOffset < logEndOffset
   */
  private[log] def truncateTo(targetOffset: Long): Boolean = {
    maybeHandleIOException(s"Error while truncating log to offset $targetOffset for $topicPartition in dir ${dir.getParent}") {
      if (targetOffset < 0)
        throw new IllegalArgumentException(s"Cannot truncate partition $topicPartition to a negative offset (%d).".format(targetOffset))
      if (targetOffset >= logEndOffset) {
        info(s"Truncating to $targetOffset has no effect as the largest offset in the log is ${logEndOffset - 1}")
        false
      } else {
        info(s"Truncating to offset $targetOffset")
        lock synchronized {
          checkIfMemoryMappedBufferClosed()
          if (segments.firstEntry.getValue.baseOffset > targetOffset) {
            truncateFullyAndStartAt(targetOffset)
          } else {
            val deletable = logSegments.filter(segment => segment.baseOffset > targetOffset)
            removeAndDeleteSegments(deletable, asyncDelete = true)
            activeSegment.truncateTo(targetOffset)
            updateLogEndOffset(targetOffset)
            leaderEpochCache.foreach(_.truncateFromEnd(targetOffset))
            loadProducerState(targetOffset, reloadFromCleanShutdown = false)
          }
          true
        }
      }
    }
  }

  /**
   *  Delete all data in the log, restore producer and tier state and then initialize the local
   *  log from the recovery point
   *
   *  @param newOffset The new offset to start the local log with
   */
  private[log] def truncateAndRestoreTierState(newOffset: Long, tierState: TierState): Unit = {
    maybeHandleIOException(s"Error while truncating the entire log for $topicPartition in dir ${dir.getParent}") {
      debug(s"Truncate and start at offset $newOffset")
      lock synchronized {
        checkIfMemoryMappedBufferClosed()

        // 1. Clear existing state.
        //    We first remove all local segments.
        //    This will ensure that will recover at mergedLogStartOffset
        //    if truncation and state restoration does not complete.
        removeAndDeleteSegments(logSegments, asyncDelete = true)
        leaderEpochCache.foreach(_.clearAndFlush())
        producerStateManager.truncate()

        // 2. Restore tiered producer state and epoch state
        producerStateManager.updateMapEndOffset(newOffset)
        tierState.producerState.foreach { buf =>
          producerStateManager.reloadFromTieredSnapshot(newOffset, time.milliseconds(), buf, newOffset)
          producerStateManager.takeSnapshot()
        }

        leaderEpochCache.get.restore(tierState.leaderEpochState)

        // 3. Now that we have recovered all state necessary to ensure a crash proof restart
        //    we can create a segment and set the log and start offset
        addSegment(LogSegment.open(dir,
          baseOffset = newOffset,
          config = config,
          time = time,
          fileAlreadyExists = false,
          initFileSize = initFileSize,
          preallocate = config.preallocate))
        updateLogEndOffset(newOffset)

        // 4. Finally set first unstable offset at a minimum of local log start offset.
        //    We can do so as we do not tier past the last stable offset.
        maybeIncrementFirstUnstableOffset(localLogStartOffset)
      }
    }
  }

  /**
   *  Delete all data in the log and start at the new offset
   *
   *  @param newOffset The new offset to start the log with
   */
  private[log] def truncateFullyAndStartAt(newOffset: Long): Unit = {
    maybeHandleIOException(s"Error while truncating the entire log for $topicPartition in dir ${dir.getParent}") {
      debug(s"Truncate and start at offset $newOffset")
      lock synchronized {
        checkIfMemoryMappedBufferClosed()
        removeAndDeleteSegments(logSegments, asyncDelete = true)
        addSegment(LogSegment.open(dir,
          baseOffset = newOffset,
          config = config,
          time = time,
          fileAlreadyExists = false,
          initFileSize = initFileSize,
          preallocate = config.preallocate))
        updateLogEndOffset(newOffset)
        leaderEpochCache.foreach(_.clearAndFlush())

        producerStateManager.truncate()
        producerStateManager.updateMapEndOffset(newOffset)
        maybeIncrementFirstUnstableOffset(newOffset)
      }
    }
  }

  /**
   * The time this log is last known to have been fully flushed to disk
   */
  def lastFlushTime: Long = lastFlushedTime.get

  /**
   * The active segment that is currently taking appends
   */
  def activeSegment = segments.lastEntry.getValue

  /**
   * All the log segments in this log ordered from oldest to newest
   */
  def logSegments: Iterable[LogSegment] = segments.values.asScala

  /**
   * Get all segments beginning with the segment that includes "from" and ending with the segment
   * that includes up to "to-1" or the end of the log (if to > logEndOffset).
   */
  def logSegments(from: Long, to: Long): Iterable[LogSegment] = {
    if (from == to) {
      // Handle non-segment-aligned empty sets
      List.empty[LogSegment]
    } else if (to < from) {
      throw new IllegalArgumentException(s"Invalid log segment range: requested segments in $topicPartition " +
        s"from offset $from which is greater than limit offset $to")
    } else {
      lock synchronized {
        val view = Option(segments.floorKey(from)).map { floor =>
          segments.subMap(floor, to)
        }.getOrElse(segments.headMap(to))
        view.values.asScala
      }
    }
  }

  def nonActiveLogSegmentsFrom(from: Long): Iterable[LogSegment] = {
    lock synchronized {
      if (from > activeSegment.baseOffset)
        Seq.empty
      else
        logSegments(from, activeSegment.baseOffset)
    }
  }

  /**
    * Get the segment immediately following the given one.
    * @param segment The given segment
    * @return The following segment, if present
    */
  private[log] def nextLogSegment(segment: LogSegment): Option[LogSegment] = Option(segments.higherEntry(segment.baseOffset)).map(_.getValue)

  /**
   * Get the largest log segment with a base offset less than or equal to the given offset, if one exists.
   * @return the optional log segment
   */
  private def floorLogSegment(offset: Long): Option[LogSegment] = {
    Option(segments.floorEntry(offset)).map(_.getValue)
  }


  override def toString: String = {
    val logString = new StringBuilder
    logString.append(s"Log(dir=$dir")
    logString.append(s", topic=${topicPartition.topic}")
    logString.append(s", partition=${topicPartition.partition}")
    logString.append(s", highWatermark=$highWatermark")
    logString.append(s", lastStableOffset=$lastStableOffset")
    logString.append(s", localLogStartOffset=$localLogStartOffset")
    logString.append(s", mergedLogStartOffset=$mergedLogStartOffset")
    logString.append(s", logEndOffset=$logEndOffset")
    logString.append(")")
    logString.toString
  }

  /**
   * This method deletes the given log segments by doing the following for each of them:
   * <ol>
   *   <li>It removes the segment from the segment map so that it will no longer be used for reads.
   *   <li>It renames the index and log files by appending .deleted to the respective file name
   *   <li>It can either schedule an asynchronous delete operation to occur in the future or perform the deletion synchronously
   * </ol>
   * Asynchronous deletion allows reads to happen concurrently without synchronization and without the possibility of
   * physically deleting a file while it is being read.
   *
   * This method does not need to convert IOException to KafkaStorageException because it is either called before all logs are loaded
   * or the immediate caller will catch and handle IOException
   *
   * @param segments The log segments to schedule for deletion
   * @param asyncDelete Whether the segment files should be deleted asynchronously
   */
  private def removeAndDeleteSegments(segments: Iterable[LogSegment], asyncDelete: Boolean): Unit = {
    if (segments.nonEmpty) {
      lock synchronized {
        // As most callers hold an iterator into the `segments` collection and `removeAndDeleteSegment` mutates it by
        // removing the deleted segment, we should force materialization of the iterator here, so that results of the
        // iteration remain valid and deterministic.
        val toDelete = segments.toList
        toDelete.foreach { segment =>
          this.segments.remove(segment.baseOffset)
        }
        deleteSegmentFiles(toDelete, asyncDelete)
      }
    }
  }

  /**
   * Perform physical deletion for the given file. Allows the file to be deleted asynchronously or synchronously.
   *
   * This method assumes that the file exists and the method is not thread-safe.
   *
   * This method does not need to convert IOException (thrown from changeFileSuffixes) to KafkaStorageException because
   * it is either called before all logs are loaded or the caller will catch and handle IOException
   *
   * @throws IOException if the file can't be renamed and still exists
   */
  private def deleteSegmentFiles(segments: Iterable[LogSegment], asyncDelete: Boolean): Unit = {
    segments.foreach(_.changeFileSuffixes("", Log.DeletedFileSuffix))

    def deleteSegments(): Unit = {
      info(s"Deleting segments ${segments.mkString(",")}")
      maybeHandleIOException(s"Error while deleting segments for $topicPartition in dir ${dir.getParent}") {
        segments.foreach(_.deleteIfExists())
      }
    }

    if (asyncDelete) {
      info(s"Scheduling segments for deletion ${segments.mkString(",")}")
      scheduler.schedule("delete-file", () => deleteSegments, delay = config.fileDeleteDelayMs)
    } else {
      deleteSegments()
    }
  }

  /**
   * Swap one or more new segment in place and delete one or more existing segments in a crash-safe manner. The old
   * segments will be asynchronously deleted.
   *
   * This method does not need to convert IOException to KafkaStorageException because it is either called before all logs are loaded
   * or the caller will catch and handle IOException
   *
   * The sequence of operations is:
   * <ol>
   *   <li> Cleaner creates one or more new segments with suffix .cleaned and invokes replaceSegments().
   *        If broker crashes at this point, the clean-and-swap operation is aborted and
   *        the .cleaned files are deleted on recovery in loadSegments().
   *   <li> New segments are renamed .swap. If the broker crashes before all segments were renamed to .swap, the
   *        clean-and-swap operation is aborted - .cleaned as well as .swap files are deleted on recovery in
   *        loadSegments(). We detect this situation by maintaining a specific order in which files are renamed from
   *        .cleaned to .swap. Basically, files are renamed in descending order of offsets. On recovery, all .swap files
   *        whose offset is greater than the minimum-offset .clean file are deleted.
   *   <li> If the broker crashes after all new segments were renamed to .swap, the operation is completed, the swap
   *        operation is resumed on recovery as described in the next step.
   *   <li> Old segment files are renamed to .deleted and asynchronous delete is scheduled.
   *        If the broker crashes, any .deleted files left behind are deleted on recovery in loadSegments().
   *        replaceSegments() is then invoked to complete the swap with newSegment recreated from
   *        the .swap file and oldSegments containing segments which were not renamed before the crash.
   *   <li> Swap segment(s) are renamed to replace the existing segments, completing this operation.
   *        If the broker crashes, any .deleted files which may be left behind are deleted
   *        on recovery in loadSegments().
   * </ol>
   *
   * @param newSegments The new log segment to add to the log
   * @param oldSegments The old log segments to delete from the log
   * @param isRecoveredSwapFile true if the new segment was created from a swap file during recovery after a crash
   */
  private[log] def replaceSegments(newSegments: Seq[LogSegment], oldSegments: Seq[LogSegment], isRecoveredSwapFile: Boolean = false): Unit = {
    lock synchronized {
      val sortedNewSegments = newSegments.sortBy(_.baseOffset)
      // Some old segments may have been removed from index and scheduled for async deletion after the caller reads segments
      // but before this method is executed. We want to filter out those segments to avoid calling asyncDeleteSegment()
      // multiple times for the same segment.
      val sortedOldSegments = oldSegments.filter(seg => segments.containsKey(seg.baseOffset)).sortBy(_.baseOffset)

      checkIfMemoryMappedBufferClosed()
      // need to do this in two phases to be crash safe AND do the delete asynchronously
      // if we crash in the middle of this we complete the swap in loadSegments()
      if (!isRecoveredSwapFile)
        sortedNewSegments.reverse.foreach(_.changeFileSuffixes(Log.CleanedFileSuffix, Log.SwapFileSuffix))
      sortedNewSegments.reverse.foreach(addSegment(_))

      // delete the old files
      for (seg <- sortedOldSegments) {
        // remove the index entry
        if (seg.baseOffset != sortedNewSegments.head.baseOffset)
          segments.remove(seg.baseOffset)
        // delete segment files
        deleteSegmentFiles(List(seg), asyncDelete = true)
      }
      // okay we are safe now, remove the swap suffix
      sortedNewSegments.foreach(_.changeFileSuffixes(Log.SwapFileSuffix, ""))
    }
  }

  /**
    * This function does not acquire Log.lock. The caller has to make sure log segments don't get deleted during
    * this call, and also protects against calling this function on the same segment in parallel.
    *
    * Currently, it is used by LogCleaner threads on log compact non-active segments only with LogCleanerManager's lock
    * to ensure no other logcleaner threads and retention thread can work on the same segment.
    */
  private[log] def getFirstBatchTimestampForSegments(segments: Iterable[LogSegment]): Iterable[Long] = {
    segments.map {
      segment =>
        segment.getFirstBatchTimestamp()
    }
  }

  /**
   * remove deleted log metrics
   */
  private[log] def removeLogMetrics(): Unit = {
    removeMetric("SegmentReadsPerSec")
    removeMetric("SegmentSpeculativePrefetchesPerSec")
  }

  /**
   * Add the given segment to the segments in this log. If this segment replaces an existing segment, delete it.
   * @param segment The segment to add
   */
  @threadsafe
  def addSegment(segment: LogSegment): LogSegment = this.segments.put(segment.baseOffset, segment)

  private def maybeHandleIOException[T](msg: => String)(fun: => T): T = {
    try {
      fun
    } catch {
      case e: IOException =>
        logDirFailureChannel.maybeAddOfflineLogDir(dir.getParent, msg, e)
        throw new KafkaStorageException(msg, e)
    }
  }

  private[log] def retryOnOffsetOverflow[T](fn: => T): T = {
    while (true) {
      try {
        return fn
      } catch {
        case e: LogSegmentOffsetOverflowException =>
          info(s"Caught segment overflow error: ${e.getMessage}. Split segment and retry.")
          splitOverflowedSegment(e.segment)
      }
    }
    throw new IllegalStateException()
  }

  /**
   * Split a segment into one or more segments such that there is no offset overflow in any of them. The
   * resulting segments will contain the exact same messages that are present in the input segment. On successful
   * completion of this method, the input segment will be deleted and will be replaced by the resulting new segments.
   * See replaceSegments for recovery logic, in case the broker dies in the middle of this operation.
   * <p>Note that this method assumes we have already determined that the segment passed in contains records that cause
   * offset overflow.</p>
   * <p>The split logic overloads the use of .clean files that LogCleaner typically uses to make the process of replacing
   * the input segment with multiple new segments atomic and recoverable in the event of a crash. See replaceSegments
   * and completeSwapOperations for the implementation to make this operation recoverable on crashes.</p>
   * @param segment Segment to split
   * @return List of new segments that replace the input segment
   */
  private[log] def splitOverflowedSegment(segment: LogSegment): List[LogSegment] = {
    require(isLogFile(segment.log.file), s"Cannot split file ${segment.log.file.getAbsoluteFile}")
    require(segment.hasOverflow, "Split operation is only permitted for segments with overflow")

    info(s"Splitting overflowed segment $segment")

    val newSegments = ListBuffer[LogSegment]()
    try {
      var position = 0
      val sourceRecords = segment.log

      while (position < sourceRecords.sizeInBytes) {
        val firstBatch = sourceRecords.batchesFrom(position).asScala.head
        val newSegment = LogCleaner.createNewCleanedSegment(dir, config, firstBatch.baseOffset)
        newSegments += newSegment

        val bytesAppended = newSegment.appendFromFile(sourceRecords, position)
        if (bytesAppended == 0)
          throw new IllegalStateException(s"Failed to append records from position $position in $segment")

        position += bytesAppended
      }

      // prepare new segments
      var totalSizeOfNewSegments = 0
      newSegments.foreach { splitSegment =>
        splitSegment.onBecomeInactiveSegment()
        splitSegment.flush()
        splitSegment.lastModified = segment.lastModified
        totalSizeOfNewSegments += splitSegment.log.sizeInBytes
      }
      // size of all the new segments combined must equal size of the original segment
      if (totalSizeOfNewSegments != segment.log.sizeInBytes)
        throw new IllegalStateException("Inconsistent segment sizes after split" +
          s" before: ${segment.log.sizeInBytes} after: $totalSizeOfNewSegments")

      // replace old segment with new ones
      info(s"Replacing overflowed segment $segment with split segments $newSegments")
      replaceSegments(newSegments.toList, List(segment), isRecoveredSwapFile = false)
      newSegments.toList
    } catch {
      case e: Exception =>
        newSegments.foreach { splitSegment =>
          splitSegment.close()
          splitSegment.deleteIfExists()
        }
        throw e
    }
  }

  /**
    * Collect the files to create an UploadableSegment object for the Tier Archiver to upload to object storage.
    * @param log Reference to the AbstractLog used to create the UploadableSegment
    * @param logSegment The LogSegment containing the segment and offsets to create the UploadableSegment
    * @return An UploadableSegment to be used by the Tier Archiver
    */
  def createUploadableSegment(log: AbstractLog, logSegment: LogSegment): UploadableSegment = {
    lock synchronized {
      if (!logSegment.log.file.exists) {
        throw new NoSuchFileException(s"Segment $logSegment of ${log.topicPartition} not found when creating UploadableSegment")
      }

      val nextOffset = logSegment.readNextOffset

      // Get an uploadable leader epoch state file by cloning state from leader epoch cache and truncating it to the next offset
      val leaderEpochStateOpt = leaderEpochCache.map { cache =>
        val checkpointClone = new LeaderEpochCheckpointFile(new File(cache.file.getAbsolutePath + ".tier"))
        val leaderEpochCacheClone = cache.clone(checkpointClone)
        leaderEpochCacheClone.truncateFromEnd(nextOffset)
        leaderEpochCacheClone.file
      }

      // The producer state snapshot for `logSegment` should be named with the next logSegment's base offset
      // Because we never upload the active segment, and a snapshot is created on roll, we expect that either
      // this snapshot file is present, or the snapshot file was deleted.
      val producerStateOpt = producerStateManager.snapshotFileForOffset(nextOffset)

      // Collect the set of aborted transactions between baseOffset and nextOffset (the end offset) into a ByteBuffer for tiering.
      val abortedTxnsList = log.collectAbortedTransactions(logSegment.baseOffset, nextOffset)
      val abortedTransactions = serializeAbortedTransactions(abortedTxnsList)

      UploadableSegment(log, logSegment, nextOffset, producerStateOpt, leaderEpochStateOpt, abortedTransactions)
    }
  }
}

/**
 * Helper functions for logs
 */
object Log {

  /** a log file */
  val LogFileSuffix = ".log"

  /** an index file */
  val IndexFileSuffix = ".index"

  /** a time index file */
  val TimeIndexFileSuffix = ".timeindex"

  val ProducerSnapshotFileSuffix = ".snapshot"

  /** an (aborted) txn index */
  val TxnIndexFileSuffix = ".txnindex"

  /** a file that is scheduled to be deleted */
  val DeletedFileSuffix = ".deleted"

  /** A temporary file that is being used for log cleaning */
  val CleanedFileSuffix = ".cleaned"

  /** A temporary file used when swapping files into the log */
  val SwapFileSuffix = ".swap"

  /** Clean shutdown file that indicates the broker was cleanly shutdown in 0.8 and higher.
   * This is used to avoid unnecessary recovery after a clean shutdown. In theory this could be
   * avoided by passing in the recovery point, however finding the correct position to do this
   * requires accessing the offset index which may not be safe in an unclean shutdown.
   * For more information see the discussion in PR#2104
   */
  val CleanShutdownFile = ".kafka_cleanshutdown"

  /** a directory that is scheduled to be deleted */
  val DeleteDirSuffix = "-delete"

  /** a directory that is used for future partition */
  val FutureDirSuffix = "-future"

  val TierStateSuffix = ".tierstate"

  private[log] val DeleteDirPattern = Pattern.compile(s"^(\\S+)-(\\S+)\\.(\\S+)$DeleteDirSuffix")
  private[log] val FutureDirPattern = Pattern.compile(s"^(\\S+)-(\\S+)\\.(\\S+)$FutureDirSuffix")

  val UnknownOffset = -1L

  // return MergedLog so tests execute this codepath by default
  def apply(dir: File,
            config: LogConfig,
            logStartOffset: Long,
            recoveryPoint: Long,
            scheduler: Scheduler,
            brokerTopicStats: BrokerTopicStats,
            time: Time = Time.SYSTEM,
            maxProducerIdExpirationMs: Int,
            producerIdExpirationCheckIntervalMs: Int,
            logDirFailureChannel: LogDirFailureChannel,
            tierLogComponentsOpt: Option[TierLogComponents] = None): MergedLog = {
    val tierLogComponents = tierLogComponentsOpt.getOrElse(TierLogComponents.EMPTY)
    MergedLog(dir, config, logStartOffset, recoveryPoint, scheduler, brokerTopicStats, time,
      maxProducerIdExpirationMs, producerIdExpirationCheckIntervalMs, logDirFailureChannel,
      tierLogComponents)
  }

  /**
   * Make log segment file name from offset bytes. All this does is pad out the offset number with zeros
   * so that ls sorts the files numerically.
   *
   * @param offset The offset to use in the file name
   * @return The filename
   */
  def filenamePrefixFromOffset(offset: Long): String = {
    val nf = NumberFormat.getInstance()
    nf.setMinimumIntegerDigits(20)
    nf.setMaximumFractionDigits(0)
    nf.setGroupingUsed(false)
    nf.format(offset)
  }

  /**
   * Construct a log file name in the given dir with the given base offset and the given suffix
   *
   * @param dir The directory in which the log will reside
   * @param offset The base offset of the log file
   * @param suffix The suffix to be appended to the file name (e.g. "", ".deleted", ".cleaned", ".swap", etc.)
   */
  def logFile(dir: File, offset: Long, suffix: String = ""): File =
    new File(dir, filenamePrefixFromOffset(offset) + LogFileSuffix + suffix)

  /**
   * Return a directory name to rename the log directory to for async deletion.
   * The name will be in the following format: "topic-partitionId.uniqueId-delete".
   * If the topic name is too long, it will be truncated to prevent the total name
   * from exceeding 255 characters.
   */
  def logDeleteDirName(topicPartition: TopicPartition): String = {
    val uniqueId = java.util.UUID.randomUUID.toString.replaceAll("-", "")
    val suffix = s"-${topicPartition.partition()}.${uniqueId}${DeleteDirSuffix}"
    val prefixLength = Math.min(topicPartition.topic().size, 255 - suffix.size)
    s"${topicPartition.topic().substring(0, prefixLength)}${suffix}"
  }

  /**
   * Return a future directory name for the given topic partition. The name will be in the following
   * format: topic-partition.uniqueId-future where topic, partition and uniqueId are variables.
   */
  def logFutureDirName(topicPartition: TopicPartition): String = {
    logDirNameWithSuffix(topicPartition, FutureDirSuffix)
  }

  private def logDirNameWithSuffix(topicPartition: TopicPartition, suffix: String): String = {
    val uniqueId = java.util.UUID.randomUUID.toString.replaceAll("-", "")
    s"${logDirName(topicPartition)}.$uniqueId$suffix"
  }

  /**
   * Return a directory name for the given topic partition. The name will be in the following
   * format: topic-partition where topic, partition are variables.
   */
  def logDirName(topicPartition: TopicPartition): String = {
    s"${topicPartition.topic}-${topicPartition.partition}"
  }

  /**
   * Construct an index file name in the given dir using the given base offset and the given suffix
   *
   * @param dir The directory in which the log will reside
   * @param offset The base offset of the log file
   * @param suffix The suffix to be appended to the file name ("", ".deleted", ".cleaned", ".swap", etc.)
   */
  def offsetIndexFile(dir: File, offset: Long, suffix: String = ""): File =
    new File(dir, filenamePrefixFromOffset(offset) + IndexFileSuffix + suffix)

  /**
   * Construct a time index file name in the given dir using the given base offset and the given suffix
   *
   * @param dir The directory in which the log will reside
   * @param offset The base offset of the log file
   * @param suffix The suffix to be appended to the file name ("", ".deleted", ".cleaned", ".swap", etc.)
   */
  def timeIndexFile(dir: File, offset: Long, suffix: String = ""): File =
    new File(dir, filenamePrefixFromOffset(offset) + TimeIndexFileSuffix + suffix)

  def deleteFileIfExists(file: File, suffix: String = ""): Unit =
    Files.deleteIfExists(new File(file.getPath + suffix).toPath)

  /**
   * Construct a producer id snapshot file using the given offset.
   *
   * @param dir The directory in which the log will reside
   * @param offset The last offset (exclusive) included in the snapshot
   */
  def producerSnapshotFile(dir: File, offset: Long): File =
    new File(dir, filenamePrefixFromOffset(offset) + ProducerSnapshotFileSuffix)

  /**
   * Construct a transaction index file name in the given dir using the given base offset and the given suffix
   *
   * @param dir The directory in which the log will reside
   * @param offset The base offset of the log file
   * @param suffix The suffix to be appended to the file name ("", ".deleted", ".cleaned", ".swap", etc.)
   */
  def transactionIndexFile(dir: File, offset: Long, suffix: String = ""): File =
    new File(dir, filenamePrefixFromOffset(offset) + TxnIndexFileSuffix + suffix)

  def tierStateFile(dir: File, offset: Long, suffix: String = ""): File =
    new File(dir, filenamePrefixFromOffset(offset) + TierStateSuffix + suffix)

  def offsetFromFileName(filename: String): Long = {
    filename.substring(0, filename.indexOf('.')).toLong
  }

  def offsetFromFile(file: File): Long = {
    offsetFromFileName(file.getName)
  }

  /**
   * Calculate a log's size (in bytes) based on its log segments
   *
   * @param segments The log segments to calculate the size of
   * @return Sum of the log segments' sizes (in bytes)
   */
  def sizeInBytes(segments: Iterable[LogSegment]): Long =
    segments.map(_.size.toLong).sum

  /**
   * Parse the topic and partition out of the directory name of a log
   */
  def parseTopicPartitionName(dir: File): TopicPartition = {
    if (dir == null)
      throw new KafkaException("dir should not be null")

    def exception(dir: File): KafkaException = {
      new KafkaException(s"Found directory ${dir.getCanonicalPath}, '${dir.getName}' is not in the form of " +
        "topic-partition or topic-partition.uniqueId-delete (if marked for deletion).\n" +
        "Kafka's log directories (and children) should only contain Kafka topic data.")
    }

    val dirName = dir.getName
    if (dirName == null || dirName.isEmpty || !dirName.contains('-'))
      throw exception(dir)
    if (dirName.endsWith(DeleteDirSuffix) && !DeleteDirPattern.matcher(dirName).matches ||
        dirName.endsWith(FutureDirSuffix) && !FutureDirPattern.matcher(dirName).matches)
      throw exception(dir)

    val name: String =
      if (dirName.endsWith(DeleteDirSuffix) || dirName.endsWith(FutureDirSuffix)) dirName.substring(0, dirName.lastIndexOf('.'))
      else dirName

    val index = name.lastIndexOf('-')
    val topic = name.substring(0, index)
    val partitionString = name.substring(index + 1)
    if (topic.isEmpty || partitionString.isEmpty)
      throw exception(dir)

    val partition =
      try partitionString.toInt
      catch { case _: NumberFormatException => throw exception(dir) }

    new TopicPartition(topic, partition)
  }

  private def isIndexFile(file: File): Boolean = {
    val filename = file.getName
    filename.endsWith(IndexFileSuffix) || filename.endsWith(TimeIndexFileSuffix) || filename.endsWith(TxnIndexFileSuffix)
  }

  private def isLogFile(file: File): Boolean =
    file.getPath.endsWith(LogFileSuffix)

  def isTierStateFile(file: File): Boolean = file.getPath.endsWith(TierStateSuffix)

  def logSegments[A](segments: ConcurrentNavigableMap[java.lang.Long, A], from: Long, to: Long): ConcurrentNavigableMap[java.lang.Long, A] = {
    val view = Option(segments.floorKey(from)).map { floor =>
      segments.subMap(floor, to)
    }.getOrElse(segments.headMap(to))
    view
  }

  /**
    * Serializes the provided AbortedTxns to a ByteBuffer for tiering.
    */
  def serializeAbortedTransactions(abortedTxnsList: Seq[AbortedTxn]): Option[ByteBuffer] = {
    var maybeAbortedTxnsBuf: Option[ByteBuffer] = None
    if (abortedTxnsList.nonEmpty) {
      val buf = ByteBuffer.allocate(abortedTxnsList.length * AbortedTxn.TotalSize)
      for (abortedTxn <- abortedTxnsList) {
        buf.put(abortedTxn.buffer.duplicate())
      }
      buf.flip()
      maybeAbortedTxnsBuf = Some(buf)
    }
    maybeAbortedTxnsBuf
  }
}

object LogMetricNames {
  val NumLogSegments: String = "NumLogSegments"
  val LogStartOffset: String = "LogStartOffset"
  val LogEndOffset: String = "LogEndOffset"
  val Size: String = "Size"
  val TierSize: String = "TierSize"
  val TotalSize: String = "TotalSize"

  def allMetricNames: List[String] = {
    List(NumLogSegments, LogStartOffset, LogEndOffset, Size, TierSize, TotalSize)
  }
}<|MERGE_RESOLUTION|>--- conflicted
+++ resolved
@@ -209,11 +209,9 @@
   }
 }
 
-<<<<<<< HEAD
 sealed trait RetentionType
 case object Retention extends RetentionType
 case object HotsetRetention extends RetentionType
-=======
 sealed trait LogStartOffsetIncrementReason
 case object ClientRecordDeletion extends LogStartOffsetIncrementReason {
   override def toString: String = "client delete records request"
@@ -224,7 +222,6 @@
 case object SegmentDeletion extends LogStartOffsetIncrementReason {
   override def toString: String = "segment deletion"
 }
->>>>>>> 54b17242
 
 /**
  * An append-only log for storing messages.
@@ -1382,17 +1379,10 @@
             s"since it is larger than the high watermark $highWatermark")
 
         checkIfMemoryMappedBufferClosed()
-<<<<<<< HEAD
         if (newLogStartOffset > mergedLogStartOffset) {
           info(s"Incrementing log start offset to $newLogStartOffset")
           // In ce-kafka, Log.logStartOffset is replaced by MergedLog.mergedLogStartOffset
           leaderEpochCache.foreach(_.truncateFromStart(newLogStartOffset))
-=======
-        if (newLogStartOffset > logStartOffset) {
-          updateLogStartOffset(newLogStartOffset)
-          info(s"Incremented log start offset to $newLogStartOffset due to $reason")
-          leaderEpochCache.foreach(_.truncateFromStart(logStartOffset))
->>>>>>> 54b17242
           producerStateManager.truncateHead(newLogStartOffset)
           maybeIncrementFirstUnstableOffset(newLogStartOffset)
         }
@@ -1884,10 +1874,7 @@
           checkIfMemoryMappedBufferClosed()
           // remove the segments for lookups
           removeAndDeleteSegments(deletable, asyncDelete = true)
-<<<<<<< HEAD
-=======
           maybeIncrementLogStartOffset(segments.firstEntry.getValue.baseOffset, SegmentDeletion)
->>>>>>> 54b17242
         }
       }
       numToDelete
