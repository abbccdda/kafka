--- conflicted
+++ resolved
@@ -33,12 +33,8 @@
 import kafka.metrics.KafkaMetricsGroup
 import kafka.server.checkpoints.LeaderEpochCheckpointFile
 import kafka.server.epoch.LeaderEpochFileCache
-<<<<<<< HEAD
 import kafka.tier.TierMetadataManager
-import kafka.server.{AbstractFetchDataInfo, BrokerTopicStats, FetchDataInfo, LogDirFailureChannel, LogOffsetMetadata, OffsetAndEpoch}
-=======
-import kafka.server.{BrokerTopicStats, FetchDataInfo, FetchHighWatermark, FetchIsolation, FetchLogEnd, FetchTxnCommitted, LogDirFailureChannel, LogOffsetMetadata, OffsetAndEpoch}
->>>>>>> acd766f5
+import kafka.server.{AbstractFetchDataInfo, BrokerTopicStats, FetchDataInfo, FetchHighWatermark, FetchIsolation, FetchLogEnd, FetchTxnCommitted, LogDirFailureChannel, LogOffsetMetadata, OffsetAndEpoch}
 import kafka.utils._
 import org.apache.kafka.common.errors._
 import org.apache.kafka.common.record._
@@ -1478,14 +1474,9 @@
       var segmentEntry = segments.floorEntry(startOffset)
 
       // return error on attempt to read beyond the log end offset or read below log start offset
-<<<<<<< HEAD
-      if (startOffset > next || segmentEntry == null || startOffset < localLogStartOffset)
+      if (startOffset > endOffset || segmentEntry == null || startOffset < localLogStartOffset)
         throw new OffsetOutOfRangeException(s"Received request for offset $startOffset for partition $topicPartition, " +
-          s"but we only have log segments in the range $localLogStartOffset to $next.")
-=======
-      if (startOffset > endOffset || segmentEntry == null || startOffset < logStartOffset)
-        throw new OffsetOutOfRangeException(s"Received request for offset $startOffset for partition $topicPartition, " +
-          s"but we only have log segments in the range $logStartOffset to $endOffset.")
+          s"but we only have log segments in the range $localLogStartOffset to $endOffset.")
 
       val maxOffsetMetadata = isolation match {
         case FetchLogEnd => nextOffsetMetadata
@@ -1497,7 +1488,6 @@
         val startOffsetMetadata = convertToOffsetMetadataOrThrow(startOffset)
         return emptyFetchDataInfo(startOffsetMetadata, includeAbortedTxns)
       }
->>>>>>> acd766f5
 
       // Do the read on the segment with a base offset less than the target offset
       // but if that segment doesn't contain any messages with an offset greater than that
@@ -1757,10 +1747,6 @@
           checkIfMemoryMappedBufferClosed()
           // remove the segments for lookups
           removeAndDeleteSegments(deletable, asyncDelete = true)
-<<<<<<< HEAD
-=======
-          maybeIncrementLogStartOffset(segments.firstEntry.getValue.baseOffset)
->>>>>>> acd766f5
         }
       }
       numToDelete
@@ -2198,20 +2184,20 @@
   }
 
   /**
-<<<<<<< HEAD
     * Get the segment immediately following the given one.
     * @param segment The given segment
     * @return The following segment, if present
     */
   private[log] def nextLogSegment(segment: LogSegment): Option[LogSegment] = Option(segments.higherEntry(segment.baseOffset)).map(_.getValue)
-=======
+
+  /**
    * Get the largest log segment with a base offset less than or equal to the given offset, if one exists.
    * @return the optional log segment
    */
   private def floorLogSegment(offset: Long): Option[LogSegment] = {
     Option(segments.floorEntry(offset)).map(_.getValue)
   }
->>>>>>> acd766f5
+
 
   override def toString: String = {
     val logString = new StringBuilder
