/**
 * Licensed to the Apache Software Foundation (ASF) under one or more
 * contributor license agreements.  See the NOTICE file distributed with
 * this work for additional information regarding copyright ownership.
 * The ASF licenses this file to You under the Apache License, Version 2.0
 * (the "License"); you may not use this file except in compliance with
 * the License.  You may obtain a copy of the License at
 *
 *    http://www.apache.org/licenses/LICENSE-2.0
 *
 * Unless required by applicable law or agreed to in writing, software
 * distributed under the License is distributed on an "AS IS" BASIS,
 * WITHOUT WARRANTIES OR CONDITIONS OF ANY KIND, either express or implied.
 * See the License for the specific language governing permissions and
 * limitations under the License.
 */

package kafka.log

import java.io.{File, IOException}
import java.lang.{Long => JLong}
import java.nio.file.{Files, NoSuchFileException}
import java.text.NumberFormat
import java.util.Map.{Entry => JEntry}
import java.util.{Collections, Optional}
import java.util.concurrent.atomic._
import java.util.concurrent.{ConcurrentNavigableMap, ConcurrentSkipListMap, TimeUnit}
import java.util.regex.Pattern

import kafka.api.{ApiVersion, KAFKA_0_10_0_IV0}
import kafka.common.{LogSegmentOffsetOverflowException, LongRef, OffsetsOutOfOrderException, UnexpectedAppendOffsetException}
import kafka.message.{BrokerCompressionCodec, CompressionCodec, NoCompressionCodec}
import kafka.metrics.KafkaMetricsGroup
import kafka.server.checkpoints.LeaderEpochCheckpointFile
import kafka.server.epoch.LeaderEpochFileCache
import kafka.tier.TierMetadataManager
import kafka.server.{AbstractFetchDataInfo, BrokerTopicStats, FetchDataInfo, FetchHighWatermark, FetchIsolation, FetchLogEnd, FetchTxnCommitted, LogDirFailureChannel, LogOffsetMetadata, OffsetAndEpoch}
import kafka.utils._
import org.apache.kafka.common.errors._
import org.apache.kafka.common.record._
import org.apache.kafka.common.requests.FetchResponse.AbortedTransaction
import org.apache.kafka.common.requests.{EpochEndOffset, ListOffsetRequest}
import org.apache.kafka.common.utils.{Time, Utils}
import org.apache.kafka.common.{KafkaException, TopicPartition}
import org.apache.kafka.common.record.FileRecords.FileTimestampAndOffset
import org.apache.kafka.common.record.FileRecords.TimestampAndOffset

import scala.collection.JavaConverters._
import scala.collection.mutable.{ArrayBuffer, ListBuffer}
import scala.collection.{Seq, Set, mutable}

object LogAppendInfo {
  val UnknownLogAppendInfo = LogAppendInfo(None, -1, RecordBatch.NO_TIMESTAMP, -1L, RecordBatch.NO_TIMESTAMP, -1L,
    RecordConversionStats.EMPTY, NoCompressionCodec, NoCompressionCodec, -1, -1, offsetsMonotonic = false, -1L)

  def unknownLogAppendInfoWithLogStartOffset(logStartOffset: Long): LogAppendInfo =
    LogAppendInfo(None, -1, RecordBatch.NO_TIMESTAMP, -1L, RecordBatch.NO_TIMESTAMP, logStartOffset,
      RecordConversionStats.EMPTY, NoCompressionCodec, NoCompressionCodec, -1, -1, offsetsMonotonic = false, -1L)
}

/**
 * Struct to hold various quantities we compute about each message set before appending to the log
 *
 * @param firstOffset The first offset in the message set unless the message format is less than V2 and we are appending
 *                    to the follower.
 * @param lastOffset The last offset in the message set
 * @param maxTimestamp The maximum timestamp of the message set.
 * @param offsetOfMaxTimestamp The offset of the message with the maximum timestamp.
 * @param logAppendTime The log append time (if used) of the message set, otherwise Message.NoTimestamp
 * @param logStartOffset The start offset of the log at the time of this append.
 * @param recordConversionStats Statistics collected during record processing, `null` if `assignOffsets` is `false`
 * @param sourceCodec The source codec used in the message set (send by the producer)
 * @param targetCodec The target codec of the message set(after applying the broker compression configuration if any)
 * @param shallowCount The number of shallow messages
 * @param validBytes The number of valid bytes
 * @param offsetsMonotonic Are the offsets in this message set monotonically increasing
 * @param lastOffsetOfFirstBatch The last offset of the first batch
 */
case class LogAppendInfo(var firstOffset: Option[Long],
                         var lastOffset: Long,
                         var maxTimestamp: Long,
                         var offsetOfMaxTimestamp: Long,
                         var logAppendTime: Long,
                         var logStartOffset: Long,
                         var recordConversionStats: RecordConversionStats,
                         sourceCodec: CompressionCodec,
                         targetCodec: CompressionCodec,
                         shallowCount: Int,
                         validBytes: Int,
                         offsetsMonotonic: Boolean,
                         lastOffsetOfFirstBatch: Long) {
  /**
   * Get the first offset if it exists, else get the last offset of the first batch
   * For magic versions 2 and newer, this method will return first offset. For magic versions
   * older than 2, we use the last offset of the first batch as an approximation of the first
   * offset to avoid decompressing the data.
   */
  def firstOrLastOffsetOfFirstBatch: Long = firstOffset.getOrElse(lastOffsetOfFirstBatch)

  /**
   * Get the (maximum) number of messages described by LogAppendInfo
   * @return Maximum possible number of messages described by LogAppendInfo
   */
  def numMessages: Long = {
    firstOffset match {
      case Some(firstOffsetVal) if (firstOffsetVal >= 0 && lastOffset >= 0) => (lastOffset - firstOffsetVal + 1)
      case _ => 0
    }
  }
}

/**
 * Container class which represents a snapshot of the significant offsets for a partition. This allows fetching
 * of these offsets atomically without the possibility of a leader change affecting their consistency relative
 * to each other. See [[kafka.cluster.Partition.fetchOffsetSnapshot()]].
 */
case class LogOffsetSnapshot(logStartOffset: Long,
                             logEndOffset: LogOffsetMetadata,
                             highWatermark: LogOffsetMetadata,
                             lastStableOffset: LogOffsetMetadata)

/**
 * Another container which is used for lower level reads using  [[kafka.cluster.Partition.readRecords()]].
 */
case class LogReadInfo(fetchedData: AbstractFetchDataInfo,
                       highWatermark: Long,
                       logStartOffset: Long,
                       logEndOffset: Long,
                       lastStableOffset: Long)

/**
 * A class used to hold useful metadata about a completed transaction. This is used to build
 * the transaction index after appending to the log.
 *
 * @param producerId The ID of the producer
 * @param firstOffset The first offset (inclusive) of the transaction
 * @param lastOffset The last offset (inclusive) of the transaction. This is always the offset of the
 *                   COMMIT/ABORT control record which indicates the transaction's completion.
 * @param isAborted Whether or not the transaction was aborted
 */
case class CompletedTxn(producerId: Long, firstOffset: Long, lastOffset: Long, isAborted: Boolean) {
  override def toString: String = {
    "CompletedTxn(" +
      s"producerId=$producerId, " +
      s"firstOffset=$firstOffset, " +
      s"lastOffset=$lastOffset, " +
      s"isAborted=$isAborted)"
  }
}

/**
 * A class used to hold params required to decide to rotate a log segment or not.
 */
case class RollParams(maxSegmentMs: Long,
                      maxSegmentBytes: Int,
                      maxTimestampInMessages: Long,
                      maxOffsetInMessages: Long,
                      messagesSize: Int,
                      now: Long)

object RollParams {
  def apply(config: LogConfig, appendInfo: LogAppendInfo, messagesSize: Int, now: Long): RollParams = {
   new RollParams(config.maxSegmentMs,
     config.segmentSize,
     appendInfo.maxTimestamp,
     appendInfo.lastOffset,
     messagesSize, now)
  }
}

sealed trait RetentionType
case object Retention extends RetentionType
case object HotsetRetention extends RetentionType

/**
 * An append-only log for storing messages.
 *
 * The log is a sequence of LogSegments, each with a base offset denoting the first message in the segment.
 *
 * New log segments are created according to a configurable policy that controls the size in bytes or time interval
 * for a given segment.
 *
 * @param dir The directory in which log segments are created.
 * @param config The log configuration settings
 * @param recoveryPoint The offset at which to begin recovery--i.e. the first offset which has not been flushed to disk
 * @param scheduler The thread pool scheduler used for background actions
 * @param brokerTopicStats Container for Broker Topic Yammer Metrics
 * @param time The time instance used for checking the clock
 * @param maxProducerIdExpirationMs The maximum amount of time to wait before a producer id is considered expired
 * @param producerIdExpirationCheckIntervalMs How often to check for producer ids which need to be expired
 */
@threadsafe
class Log(@volatile var dir: File,
          @volatile var config: LogConfig,
          @volatile var recoveryPoint: Long,
          scheduler: Scheduler,
          brokerTopicStats: BrokerTopicStats,
          val time: Time,
          val maxProducerIdExpirationMs: Int,
          val producerIdExpirationCheckIntervalMs: Int,
          val topicPartition: TopicPartition,
          val producerStateManager: ProducerStateManager,
          val logDirFailureChannel: LogDirFailureChannel,
          private val initialUntieredOffset: Long = 0L,
          private var mergedLogStartOffsetCbk: () => Long = () => 0L) extends Logging with KafkaMetricsGroup {

  import kafka.log.Log._

  this.logIdent = s"[Log partition=$topicPartition, dir=${dir.getParent}] "

  /* A lock that guards all modifications to the log */
  private val lock = new Object
  // The memory mapped buffer for index files of this log will be closed with either delete() or closeHandlers()
  // After memory mapped buffer is closed, no disk IO operation should be performed for this log
  @volatile private var isMemoryMappedBufferClosed = false

  /* last time it was flushed */
  private val lastFlushedTime = new AtomicLong(time.milliseconds)

  // InterceptorMetrics instance to log metrics related to interceptor failure
  private val interceptorStats = new InterceptorStats

  private[log] def setMergedLogStartOffsetCbk(callback: () => Long): Unit = {
    mergedLogStartOffsetCbk = callback
  }

  private def mergedLogStartOffset: Long = mergedLogStartOffsetCbk()

  def localLogStartOffset: Long = {
    val firstOffsetInLocalLog = Option(segments.firstEntry).map(_.getValue.baseOffset).getOrElse(0L)
    math.max(mergedLogStartOffset, firstOffsetInLocalLog)
  }

  def initFileSize: Int = {
    if (config.preallocate)
      config.segmentSize
    else
      0
  }

  def updateConfig(config: LogConfig): Unit = {
    this.config = config
  }

  def updateConfig(updatedKeys: Set[String], newConfig: LogConfig): Unit = {
    val oldConfig = this.config
    this.config = newConfig
    if (updatedKeys.contains(LogConfig.MessageFormatVersionProp)) {
      val oldRecordVersion = oldConfig.messageFormatVersion.recordVersion
      val newRecordVersion = newConfig.messageFormatVersion.recordVersion
      if (newRecordVersion.precedes(oldRecordVersion))
        warn(s"Record format version has been downgraded from $oldRecordVersion to $newRecordVersion.")
      initializeLeaderEpochCache()
    }
  }

  private def checkIfMemoryMappedBufferClosed(): Unit = {
    if (isMemoryMappedBufferClosed)
      throw new KafkaStorageException(s"The memory mapped buffer for log of $topicPartition is already closed")
  }

  @volatile private var nextOffsetMetadata: LogOffsetMetadata = _

  /* The earliest offset which is part of an incomplete transaction. This is used to compute the
   * last stable offset (LSO) in ReplicaManager. Note that it is possible that the "true" first unstable offset
   * gets removed from the log (through record or segment deletion). In this case, the first unstable offset
   * will point to the log start offset, which may actually be either part of a completed transaction or not
   * part of a transaction at all. However, since we only use the LSO for the purpose of restricting the
   * read_committed consumer to fetching decided data (i.e. committed, aborted, or non-transactional), this
   * temporary abuse seems justifiable and saves us from scanning the log after deletion to find the first offsets
   * of each ongoing transaction in order to compute a new first unstable offset. It is possible, however,
   * that this could result in disagreement between replicas depending on when they began replicating the log.
   * In the worst case, the LSO could be seen by a consumer to go backwards.
   */
  @volatile private var firstUnstableOffsetMetadata: Option[LogOffsetMetadata] = None

  /* Keep track of the current high watermark in order to ensure that segments containing offsets at or above it are
   * not eligible for deletion. This means that the active segment is only eligible for deletion if the high watermark
   * equals the log end offset (which may never happen for a partition under consistent load). This is needed to
   * prevent the log start offset (which is exposed in fetch responses) from getting ahead of the high watermark.
   */
  @volatile private var highWatermarkMetadata: LogOffsetMetadata = _

  /* the actual segments of the log */
  private val segments: ConcurrentNavigableMap[java.lang.Long, LogSegment] = new ConcurrentSkipListMap[java.lang.Long, LogSegment]

  // Visible for testing
  @volatile var leaderEpochCache: Option[LeaderEpochFileCache] = None

  locally {
    val startMs = time.milliseconds

    // create the log directory if it doesn't exist
    Files.createDirectories(dir.toPath)

    initializeLeaderEpochCache()

    val nextOffset = loadSegments()

    highWatermarkMetadata = LogOffsetMetadata(localLogStartOffset)

    /* Calculate the offset of the next message */
    nextOffsetMetadata = LogOffsetMetadata(nextOffset, activeSegment.baseOffset, activeSegment.size)

    leaderEpochCache.foreach(_.truncateFromEnd(nextOffsetMetadata.messageOffset))

    // The earliest leader epoch may not be flushed during a hard failure. Recover it here.
    leaderEpochCache.foreach(_.truncateFromStart(mergedLogStartOffset))

    // Any segment loading or recovery code must not use producerStateManager, so that we can build the full state here
    // from scratch.
    if (!producerStateManager.isEmpty)
      throw new IllegalStateException("Producer state must be empty during log initialization")
    loadProducerState(logEndOffset, reloadFromCleanShutdown = hasCleanShutdownFile)

    info(s"Completed load of log with ${segments.size} segments, log start offset " +
      s"(merged: $mergedLogStartOffset, local: $localLogStartOffset) and log end offset $logEndOffset in " +
      s"${time.milliseconds() - startMs} ms")
  }

  def highWatermark: Long = highWatermarkMetadata.messageOffset

  /**
   * Update the high watermark to a new offset. The new high watermark will be lower
   * bounded by the log start offset and upper bounded by the log end offset.
   *
   * This is intended to be called when initializing the high watermark or when updating
   * it on a follower after receiving a Fetch response from the leader.
   *
   * @param hw the suggested new value for the high watermark
   * @return the updated high watermark offset
   */
  def updateHighWatermark(hw: Long): Long = {
    val newHighWatermark = if (hw < localLogStartOffset)
      localLogStartOffset
    else if (hw > logEndOffset)
      logEndOffset
    else
      hw
    updateHighWatermarkMetadata(LogOffsetMetadata(newHighWatermark))
    newHighWatermark
  }

  /**
   * Update the high watermark to a new value if and only if it is larger than the old value. It is
   * an error to update to a value which is larger than the log end offset.
   *
   * This method is intended to be used by the leader to update the high watermark after follower
   * fetch offsets have been updated.
   *
   * @return the old high watermark, if updated by the new value
   */
  def maybeIncrementHighWatermark(newHighWatermark: LogOffsetMetadata): Option[LogOffsetMetadata] = {
    if (newHighWatermark.messageOffset > logEndOffset)
      throw new IllegalArgumentException(s"High watermark $newHighWatermark update exceeds current " +
        s"log end offset $logEndOffsetMetadata")

    val oldHighWatermark = fetchHighWatermarkMetadata

    // Ensure that the high watermark increases monotonically. We also update the high watermark when the new
    // offset metadata is on a newer segment, which occurs whenever the log is rolled to a new segment.
    if (oldHighWatermark.messageOffset < newHighWatermark.messageOffset ||
      (oldHighWatermark.messageOffset == newHighWatermark.messageOffset && oldHighWatermark.onOlderSegment(newHighWatermark))) {
      updateHighWatermarkMetadata(newHighWatermark)
      Some(oldHighWatermark)
    } else {
      None
    }
  }

  /**
   * Get the offset and metadata for the current high watermark. If offset metadata is not
   * known, this will do a lookup in the index and cache the result.
   */
  def fetchHighWatermarkMetadata: LogOffsetMetadata = {
    checkIfMemoryMappedBufferClosed()

    val offsetMetadata = highWatermarkMetadata
    if (offsetMetadata.messageOffsetOnly) {
      lock.synchronized {
        val fullOffset = convertToOffsetMetadataOrThrow(highWatermark)
        updateHighWatermarkMetadata(fullOffset)
        fullOffset
      }
    } else {
      offsetMetadata
    }
  }

  private def updateHighWatermarkMetadata(newHighWatermark: LogOffsetMetadata): Unit = {
    if (newHighWatermark.messageOffset < 0)
      throw new IllegalArgumentException("High watermark offset should be non-negative")

    lock synchronized {
      highWatermarkMetadata = newHighWatermark
      producerStateManager.onHighWatermarkUpdated(newHighWatermark.messageOffset)
      maybeIncrementFirstUnstableOffset(localLogStartOffset)
    }
    trace(s"Setting high watermark $newHighWatermark")
  }

  /**
   * Get the first unstable offset. Unlike the last stable offset, which is always defined,
   * the first unstable offset only exists if there are transactions in progress.
   *
   * @return the first unstable offset, if it exists
   */
  private[log] def firstUnstableOffset: Option[Long] = firstUnstableOffsetMetadata.map(_.messageOffset)

  private def fetchLastStableOffsetMetadata: LogOffsetMetadata = {
    checkIfMemoryMappedBufferClosed()

    firstUnstableOffsetMetadata match {
      case Some(offsetMetadata) if offsetMetadata.messageOffset < highWatermark =>
        if (offsetMetadata.messageOffsetOnly) {
          lock synchronized {
            val fullOffset = convertToOffsetMetadataOrThrow(offsetMetadata.messageOffset)
            if (firstUnstableOffsetMetadata.contains(offsetMetadata))
              firstUnstableOffsetMetadata = Some(fullOffset)
            fullOffset
          }
        } else {
          offsetMetadata
        }
      case _ => fetchHighWatermarkMetadata
    }
  }

  /**
   * The last stable offset (LSO) is defined as the first offset such that all lower offsets have been "decided."
   * Non-transactional messages are considered decided immediately, but transactional messages are only decided when
   * the corresponding COMMIT or ABORT marker is written. This implies that the last stable offset will be equal
   * to the high watermark if there are no transactional messages in the log. Note also that the LSO cannot advance
   * beyond the high watermark.
   */
  def lastStableOffset: Long = {
    firstUnstableOffsetMetadata match {
      case Some(offsetMetadata) if offsetMetadata.messageOffset < highWatermark => offsetMetadata.messageOffset
      case _ => highWatermark
    }
  }

  def lastStableOffsetLag: Long = highWatermark - lastStableOffset

  /**
    * Fully materialize and return an offset snapshot including segment position info. This method will update
    * the LogOffsetMetadata for the high watermark and last stable offset if they are message-only. Throws an
    * offset out of range error if the segment info cannot be loaded.
    */
  def fetchOffsetSnapshot: LogOffsetSnapshot = {
    val lastStable = fetchLastStableOffsetMetadata
    val highWatermark = fetchHighWatermarkMetadata

    LogOffsetSnapshot(
      logStartOffset = mergedLogStartOffset,
      logEndOffset = logEndOffsetMetadata,
      highWatermark =  highWatermark,
      lastStableOffset = lastStable)
  }

  val producerExpireCheck = scheduler.schedule(name = "PeriodicProducerExpirationCheck", fun = () => {
    lock synchronized {
      producerStateManager.removeExpiredProducers(time.milliseconds)
    }
  }, period = producerIdExpirationCheckIntervalMs, delay = producerIdExpirationCheckIntervalMs, unit = TimeUnit.MILLISECONDS)

  /** The name of this log */
  def name  = dir.getName()

  def recordVersion: RecordVersion = config.messageFormatVersion.recordVersion

  private def initializeLeaderEpochCache(): Unit = lock synchronized {
    val leaderEpochFile = LeaderEpochCheckpointFile.newFile(dir)

    def newLeaderEpochFileCache(): LeaderEpochFileCache = {
      val checkpointFile = new LeaderEpochCheckpointFile(leaderEpochFile, logDirFailureChannel)
      new LeaderEpochFileCache(topicPartition, logEndOffset _, checkpointFile)
    }

    if (recordVersion.precedes(RecordVersion.V2)) {
      val currentCache = if (leaderEpochFile.exists())
        Some(newLeaderEpochFileCache())
      else
        None

      if (currentCache.exists(_.nonEmpty))
        warn(s"Deleting non-empty leader epoch cache due to incompatible message format $recordVersion")

      Files.deleteIfExists(leaderEpochFile.toPath)
      leaderEpochCache = None
    } else {
      leaderEpochCache = Some(newLeaderEpochFileCache())
    }
  }

  /**
   * Removes any temporary files found in log directory, and creates a list of all .swap files which could be swapped
   * in place of existing segment(s). For log splitting, we know that any .swap file whose base offset is higher than
   * the smallest offset .clean file could be part of an incomplete split operation. Such .swap files are also deleted
   * by this method.
   * @return Set of .swap files that are valid to be swapped in as segment files
   */
  private def removeTempFilesAndCollectSwapFiles(): Set[File] = {

    def deleteIndicesIfExist(baseFile: File, suffix: String = ""): Unit = {
      info(s"Deleting index files with suffix $suffix for baseFile $baseFile")
      val offset = offsetFromFile(baseFile)
      Files.deleteIfExists(Log.offsetIndexFile(dir, offset, suffix).toPath)
      Files.deleteIfExists(Log.timeIndexFile(dir, offset, suffix).toPath)
      Files.deleteIfExists(Log.transactionIndexFile(dir, offset, suffix).toPath)
    }

    var swapFiles = Set[File]()
    var cleanFiles = Set[File]()
    var minCleanedFileOffset = Long.MaxValue

    for (file <- dir.listFiles if file.isFile) {
      if (!file.canRead)
        throw new IOException(s"Could not read file $file")
      val filename = file.getName
      if (filename.endsWith(DeletedFileSuffix)) {
        debug(s"Deleting stray temporary file ${file.getAbsolutePath}")
        Files.deleteIfExists(file.toPath)
      } else if (filename.endsWith(CleanedFileSuffix)) {
        minCleanedFileOffset = Math.min(offsetFromFileName(filename), minCleanedFileOffset)
        cleanFiles += file
      } else if (filename.endsWith(SwapFileSuffix)) {
        // we crashed in the middle of a swap operation, to recover:
        // if a log, delete the index files, complete the swap operation later
        // if an index just delete the index files, they will be rebuilt
        val baseFile = new File(CoreUtils.replaceSuffix(file.getPath, SwapFileSuffix, ""))
        info(s"Found file ${file.getAbsolutePath} from interrupted swap operation.")
        if (isIndexFile(baseFile)) {
          deleteIndicesIfExist(baseFile)
        } else if (isLogFile(baseFile)) {
          deleteIndicesIfExist(baseFile)
          swapFiles += file
        }
      }
    }

    // KAFKA-6264: Delete all .swap files whose base offset is greater than the minimum .cleaned segment offset. Such .swap
    // files could be part of an incomplete split operation that could not complete. See Log#splitOverflowedSegment
    // for more details about the split operation.
    val (invalidSwapFiles, validSwapFiles) = swapFiles.partition(file => offsetFromFile(file) >= minCleanedFileOffset)
    invalidSwapFiles.foreach { file =>
      debug(s"Deleting invalid swap file ${file.getAbsoluteFile} minCleanedFileOffset: $minCleanedFileOffset")
      val baseFile = new File(CoreUtils.replaceSuffix(file.getPath, SwapFileSuffix, ""))
      deleteIndicesIfExist(baseFile, SwapFileSuffix)
      Files.deleteIfExists(file.toPath)
    }

    // Now that we have deleted all .swap files that constitute an incomplete split operation, let's delete all .clean files
    cleanFiles.foreach { file =>
      debug(s"Deleting stray .clean file ${file.getAbsolutePath}")
      Files.deleteIfExists(file.toPath)
    }

    validSwapFiles
  }

  /**
   * This method does not need to convert IOException to KafkaStorageException because it is only called before all logs are loaded
   * It is possible that we encounter a segment with index offset overflow in which case the LogSegmentOffsetOverflowException
   * will be thrown. Note that any segments that were opened before we encountered the exception will remain open and the
   * caller is responsible for closing them appropriately, if needed.
   * @throws LogSegmentOffsetOverflowException if the log directory contains a segment with messages that overflow the index offset
   */
  private def loadSegmentFiles(): Unit = {
    // load segments in ascending order because transactional data from one segment may depend on the
    // segments that come before it
    for (file <- dir.listFiles.sortBy(_.getName) if file.isFile) {
      if (isIndexFile(file)) {
        // if it is an index file, make sure it has a corresponding .log file
        val offset = offsetFromFile(file)
        val logFile = Log.logFile(dir, offset)
        if (!logFile.exists) {
          warn(s"Found an orphaned index file ${file.getAbsolutePath}, with no corresponding log file.")
          Files.deleteIfExists(file.toPath)
        }
      } else if (isLogFile(file)) {
        // if it's a log file, load the corresponding log segment
        val baseOffset = offsetFromFile(file)
        val timeIndexFileNewlyCreated = !Log.timeIndexFile(dir, baseOffset).exists()
        val segment = LogSegment.open(dir = dir,
          baseOffset = baseOffset,
          config,
          time = time,
          fileAlreadyExists = true)

        try segment.sanityCheck(timeIndexFileNewlyCreated)
        catch {
          case _: NoSuchFileException =>
            error(s"Could not find offset index file corresponding to log file ${segment.log.file.getAbsolutePath}, " +
              "recovering segment and rebuilding index files...")
            recoverSegment(segment)
          case e: CorruptIndexException =>
            warn(s"Found a corrupted index file corresponding to log file ${segment.log.file.getAbsolutePath} due " +
              s"to ${e.getMessage}}, recovering segment and rebuilding index files...")
            recoverSegment(segment)
        }
        addSegment(segment)
      }
    }
  }

  /**
   * Recover the given segment.
   * @param segment Segment to recover
   * @param leaderEpochCache Optional cache for updating the leader epoch during recovery
   * @return The number of bytes truncated from the segment
   * @throws LogSegmentOffsetOverflowException if the segment contains messages that cause index offset overflow
   */
  private def recoverSegment(segment: LogSegment,
                             leaderEpochCache: Option[LeaderEpochFileCache] = None): Int = lock synchronized {
    val producerStateManager = new ProducerStateManager(topicPartition, dir, maxProducerIdExpirationMs)
    rebuildProducerState(segment.baseOffset, reloadFromCleanShutdown = false, producerStateManager)
    val bytesTruncated = segment.recover(producerStateManager, leaderEpochCache)
    // once we have recovered the segment's data, take a snapshot to ensure that we won't
    // need to reload the same segment again while recovering another segment.
    producerStateManager.takeSnapshot()
    bytesTruncated
  }

  /**
   * This method does not need to convert IOException to KafkaStorageException because it is only called before all logs
   * are loaded.
   * @throws LogSegmentOffsetOverflowException if the swap file contains messages that cause the log segment offset to
   *                                           overflow. Note that this is currently a fatal exception as we do not have
   *                                           a way to deal with it. The exception is propagated all the way up to
   *                                           KafkaServer#startup which will cause the broker to shut down if we are in
   *                                           this situation. This is expected to be an extremely rare scenario in practice,
   *                                           and manual intervention might be required to get out of it.
   */
  private def completeSwapOperations(swapFiles: Set[File]): Unit = {
    for (swapFile <- swapFiles) {
      val logFile = new File(CoreUtils.replaceSuffix(swapFile.getPath, SwapFileSuffix, ""))
      val baseOffset = offsetFromFile(logFile)
      val swapSegment = LogSegment.open(swapFile.getParentFile,
        baseOffset = baseOffset,
        config,
        time = time,
        fileSuffix = SwapFileSuffix)
      info(s"Found log file ${swapFile.getPath} from interrupted swap operation, repairing.")
      recoverSegment(swapSegment)

      // We create swap files for two cases:
      // (1) Log cleaning where multiple segments are merged into one, and
      // (2) Log splitting where one segment is split into multiple.
      //
      // Both of these mean that the resultant swap segments be composed of the original set, i.e. the swap segment
      // must fall within the range of existing segment(s). If we cannot find such a segment, it means the deletion
      // of that segment was successful. In such an event, we should simply rename the .swap to .log without having to
      // do a replace with an existing segment.
      val oldSegments = logSegments(swapSegment.baseOffset, swapSegment.readNextOffset).filter { segment =>
        segment.readNextOffset > swapSegment.baseOffset
      }
      replaceSegments(Seq(swapSegment), oldSegments.toSeq, isRecoveredSwapFile = true)
    }
  }

  /**
   * Load the log segments from the log files on disk and return the next offset.
   * This method does not need to convert IOException to KafkaStorageException because it is only called before all logs
   * are loaded.
   * @throws LogSegmentOffsetOverflowException if we encounter a .swap file with messages that overflow index offset; or when
   *                                           we find an unexpected number of .log files with overflow
   */
  private def loadSegments(): Long = {
    // first do a pass through the files in the log directory and remove any temporary files
    // and find any interrupted swap operations
    val swapFiles = removeTempFilesAndCollectSwapFiles()

    // Now do a second pass and load all the log and index files.
    // We might encounter legacy log segments with offset overflow (KAFKA-6264). We need to split such segments. When
    // this happens, restart loading segment files from scratch.
    retryOnOffsetOverflow {
      // In case we encounter a segment with offset overflow, the retry logic will split it after which we need to retry
      // loading of segments. In that case, we also need to close all segments that could have been left open in previous
      // call to loadSegmentFiles().
      logSegments.foreach(_.close())
      segments.clear()
      loadSegmentFiles()
    }

    // Finally, complete any interrupted swap operations. To be crash-safe,
    // log files that are replaced by the swap segment should be renamed to .deleted
    // before the swap file is restored as the new segment file.
    completeSwapOperations(swapFiles)

    if (!dir.getAbsolutePath.endsWith(Log.DeleteDirSuffix)) {
      val nextOffset = retryOnOffsetOverflow {
        recoverLog()
      }

      // reset the index size of the currently active log segment to allow more entries
      activeSegment.resizeIndexes(config.maxIndexSize)
      nextOffset
    } else {
       if (logSegments.isEmpty) {
          addSegment(LogSegment.open(dir = dir,
            baseOffset = 0,
            config,
            time = time,
            fileAlreadyExists = false,
            initFileSize = this.initFileSize,
            preallocate = false))
       }
      0
    }
  }

  private def updateLogEndOffset(messageOffset: Long): Unit = {
    nextOffsetMetadata = LogOffsetMetadata(messageOffset, activeSegment.baseOffset, activeSegment.size)

    // Update the high watermark in case it has gotten ahead of the log end offset
    // following a truncation.
    if (highWatermark > messageOffset) {
      updateHighWatermarkMetadata(nextOffsetMetadata)
    }
  }

  /**
   * Recover the log segments and return the next offset after recovery.
   * This method does not need to convert IOException to KafkaStorageException because it is only called before all
   * logs are loaded.
   * @throws LogSegmentOffsetOverflowException if we encountered a legacy segment with offset overflow
   */
  private def recoverLog(): Long = {
    // if we have the clean shutdown marker, skip recovery
    if (!hasCleanShutdownFile) {
      // okay we need to actually recover this log
      val unflushed = logSegments(this.recoveryPoint, Long.MaxValue).toIterator
      var truncated = false

      while (unflushed.hasNext && !truncated) {
        val segment = unflushed.next
        info(s"Recovering unflushed segment ${segment.baseOffset}")
        val truncatedBytes =
          try {
            recoverSegment(segment, leaderEpochCache)
          } catch {
            case _: InvalidOffsetException =>
              val startOffset = segment.baseOffset
              warn("Found invalid offset during recovery. Deleting the corrupt segment and " +
                s"creating an empty one with starting offset $startOffset")
              segment.truncateTo(startOffset)
          }
        if (truncatedBytes > 0) {
          // we had an invalid message, delete all remaining log
          warn(s"Corruption found in segment ${segment.baseOffset}, truncating to offset ${segment.readNextOffset}")
          removeAndDeleteSegments(unflushed.toList, asyncDelete = true)
          truncated = true
        }
      }
    }

    if (logSegments.nonEmpty) {
      val logEndOffset = activeSegment.readNextOffset
      if (logEndOffset < mergedLogStartOffset) {
        warn(s"Deleting all segments because logEndOffset ($logEndOffset) is smaller than logStartOffset ($mergedLogStartOffset). " +
          "This could happen if segment files were deleted from the file system.")
        removeAndDeleteSegments(logSegments, asyncDelete = true)
      }
    }

    if (logSegments.isEmpty) {
      // no existing segments, create a new mutable segment beginning at logStartOffset
      addSegment(LogSegment.open(dir = dir,
        baseOffset = Math.max(mergedLogStartOffset, initialUntieredOffset),
        config,
        time = time,
        fileAlreadyExists = false,
        initFileSize = this.initFileSize,
        preallocate = config.preallocate))
    }

    recoveryPoint = activeSegment.readNextOffset
    recoveryPoint
  }

  // Rebuild producer state until lastOffset. This method may be called from the recovery code path, and thus must be
  // free of all side-effects, i.e. it must not update any log-specific state.
  private def rebuildProducerState(lastOffset: Long,
                                   reloadFromCleanShutdown: Boolean,
                                   producerStateManager: ProducerStateManager): Unit = lock synchronized {
    checkIfMemoryMappedBufferClosed()
    val messageFormatVersion = config.messageFormatVersion.recordVersion.value
    val segments = logSegments
    val offsetsToSnapshot =
      if (segments.nonEmpty) {
        val nextLatestSegmentBaseOffset = lowerSegment(segments.last.baseOffset).map(_.baseOffset)
        Seq(nextLatestSegmentBaseOffset, Some(segments.last.baseOffset), Some(lastOffset))
      } else {
        Seq(Some(lastOffset))
      }
    info(s"Loading producer state till offset $lastOffset with message format version $messageFormatVersion")

    // We want to avoid unnecessary scanning of the log to build the producer state when the broker is being
    // upgraded. The basic idea is to use the absence of producer snapshot files to detect the upgrade case,
    // but we have to be careful not to assume too much in the presence of broker failures. The two most common
    // upgrade cases in which we expect to find no snapshots are the following:
    //
    // 1. The broker has been upgraded, but the topic is still on the old message format.
    // 2. The broker has been upgraded, the topic is on the new message format, and we had a clean shutdown.
    //
    // If we hit either of these cases, we skip producer state loading and write a new snapshot at the log end
    // offset (see below). The next time the log is reloaded, we will load producer state using this snapshot
    // (or later snapshots). Otherwise, if there is no snapshot file, then we have to rebuild producer state
    // from the first segment.
    if (messageFormatVersion < RecordBatch.MAGIC_VALUE_V2 ||
        (producerStateManager.latestSnapshotOffset.isEmpty && reloadFromCleanShutdown)) {
      // To avoid an expensive scan through all of the segments, we take empty snapshots from the start of the
      // last two segments and the last offset. This should avoid the full scan in the case that the log needs
      // truncation.
      offsetsToSnapshot.flatten.foreach { offset =>
        producerStateManager.updateMapEndOffset(offset)
        producerStateManager.takeSnapshot()
      }
    } else {
      val isEmptyBeforeTruncation = producerStateManager.isEmpty && producerStateManager.mapEndOffset >= lastOffset
      producerStateManager.truncateAndReload(mergedLogStartOffset, lastOffset, time.milliseconds())

      // Only do the potentially expensive reloading if the last snapshot offset is lower than the log end
      // offset (which would be the case on first startup) and there were active producers prior to truncation
      // (which could be the case if truncating after initial loading). If there weren't, then truncating
      // shouldn't change that fact (although it could cause a producerId to expire earlier than expected),
      // and we can skip the loading. This is an optimization for users which are not yet using
      // idempotent/transactional features yet.
      if (lastOffset > producerStateManager.mapEndOffset && !isEmptyBeforeTruncation) {
        val segmentOfLastOffset = floorLogSegment(lastOffset)

        logSegments(producerStateManager.mapEndOffset, lastOffset).foreach { segment =>
          val startOffset = Utils.max(segment.baseOffset, producerStateManager.mapEndOffset, mergedLogStartOffset)
          producerStateManager.updateMapEndOffset(startOffset)

          if (offsetsToSnapshot.contains(Some(segment.baseOffset)))
            producerStateManager.takeSnapshot()

          val maxPosition = if (segmentOfLastOffset.contains(segment)) {
            Option(segment.translateOffset(lastOffset))
              .map(_.position)
              .getOrElse(segment.size)
          } else {
            segment.size
          }

          val fetchDataInfo = segment.read(startOffset,
            maxSize = Int.MaxValue,
            maxPosition = maxPosition,
            minOneMessage = false)
          if (fetchDataInfo != null)
            loadProducersFromLog(producerStateManager, fetchDataInfo.records)
        }
      }
      producerStateManager.updateMapEndOffset(lastOffset)
      producerStateManager.takeSnapshot()
    }
  }

  private[log] def loadProducerState(lastOffset: Long, reloadFromCleanShutdown: Boolean): Unit = lock synchronized {
    rebuildProducerState(lastOffset, reloadFromCleanShutdown, producerStateManager)
    maybeIncrementFirstUnstableOffset(localLogStartOffset)
  }

  private def loadProducersFromLog(producerStateManager: ProducerStateManager, records: Records): Unit = {
    val loadedProducers = mutable.Map.empty[Long, ProducerAppendInfo]
    val completedTxns = ListBuffer.empty[CompletedTxn]
    records.batches.asScala.foreach { batch =>
      if (batch.hasProducerId) {
        val maybeCompletedTxn = updateProducers(batch,
          loadedProducers,
          firstOffsetMetadata = None,
          isFromClient = false)
        maybeCompletedTxn.foreach(completedTxns += _)
      }
    }
    loadedProducers.values.foreach(producerStateManager.update)
    completedTxns.foreach(producerStateManager.completeTxn)
  }

  private[log] def activeProducersWithLastSequence: Map[Long, Int] = lock synchronized {
    producerStateManager.activeProducers.map { case (producerId, producerIdEntry) =>
      (producerId, producerIdEntry.lastSeq)
    }
  }

  private[log] def lastRecordsOfActiveProducers: Map[Long, LastRecord] = lock synchronized {
    producerStateManager.activeProducers.map { case (producerId, producerIdEntry) =>
      val lastDataOffset = if (producerIdEntry.lastDataOffset >= 0 ) Some(producerIdEntry.lastDataOffset) else None
      val lastRecord = LastRecord(lastDataOffset, producerIdEntry.producerEpoch)
      producerId -> lastRecord
    }
  }

  /**
   * Check if we have the "clean shutdown" file
   */
  private[log] def hasCleanShutdownFile: Boolean = new File(dir.getParentFile, CleanShutdownFile).exists()

  /**
   * The number of segments in the log.
   * Take care! this is an O(n) operation.
   */
  def numberOfSegments: Int = segments.size

  /**
   * Close this log.
   * The memory mapped buffer for index files of this log will be left open until the log is deleted.
   */
  def close(): Unit = {
    debug("Closing log")
    lock synchronized {
      checkIfMemoryMappedBufferClosed()
      producerExpireCheck.cancel(true)
      maybeHandleIOException(s"Error while renaming dir for $topicPartition in dir ${dir.getParent}") {
        // We take a snapshot at the last written offset to hopefully avoid the need to scan the log
        // after restarting and to ensure that we cannot inadvertently hit the upgrade optimization
        // (the clean shutdown file is written after the logs are all closed).
        producerStateManager.takeSnapshot()
        logSegments.foreach(_.close())
      }
    }

    // close the InterceptorMetrics group in registry
    interceptorStats.close()
  }

  /**
   * Rename the directory of the log
   *
   * @throws KafkaStorageException if rename fails
   */
  def renameDir(name: String): Unit = {
    lock synchronized {
      maybeHandleIOException(s"Error while renaming dir for $topicPartition in log dir ${dir.getParent}") {
        val renamedDir = new File(dir.getParent, name)
        Utils.atomicMoveWithFallback(dir.toPath, renamedDir.toPath)
        if (renamedDir != dir) {
          dir = renamedDir
          logSegments.foreach(_.updateDir(renamedDir))
          producerStateManager.logDir = dir
          // re-initialize leader epoch cache so that LeaderEpochCheckpointFile.checkpoint can correctly reference
          // the checkpoint file in renamed log directory
          initializeLeaderEpochCache()
        }
      }
    }
  }

  /**
   * Close file handlers used by log but don't write to disk. This is called if the log directory is offline
   */
  def closeHandlers(): Unit = {
    debug("Closing handlers")
    lock synchronized {
      logSegments.foreach(_.closeHandlers())
      isMemoryMappedBufferClosed = true
    }
  }

  /**
   * Append this message set to the active segment of the log, assigning offsets and Partition Leader Epochs
   *
   * @param records The records to append
   * @param isFromClient Whether or not this append is from a producer
   * @param interBrokerProtocolVersion Inter-broker message protocol version
   * @throws KafkaStorageException If the append fails due to an I/O error.
   * @return Information about the appended messages including the first and last offset.
   */
  def appendAsLeader(records: MemoryRecords, leaderEpoch: Int, isFromClient: Boolean = true,
                     interBrokerProtocolVersion: ApiVersion = ApiVersion.latestVersion): LogAppendInfo = {
    append(records, isFromClient, interBrokerProtocolVersion, assignOffsets = true, leaderEpoch)
  }

  /**
   * Append this message set to the active segment of the log without assigning offsets or Partition Leader Epochs
   *
   * @param records The records to append
   * @throws KafkaStorageException If the append fails due to an I/O error.
   * @return Information about the appended messages including the first and last offset.
   */
  def appendAsFollower(records: MemoryRecords): LogAppendInfo = {
    append(records, isFromClient = false, interBrokerProtocolVersion = ApiVersion.latestVersion, assignOffsets = false, leaderEpoch = -1)
  }

  /**
   * Append this message set to the active segment of the log, rolling over to a fresh segment if necessary.
   *
   * This method will generally be responsible for assigning offsets to the messages,
   * however if the assignOffsets=false flag is passed we will only check that the existing offsets are valid.
   *
   * @param records The log records to append
   * @param isFromClient Whether or not this append is from a producer
   * @param interBrokerProtocolVersion Inter-broker message protocol version
   * @param assignOffsets Should the log assign offsets to this message set or blindly apply what it is given
   * @param leaderEpoch The partition's leader epoch which will be applied to messages when offsets are assigned on the leader
   * @throws KafkaStorageException If the append fails due to an I/O error.
   * @throws OffsetsOutOfOrderException If out of order offsets found in 'records'
   * @throws UnexpectedAppendOffsetException If the first or last offset in append is less than next offset
   * @return Information about the appended messages including the first and last offset.
   */
  private def append(records: MemoryRecords, isFromClient: Boolean, interBrokerProtocolVersion: ApiVersion, assignOffsets: Boolean, leaderEpoch: Int): LogAppendInfo = {
    maybeHandleIOException(s"Error while appending records to $topicPartition in dir ${dir.getParent}") {
      val appendInfo = analyzeAndValidateRecords(records, isFromClient = isFromClient)

      // return if we have no valid messages or if this is a duplicate of the last appended entry
      if (appendInfo.shallowCount == 0)
        return appendInfo

      // trim any invalid bytes or partial messages before appending it to the on-disk log
      var validRecords = trimInvalidBytes(records, appendInfo)

      // they are valid, insert them in the log
      lock synchronized {
        checkIfMemoryMappedBufferClosed()
        if (assignOffsets) {
          // assign offsets to the message set
          val offset = new LongRef(nextOffsetMetadata.messageOffset)
          appendInfo.firstOffset = Some(offset.value)
          val now = time.milliseconds
          val recordInterceptors = if (isFromClient)
            config.appendRecordInterceptors.asScala
          else
            Collections.emptyList().asScala
          val validateAndOffsetAssignResult = try {
            LogValidator.validateMessagesAndAssignOffsets(validRecords,
              topicPartition,
              offset,
              time,
              now,
              appendInfo.sourceCodec,
              appendInfo.targetCodec,
              config.compact,
              config.messageFormatVersion.recordVersion.value,
              config.messageTimestampType,
              config.messageTimestampDifferenceMaxMs,
              recordInterceptors,
              interceptorStats,
              leaderEpoch,
              isFromClient,
              interBrokerProtocolVersion,
              brokerTopicStats)
          } catch {
            case e: IOException =>
              throw new KafkaException(s"Error validating messages while appending to log $name", e)
          }
          validRecords = validateAndOffsetAssignResult.validatedRecords
          appendInfo.maxTimestamp = validateAndOffsetAssignResult.maxTimestamp
          appendInfo.offsetOfMaxTimestamp = validateAndOffsetAssignResult.shallowOffsetOfMaxTimestamp
          appendInfo.lastOffset = offset.value - 1
          appendInfo.recordConversionStats = validateAndOffsetAssignResult.recordConversionStats
          if (config.messageTimestampType == TimestampType.LOG_APPEND_TIME)
            appendInfo.logAppendTime = now

          // re-validate message sizes if there's a possibility that they have changed (due to re-compression or message
          // format conversion)
          if (validateAndOffsetAssignResult.messageSizeMaybeChanged) {
            for (batch <- validRecords.batches.asScala) {
              if (batch.sizeInBytes > config.maxMessageSize) {
                // we record the original message set size instead of the trimmed size
                // to be consistent with pre-compression bytesRejectedRate recording
                brokerTopicStats.topicStats(topicPartition.topic).bytesRejectedRate.mark(records.sizeInBytes)
                brokerTopicStats.allTopicsStats.bytesRejectedRate.mark(records.sizeInBytes)
                throw new RecordTooLargeException(s"Message batch size is ${batch.sizeInBytes} bytes in append to" +
                  s"partition $topicPartition which exceeds the maximum configured size of ${config.maxMessageSize}.")
              }
            }
          }
        } else {
          // we are taking the offsets we are given
          if (!appendInfo.offsetsMonotonic)
            throw new OffsetsOutOfOrderException(s"Out of order offsets found in append to $topicPartition: " +
                                                 records.records.asScala.map(_.offset))

          if (appendInfo.firstOrLastOffsetOfFirstBatch < nextOffsetMetadata.messageOffset) {
            // we may still be able to recover if the log is empty
            // one example: fetching from log start offset on the leader which is not batch aligned,
            // which may happen as a result of AdminClient#deleteRecords()
            val firstOffset = appendInfo.firstOffset match {
              case Some(offset) => offset
              case None => records.batches.asScala.head.baseOffset()
            }

            val firstOrLast = if (appendInfo.firstOffset.isDefined) "First offset" else "Last offset of the first batch"
            throw new UnexpectedAppendOffsetException(
              s"Unexpected offset in append to $topicPartition. $firstOrLast " +
              s"${appendInfo.firstOrLastOffsetOfFirstBatch} is less than the next offset ${nextOffsetMetadata.messageOffset}. " +
              s"First 10 offsets in append: ${records.records.asScala.take(10).map(_.offset)}, last offset in" +
              s" append: ${appendInfo.lastOffset}. logStartOffset=$mergedLogStartOffset, localLogStartOffset=$localLogStartOffset)",
              firstOffset, appendInfo.lastOffset)
          }
        }

        // update the epoch cache with the epoch stamped onto the message by the leader
        validRecords.batches.asScala.foreach { batch =>
          if (batch.magic >= RecordBatch.MAGIC_VALUE_V2) {
            maybeAssignEpochStartOffset(batch.partitionLeaderEpoch, batch.baseOffset)
          } else {
            // In partial upgrade scenarios, we may get a temporary regression to the message format. In
            // order to ensure the safety of leader election, we clear the epoch cache so that we revert
            // to truncation by high watermark after the next leader election.
            leaderEpochCache.filter(_.nonEmpty).foreach { cache =>
              warn(s"Clearing leader epoch cache after unexpected append with message format v${batch.magic}")
              cache.clearAndFlush()
            }
          }
        }

        // check messages set size may be exceed config.segmentSize
        if (validRecords.sizeInBytes > config.segmentSize) {
          throw new RecordBatchTooLargeException(s"Message batch size is ${validRecords.sizeInBytes} bytes in append " +
            s"to partition $topicPartition, which exceeds the maximum configured segment size of ${config.segmentSize}.")
        }

        // maybe roll the log if this segment is full
        val segment = maybeRoll(validRecords.sizeInBytes, appendInfo)

        val logOffsetMetadata = LogOffsetMetadata(
          messageOffset = appendInfo.firstOrLastOffsetOfFirstBatch,
          segmentBaseOffset = segment.baseOffset,
          relativePositionInSegment = segment.size)

        // now that we have valid records, offsets assigned, and timestamps updated, we need to
        // validate the idempotent/transactional state of the producers and collect some metadata
        val (updatedProducers, completedTxns, maybeDuplicate) = analyzeAndValidateProducerState(
          logOffsetMetadata, validRecords, isFromClient)

        maybeDuplicate.foreach { duplicate =>
          appendInfo.firstOffset = Some(duplicate.firstOffset)
          appendInfo.lastOffset = duplicate.lastOffset
          appendInfo.logAppendTime = duplicate.timestamp
          appendInfo.logStartOffset = mergedLogStartOffset
          return appendInfo
        }

        segment.append(largestOffset = appendInfo.lastOffset,
          largestTimestamp = appendInfo.maxTimestamp,
          shallowOffsetOfMaxTimestamp = appendInfo.offsetOfMaxTimestamp,
          records = validRecords)

        // Increment the log end offset. We do this immediately after the append because a
        // write to the transaction index below may fail and we want to ensure that the offsets
        // of future appends still grow monotonically. The resulting transaction index inconsistency
        // will be cleaned up after the log directory is recovered. Note that the end offset of the
        // ProducerStateManager will not be updated and the last stable offset will not advance
        // if the append to the transaction index fails.
        updateLogEndOffset(appendInfo.lastOffset + 1)

        // update the producer state
        for (producerAppendInfo <- updatedProducers.values) {
          producerStateManager.update(producerAppendInfo)
        }

        // update the transaction index with the true last stable offset. The last offset visible
        // to consumers using READ_COMMITTED will be limited by this value and the high watermark.
        for (completedTxn <- completedTxns) {
          val lastStableOffset = producerStateManager.lastStableOffset(completedTxn)
          segment.updateTxnIndex(completedTxn, lastStableOffset)
          producerStateManager.completeTxn(completedTxn)
        }

        // always update the last producer id map offset so that the snapshot reflects the current offset
        // even if there isn't any idempotent data being written
        producerStateManager.updateMapEndOffset(appendInfo.lastOffset + 1)

        // update the first unstable offset (which is used to compute LSO)
        maybeIncrementFirstUnstableOffset(localLogStartOffset)

        trace(s"Appended message set with last offset: ${appendInfo.lastOffset}, " +
          s"first offset: ${appendInfo.firstOffset}, " +
          s"next offset: ${nextOffsetMetadata.messageOffset}, " +
          s"and messages: $validRecords")

        if (unflushedMessages >= config.flushInterval)
          flush()

        appendInfo
      }
    }
  }

  def maybeAssignEpochStartOffset(leaderEpoch: Int, startOffset: Long): Unit = {
    leaderEpochCache.foreach { cache =>
      cache.assign(leaderEpoch, startOffset)
    }
  }

  def latestEpoch: Option[Int] = leaderEpochCache.flatMap(_.latestEpoch)

  def endOffsetForEpoch(leaderEpoch: Int): Option[OffsetAndEpoch] = {
    leaderEpochCache.flatMap { cache =>
      val (foundEpoch, foundOffset) = cache.endOffsetFor(leaderEpoch)
      if (foundOffset == EpochEndOffset.UNDEFINED_EPOCH_OFFSET)
        None
      else
        Some(OffsetAndEpoch(foundOffset, foundEpoch))
    }
  }

  /**
    * Get metadata of the first log offset.
    */
  def firstOffsetMetadata: LogOffsetMetadata = {
    convertToOffsetMetadata(localLogStartOffset).getOrElse {
      val firstSegmentBaseOffset = segments.firstKey
      new LogOffsetMetadata(firstSegmentBaseOffset, firstSegmentBaseOffset, 0)
    }
  }

  /**
   * Update the first unstable offset, bounded by the log start offset
   * For tiered logs, we can assume that the lower bound for the first unstable offset
   * is the local log start as we do not currently tier past the LSO.
   * @param logStartOffset log start offset
   */
  def maybeIncrementFirstUnstableOffset(logStartOffset: Long): Unit = lock synchronized {
    checkIfMemoryMappedBufferClosed()

    val updatedFirstStableOffset = producerStateManager.firstUnstableOffset match {
      case Some(logOffsetMetadata) if logOffsetMetadata.messageOffsetOnly || logOffsetMetadata.messageOffset < logStartOffset =>
        val offset = math.max(logOffsetMetadata.messageOffset, logStartOffset)
        val segment = segments.floorEntry(offset).getValue
        Option(segment.translateOffset(offset)) match {
          case Some(position) =>
            Some(LogOffsetMetadata(offset, segment.baseOffset, position.position))
          case None =>
            // If the first unstable offset position is not located, we default to using the segment size.
            // This sets a reasonable default if the local log is fully truncated, but the corresponding producer state
            // failed to be truncated.
            //
            // This also guards against a condition specific to tiered storage, where part of the local log was tiered
            // and deleted. If recovery is triggered and the local log is truncated, it's possible to end up in a state
            // where there is no local data corresponding to the restored producer state snapshot high watermark.
            if (segment.size != 0)
              warn(s"failed to find first unstable offset $offset position in segment $segment")
            Some(LogOffsetMetadata(offset, segment.baseOffset, segment.size))
        }

      case other => other
    }

    if (updatedFirstStableOffset != this.firstUnstableOffsetMetadata) {
      debug(s"First unstable offset updated to $updatedFirstStableOffset")
      this.firstUnstableOffsetMetadata = updatedFirstStableOffset
    }
  }

  /**
   * Increment the log start offset if the provided offset is larger.
   */
  def maybeIncrementLogStartOffset(newLogStartOffset: Long): Unit = {
    if (newLogStartOffset > highWatermark)
      throw new OffsetOutOfRangeException(s"Cannot increment the log start offset to $newLogStartOffset of partition $topicPartition " +
        s"since it is larger than the high watermark $highWatermark")

    // We don't have to write the log start offset to log-start-offset-checkpoint immediately.
    // The deleteRecordsOffset may be lost only if all in-sync replicas of this broker are shutdown
    // in an unclean manner within log.flush.start.offset.checkpoint.interval.ms. The chance of this happening is low.
    maybeHandleIOException(s"Exception while increasing log start offset for $topicPartition to $newLogStartOffset in dir ${dir.getParent}") {
      lock synchronized {
        checkIfMemoryMappedBufferClosed()
        if (newLogStartOffset > mergedLogStartOffset) {
          info(s"Incrementing log start offset to $newLogStartOffset")
          leaderEpochCache.foreach(_.truncateFromStart(newLogStartOffset))
          producerStateManager.truncateHead(newLogStartOffset)
          maybeIncrementFirstUnstableOffset(newLogStartOffset)
        }
      }
    }
  }

  private def analyzeAndValidateProducerState(appendOffsetMetadata: LogOffsetMetadata,
                                              records: MemoryRecords,
                                              isFromClient: Boolean):
  (mutable.Map[Long, ProducerAppendInfo], List[CompletedTxn], Option[BatchMetadata]) = {
    val updatedProducers = mutable.Map.empty[Long, ProducerAppendInfo]
    val completedTxns = ListBuffer.empty[CompletedTxn]
    var relativePositionInSegment = appendOffsetMetadata.relativePositionInSegment

    for (batch <- records.batches.asScala) {
      if (batch.hasProducerId) {
        val maybeLastEntry = producerStateManager.lastEntry(batch.producerId)

        // if this is a client produce request, there will be up to 5 batches which could have been duplicated.
        // If we find a duplicate, we return the metadata of the appended batch to the client.
        if (isFromClient) {
          maybeLastEntry.flatMap(_.findDuplicateBatch(batch)).foreach { duplicate =>
            return (updatedProducers, completedTxns.toList, Some(duplicate))
          }
        }

        // We cache offset metadata for the start of each transaction. This allows us to
        // compute the last stable offset without relying on additional index lookups.
        val firstOffsetMetadata = if (batch.isTransactional)
          Some(LogOffsetMetadata(batch.baseOffset, appendOffsetMetadata.segmentBaseOffset, relativePositionInSegment))
        else
          None

        val maybeCompletedTxn = updateProducers(batch,
          updatedProducers,
          firstOffsetMetadata = firstOffsetMetadata,
          isFromClient = isFromClient)

        maybeCompletedTxn.foreach(completedTxns += _)
      }

      relativePositionInSegment += batch.sizeInBytes
    }
    (updatedProducers, completedTxns.toList, None)
  }

  /**
   * Validate the following:
   * <ol>
   * <li> each message matches its CRC
   * <li> each message size is valid
   * <li> that the sequence numbers of the incoming record batches are consistent with the existing state and with each other.
   * </ol>
   *
   * Also compute the following quantities:
   * <ol>
   * <li> First offset in the message set
   * <li> Last offset in the message set
   * <li> Number of messages
   * <li> Number of valid bytes
   * <li> Whether the offsets are monotonically increasing
   * <li> Whether any compression codec is used (if many are used, then the last one is given)
   * </ol>
   */
  private def analyzeAndValidateRecords(records: MemoryRecords, isFromClient: Boolean): LogAppendInfo = {
    var shallowMessageCount = 0
    var validBytesCount = 0
    var firstOffset: Option[Long] = None
    var lastOffset = -1L
    var sourceCodec: CompressionCodec = NoCompressionCodec
    var monotonic = true
    var maxTimestamp = RecordBatch.NO_TIMESTAMP
    var offsetOfMaxTimestamp = -1L
    var readFirstMessage = false
    var lastOffsetOfFirstBatch = -1L

    for (batch <- records.batches.asScala) {
      // we only validate V2 and higher to avoid potential compatibility issues with older clients
      if (batch.magic >= RecordBatch.MAGIC_VALUE_V2 && isFromClient && batch.baseOffset != 0)
        throw new InvalidRecordException(s"The baseOffset of the record batch in the append to $topicPartition should " +
          s"be 0, but it is ${batch.baseOffset}")

      // update the first offset if on the first message. For magic versions older than 2, we use the last offset
      // to avoid the need to decompress the data (the last offset can be obtained directly from the wrapper message).
      // For magic version 2, we can get the first offset directly from the batch header.
      // When appending to the leader, we will update LogAppendInfo.baseOffset with the correct value. In the follower
      // case, validation will be more lenient.
      // Also indicate whether we have the accurate first offset or not
      if (!readFirstMessage) {
        if (batch.magic >= RecordBatch.MAGIC_VALUE_V2)
          firstOffset = Some(batch.baseOffset)
        lastOffsetOfFirstBatch = batch.lastOffset
        readFirstMessage = true
      }

      // check that offsets are monotonically increasing
      if (lastOffset >= batch.lastOffset)
        monotonic = false

      // update the last offset seen
      lastOffset = batch.lastOffset

      // Check if the message sizes are valid.
      val batchSize = batch.sizeInBytes
      if (batchSize > config.maxMessageSize) {
        brokerTopicStats.topicStats(topicPartition.topic).bytesRejectedRate.mark(records.sizeInBytes)
        brokerTopicStats.allTopicsStats.bytesRejectedRate.mark(records.sizeInBytes)
        throw new RecordTooLargeException(s"The record batch size in the append to $topicPartition is $batchSize bytes " +
          s"which exceeds the maximum configured value of ${config.maxMessageSize}.")
      }

      // check the validity of the message by checking CRC
<<<<<<< HEAD
      try {
        batch.ensureValid()
      } catch {
        case e: InvalidRecordException =>
          brokerTopicStats.topicStats(topicPartition.topic).invalidMessageCrcRecordsPerSec.mark()
          throw e
=======
      if (!batch.isValid) {
        brokerTopicStats.allTopicsStats.invalidMessageCrcRecordsPerSec.mark()
        throw new InvalidRecordException(s"Record is corrupt (stored crc = ${batch.checksum()}) in topic partition $topicPartition.")
>>>>>>> a6218a5d
      }

      if (batch.maxTimestamp > maxTimestamp) {
        maxTimestamp = batch.maxTimestamp
        offsetOfMaxTimestamp = lastOffset
      }

      shallowMessageCount += 1
      validBytesCount += batchSize

      val messageCodec = CompressionCodec.getCompressionCodec(batch.compressionType.id)
      if (messageCodec != NoCompressionCodec)
        sourceCodec = messageCodec
    }

    // Apply broker-side compression if any
    val targetCodec = BrokerCompressionCodec.getTargetCompressionCodec(config.compressionType, sourceCodec)
    LogAppendInfo(firstOffset, lastOffset, maxTimestamp, offsetOfMaxTimestamp, RecordBatch.NO_TIMESTAMP, mergedLogStartOffset,
      RecordConversionStats.EMPTY, sourceCodec, targetCodec, shallowMessageCount, validBytesCount, monotonic, lastOffsetOfFirstBatch)
  }

  private def updateProducers(batch: RecordBatch,
                              producers: mutable.Map[Long, ProducerAppendInfo],
                              firstOffsetMetadata: Option[LogOffsetMetadata],
                              isFromClient: Boolean): Option[CompletedTxn] = {
    val producerId = batch.producerId
    val appendInfo = producers.getOrElseUpdate(producerId, producerStateManager.prepareUpdate(producerId, isFromClient))
    appendInfo.append(batch, firstOffsetMetadata)
  }

  /**
   * Trim any invalid bytes from the end of this message set (if there are any)
   *
   * @param records The records to trim
   * @param info The general information of the message set
   * @return A trimmed message set. This may be the same as what was passed in or it may not.
   */
  private def trimInvalidBytes(records: MemoryRecords, info: LogAppendInfo): MemoryRecords = {
    val validBytes = info.validBytes
    if (validBytes < 0)
      throw new CorruptRecordException(s"Cannot append record batch with illegal length $validBytes to " +
        s"log for $topicPartition. A possible cause is a corrupted produce request.")
    if (validBytes == records.sizeInBytes) {
      records
    } else {
      // trim invalid bytes
      val validByteBuffer = records.buffer.duplicate()
      validByteBuffer.limit(validBytes)
      MemoryRecords.readableRecords(validByteBuffer)
    }
  }

  private def emptyFetchDataInfo(fetchOffsetMetadata: LogOffsetMetadata,
                                 includeAbortedTxns: Boolean): FetchDataInfo = {
    val abortedTransactions =
      if (includeAbortedTxns) Some(List.empty[AbortedTransaction])
      else None
    FetchDataInfo(fetchOffsetMetadata,
      MemoryRecords.EMPTY,
      firstEntryIncomplete = false,
      abortedTransactions = abortedTransactions)
  }

  /**
   * Read messages from the log.
   *
   * @param startOffset The offset to begin reading at
   * @param maxLength The maximum number of bytes to read
   * @param isolation The fetch isolation, which controls the maximum offset we are allowed to read
   * @param minOneMessage If this is true, the first message will be returned even if it exceeds `maxLength` (if one exists)
   * @throws OffsetOutOfRangeException If startOffset is beyond the log end offset or before the log start offset
   * @return The fetch data information including fetch starting offset metadata and messages read.
   */
  def read(startOffset: Long,
           maxLength: Int,
           isolation: FetchIsolation,
           minOneMessage: Boolean): FetchDataInfo = {
    maybeHandleIOException(s"Exception while reading from $topicPartition in dir ${dir.getParent}") {
      trace(s"Reading $maxLength bytes from offset $startOffset of length $size bytes")

      val includeAbortedTxns = isolation == FetchTxnCommitted

      // Because we don't use the lock for reading, the synchronization is a little bit tricky.
      // We create the local variables to avoid race conditions with updates to the log.
      val endOffsetMetadata = nextOffsetMetadata
      val endOffset = nextOffsetMetadata.messageOffset
      if (startOffset == endOffset)
        return emptyFetchDataInfo(endOffsetMetadata, includeAbortedTxns)

      var segmentEntry = segments.floorEntry(startOffset)

      // return error on attempt to read beyond the log end offset or read below log start offset
      if (startOffset > endOffset || segmentEntry == null || startOffset < localLogStartOffset)
        throw new OffsetOutOfRangeException(s"Received request for offset $startOffset for partition $topicPartition, " +
          s"but we only have log segments in the range $localLogStartOffset to $endOffset.")

      val maxOffsetMetadata = isolation match {
        case FetchLogEnd => nextOffsetMetadata
        case FetchHighWatermark => fetchHighWatermarkMetadata
        case FetchTxnCommitted => fetchLastStableOffsetMetadata
      }

      if (startOffset > maxOffsetMetadata.messageOffset) {
        val startOffsetMetadata = convertToOffsetMetadataOrThrow(startOffset)
        return emptyFetchDataInfo(startOffsetMetadata, includeAbortedTxns)
      }

      // Do the read on the segment with a base offset less than the target offset
      // but if that segment doesn't contain any messages with an offset greater than that
      // continue to read from successive segments until we get some messages or we reach the end of the log
      while (segmentEntry != null) {
        val segment = segmentEntry.getValue

        val maxPosition = {
          // Use the max offset position if it is on this segment; otherwise, the segment size is the limit.
          if (maxOffsetMetadata.segmentBaseOffset == segment.baseOffset) {
            maxOffsetMetadata.relativePositionInSegment
          } else {
            segment.size
          }
        }

        val fetchInfo = segment.read(startOffset, maxLength, maxPosition, minOneMessage)
        if (fetchInfo == null) {
          segmentEntry = segments.higherEntry(segmentEntry.getKey)
        } else {
          return if (includeAbortedTxns)
            addAbortedTransactions(startOffset, segmentEntry, fetchInfo)
          else
            fetchInfo
        }
      }

      // okay we are beyond the end of the last segment with no data fetched although the start offset is in range,
      // this can happen when all messages with offset larger than start offsets have been deleted.
      // In this case, we will return the empty set with log end offset metadata
      FetchDataInfo(nextOffsetMetadata, MemoryRecords.EMPTY)
    }
  }

  private[log] def collectAbortedTransactions(startOffset: Long, upperBoundOffset: Long): List[AbortedTxn] = {
    val segmentEntry = segments.floorEntry(startOffset)
    val allAbortedTxns = ListBuffer.empty[AbortedTxn]
    def accumulator(abortedTxns: List[AbortedTxn]): Unit = allAbortedTxns ++= abortedTxns
    collectAbortedTransactions(localLogStartOffset, upperBoundOffset, segmentEntry, accumulator)
    allAbortedTxns.toList
  }

  private def addAbortedTransactions(startOffset: Long, segmentEntry: JEntry[JLong, LogSegment],
                                     fetchInfo: FetchDataInfo): FetchDataInfo = {
    val fetchSize = fetchInfo.records.sizeInBytes
    val startOffsetPosition = OffsetPosition(fetchInfo.fetchOffsetMetadata.messageOffset,
      fetchInfo.fetchOffsetMetadata.relativePositionInSegment)
    val upperBoundOffset = segmentEntry.getValue.fetchUpperBoundOffset(startOffsetPosition, fetchSize).getOrElse {
      val nextSegmentEntry = segments.higherEntry(segmentEntry.getKey)
      if (nextSegmentEntry != null)
        nextSegmentEntry.getValue.baseOffset
      else
        logEndOffset
    }

    val abortedTransactions = ListBuffer.empty[AbortedTransaction]
    def accumulator(abortedTxns: List[AbortedTxn]): Unit = abortedTransactions ++= abortedTxns.map(_.asAbortedTransaction)
    collectAbortedTransactions(startOffset, upperBoundOffset, segmentEntry, accumulator)

    FetchDataInfo(fetchOffsetMetadata = fetchInfo.fetchOffsetMetadata,
      records = fetchInfo.records,
      firstEntryIncomplete = fetchInfo.firstEntryIncomplete,
      abortedTransactions = Some(abortedTransactions.toList))
  }

  private[log] def collectLocalAbortedTransactions(startOffset: Long,
                                              upperBoundOffset: Long,
                                              accumulator: List[AbortedTxn] => Unit): Unit = {
    collectAbortedTransactions(startOffset, upperBoundOffset, segments.firstEntry, accumulator)
  }

  private def collectAbortedTransactions(startOffset: Long, upperBoundOffset: Long,
                                         startingSegmentEntry: JEntry[JLong, LogSegment],
                                         accumulator: List[AbortedTxn] => Unit): Unit = {
    var segmentEntry = startingSegmentEntry
    while (segmentEntry != null) {
      val searchResult = segmentEntry.getValue.collectAbortedTxns(startOffset, upperBoundOffset)
      accumulator(searchResult.abortedTransactions)
      if (searchResult.isComplete)
        return
      segmentEntry = segments.higherEntry(segmentEntry.getKey)
    }
  }

  /**
   * Get an offset based on the given timestamp
   * The offset returned is the offset of the first message whose timestamp is greater than or equals to the
   * given timestamp.
   *
   * If no such message is found, the log end offset is returned.
   *
   * `NOTE:` OffsetRequest V0 does not use this method, the behavior of OffsetRequest V0 remains the same as before
   * , i.e. it only gives back the timestamp based on the last modification time of the log segments.
   *
   * @param targetTimestamp The given timestamp for offset fetching.
   * @return The offset of the first message whose timestamp is greater than or equals to the given timestamp.
   *         None if no such message is found.
   */
  def fetchOffsetByTimestamp(targetTimestamp: Long): Option[TimestampAndOffset] = {
    maybeHandleIOException(s"Error while fetching offset by timestamp for $topicPartition in dir ${dir.getParent}") {
      debug(s"Searching offset for timestamp $targetTimestamp")

      if (config.messageFormatVersion < KAFKA_0_10_0_IV0 &&
        targetTimestamp != ListOffsetRequest.EARLIEST_TIMESTAMP &&
        targetTimestamp != ListOffsetRequest.LATEST_TIMESTAMP)
        throw new UnsupportedForMessageFormatException(s"Cannot search offsets based on timestamp because message format version " +
          s"for partition $topicPartition is ${config.messageFormatVersion} which is earlier than the minimum " +
          s"required version $KAFKA_0_10_0_IV0")

      // Cache to avoid race conditions. `toBuffer` is faster than most alternatives and provides
      // constant time access while being safe to use with concurrent collections unlike `toArray`.
      val segmentsCopy = logSegments.toBuffer
      // For the earliest and latest, we do not need to return the timestamp.
      if (targetTimestamp == ListOffsetRequest.EARLIEST_TIMESTAMP) {
        // The first cached epoch usually corresponds to the log start offset, but we have to verify this since
        // it may not be true following a message format version bump as the epoch will not be available for
        // log entries written in the older format.
        val earliestEpochEntry = leaderEpochCache.flatMap(_.earliestEntry)
        val epochOpt = earliestEpochEntry match {
          case Some(entry) if entry.startOffset <= mergedLogStartOffset => Optional.of[Integer](entry.epoch)
          case _ => Optional.empty[Integer]()
        }
        return Some(new FileTimestampAndOffset(RecordBatch.NO_TIMESTAMP, mergedLogStartOffset, epochOpt))
      } else if (targetTimestamp == ListOffsetRequest.LATEST_TIMESTAMP) {
        val latestEpochOpt = leaderEpochCache.flatMap(_.latestEpoch).map(_.asInstanceOf[Integer])
        val epochOptional = Optional.ofNullable(latestEpochOpt.orNull)
        return Some(new FileTimestampAndOffset(RecordBatch.NO_TIMESTAMP, logEndOffset, epochOptional))
      }

      val targetSeg = {
        // Get all the segments whose largest timestamp is smaller than target timestamp
        val earlierSegs = segmentsCopy.takeWhile(_.largestTimestamp < targetTimestamp)
        // We need to search the first segment whose largest timestamp is greater than the target timestamp if there is one.
        if (earlierSegs.length < segmentsCopy.length)
          Some(segmentsCopy(earlierSegs.length))
        else
          None
      }

      targetSeg.flatMap(_.findOffsetByTimestamp(targetTimestamp, localLogStartOffset))
    }
  }

  def legacyFetchOffsetsBefore(timestamp: Long, maxNumOffsets: Int): Seq[Long] = {
    // Cache to avoid race conditions. `toBuffer` is faster than most alternatives and provides
    // constant time access while being safe to use with concurrent collections unlike `toArray`.
    val buffer = logSegments.map(seg => (seg.baseOffset, seg.lastModified, seg.size)).toBuffer
    legacyFetchOffsetsBefore(timestamp, maxNumOffsets, buffer)
  }

  /**
   * legacyFetchOffsetsBefore functionality intended for reuse by both Log and MergedLog code
   * @param timestamp target timestamp
   * @param maxNumOffsets max number of segments to scan (protocol V0)
   * @param segments buffer containing segment tuples (baseOffset, (lastModifiedTime or maxTimestamp), size)
   * @return offsets
   */
  def legacyFetchOffsetsBefore(timestamp: Long, maxNumOffsets: Int, segments: mutable.Buffer[(Long,Long,Int)]): Seq[Long] = {
    val (_, _, lastSegmentSize) = segments.last
    val lastSegmentHasSize = lastSegmentSize > 0

    val offsetTimeArray =
      if (lastSegmentHasSize)
        new Array[(Long, Long)](segments.length + 1)
      else
        new Array[(Long, Long)](segments.length)

    for (i <- segments.indices) {
      val (baseOffset, lastModified, _) = segments(i)
      offsetTimeArray(i) = (math.max(baseOffset, localLogStartOffset), lastModified)
    }
    if (lastSegmentHasSize)
      offsetTimeArray(segments.length) = (logEndOffset, time.milliseconds)

    var startIndex = -1
    timestamp match {
      case ListOffsetRequest.LATEST_TIMESTAMP =>
        startIndex = offsetTimeArray.length - 1
      case ListOffsetRequest.EARLIEST_TIMESTAMP =>
        startIndex = 0
      case _ =>
        var isFound = false
        debug("Offset time array = " + offsetTimeArray.foreach(o => "%d, %d".format(o._1, o._2)))
        startIndex = offsetTimeArray.length - 1
        while (startIndex >= 0 && !isFound) {
          if (offsetTimeArray(startIndex)._2 <= timestamp)
            isFound = true
          else
            startIndex -= 1
        }
    }

    val retSize = maxNumOffsets.min(startIndex + 1)
    val ret = new Array[Long](retSize)
    for (j <- 0 until retSize) {
      ret(j) = offsetTimeArray(startIndex)._1
      startIndex -= 1
    }
    // ensure that the returned seq is in descending order of offsets
    ret.toSeq.sortBy(-_)
  }

  /**
    * Given a message offset, find its corresponding offset metadata in the log.
    * If the message offset is out of range, throw an OffsetOutOfRangeException
    */
  private def convertToOffsetMetadataOrThrow(offset: Long): LogOffsetMetadata = {
    val fetchDataInfo = read(offset,
      maxLength = 1,
      isolation = FetchLogEnd,
      minOneMessage = false)
    fetchDataInfo.fetchOffsetMetadata
  }

  /**
   * Given a message offset, find its corresponding offset metadata in the log.
   * If the message offset is out of range, return None to the caller.
   */
  def convertToOffsetMetadata(offset: Long): Option[LogOffsetMetadata] = {
    try {
      Some(convertToOffsetMetadataOrThrow(offset))
    } catch {
      case _: OffsetOutOfRangeException => None
    }
  }

  /**
   * Delete any log segments matching the given predicate function,
   * starting with the oldest segment and moving forward until a segment doesn't match.
   *
   * @param predicate A function that takes in a candidate log segment and the next higher segment
   *                  (if there is one) and returns true iff it is deletable
   * @param tierDeletionCheck An additional predicate for use with tiered storage, which allows or succeeding or failing
    *                         the entire deletion based on the set of `deletable` segments.
   * @return The number of segments deleted
   */
  private def deleteOldSegments(predicate: (LogSegment, Option[LogSegment]) => Boolean, reason: String, tierDeletionCheck: Seq[LogSegment] => Boolean): Int = {
    lock synchronized {
      val deletable = deletableSegments(predicate)
      if (deletable.nonEmpty && tierDeletionCheck(deletable.toSeq)) {
        info(s"Found deletable segments with base offsets [${deletable.map(_.baseOffset).mkString(",")}] due to $reason")
        deleteSegments(deletable)
      } else {
        0
      }
    }
  }

  private[log] def deleteSegments(deletable: Iterable[LogSegment]): Int = {
    maybeHandleIOException(s"Error while deleting segments for $topicPartition in dir ${dir.getParent}") {
      val numToDelete = deletable.size
      if (numToDelete > 0) {
        // we must always have at least one segment, so if we are going to delete all the segments, create a new one first
        if (segments.size == numToDelete)
          roll()
        lock synchronized {
          checkIfMemoryMappedBufferClosed()
          // remove the segments for lookups
          removeAndDeleteSegments(deletable, asyncDelete = true)
        }
      }
      numToDelete
    }
  }

  /**
   * Find segments starting from the oldest until the user-supplied predicate is false or the segment
   * containing the current high watermark is reached. We do not delete segments with offsets at or beyond
   * the high watermark to ensure that the log start offset can never exceed it. If the high watermark
   * has not yet been initialized, no segments are eligible for deletion.
   *
   * A final segment that is empty will never be returned (since we would just end up re-creating it).
   *
   * @param predicate A function that takes in a candidate log segment and the next higher segment
   *                  (if there is one) and returns true iff it is deletable
   * @return the segments ready to be deleted
   */
  private def deletableSegments(predicate: (LogSegment, Option[LogSegment]) => Boolean): Iterable[LogSegment] = {
    if (segments.isEmpty) {
      Seq.empty
    } else {
      val deletable = ArrayBuffer.empty[LogSegment]
      var segmentEntry = segments.firstEntry
      while (segmentEntry != null) {
        val segment = segmentEntry.getValue
        val nextSegmentEntry = segments.higherEntry(segmentEntry.getKey)
        val (nextSegment, upperBoundOffset, isLastSegmentAndEmpty) = if (nextSegmentEntry != null)
          (nextSegmentEntry.getValue, nextSegmentEntry.getValue.baseOffset, false)
        else
          (null, logEndOffset, segment.size == 0)

        if (highWatermark >= upperBoundOffset && predicate(segment, Option(nextSegment)) && !isLastSegmentAndEmpty) {
          deletable += segment
          segmentEntry = nextSegmentEntry
        } else {
          segmentEntry = null
        }
      }
      deletable
    }
  }

  /**
   * If topic deletion is enabled, delete any log segments that have either expired due to time based retention
   * or because the log size is > retentionSize.
   *
   * Whether or not deletion is enabled, delete any log segments that are before the log start offset
   *
   * Caller of this method is responsible for incrementing the log start offset by calling Log#maybeIncrementLogStartOffset
   * if this method deleted any segments. This is done so MergedLog can update its log start offset before producer
   * snapshot and leader epoch cache can be truncated.
   *
   * @param deletionUpperBoundOffset Optional upper bound offset. If specified, this is the highest offset up to which deletion is permitted.
   * @param retentionType Type of retention to apply.
   * @param tierDeletionCheck Optional predicate which takes the set of segments deemed deletable by hotset retention.
    *                         If the predicate returns true, deletion is allowed to proceed.
   * @return number of segments deleted
   */
  def deleteOldSegments(deletionUpperBoundOffset: Option[Long],
                        retentionType: RetentionType = Retention,
                        tierDeletionCheck: Seq[LogSegment] => Boolean = _ => true): Int = {
    if (config.delete) {
      deleteRetentionMsBreachedSegments(deletionUpperBoundOffset, retentionType, tierDeletionCheck) +
        deleteRetentionSizeBreachedSegments(deletionUpperBoundOffset, size, retentionType, tierDeletionCheck) +
        deleteLogStartOffsetBreachedSegments()
    } else {
      deleteLogStartOffsetBreachedSegments()
    }
  }

  // Check if deletion is permitted based on the given upper bound offset
  private def mayDeleteSegment(segment: LogSegment,
                               nextSegmentOpt: Option[LogSegment],
                               deletionUpperBoundOffset: Option[Long]): Boolean = {
    deletionUpperBoundOffset match {
      case Some(upperBoundOffset) => nextSegmentOpt.map(_.baseOffset).getOrElse(logEndOffset) <= upperBoundOffset
      case None => true
    }
  }

  private def deleteRetentionMsBreachedSegments(deletionUpperBoundOffsetOpt: Option[Long],
                                                retentionType: RetentionType,
                                                tierDeletionCheck: Seq[LogSegment] => Boolean): Int = {
    val retentionMs =
      retentionType match {
        case Retention => config.retentionMs
        case HotsetRetention => config.tierLocalHotsetMs
      }

    if (retentionMs < 0) return 0
    val startMs = time.milliseconds
    deleteOldSegments((segment, nextSegmentOpt) => {
      startMs - segment.largestTimestamp > retentionMs &&
        mayDeleteSegment(segment, nextSegmentOpt, deletionUpperBoundOffsetOpt)
    }, reason = s"$retentionType time ${retentionMs}ms breach", tierDeletionCheck)
  }

  private def deleteRetentionSizeBreachedSegments(deletionUpperBoundOffsetOpt: Option[Long],
                                                  size: Long,
                                                  retentionType: RetentionType,
                                                  tierDeletionCheck: Seq[LogSegment] => Boolean): Int = {
    val retentionSize =
      retentionType match {
        case Retention => config.retentionSize
        case HotsetRetention => config.tierLocalHotsetBytes
      }

    if (retentionSize < 0 || size < retentionSize) return 0
    var diff = size - retentionSize
    def shouldDelete(segment: LogSegment, nextSegmentOpt: Option[LogSegment]) = {
      if (diff - segment.size >= 0 && mayDeleteSegment(segment, nextSegmentOpt, deletionUpperBoundOffsetOpt)) {
        diff -= segment.size
        true
      } else {
        false
      }
    }

    deleteOldSegments(shouldDelete, reason = s"$retentionType size in bytes $retentionSize breach", tierDeletionCheck)
  }

  private def deleteLogStartOffsetBreachedSegments(): Int = {
    def shouldDelete(segment: LogSegment, nextSegmentOpt: Option[LogSegment]) =
      nextSegmentOpt.exists(_.baseOffset <= mergedLogStartOffset)

    deleteOldSegments(shouldDelete, reason = s"log start offset $mergedLogStartOffset breach", _ => true)
  }

  def isFuture: Boolean = dir.getName.endsWith(Log.FutureDirSuffix)

  /**
   * The size of the log in bytes
   */
  def size: Long = Log.sizeInBytes(logSegments)

  /**
   * The offset metadata of the next message that will be appended to the log
   */
  def logEndOffsetMetadata: LogOffsetMetadata = nextOffsetMetadata

  /**
   * The offset of the next message that will be appended to the log
   */
  def logEndOffset: Long = nextOffsetMetadata.messageOffset

  /**
   * Roll the log over to a new empty log segment if necessary.
   *
   * @param messagesSize The messages set size in bytes.
   * @param appendInfo log append information
   * logSegment will be rolled if one of the following conditions met
   * <ol>
   * <li> The logSegment is full
   * <li> The maxTime has elapsed since the timestamp of first message in the segment (or since the create time if
   * the first message does not have a timestamp)
   * <li> The index is full
   * </ol>
   * @return The currently active segment after (perhaps) rolling to a new segment
   */
  private def maybeRoll(messagesSize: Int, appendInfo: LogAppendInfo): LogSegment = {
    val segment = activeSegment
    val now = time.milliseconds

    val maxTimestampInMessages = appendInfo.maxTimestamp
    val maxOffsetInMessages = appendInfo.lastOffset

    if (segment.shouldRoll(RollParams(config, appendInfo, messagesSize, now))) {
      debug(s"Rolling new log segment (log_size = ${segment.size}/${config.segmentSize}}, " +
        s"offset_index_size = ${segment.offsetIndex.entries}/${segment.offsetIndex.maxEntries}, " +
        s"time_index_size = ${segment.timeIndex.entries}/${segment.timeIndex.maxEntries}, " +
        s"inactive_time_ms = ${segment.timeWaitedForRoll(now, maxTimestampInMessages)}/${config.segmentMs - segment.rollJitterMs}).")

      /*
        maxOffsetInMessages - Integer.MAX_VALUE is a heuristic value for the first offset in the set of messages.
        Since the offset in messages will not differ by more than Integer.MAX_VALUE, this is guaranteed <= the real
        first offset in the set. Determining the true first offset in the set requires decompression, which the follower
        is trying to avoid during log append. Prior behavior assigned new baseOffset = logEndOffset from old segment.
        This was problematic in the case that two consecutive messages differed in offset by
        Integer.MAX_VALUE.toLong + 2 or more.  In this case, the prior behavior would roll a new log segment whose
        base offset was too low to contain the next message.  This edge case is possible when a replica is recovering a
        highly compacted topic from scratch.
        Note that this is only required for pre-V2 message formats because these do not store the first message offset
        in the header.
      */
      appendInfo.firstOffset match {
        case Some(firstOffset) => roll(Some(firstOffset))
        case None => roll(Some(maxOffsetInMessages - Integer.MAX_VALUE))
      }
    } else {
      segment
    }
  }

  /**
   * Roll the log over to a new active segment starting with the current logEndOffset.
   * This will trim the index to the exact size of the number of entries it currently contains.
   *
   * @return The newly rolled segment
   */
  def roll(expectedNextOffset: Option[Long] = None): LogSegment = {
    maybeHandleIOException(s"Error while rolling log segment for $topicPartition in dir ${dir.getParent}") {
      val start = time.hiResClockMs()
      lock synchronized {
        checkIfMemoryMappedBufferClosed()
        val newOffset = math.max(expectedNextOffset.getOrElse(0L), logEndOffset)
        val logFile = Log.logFile(dir, newOffset)

        if (segments.containsKey(newOffset)) {
          // segment with the same base offset already exists and loaded
          if (activeSegment.baseOffset == newOffset && activeSegment.size == 0) {
            // We have seen this happen (see KAFKA-6388) after shouldRoll() returns true for an
            // active segment of size zero because of one of the indexes is "full" (due to _maxEntries == 0).
            warn(s"Trying to roll a new log segment with start offset $newOffset " +
                 s"=max(provided offset = $expectedNextOffset, LEO = $logEndOffset) while it already " +
                 s"exists and is active with size 0. Size of time index: ${activeSegment.timeIndex.entries}," +
                 s" size of offset index: ${activeSegment.offsetIndex.entries}.")
            removeAndDeleteSegments(Seq(activeSegment), asyncDelete = true)
          } else {
            throw new KafkaException(s"Trying to roll a new log segment for topic partition $topicPartition with start offset $newOffset" +
                                     s" =max(provided offset = $expectedNextOffset, LEO = $logEndOffset) while it already exists. Existing " +
                                     s"segment is ${segments.get(newOffset)}.")
          }
        } else if (!segments.isEmpty && newOffset < activeSegment.baseOffset) {
          throw new KafkaException(
            s"Trying to roll a new log segment for topic partition $topicPartition with " +
            s"start offset $newOffset =max(provided offset = $expectedNextOffset, LEO = $logEndOffset) lower than start offset of the active segment $activeSegment")
        } else {
          val offsetIdxFile = offsetIndexFile(dir, newOffset)
          val timeIdxFile = timeIndexFile(dir, newOffset)
          val txnIdxFile = transactionIndexFile(dir, newOffset)

          for (file <- List(logFile, offsetIdxFile, timeIdxFile, txnIdxFile) if file.exists) {
            warn(s"Newly rolled segment file ${file.getAbsolutePath} already exists; deleting it first")
            Files.delete(file.toPath)
          }

          Option(segments.lastEntry).foreach(_.getValue.onBecomeInactiveSegment())
        }

        // take a snapshot of the producer state to facilitate recovery. It is useful to have the snapshot
        // offset align with the new segment offset since this ensures we can recover the segment by beginning
        // with the corresponding snapshot file and scanning the segment data. Because the segment base offset
        // may actually be ahead of the current producer state end offset (which corresponds to the log end offset),
        // we manually override the state offset here prior to taking the snapshot.
        producerStateManager.updateMapEndOffset(newOffset)
        producerStateManager.takeSnapshot()

        val segment = LogSegment.open(dir,
          baseOffset = newOffset,
          config,
          time = time,
          fileAlreadyExists = false,
          initFileSize = initFileSize,
          preallocate = config.preallocate)
        addSegment(segment)
        // We need to update the segment base offset and append position data of the metadata when log rolls.
        // The next offset should not change.
        updateLogEndOffset(nextOffsetMetadata.messageOffset)
        // schedule an asynchronous flush of the old segment
        scheduler.schedule("flush-log", () => flush(newOffset), delay = 0L)

        info(s"Rolled new log segment at offset $newOffset in ${time.hiResClockMs() - start} ms.")

        segment
      }
    }
  }

  /**
   * The number of messages appended to the log since the last flush
   */
  def unflushedMessages: Long = this.logEndOffset - this.recoveryPoint

  /**
   * Flush all log segments
   */
  def flush(): Unit = flush(this.logEndOffset)

  /**
   * Flush log segments for all offsets up to offset-1
   *
   * @param offset The offset to flush up to (non-inclusive); the new recovery point
   */
  def flush(offset: Long): Unit = {
    maybeHandleIOException(s"Error while flushing log for $topicPartition in dir ${dir.getParent} with offset $offset") {
      if (offset <= this.recoveryPoint)
        return
      debug(s"Flushing log up to offset $offset, last flushed: $lastFlushTime,  current time: ${time.milliseconds()}, " +
        s"unflushed: $unflushedMessages")
      for (segment <- logSegments(this.recoveryPoint, offset))
        segment.flush()

      lock synchronized {
        checkIfMemoryMappedBufferClosed()
        if (offset > this.recoveryPoint) {
          this.recoveryPoint = offset
          lastFlushedTime.set(time.milliseconds)
        }
      }
    }
  }

  private def lowerSegment(offset: Long): Option[LogSegment] =
    Option(segments.lowerEntry(offset)).map(_.getValue)

  /**
   * Completely delete this log directory and all contents from the file system with no delay
   */
  private[log] def delete(): Unit = {
    maybeHandleIOException(s"Error while deleting log for $topicPartition in dir ${dir.getParent}") {
      lock synchronized {
        checkIfMemoryMappedBufferClosed()
        removeLogMetrics()
        removeAndDeleteSegments(logSegments, asyncDelete = false)
        leaderEpochCache.foreach(_.clear())
        Utils.delete(dir)
        // File handlers will be closed if this log is deleted
        isMemoryMappedBufferClosed = true
      }
    }
  }

  // visible for testing
  private[log] def takeProducerSnapshot(): Unit = lock synchronized {
    checkIfMemoryMappedBufferClosed()
    producerStateManager.takeSnapshot()
  }

  // visible for testing
  private[log] def latestProducerSnapshotOffset: Option[Long] = lock synchronized {
    producerStateManager.latestSnapshotOffset
  }

  // visible for testing
  private[log] def oldestProducerSnapshotOffset: Option[Long] = lock synchronized {
    producerStateManager.oldestSnapshotOffset
  }

  // visible for testing
  private[log] def latestProducerStateEndOffset: Long = lock synchronized {
    producerStateManager.mapEndOffset
  }

  // visible for testing
  private[log] def producerStateManagerLastEntry(producerId: Long): Option[ProducerStateEntry] = {
    producerStateManager.lastEntry(producerId)
  }

  /**
   * Truncate this log so that it ends with the greatest offset < targetOffset.
   *
   * @param targetOffset The offset to truncate to, an upper bound on all offsets in the log after truncation is complete.
   * @return True iff targetOffset < logEndOffset
   */
  private[log] def truncateTo(targetOffset: Long): Boolean = {
    maybeHandleIOException(s"Error while truncating log to offset $targetOffset for $topicPartition in dir ${dir.getParent}") {
      if (targetOffset < 0)
        throw new IllegalArgumentException(s"Cannot truncate partition $topicPartition to a negative offset (%d).".format(targetOffset))
      if (targetOffset >= logEndOffset) {
        info(s"Truncating to $targetOffset has no effect as the largest offset in the log is ${logEndOffset - 1}")
        false
      } else {
        info(s"Truncating to offset $targetOffset")
        lock synchronized {
          checkIfMemoryMappedBufferClosed()
          if (segments.firstEntry.getValue.baseOffset > targetOffset) {
            truncateFullyAndStartAt(targetOffset)
          } else {
            val deletable = logSegments.filter(segment => segment.baseOffset > targetOffset)
            removeAndDeleteSegments(deletable, asyncDelete = true)
            activeSegment.truncateTo(targetOffset)
            updateLogEndOffset(targetOffset)
            this.recoveryPoint = math.min(targetOffset, this.recoveryPoint)
            leaderEpochCache.foreach(_.truncateFromEnd(targetOffset))
            loadProducerState(targetOffset, reloadFromCleanShutdown = false)
          }
          true
        }
      }
    }
  }

  /**
   *  Delete all data in the log and start at the new offset
   *
   *  @param newOffset The new offset to start the log with
   */
  private[log] def truncateFullyAndStartAt(newOffset: Long): Unit = {
    maybeHandleIOException(s"Error while truncating the entire log for $topicPartition in dir ${dir.getParent}") {
      debug(s"Truncate and start at offset $newOffset")
      lock synchronized {
        checkIfMemoryMappedBufferClosed()
        removeAndDeleteSegments(logSegments, asyncDelete = true)
        addSegment(LogSegment.open(dir,
          baseOffset = newOffset,
          config = config,
          time = time,
          fileAlreadyExists = false,
          initFileSize = initFileSize,
          preallocate = config.preallocate))
        updateLogEndOffset(newOffset)
        leaderEpochCache.foreach(_.clearAndFlush())

        producerStateManager.truncate()
        producerStateManager.updateMapEndOffset(newOffset)
        maybeIncrementFirstUnstableOffset(newOffset)

        this.recoveryPoint = math.min(newOffset, this.recoveryPoint)
      }
    }
  }

  /**
   * The time this log is last known to have been fully flushed to disk
   */
  def lastFlushTime: Long = lastFlushedTime.get

  /**
   * The active segment that is currently taking appends
   */
  def activeSegment = segments.lastEntry.getValue

  /**
   * All the log segments in this log ordered from oldest to newest
   */
  def logSegments: Iterable[LogSegment] = segments.values.asScala

  /**
   * Get all segments beginning with the segment that includes "from" and ending with the segment
   * that includes up to "to-1" or the end of the log (if to > logEndOffset)
   */
  def logSegments(from: Long, to: Long): Iterable[LogSegment] = {
    Log.logSegments(segments, from, to, lock).values.asScala
  }

  /**
    * Get the segment immediately following the given one.
    * @param segment The given segment
    * @return The following segment, if present
    */
  private[log] def nextLogSegment(segment: LogSegment): Option[LogSegment] = Option(segments.higherEntry(segment.baseOffset)).map(_.getValue)

  /**
   * Get the largest log segment with a base offset less than or equal to the given offset, if one exists.
   * @return the optional log segment
   */
  private def floorLogSegment(offset: Long): Option[LogSegment] = {
    Option(segments.floorEntry(offset)).map(_.getValue)
  }


  override def toString: String = {
    val logString = new StringBuilder
    logString.append(s"Log(dir=$dir")
    logString.append(s", topic=${topicPartition.topic}")
    logString.append(s", partition=${topicPartition.partition}")
    logString.append(s", highWatermark=$highWatermark")
    logString.append(s", lastStableOffset=$lastStableOffset")
    logString.append(s", localLogStartOffset=$localLogStartOffset")
    logString.append(s", mergedLogStartOffset=$mergedLogStartOffset")
    logString.append(s", logEndOffset=$logEndOffset")
    logString.append(")")
    logString.toString
  }

  /**
   * This method deletes the given log segments by doing the following for each of them:
   * <ol>
   *   <li>It removes the segment from the segment map so that it will no longer be used for reads.
   *   <li>It renames the index and log files by appending .deleted to the respective file name
   *   <li>It can either schedule an asynchronous delete operation to occur in the future or perform the deletion synchronously
   * </ol>
   * Asynchronous deletion allows reads to happen concurrently without synchronization and without the possibility of
   * physically deleting a file while it is being read.
   *
   * This method does not need to convert IOException to KafkaStorageException because it is either called before all logs are loaded
   * or the immediate caller will catch and handle IOException
   *
   * @param segments The log segments to schedule for deletion
   * @param asyncDelete Whether the segment files should be deleted asynchronously
   */
  private def removeAndDeleteSegments(segments: Iterable[LogSegment], asyncDelete: Boolean): Unit = {
    lock synchronized {
      // As most callers hold an iterator into the `segments` collection and `removeAndDeleteSegment` mutates it by
      // removing the deleted segment, we should force materialization of the iterator here, so that results of the
      // iteration remain valid and deterministic.
      val toDelete = segments.toList
      toDelete.foreach { segment =>
        this.segments.remove(segment.baseOffset)
      }
      deleteSegmentFiles(toDelete, asyncDelete)
    }
  }

  /**
   * Perform physical deletion for the given file. Allows the file to be deleted asynchronously or synchronously.
   *
   * This method assumes that the file exists and the method is not thread-safe.
   *
   * This method does not need to convert IOException (thrown from changeFileSuffixes) to KafkaStorageException because
   * it is either called before all logs are loaded or the caller will catch and handle IOException
   *
   * @throws IOException if the file can't be renamed and still exists
   */
  private def deleteSegmentFiles(segments: Iterable[LogSegment], asyncDelete: Boolean): Unit = {
    segments.foreach(_.changeFileSuffixes("", Log.DeletedFileSuffix))

    def deleteSegments(): Unit = {
      info(s"Deleting segments $segments")
      maybeHandleIOException(s"Error while deleting segments for $topicPartition in dir ${dir.getParent}") {
        segments.foreach(_.deleteIfExists())
      }
    }

    if (asyncDelete) {
      info(s"Scheduling segments for deletion $segments")
      scheduler.schedule("delete-file", () => deleteSegments, delay = config.fileDeleteDelayMs)
    } else {
      deleteSegments()
    }
  }

  /**
   * Swap one or more new segment in place and delete one or more existing segments in a crash-safe manner. The old
   * segments will be asynchronously deleted.
   *
   * This method does not need to convert IOException to KafkaStorageException because it is either called before all logs are loaded
   * or the caller will catch and handle IOException
   *
   * The sequence of operations is:
   * <ol>
   *   <li> Cleaner creates one or more new segments with suffix .cleaned and invokes replaceSegments().
   *        If broker crashes at this point, the clean-and-swap operation is aborted and
   *        the .cleaned files are deleted on recovery in loadSegments().
   *   <li> New segments are renamed .swap. If the broker crashes before all segments were renamed to .swap, the
   *        clean-and-swap operation is aborted - .cleaned as well as .swap files are deleted on recovery in
   *        loadSegments(). We detect this situation by maintaining a specific order in which files are renamed from
   *        .cleaned to .swap. Basically, files are renamed in descending order of offsets. On recovery, all .swap files
   *        whose offset is greater than the minimum-offset .clean file are deleted.
   *   <li> If the broker crashes after all new segments were renamed to .swap, the operation is completed, the swap
   *        operation is resumed on recovery as described in the next step.
   *   <li> Old segment files are renamed to .deleted and asynchronous delete is scheduled.
   *        If the broker crashes, any .deleted files left behind are deleted on recovery in loadSegments().
   *        replaceSegments() is then invoked to complete the swap with newSegment recreated from
   *        the .swap file and oldSegments containing segments which were not renamed before the crash.
   *   <li> Swap segment(s) are renamed to replace the existing segments, completing this operation.
   *        If the broker crashes, any .deleted files which may be left behind are deleted
   *        on recovery in loadSegments().
   * </ol>
   *
   * @param newSegments The new log segment to add to the log
   * @param oldSegments The old log segments to delete from the log
   * @param isRecoveredSwapFile true if the new segment was created from a swap file during recovery after a crash
   */
  private[log] def replaceSegments(newSegments: Seq[LogSegment], oldSegments: Seq[LogSegment], isRecoveredSwapFile: Boolean = false): Unit = {
    lock synchronized {
      val sortedNewSegments = newSegments.sortBy(_.baseOffset)
      // Some old segments may have been removed from index and scheduled for async deletion after the caller reads segments
      // but before this method is executed. We want to filter out those segments to avoid calling asyncDeleteSegment()
      // multiple times for the same segment.
      val sortedOldSegments = oldSegments.filter(seg => segments.containsKey(seg.baseOffset)).sortBy(_.baseOffset)

      checkIfMemoryMappedBufferClosed()
      // need to do this in two phases to be crash safe AND do the delete asynchronously
      // if we crash in the middle of this we complete the swap in loadSegments()
      if (!isRecoveredSwapFile)
        sortedNewSegments.reverse.foreach(_.changeFileSuffixes(Log.CleanedFileSuffix, Log.SwapFileSuffix))
      sortedNewSegments.reverse.foreach(addSegment(_))

      // delete the old files
      for (seg <- sortedOldSegments) {
        // remove the index entry
        if (seg.baseOffset != sortedNewSegments.head.baseOffset)
          segments.remove(seg.baseOffset)
        // delete segment files
        deleteSegmentFiles(List(seg), asyncDelete = true)
      }
      // okay we are safe now, remove the swap suffix
      sortedNewSegments.foreach(_.changeFileSuffixes(Log.SwapFileSuffix, ""))
    }
  }

  /**
    * This function does not acquire Log.lock. The caller has to make sure log segments don't get deleted during
    * this call, and also protects against calling this function on the same segment in parallel.
    *
    * Currently, it is used by LogCleaner threads on log compact non-active segments only with LogCleanerManager's lock
    * to ensure no other logcleaner threads and retention thread can work on the same segment.
    */
  private[log] def getFirstBatchTimestampForSegments(segments: Iterable[LogSegment]): Iterable[Long] = {
    segments.map {
      segment =>
        segment.getFirstBatchTimestamp()
    }
  }

  /**
   * remove deleted log metrics
   */
  private[log] def removeLogMetrics(): Unit = {
    // nothing to do
  }

  /**
   * Add the given segment to the segments in this log. If this segment replaces an existing segment, delete it.
   * @param segment The segment to add
   */
  @threadsafe
  def addSegment(segment: LogSegment): LogSegment = this.segments.put(segment.baseOffset, segment)

  private def maybeHandleIOException[T](msg: => String)(fun: => T): T = {
    try {
      fun
    } catch {
      case e: IOException =>
        logDirFailureChannel.maybeAddOfflineLogDir(dir.getParent, msg, e)
        throw new KafkaStorageException(msg, e)
    }
  }

  private[log] def retryOnOffsetOverflow[T](fn: => T): T = {
    while (true) {
      try {
        return fn
      } catch {
        case e: LogSegmentOffsetOverflowException =>
          info(s"Caught segment overflow error: ${e.getMessage}. Split segment and retry.")
          splitOverflowedSegment(e.segment)
      }
    }
    throw new IllegalStateException()
  }

  /**
   * Split a segment into one or more segments such that there is no offset overflow in any of them. The
   * resulting segments will contain the exact same messages that are present in the input segment. On successful
   * completion of this method, the input segment will be deleted and will be replaced by the resulting new segments.
   * See replaceSegments for recovery logic, in case the broker dies in the middle of this operation.
   * <p>Note that this method assumes we have already determined that the segment passed in contains records that cause
   * offset overflow.</p>
   * <p>The split logic overloads the use of .clean files that LogCleaner typically uses to make the process of replacing
   * the input segment with multiple new segments atomic and recoverable in the event of a crash. See replaceSegments
   * and completeSwapOperations for the implementation to make this operation recoverable on crashes.</p>
   * @param segment Segment to split
   * @return List of new segments that replace the input segment
   */
  private[log] def splitOverflowedSegment(segment: LogSegment): List[LogSegment] = {
    require(isLogFile(segment.log.file), s"Cannot split file ${segment.log.file.getAbsoluteFile}")
    require(segment.hasOverflow, "Split operation is only permitted for segments with overflow")

    info(s"Splitting overflowed segment $segment")

    val newSegments = ListBuffer[LogSegment]()
    try {
      var position = 0
      val sourceRecords = segment.log

      while (position < sourceRecords.sizeInBytes) {
        val firstBatch = sourceRecords.batchesFrom(position).asScala.head
        val newSegment = LogCleaner.createNewCleanedSegment(dir, config, firstBatch.baseOffset)
        newSegments += newSegment

        val bytesAppended = newSegment.appendFromFile(sourceRecords, position)
        if (bytesAppended == 0)
          throw new IllegalStateException(s"Failed to append records from position $position in $segment")

        position += bytesAppended
      }

      // prepare new segments
      var totalSizeOfNewSegments = 0
      newSegments.foreach { splitSegment =>
        splitSegment.onBecomeInactiveSegment()
        splitSegment.flush()
        splitSegment.lastModified = segment.lastModified
        totalSizeOfNewSegments += splitSegment.log.sizeInBytes
      }
      // size of all the new segments combined must equal size of the original segment
      if (totalSizeOfNewSegments != segment.log.sizeInBytes)
        throw new IllegalStateException("Inconsistent segment sizes after split" +
          s" before: ${segment.log.sizeInBytes} after: $totalSizeOfNewSegments")

      // replace old segment with new ones
      info(s"Replacing overflowed segment $segment with split segments $newSegments")
      replaceSegments(newSegments.toList, List(segment), isRecoveredSwapFile = false)
      newSegments.toList
    } catch {
      case e: Exception =>
        newSegments.foreach { splitSegment =>
          splitSegment.close()
          splitSegment.deleteIfExists()
        }
        throw e
    }
  }
}

/**
 * Helper functions for logs
 */
object Log {

  /** a log file */
  val LogFileSuffix = ".log"

  /** an index file */
  val IndexFileSuffix = ".index"

  /** a time index file */
  val TimeIndexFileSuffix = ".timeindex"

  val ProducerSnapshotFileSuffix = ".snapshot"

  /** an (aborted) txn index */
  val TxnIndexFileSuffix = ".txnindex"

  /** a file that is scheduled to be deleted */
  val DeletedFileSuffix = ".deleted"

  /** A temporary file that is being used for log cleaning */
  val CleanedFileSuffix = ".cleaned"

  /** A temporary file used when swapping files into the log */
  val SwapFileSuffix = ".swap"

  /** Clean shutdown file that indicates the broker was cleanly shutdown in 0.8 and higher.
   * This is used to avoid unnecessary recovery after a clean shutdown. In theory this could be
   * avoided by passing in the recovery point, however finding the correct position to do this
   * requires accessing the offset index which may not be safe in an unclean shutdown.
   * For more information see the discussion in PR#2104
   */
  val CleanShutdownFile = ".kafka_cleanshutdown"

  /** a directory that is scheduled to be deleted */
  val DeleteDirSuffix = "-delete"

  /** a directory that is used for future partition */
  val FutureDirSuffix = "-future"

  val TierStateSuffix = ".tierstate"

  private[log] val DeleteDirPattern = Pattern.compile(s"^(\\S+)-(\\S+)\\.(\\S+)$DeleteDirSuffix")
  private[log] val FutureDirPattern = Pattern.compile(s"^(\\S+)-(\\S+)\\.(\\S+)$FutureDirSuffix")

  val UnknownOffset = -1L

  // return MergedLog so tests execute this codepath by default
  def apply(dir: File,
            config: LogConfig,
            logStartOffset: Long,
            recoveryPoint: Long,
            scheduler: Scheduler,
            brokerTopicStats: BrokerTopicStats,
            time: Time = Time.SYSTEM,
            maxProducerIdExpirationMs: Int,
            producerIdExpirationCheckIntervalMs: Int,
            logDirFailureChannel: LogDirFailureChannel,
            tierMetadataManagerOpt: Option[TierMetadataManager] = None): MergedLog = {
    MergedLog(dir, config, logStartOffset, recoveryPoint, scheduler, brokerTopicStats, time,
      maxProducerIdExpirationMs, producerIdExpirationCheckIntervalMs, logDirFailureChannel,
      tierMetadataManagerOpt)
  }

  /**
   * Make log segment file name from offset bytes. All this does is pad out the offset number with zeros
   * so that ls sorts the files numerically.
   *
   * @param offset The offset to use in the file name
   * @return The filename
   */
  def filenamePrefixFromOffset(offset: Long): String = {
    val nf = NumberFormat.getInstance()
    nf.setMinimumIntegerDigits(20)
    nf.setMaximumFractionDigits(0)
    nf.setGroupingUsed(false)
    nf.format(offset)
  }

  /**
   * Construct a log file name in the given dir with the given base offset and the given suffix
   *
   * @param dir The directory in which the log will reside
   * @param offset The base offset of the log file
   * @param suffix The suffix to be appended to the file name (e.g. "", ".deleted", ".cleaned", ".swap", etc.)
   */
  def logFile(dir: File, offset: Long, suffix: String = ""): File =
    new File(dir, filenamePrefixFromOffset(offset) + LogFileSuffix + suffix)

  /**
   * Return a directory name to rename the log directory to for async deletion.
   * The name will be in the following format: "topic-partitionId.uniqueId-delete".
   * If the topic name is too long, it will be truncated to prevent the total name
   * from exceeding 255 characters.
   */
  def logDeleteDirName(topicPartition: TopicPartition): String = {
    val uniqueId = java.util.UUID.randomUUID.toString.replaceAll("-", "")
    val suffix = s"-${topicPartition.partition()}.${uniqueId}${DeleteDirSuffix}"
    val prefixLength = Math.min(topicPartition.topic().size, 255 - suffix.size)
    s"${topicPartition.topic().substring(0, prefixLength)}${suffix}"
  }

  /**
   * Return a future directory name for the given topic partition. The name will be in the following
   * format: topic-partition.uniqueId-future where topic, partition and uniqueId are variables.
   */
  def logFutureDirName(topicPartition: TopicPartition): String = {
    logDirNameWithSuffix(topicPartition, FutureDirSuffix)
  }

  private def logDirNameWithSuffix(topicPartition: TopicPartition, suffix: String): String = {
    val uniqueId = java.util.UUID.randomUUID.toString.replaceAll("-", "")
    s"${logDirName(topicPartition)}.$uniqueId$suffix"
  }

  /**
   * Return a directory name for the given topic partition. The name will be in the following
   * format: topic-partition where topic, partition are variables.
   */
  def logDirName(topicPartition: TopicPartition): String = {
    s"${topicPartition.topic}-${topicPartition.partition}"
  }

  /**
   * Construct an index file name in the given dir using the given base offset and the given suffix
   *
   * @param dir The directory in which the log will reside
   * @param offset The base offset of the log file
   * @param suffix The suffix to be appended to the file name ("", ".deleted", ".cleaned", ".swap", etc.)
   */
  def offsetIndexFile(dir: File, offset: Long, suffix: String = ""): File =
    new File(dir, filenamePrefixFromOffset(offset) + IndexFileSuffix + suffix)

  /**
   * Construct a time index file name in the given dir using the given base offset and the given suffix
   *
   * @param dir The directory in which the log will reside
   * @param offset The base offset of the log file
   * @param suffix The suffix to be appended to the file name ("", ".deleted", ".cleaned", ".swap", etc.)
   */
  def timeIndexFile(dir: File, offset: Long, suffix: String = ""): File =
    new File(dir, filenamePrefixFromOffset(offset) + TimeIndexFileSuffix + suffix)

  def deleteFileIfExists(file: File, suffix: String = ""): Unit =
    Files.deleteIfExists(new File(file.getPath + suffix).toPath)

  /**
   * Construct a producer id snapshot file using the given offset.
   *
   * @param dir The directory in which the log will reside
   * @param offset The last offset (exclusive) included in the snapshot
   */
  def producerSnapshotFile(dir: File, offset: Long): File =
    new File(dir, filenamePrefixFromOffset(offset) + ProducerSnapshotFileSuffix)

  /**
   * Construct a transaction index file name in the given dir using the given base offset and the given suffix
   *
   * @param dir The directory in which the log will reside
   * @param offset The base offset of the log file
   * @param suffix The suffix to be appended to the file name ("", ".deleted", ".cleaned", ".swap", etc.)
   */
  def transactionIndexFile(dir: File, offset: Long, suffix: String = ""): File =
    new File(dir, filenamePrefixFromOffset(offset) + TxnIndexFileSuffix + suffix)

  def tierStateFile(dir: File, offset: Long, suffix: String = ""): File =
    new File(dir, filenamePrefixFromOffset(offset) + TierStateSuffix + suffix)

  def offsetFromFileName(filename: String): Long = {
    filename.substring(0, filename.indexOf('.')).toLong
  }

  def offsetFromFile(file: File): Long = {
    offsetFromFileName(file.getName)
  }

  /**
   * Calculate a log's size (in bytes) based on its log segments
   *
   * @param segments The log segments to calculate the size of
   * @return Sum of the log segments' sizes (in bytes)
   */
  def sizeInBytes(segments: Iterable[LogSegment]): Long =
    segments.map(_.size.toLong).sum

  /**
   * Parse the topic and partition out of the directory name of a log
   */
  def parseTopicPartitionName(dir: File): TopicPartition = {
    if (dir == null)
      throw new KafkaException("dir should not be null")

    def exception(dir: File): KafkaException = {
      new KafkaException(s"Found directory ${dir.getCanonicalPath}, '${dir.getName}' is not in the form of " +
        "topic-partition or topic-partition.uniqueId-delete (if marked for deletion).\n" +
        "Kafka's log directories (and children) should only contain Kafka topic data.")
    }

    val dirName = dir.getName
    if (dirName == null || dirName.isEmpty || !dirName.contains('-'))
      throw exception(dir)
    if (dirName.endsWith(DeleteDirSuffix) && !DeleteDirPattern.matcher(dirName).matches ||
        dirName.endsWith(FutureDirSuffix) && !FutureDirPattern.matcher(dirName).matches)
      throw exception(dir)

    val name: String =
      if (dirName.endsWith(DeleteDirSuffix) || dirName.endsWith(FutureDirSuffix)) dirName.substring(0, dirName.lastIndexOf('.'))
      else dirName

    val index = name.lastIndexOf('-')
    val topic = name.substring(0, index)
    val partitionString = name.substring(index + 1)
    if (topic.isEmpty || partitionString.isEmpty)
      throw exception(dir)

    val partition =
      try partitionString.toInt
      catch { case _: NumberFormatException => throw exception(dir) }

    new TopicPartition(topic, partition)
  }

  private def isIndexFile(file: File): Boolean = {
    val filename = file.getName
    filename.endsWith(IndexFileSuffix) || filename.endsWith(TimeIndexFileSuffix) || filename.endsWith(TxnIndexFileSuffix)
  }

  private def isLogFile(file: File): Boolean =
    file.getPath.endsWith(LogFileSuffix)

  def isTierStateFile(file: File): Boolean = file.getPath.endsWith(TierStateSuffix)

  def logSegments[A](segments: ConcurrentNavigableMap[java.lang.Long, A], from: Long, to: Long, lock: Object): ConcurrentNavigableMap[java.lang.Long, A] = {
    lock synchronized {
      val view = Option(segments.floorKey(from)).map { floor =>
        segments.subMap(floor, to)
      }.getOrElse(segments.headMap(to))
      view
    }
  }
}<|MERGE_RESOLUTION|>--- conflicted
+++ resolved
@@ -1376,18 +1376,9 @@
       }
 
       // check the validity of the message by checking CRC
-<<<<<<< HEAD
-      try {
-        batch.ensureValid()
-      } catch {
-        case e: InvalidRecordException =>
-          brokerTopicStats.topicStats(topicPartition.topic).invalidMessageCrcRecordsPerSec.mark()
-          throw e
-=======
       if (!batch.isValid) {
         brokerTopicStats.allTopicsStats.invalidMessageCrcRecordsPerSec.mark()
         throw new InvalidRecordException(s"Record is corrupt (stored crc = ${batch.checksum()}) in topic partition $topicPartition.")
->>>>>>> a6218a5d
       }
 
       if (batch.maxTimestamp > maxTimestamp) {
