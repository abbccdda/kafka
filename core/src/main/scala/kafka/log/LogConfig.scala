/**
 * Licensed to the Apache Software Foundation (ASF) under one or more
 * contributor license agreements.  See the NOTICE file distributed with
 * this work for additional information regarding copyright ownership.
 * The ASF licenses this file to You under the Apache License, Version 2.0
 * (the "License"); you may not use this file except in compliance with
 * the License.  You may obtain a copy of the License at
 *
 *    http://www.apache.org/licenses/LICENSE-2.0
 *
 * Unless required by applicable law or agreed to in writing, software
 * distributed under the License is distributed on an "AS IS" BASIS,
 * WITHOUT WARRANTIES OR CONDITIONS OF ANY KIND, either express or implied.
 * See the License for the specific language governing permissions and
 * limitations under the License.
 */

package kafka.log

import java.util.{Collections, Locale, Properties}
import kafka.api.{ApiVersion, ApiVersionValidator}
import kafka.common.TopicPlacement
import kafka.message.BrokerCompressionCodec
import kafka.server.{KafkaConfig, ThrottledReplicaListValidator}
import kafka.utils.Implicits._
import org.apache.kafka.server.interceptor.RecordInterceptor
import org.apache.kafka.common.errors.InvalidConfigurationException
import org.apache.kafka.common.config.{AbstractConfig, ConfigDef, ConfluentTopicConfig, TopicConfig}
import org.apache.kafka.common.config.ConfigDef.{ConfigKey, ValidList, Validator}
import org.apache.kafka.common.record.{LegacyRecord, TimestampType}
import org.apache.kafka.common.utils.Utils

import scala.collection.JavaConverters._
import scala.collection.{Map, mutable}

object Defaults {
  val SegmentSize = kafka.server.Defaults.LogSegmentBytes
  val SegmentMs = kafka.server.Defaults.LogRollHours * 60 * 60 * 1000L
  val SegmentJitterMs = kafka.server.Defaults.LogRollJitterHours * 60 * 60 * 1000L
  val FlushInterval = kafka.server.Defaults.LogFlushIntervalMessages
  val FlushMs = kafka.server.Defaults.LogFlushSchedulerIntervalMs
  val RetentionSize = kafka.server.Defaults.LogRetentionBytes
  val RetentionMs = kafka.server.Defaults.LogRetentionHours * 60 * 60 * 1000L
  val MaxMessageSize = kafka.server.Defaults.MessageMaxBytes
  val MaxIndexSize = kafka.server.Defaults.LogIndexSizeMaxBytes
  val IndexInterval = kafka.server.Defaults.LogIndexIntervalBytes
  val FileDeleteDelayMs = kafka.server.Defaults.LogDeleteDelayMs
  val DeleteRetentionMs = kafka.server.Defaults.LogCleanerDeleteRetentionMs
  val MinCompactionLagMs = kafka.server.Defaults.LogCleanerMinCompactionLagMs
  val MaxCompactionLagMs = kafka.server.Defaults.LogCleanerMaxCompactionLagMs
  val MinCleanableDirtyRatio = kafka.server.Defaults.LogCleanerMinCleanRatio

  @deprecated(message = "This is a misleading variable name as it actually refers to the 'delete' cleanup policy. Use " +
                        "`CleanupPolicy` instead.", since = "1.0.0")
  val Compact = kafka.server.Defaults.LogCleanupPolicy

  val CleanupPolicy = kafka.server.Defaults.LogCleanupPolicy
  val UncleanLeaderElectionEnable = kafka.server.Defaults.UncleanLeaderElectionEnable
  val MinInSyncReplicas = kafka.server.Defaults.MinInSyncReplicas
  val CompressionType = kafka.server.Defaults.CompressionType
  val PreAllocateEnable = kafka.server.Defaults.LogPreAllocateEnable
  val MessageFormatVersion = kafka.server.Defaults.LogMessageFormatVersion
  val MessageTimestampType = kafka.server.Defaults.LogMessageTimestampType
  val MessageTimestampDifferenceMaxMs = kafka.server.Defaults.LogMessageTimestampDifferenceMaxMs
  val LeaderReplicationThrottledReplicas = Collections.emptyList[String]()
  val FollowerReplicationThrottledReplicas = Collections.emptyList[String]()
  val MaxIdMapSnapshots = kafka.server.Defaults.MaxIdMapSnapshots
  val MessageDownConversionEnable = kafka.server.Defaults.MessageDownConversionEnable
  val TierEnable = kafka.server.Defaults.TierEnable
  val TierLocalHotsetBytes = kafka.server.Defaults.TierLocalHotsetBytes
  val TierLocalHotsetMs = kafka.server.Defaults.TierLocalHotsetMs
}

case class LogConfig(props: java.util.Map[_, _], overriddenConfigs: Set[String] = Set.empty)
  extends AbstractConfig(LogConfig.configDef, props, false) {
  /**
   * Important note: Any configuration parameter that is passed along from KafkaConfig to LogConfig
   * should also go in [[kafka.server.KafkaServer.copyKafkaConfigToLog]].
   */
  val segmentSize = getInt(LogConfig.SegmentBytesProp)
  val segmentMs = getLong(LogConfig.SegmentMsProp)
  val segmentJitterMs = getLong(LogConfig.SegmentJitterMsProp)
  val maxIndexSize = getInt(LogConfig.SegmentIndexBytesProp)
  val flushInterval = getLong(LogConfig.FlushMessagesProp)
  val flushMs = getLong(LogConfig.FlushMsProp)
  val retentionSize = getLong(LogConfig.RetentionBytesProp)
  val retentionMs = getLong(LogConfig.RetentionMsProp)
  val maxMessageSize = getInt(LogConfig.MaxMessageBytesProp)
  val indexInterval = getInt(LogConfig.IndexIntervalBytesProp)
  val fileDeleteDelayMs = getLong(LogConfig.FileDeleteDelayMsProp)
  val deleteRetentionMs = getLong(LogConfig.DeleteRetentionMsProp)
  val compactionLagMs = getLong(LogConfig.MinCompactionLagMsProp)
  val maxCompactionLagMs = getLong(LogConfig.MaxCompactionLagMsProp)
  val minCleanableRatio = getDouble(LogConfig.MinCleanableDirtyRatioProp)
  val compact = getList(LogConfig.CleanupPolicyProp).asScala.map(_.toLowerCase(Locale.ROOT)).contains(LogConfig.Compact)
  val delete = getList(LogConfig.CleanupPolicyProp).asScala.map(_.toLowerCase(Locale.ROOT)).contains(LogConfig.Delete)
  val uncleanLeaderElectionEnable = getBoolean(LogConfig.UncleanLeaderElectionEnableProp)
  val minInSyncReplicas = getInt(LogConfig.MinInSyncReplicasProp)
  val compressionType = getString(LogConfig.CompressionTypeProp).toLowerCase(Locale.ROOT)
  val preallocate = getBoolean(LogConfig.PreAllocateEnableProp)
  val messageFormatVersion = ApiVersion(getString(LogConfig.MessageFormatVersionProp))
  val messageTimestampType = TimestampType.forName(getString(LogConfig.MessageTimestampTypeProp))
  val messageTimestampDifferenceMaxMs = getLong(LogConfig.MessageTimestampDifferenceMaxMsProp).longValue
  val LeaderReplicationThrottledReplicas = getList(LogConfig.LeaderReplicationThrottledReplicasProp)
  val FollowerReplicationThrottledReplicas = getList(LogConfig.FollowerReplicationThrottledReplicasProp)
  val messageDownConversionEnable = getBoolean(LogConfig.MessageDownConversionEnableProp)
  val tierEnable = getBoolean(LogConfig.TierEnableProp)
  val tierLocalHotsetBytes = getLong(LogConfig.TierLocalHotsetBytesProp)
  val tierLocalHotsetMs = getLong(LogConfig.TierLocalHotsetMsProp)

  val appendRecordInterceptors = getConfiguredInstances(LogConfig.AppendRecordInterceptorClassesProp, classOf[RecordInterceptor])
  val topicPlacementConstraints: TopicPlacement = {
    Option(getString(LogConfig.TopicPlacementConstraintsProp)).map { value =>
      TopicPlacement.parse(value)
    }.getOrElse(TopicPlacement.empty())
  }

  // if schema validation is enabled, construct the schema validation interceptor
  val schemaValidationEnable = getBoolean(LogConfig.SchemaValidationEnableProp)
  if (schemaValidationEnable) {
    val recordSchemaValidatorClassName = "io.confluent.kafka.schemaregistry.validator.RecordSchemaValidator"
    appendRecordInterceptors.add(getConfiguredInstance(recordSchemaValidatorClassName, classOf[RecordInterceptor]))
  }

  def randomSegmentJitter: Long =
    if (segmentJitterMs == 0) 0 else Utils.abs(scala.util.Random.nextInt()) % math.min(segmentJitterMs, segmentMs)

  def maxSegmentMs: Long = {
    if (compact && maxCompactionLagMs > 0) math.min(maxCompactionLagMs, segmentMs)
    else segmentMs
  }
}

object LogConfig {

  def main(args: Array[String]) {
    println(configDef.toHtmlTable)
  }

  val SegmentBytesProp = TopicConfig.SEGMENT_BYTES_CONFIG
  val SegmentMsProp = TopicConfig.SEGMENT_MS_CONFIG
  val SegmentJitterMsProp = TopicConfig.SEGMENT_JITTER_MS_CONFIG
  val SegmentIndexBytesProp = TopicConfig.SEGMENT_INDEX_BYTES_CONFIG
  val FlushMessagesProp = TopicConfig.FLUSH_MESSAGES_INTERVAL_CONFIG
  val FlushMsProp = TopicConfig.FLUSH_MS_CONFIG
  val RetentionBytesProp = TopicConfig.RETENTION_BYTES_CONFIG
  val RetentionMsProp = TopicConfig.RETENTION_MS_CONFIG
  val MaxMessageBytesProp = TopicConfig.MAX_MESSAGE_BYTES_CONFIG
  val IndexIntervalBytesProp = TopicConfig.INDEX_INTERVAL_BYTES_CONFIG
  val DeleteRetentionMsProp = TopicConfig.DELETE_RETENTION_MS_CONFIG
  val MinCompactionLagMsProp = TopicConfig.MIN_COMPACTION_LAG_MS_CONFIG
  val MaxCompactionLagMsProp = TopicConfig.MAX_COMPACTION_LAG_MS_CONFIG
  val FileDeleteDelayMsProp = TopicConfig.FILE_DELETE_DELAY_MS_CONFIG
  val MinCleanableDirtyRatioProp = TopicConfig.MIN_CLEANABLE_DIRTY_RATIO_CONFIG
  val CleanupPolicyProp = TopicConfig.CLEANUP_POLICY_CONFIG
  val Delete = TopicConfig.CLEANUP_POLICY_DELETE
  val Compact = TopicConfig.CLEANUP_POLICY_COMPACT
  val UncleanLeaderElectionEnableProp = TopicConfig.UNCLEAN_LEADER_ELECTION_ENABLE_CONFIG
  val MinInSyncReplicasProp = TopicConfig.MIN_IN_SYNC_REPLICAS_CONFIG
  val CompressionTypeProp = TopicConfig.COMPRESSION_TYPE_CONFIG
  val PreAllocateEnableProp = TopicConfig.PREALLOCATE_CONFIG
  val MessageFormatVersionProp = TopicConfig.MESSAGE_FORMAT_VERSION_CONFIG
  val MessageTimestampTypeProp = TopicConfig.MESSAGE_TIMESTAMP_TYPE_CONFIG
  val MessageTimestampDifferenceMaxMsProp = TopicConfig.MESSAGE_TIMESTAMP_DIFFERENCE_MAX_MS_CONFIG
  val MessageDownConversionEnableProp = TopicConfig.MESSAGE_DOWNCONVERSION_ENABLE_CONFIG
  val TierEnableProp = ConfluentTopicConfig.TIER_ENABLE_CONFIG
  val TierLocalHotsetBytesProp = ConfluentTopicConfig.TIER_LOCAL_HOTSET_BYTES_CONFIG
  val TierLocalHotsetMsProp = ConfluentTopicConfig.TIER_LOCAL_HOTSET_MS_CONFIG
  val AppendRecordInterceptorClassesProp = ConfluentTopicConfig.APPEND_RECORD_INTERCEPTOR_CLASSES_CONFIG
  val SchemaValidationEnableProp = ConfluentTopicConfig.SCHEMA_VALIDATION_CONFIG
  val TopicPlacementConstraintsProp = ConfluentTopicConfig.TOPIC_PLACEMENT_CONSTRAINTS_CONFIG

  // Leave these out of TopicConfig for now as they are replication quota configs
  val LeaderReplicationThrottledReplicasProp = "leader.replication.throttled.replicas"
  val FollowerReplicationThrottledReplicasProp = "follower.replication.throttled.replicas"

  val SegmentSizeDoc = TopicConfig.SEGMENT_BYTES_DOC
  val SegmentMsDoc = TopicConfig.SEGMENT_MS_DOC
  val SegmentJitterMsDoc = TopicConfig.SEGMENT_JITTER_MS_DOC
  val MaxIndexSizeDoc = TopicConfig.SEGMENT_INDEX_BYTES_DOC
  val FlushIntervalDoc = TopicConfig.FLUSH_MESSAGES_INTERVAL_DOC
  val FlushMsDoc = TopicConfig.FLUSH_MS_DOC
  val RetentionSizeDoc = TopicConfig.RETENTION_BYTES_DOC
  val RetentionMsDoc = TopicConfig.RETENTION_MS_DOC
  val MaxMessageSizeDoc = TopicConfig.MAX_MESSAGE_BYTES_DOC
  val IndexIntervalDoc = TopicConfig.INDEX_INTERVAL_BYTES_DOCS
  val FileDeleteDelayMsDoc = TopicConfig.FILE_DELETE_DELAY_MS_DOC
  val DeleteRetentionMsDoc = TopicConfig.DELETE_RETENTION_MS_DOC
  val MinCompactionLagMsDoc = TopicConfig.MIN_COMPACTION_LAG_MS_DOC
  val MaxCompactionLagMsDoc = TopicConfig.MAX_COMPACTION_LAG_MS_DOC
  val MinCleanableRatioDoc = TopicConfig.MIN_CLEANABLE_DIRTY_RATIO_DOC
  val CompactDoc = TopicConfig.CLEANUP_POLICY_DOC
  val UncleanLeaderElectionEnableDoc = TopicConfig.UNCLEAN_LEADER_ELECTION_ENABLE_DOC
  val MinInSyncReplicasDoc = TopicConfig.MIN_IN_SYNC_REPLICAS_DOC
  val CompressionTypeDoc = TopicConfig.COMPRESSION_TYPE_DOC
  val PreAllocateEnableDoc = TopicConfig.PREALLOCATE_DOC
  val MessageFormatVersionDoc = TopicConfig.MESSAGE_FORMAT_VERSION_DOC
  val MessageTimestampTypeDoc = TopicConfig.MESSAGE_TIMESTAMP_TYPE_DOC
  val MessageTimestampDifferenceMaxMsDoc = TopicConfig.MESSAGE_TIMESTAMP_DIFFERENCE_MAX_MS_DOC
  val MessageDownConversionEnableDoc = TopicConfig.MESSAGE_DOWNCONVERSION_ENABLE_DOC
  val TierEnableDoc = ConfluentTopicConfig.TIER_ENABLE_DOC
  val TierLocalHotsetBytesDoc = ConfluentTopicConfig.TIER_LOCAL_HOTSET_BYTES_DOC
  val TierLocalHotsetMsDoc = ConfluentTopicConfig.TIER_LOCAL_HOTSET_MS_DOC
  val AppendRecordInterceptorClassesDoc = ConfluentTopicConfig.APPEND_RECORD_INTERCEPTOR_CLASSES_CONFIG_DOC
  val TopicPlacementConstraintsDoc = ConfluentTopicConfig.TOPIC_PLACEMENT_CONSTRAINTS_DOC

  val LeaderReplicationThrottledReplicasDoc = "A list of replicas for which log replication should be throttled on " +
    "the leader side. The list should describe a set of replicas in the form " +
    "[PartitionId]:[BrokerId],[PartitionId]:[BrokerId]:... or alternatively the wildcard '*' can be used to throttle " +
    "all replicas for this topic."
  val FollowerReplicationThrottledReplicasDoc = "A list of replicas for which log replication should be throttled on " +
    "the follower side. The list should describe a set of " + "replicas in the form " +
    "[PartitionId]:[BrokerId],[PartitionId]:[BrokerId]:... or alternatively the wildcard '*' can be used to throttle " +
    "all replicas for this topic."

  private[log] val ServerDefaultHeaderName = "Server Default Property"

  // Package private for testing
  private[log] class LogConfigDef(base: ConfigDef) extends ConfigDef(base) {
    def this() = this(new ConfigDef)

    private final val serverDefaultConfigNames = mutable.Map[String, String]()
    base match {
      case b: LogConfigDef => serverDefaultConfigNames ++= b.serverDefaultConfigNames
      case _ =>
    }

    def define(name: String, defType: ConfigDef.Type, defaultValue: Any, validator: Validator,
               importance: ConfigDef.Importance, doc: String, serverDefaultConfigName: String): LogConfigDef = {
      super.define(name, defType, defaultValue, validator, importance, doc)
      serverDefaultConfigNames.put(name, serverDefaultConfigName)
      this
    }

    def define(name: String, defType: ConfigDef.Type, defaultValue: Any, importance: ConfigDef.Importance,
               documentation: String, serverDefaultConfigName: String): LogConfigDef = {
      super.define(name, defType, defaultValue, importance, documentation)
      serverDefaultConfigNames.put(name, serverDefaultConfigName)
      this
    }

    def define(name: String, defType: ConfigDef.Type, importance: ConfigDef.Importance, documentation: String,
               serverDefaultConfigName: String): LogConfigDef = {
      super.define(name, defType, importance, documentation)
      serverDefaultConfigNames.put(name, serverDefaultConfigName)
      this
    }

<<<<<<< HEAD
    def defineInternal(name: String, defType: ConfigDef.Type, defaultValue: Any, importance: ConfigDef.Importance,
                       documentation: String, serverDefaultConfigName: String): LogConfigDef = {
      super.defineInternal(name, defType, defaultValue, importance, documentation)
      serverDefaultConfigNames.put(name, serverDefaultConfigName)
      this
    }

    def defineTopicOnly(
      name: String,
      defType: ConfigDef.Type,
      defaultValue: Any,
      validator: Validator,
      importance: ConfigDef.Importance,
      documentation: String
    ): LogConfigDef = {
      super.define(name, defType, defaultValue, validator, importance, documentation)
      this
    }

    override def headers = List("Name", "Description", "Type", "Default", "Valid Values", "Server Default Property", "Importance").asJava
=======
    override def headers = List("Name", "Description", "Type", "Default", "Valid Values", ServerDefaultHeaderName,
      "Importance").asJava
>>>>>>> 775e1431

    override def getConfigValue(key: ConfigKey, headerName: String): String = {
      headerName match {
        case ServerDefaultHeaderName => serverDefaultConfigNames.getOrElse(key.name, null)
        case _ => super.getConfigValue(key, headerName)
      }
    }

    def serverConfigName(configName: String): Option[String] = serverDefaultConfigNames.get(configName)
  }

  // Package private for testing, return a copy since it's a mutable global variable
  private[log] def configDefCopy: LogConfigDef = new LogConfigDef(configDef)

  private val configDef: LogConfigDef = {
    import org.apache.kafka.common.config.ConfigDef.Importance._
    import org.apache.kafka.common.config.ConfigDef.Range._
    import org.apache.kafka.common.config.ConfigDef.Type._
    import org.apache.kafka.common.config.ConfigDef.ValidString._

    new LogConfigDef()
      .define(SegmentBytesProp, INT, Defaults.SegmentSize, atLeast(LegacyRecord.RECORD_OVERHEAD_V0), MEDIUM,
        SegmentSizeDoc, KafkaConfig.LogSegmentBytesProp)
      .define(SegmentMsProp, LONG, Defaults.SegmentMs, atLeast(1), MEDIUM, SegmentMsDoc,
        KafkaConfig.LogRollTimeMillisProp)
      .define(SegmentJitterMsProp, LONG, Defaults.SegmentJitterMs, atLeast(0), MEDIUM, SegmentJitterMsDoc,
        KafkaConfig.LogRollTimeJitterMillisProp)
      .define(SegmentIndexBytesProp, INT, Defaults.MaxIndexSize, atLeast(0), MEDIUM, MaxIndexSizeDoc,
        KafkaConfig.LogIndexSizeMaxBytesProp)
      .define(FlushMessagesProp, LONG, Defaults.FlushInterval, atLeast(0), MEDIUM, FlushIntervalDoc,
        KafkaConfig.LogFlushIntervalMessagesProp)
      .define(FlushMsProp, LONG, Defaults.FlushMs, atLeast(0), MEDIUM, FlushMsDoc,
        KafkaConfig.LogFlushIntervalMsProp)
      // can be negative. See kafka.log.LogManager.cleanupSegmentsToMaintainSize
      .define(RetentionBytesProp, LONG, Defaults.RetentionSize, MEDIUM, RetentionSizeDoc,
        KafkaConfig.LogRetentionBytesProp)
      // can be negative. See kafka.log.LogManager.cleanupExpiredSegments
      .define(RetentionMsProp, LONG, Defaults.RetentionMs, atLeast(-1), MEDIUM, RetentionMsDoc,
        KafkaConfig.LogRetentionTimeMillisProp)
      .define(MaxMessageBytesProp, INT, Defaults.MaxMessageSize, atLeast(0), MEDIUM, MaxMessageSizeDoc,
        KafkaConfig.MessageMaxBytesProp)
      .define(IndexIntervalBytesProp, INT, Defaults.IndexInterval, atLeast(0), MEDIUM, IndexIntervalDoc,
        KafkaConfig.LogIndexIntervalBytesProp)
      .define(DeleteRetentionMsProp, LONG, Defaults.DeleteRetentionMs, atLeast(0), MEDIUM,
        DeleteRetentionMsDoc, KafkaConfig.LogCleanerDeleteRetentionMsProp)
      .define(MinCompactionLagMsProp, LONG, Defaults.MinCompactionLagMs, atLeast(0), MEDIUM, MinCompactionLagMsDoc,
        KafkaConfig.LogCleanerMinCompactionLagMsProp)
      .define(MaxCompactionLagMsProp, LONG, Defaults.MaxCompactionLagMs, atLeast(1), MEDIUM, MaxCompactionLagMsDoc,
        KafkaConfig.LogCleanerMaxCompactionLagMsProp)
      .define(FileDeleteDelayMsProp, LONG, Defaults.FileDeleteDelayMs, atLeast(0), MEDIUM, FileDeleteDelayMsDoc,
        KafkaConfig.LogDeleteDelayMsProp)
      .define(MinCleanableDirtyRatioProp, DOUBLE, Defaults.MinCleanableDirtyRatio, between(0, 1), MEDIUM,
        MinCleanableRatioDoc, KafkaConfig.LogCleanerMinCleanRatioProp)
      .define(CleanupPolicyProp, LIST, Defaults.CleanupPolicy, ValidList.in(LogConfig.Compact, LogConfig.Delete), MEDIUM, CompactDoc,
        KafkaConfig.LogCleanupPolicyProp)
      .define(UncleanLeaderElectionEnableProp, BOOLEAN, Defaults.UncleanLeaderElectionEnable,
        MEDIUM, UncleanLeaderElectionEnableDoc, KafkaConfig.UncleanLeaderElectionEnableProp)
      .define(MinInSyncReplicasProp, INT, Defaults.MinInSyncReplicas, atLeast(1), MEDIUM, MinInSyncReplicasDoc,
        KafkaConfig.MinInSyncReplicasProp)
      .define(CompressionTypeProp, STRING, Defaults.CompressionType, in(BrokerCompressionCodec.brokerCompressionOptions: _*),
        MEDIUM, CompressionTypeDoc, KafkaConfig.CompressionTypeProp)
      .define(PreAllocateEnableProp, BOOLEAN, Defaults.PreAllocateEnable, MEDIUM, PreAllocateEnableDoc,
        KafkaConfig.LogPreAllocateProp)
      .define(MessageFormatVersionProp, STRING, Defaults.MessageFormatVersion, ApiVersionValidator, MEDIUM, MessageFormatVersionDoc,
        KafkaConfig.LogMessageFormatVersionProp)
      .define(MessageTimestampTypeProp, STRING, Defaults.MessageTimestampType, in("CreateTime", "LogAppendTime"), MEDIUM, MessageTimestampTypeDoc,
        KafkaConfig.LogMessageTimestampTypeProp)
      .define(MessageTimestampDifferenceMaxMsProp, LONG, Defaults.MessageTimestampDifferenceMaxMs,
        atLeast(0), MEDIUM, MessageTimestampDifferenceMaxMsDoc, KafkaConfig.LogMessageTimestampDifferenceMaxMsProp)
      .define(LeaderReplicationThrottledReplicasProp, LIST, Defaults.LeaderReplicationThrottledReplicas, ThrottledReplicaListValidator, MEDIUM,
        LeaderReplicationThrottledReplicasDoc, LeaderReplicationThrottledReplicasProp)
      .define(FollowerReplicationThrottledReplicasProp, LIST, Defaults.FollowerReplicationThrottledReplicas, ThrottledReplicaListValidator, MEDIUM,
        FollowerReplicationThrottledReplicasDoc, FollowerReplicationThrottledReplicasProp)
      .define(MessageDownConversionEnableProp, BOOLEAN, Defaults.MessageDownConversionEnable, LOW,
        MessageDownConversionEnableDoc, KafkaConfig.LogMessageDownConversionEnableProp)
      .defineTopicOnly(
        TopicPlacementConstraintsProp,
        STRING,
        null,
        TopicPlacement.VALIDATOR,
        LOW,
        TopicPlacementConstraintsDoc
      )

      /* --- Begin Confluent Configurations --- */

      .define(SchemaValidationEnableProp, BOOLEAN, false, MEDIUM, ConfluentTopicConfig.SCHEMA_VALIDATION_DOC, KafkaConfig.SchemaValidationEnableProp)

      /* --- End Confluent Configurations --- */


      /* --- Begin Internal Configurations --- */

      .defineInternal(TierEnableProp, BOOLEAN, Defaults.TierEnable, MEDIUM, TierEnableDoc, KafkaConfig.TierEnableProp)
      .defineInternal(TierLocalHotsetBytesProp, LONG, Defaults.TierLocalHotsetBytes, MEDIUM, TierLocalHotsetBytesDoc, KafkaConfig.TierLocalHotsetBytesProp)
      .defineInternal(TierLocalHotsetMsProp, LONG, Defaults.TierLocalHotsetMs, MEDIUM, TierLocalHotsetMsDoc, KafkaConfig.TierLocalHotsetMsProp)
      .defineInternal(AppendRecordInterceptorClassesProp, LIST, Collections.emptyList(), LOW, AppendRecordInterceptorClassesDoc, AppendRecordInterceptorClassesProp)

    /* --- End Internal Configurations --- */
  }

  def apply(): LogConfig = LogConfig(new Properties())

  def configNames: Seq[String] = configDef.names.asScala.toSeq.sorted

  def serverConfigName(configName: String): Option[String] = configDef.serverConfigName(configName)

  /**
    * Create a log config instance using the given properties and defaults
    */
  def fromProps(defaults: java.util.Map[_ <: Object, _ <: Object], overrides: Properties): LogConfig = {
    val props = new Properties()
    defaults.asScala.foreach { case (k, v) => props.put(k, v) }
    props ++= overrides
    val overriddenKeys = overrides.keySet.asScala.map(_.asInstanceOf[String]).toSet
    new LogConfig(props, overriddenKeys)
  }

  /**
    * Check that property names are valid
    */
  def validateNames(props: Properties) {
    val names = configNames
    for (name <- props.asScala.keys)
      if (!names.contains(name))
        throw new InvalidConfigurationException(s"Unknown topic config name: $name")
  }

  private[kafka] def configKeys: Map[String, ConfigKey] = configDef.configKeys.asScala

  def validateValues(props: java.util.Map[_, _]): Unit = {
    val minCompactionLag = props.get(MinCompactionLagMsProp).asInstanceOf[Long]
    val maxCompactionLag = props.get(MaxCompactionLagMsProp).asInstanceOf[Long]
    if (minCompactionLag > maxCompactionLag) {
      throw new InvalidConfigurationException(s"conflict topic config setting $MinCompactionLagMsProp " +
        s"($minCompactionLag) > $MaxCompactionLagMsProp ($maxCompactionLag)")
    }
  }

  /**
    * Check that the given properties contain only valid log config names and that all values can be parsed and are valid
    */
  def validate(props: Properties) {
    validateNames(props)
    val valueMaps = configDef.parse(props)
    validateValues(valueMaps)
  }

  def validateChange(current: LogConfig, proposed: LogConfig): Unit = {
    if (current.tierEnable && !proposed.tierEnable)
      throw new InvalidConfigurationException("Configs cannot be altered to disable tiering")

    if (current.tierEnable && !current.compact && proposed.compact)
      throw new InvalidConfigurationException("Configs cannot be altered to enable compaction")
  }

  /**
    * Map topic config to the broker config with highest priority. Some of these have additional synonyms
    * that can be obtained using [[kafka.server.DynamicBrokerConfig#brokerConfigSynonyms]]
    */
  val TopicConfigSynonyms = Map(
    SegmentBytesProp -> KafkaConfig.LogSegmentBytesProp,
    SegmentMsProp -> KafkaConfig.LogRollTimeMillisProp,
    SegmentJitterMsProp -> KafkaConfig.LogRollTimeJitterMillisProp,
    SegmentIndexBytesProp -> KafkaConfig.LogIndexSizeMaxBytesProp,
    FlushMessagesProp -> KafkaConfig.LogFlushIntervalMessagesProp,
    FlushMsProp -> KafkaConfig.LogFlushIntervalMsProp,
    RetentionBytesProp -> KafkaConfig.LogRetentionBytesProp,
    RetentionMsProp -> KafkaConfig.LogRetentionTimeMillisProp,
    MaxMessageBytesProp -> KafkaConfig.MessageMaxBytesProp,
    IndexIntervalBytesProp -> KafkaConfig.LogIndexIntervalBytesProp,
    DeleteRetentionMsProp -> KafkaConfig.LogCleanerDeleteRetentionMsProp,
    MinCompactionLagMsProp -> KafkaConfig.LogCleanerMinCompactionLagMsProp,
    MaxCompactionLagMsProp -> KafkaConfig.LogCleanerMaxCompactionLagMsProp,
    FileDeleteDelayMsProp -> KafkaConfig.LogDeleteDelayMsProp,
    MinCleanableDirtyRatioProp -> KafkaConfig.LogCleanerMinCleanRatioProp,
    CleanupPolicyProp -> KafkaConfig.LogCleanupPolicyProp,
    UncleanLeaderElectionEnableProp -> KafkaConfig.UncleanLeaderElectionEnableProp,
    MinInSyncReplicasProp -> KafkaConfig.MinInSyncReplicasProp,
    CompressionTypeProp -> KafkaConfig.CompressionTypeProp,
    PreAllocateEnableProp -> KafkaConfig.LogPreAllocateProp,
    MessageFormatVersionProp -> KafkaConfig.LogMessageFormatVersionProp,
    MessageTimestampTypeProp -> KafkaConfig.LogMessageTimestampTypeProp,
    MessageTimestampDifferenceMaxMsProp -> KafkaConfig.LogMessageTimestampDifferenceMaxMsProp,
    MessageDownConversionEnableProp -> KafkaConfig.LogMessageDownConversionEnableProp,
    TierEnableProp -> KafkaConfig.TierEnableProp,
    TierLocalHotsetBytesProp -> KafkaConfig.TierLocalHotsetBytesProp,
    TierLocalHotsetMsProp -> KafkaConfig.TierLocalHotsetMsProp,
    AppendRecordInterceptorClassesProp -> KafkaConfig.AppendRecordInterceptorClassesProp,
    SchemaValidationEnableProp -> KafkaConfig.SchemaValidationEnableProp
  )

}<|MERGE_RESOLUTION|>--- conflicted
+++ resolved
@@ -246,7 +246,6 @@
       this
     }
 
-<<<<<<< HEAD
     def defineInternal(name: String, defType: ConfigDef.Type, defaultValue: Any, importance: ConfigDef.Importance,
                        documentation: String, serverDefaultConfigName: String): LogConfigDef = {
       super.defineInternal(name, defType, defaultValue, importance, documentation)
@@ -266,11 +265,8 @@
       this
     }
 
-    override def headers = List("Name", "Description", "Type", "Default", "Valid Values", "Server Default Property", "Importance").asJava
-=======
     override def headers = List("Name", "Description", "Type", "Default", "Valid Values", ServerDefaultHeaderName,
       "Importance").asJava
->>>>>>> 775e1431
 
     override def getConfigValue(key: ConfigKey, headerName: String): String = {
       headerName match {
