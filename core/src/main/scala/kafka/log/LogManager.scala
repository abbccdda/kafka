--- conflicted
+++ resolved
@@ -693,33 +693,6 @@
           else
             nextLogDirs()
         }
-<<<<<<< HEAD
-        if (!isLogDirOnline(logDir))
-          throw new KafkaStorageException(s"Can not create log for $topicPartition because log directory $logDir is offline")
-
-        try {
-          val dir = {
-            if (isFuture)
-              new File(logDir, Log.logFutureDirName(topicPartition))
-            else
-              new File(logDir, Log.logDirName(topicPartition))
-          }
-          Files.createDirectories(dir.toPath)
-
-          val log = MergedLog(
-            dir,
-            config,
-            logStartOffset = 0L,
-            recoveryPoint = 0L,
-            scheduler,
-            brokerTopicStats,
-            time,
-            maxPidExpirationMs,
-            producerIdExpirationCheckIntervalMs = LogManager.ProducerIdExpirationCheckIntervalMs,
-            logDirFailureChannel,
-            Some(tierMetadataManager))
-=======
->>>>>>> acd766f5
 
         val logDirName = {
           if (isFuture)
@@ -735,7 +708,7 @@
           .getOrElse(Failure(new KafkaStorageException("No log directories available. Tried " + logDirs.map(_.getAbsolutePath).mkString(", "))))
           .get // If Failure, will throw
 
-        val log = Log(
+        val log = MergedLog(
           dir = logDir,
           config = config,
           logStartOffset = 0L,
@@ -743,9 +716,10 @@
           maxProducerIdExpirationMs = maxPidExpirationMs,
           producerIdExpirationCheckIntervalMs = LogManager.ProducerIdExpirationCheckIntervalMs,
           scheduler = scheduler,
+          brokerTopicStats = brokerTopicStats,
           time = time,
-          brokerTopicStats = brokerTopicStats,
-          logDirFailureChannel = logDirFailureChannel)
+          logDirFailureChannel = logDirFailureChannel,
+          tierMetadataManagerOpt = Some(tierMetadataManager))
 
         if (isFuture)
           futureLogs.put(topicPartition, log)
