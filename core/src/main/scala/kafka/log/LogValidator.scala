--- conflicted
+++ resolved
@@ -20,7 +20,6 @@
 
 import kafka.api.{ApiVersion, KAFKA_2_1_IV0}
 import kafka.common.{LongRef, RecordValidationException}
-import kafka.log.LogValidator.ApiRecordError
 import kafka.message.{CompressionCodec, NoCompressionCodec, ZStdCompressionCodec}
 import kafka.server.BrokerTopicStats
 import kafka.utils.Logging
@@ -80,25 +79,6 @@
    * Returns a ValidationAndOffsetAssignResult containing the validated message set, maximum timestamp, the offset
    * of the shallow message with the max timestamp and a boolean indicating whether the message sizes may have changed.
    */
-<<<<<<< HEAD
-  private[kafka] def validateMessagesAndAssignOffsets(records: MemoryRecords,
-                                                      topicPartition: TopicPartition,
-                                                      offsetCounter: LongRef,
-                                                      time: Time,
-                                                      now: Long,
-                                                      sourceCodec: CompressionCodec,
-                                                      targetCodec: CompressionCodec,
-                                                      compactedTopic: Boolean,
-                                                      magic: Byte,
-                                                      timestampType: TimestampType,
-                                                      timestampDiffMaxMs: Long,
-                                                      interceptors: Iterable[RecordInterceptor],
-                                                      interceptorStats: InterceptorStats,
-                                                      partitionLeaderEpoch: Int,
-                                                      isFromClient: Boolean,
-                                                      interBrokerProtocolVersion: ApiVersion,
-                                                      brokerTopicStats: BrokerTopicStats): ValidationAndOffsetAssignResult = {
-=======
   private[log] def validateMessagesAndAssignOffsets(records: MemoryRecords,
                                                     topicPartition: TopicPartition,
                                                     offsetCounter: LongRef,
@@ -110,34 +90,24 @@
                                                     magic: Byte,
                                                     timestampType: TimestampType,
                                                     timestampDiffMaxMs: Long,
+                                                    interceptors: Iterable[RecordInterceptor],
+                                                    interceptorStats: InterceptorStats,
                                                     partitionLeaderEpoch: Int,
                                                     origin: AppendOrigin,
                                                     interBrokerProtocolVersion: ApiVersion,
                                                     brokerTopicStats: BrokerTopicStats): ValidationAndOffsetAssignResult = {
->>>>>>> b83a6959
     if (sourceCodec == NoCompressionCodec && targetCodec == NoCompressionCodec) {
       // check the magic value
       if (!records.hasMatchingMagic(magic))
         convertAndAssignOffsetsNonCompressed(records, topicPartition, offsetCounter, compactedTopic, time, now, timestampType,
-<<<<<<< HEAD
-          timestampDiffMaxMs, magic, partitionLeaderEpoch, isFromClient, interceptors, interceptorStats, brokerTopicStats)
+          timestampDiffMaxMs, magic, partitionLeaderEpoch, interceptors, interceptorStats, origin, brokerTopicStats)
       else
         // Do in-place validation, offset assignment and maybe set timestamp
         assignOffsetsNonCompressed(records, topicPartition, offsetCounter, now, compactedTopic, timestampType, timestampDiffMaxMs,
-          partitionLeaderEpoch, isFromClient, magic, interceptors, interceptorStats, brokerTopicStats)
+          partitionLeaderEpoch, origin, magic, interceptors, interceptorStats, brokerTopicStats)
     } else {
       validateMessagesAndAssignOffsetsCompressed(records, topicPartition, offsetCounter, time, now, sourceCodec,
-        targetCodec, compactedTopic, magic, timestampType, timestampDiffMaxMs, partitionLeaderEpoch, isFromClient, interBrokerProtocolVersion, interceptors, interceptorStats, brokerTopicStats)
-=======
-          timestampDiffMaxMs, magic, partitionLeaderEpoch, origin, brokerTopicStats)
-      else
-        // Do in-place validation, offset assignment and maybe set timestamp
-        assignOffsetsNonCompressed(records, topicPartition, offsetCounter, now, compactedTopic, timestampType, timestampDiffMaxMs,
-          partitionLeaderEpoch, origin, magic, brokerTopicStats)
-    } else {
-      validateMessagesAndAssignOffsetsCompressed(records, topicPartition, offsetCounter, time, now, sourceCodec, targetCodec, compactedTopic,
-        magic, timestampType, timestampDiffMaxMs, partitionLeaderEpoch, origin, interBrokerProtocolVersion, brokerTopicStats)
->>>>>>> b83a6959
+        targetCodec, compactedTopic, magic, timestampType, timestampDiffMaxMs, partitionLeaderEpoch, origin, interBrokerProtocolVersion, interceptors, interceptorStats, brokerTopicStats)
     }
   }
 
@@ -262,13 +232,9 @@
                                                    timestampDiffMaxMs: Long,
                                                    toMagicValue: Byte,
                                                    partitionLeaderEpoch: Int,
-<<<<<<< HEAD
-                                                   isFromClient: Boolean,
                                                    interceptors: Iterable[RecordInterceptor],
                                                    interceptorStats: InterceptorStats,
-=======
                                                    origin: AppendOrigin,
->>>>>>> b83a6959
                                                    brokerTopicStats: BrokerTopicStats): ValidationAndOffsetAssignResult = {
     val startNanos = time.nanoseconds
     val sizeInBytesAfterConversion = AbstractRecords.estimateSizeInBytes(toMagicValue, offsetCounter.value,
