--- conflicted
+++ resolved
@@ -151,15 +151,10 @@
       throw new UnsupportedForMessageFormatException(s"Idempotent records cannot be used with magic version $toMagic")
   }
 
-<<<<<<< HEAD
-  private def validateRecord(batch: RecordBatch, topicPartition: TopicPartition, record: Record, now: Long, timestampType: TimestampType,
-                             timestampDiffMaxMs: Long, compactedTopic: Boolean, interceptors: Iterable[RecordInterceptor],
-                             interceptorStats: InterceptorStats, brokerTopicStats: BrokerTopicStats): Unit = {
-=======
   private def validateRecord(batch: RecordBatch, topicPartition: TopicPartition, record: Record, batchIndex: Int, now: Long,
                              timestampType: TimestampType, timestampDiffMaxMs: Long, compactedTopic: Boolean,
-                             brokerTopicStats: BrokerTopicStats): Unit = {
->>>>>>> 57e01123
+                             brokerTopicStats: BrokerTopicStats,
+                             interceptors: Iterable[RecordInterceptor], interceptorStats: InterceptorStats): Unit = {
     if (!record.hasMagic(batch.magic)) {
       brokerTopicStats.allTopicsStats.invalidMagicNumberRecordsPerSec.mark()
       throw new RecordValidationException(
@@ -181,9 +176,8 @@
       }
     }
 
-<<<<<<< HEAD
-    validateKey(record, topicPartition, compactedTopic, brokerTopicStats)
-    validateTimestamp(batch, record, now, timestampType, timestampDiffMaxMs)
+    validateKey(record, batchIndex, topicPartition, compactedTopic, brokerTopicStats)
+    validateTimestamp(batch, record, batchIndex, now, timestampType, timestampDiffMaxMs)
 
     for (interceptor <- interceptors) {
       if (interceptor.onAppend(topicPartition, record) == RecordInterceptorResponse.REJECT) {
@@ -193,10 +187,6 @@
         throw new UnsupportedForMessageFormatException(s"Log record $record is rejected by the record interceptor ${interceptor.getClass.getName}")
       }
     }
-=======
-    validateKey(record, batchIndex, topicPartition, compactedTopic, brokerTopicStats)
-    validateTimestamp(batch, record, batchIndex, now, timestampType, timestampDiffMaxMs)
->>>>>>> 57e01123
   }
 
   private def convertAndAssignOffsetsNonCompressed(records: MemoryRecords,
@@ -231,14 +221,9 @@
     for (batch <- records.batches.asScala) {
       validateBatch(topicPartition, firstBatch, batch, isFromClient, toMagicValue, brokerTopicStats)
 
-<<<<<<< HEAD
-      for (record <- batch.asScala) {
-        validateRecord(batch, topicPartition, record, now, timestampType, timestampDiffMaxMs,
-          compactedTopic, interceptors, interceptorStats, brokerTopicStats)
-=======
       for ((record, batchIndex) <- batch.asScala.view.zipWithIndex) {
-        validateRecord(batch, topicPartition, record, batchIndex, now, timestampType, timestampDiffMaxMs, compactedTopic, brokerTopicStats)
->>>>>>> 57e01123
+        validateRecord(batch, topicPartition, record, batchIndex, now, timestampType, timestampDiffMaxMs,
+          compactedTopic, brokerTopicStats, interceptors, interceptorStats)
         builder.appendWithOffset(offsetCounter.getAndIncrement(), record)
       }
     }
@@ -282,13 +267,9 @@
       var maxBatchTimestamp = RecordBatch.NO_TIMESTAMP
       var offsetOfMaxBatchTimestamp = -1L
 
-<<<<<<< HEAD
-      for (record <- batch.asScala) {
-        validateRecord(batch, topicPartition, record, now, timestampType, timestampDiffMaxMs, compactedTopic,
-          interceptors, interceptorStats, brokerTopicStats)
-=======
       for ((record, batchIndex) <- batch.asScala.view.zipWithIndex) {
-        validateRecord(batch, topicPartition, record, batchIndex, now, timestampType, timestampDiffMaxMs, compactedTopic, brokerTopicStats)
+        validateRecord(batch, topicPartition, record, batchIndex, now, timestampType, timestampDiffMaxMs,
+          compactedTopic, brokerTopicStats, interceptors, interceptorStats)
 
         val expectedOffset = expectedInnerOffset.getAndIncrement()
 
@@ -300,7 +281,6 @@
             List(new RecordError(batchIndex)))
         }
 
->>>>>>> 57e01123
         val offset = offsetCounter.getAndIncrement()
         if (batch.magic > RecordBatch.MAGIC_VALUE_V0 && record.timestamp > maxBatchTimestamp) {
           maxBatchTimestamp = record.timestamp
@@ -411,17 +391,12 @@
       try {
         for ((record, batchIndex) <- batch.asScala.view.zipWithIndex) {
           if (sourceCodec != NoCompressionCodec && record.isCompressed)
-<<<<<<< HEAD
-            throw new InvalidRecordException("Compressed outer record should not have an inner record with a " +
-              s"compression attribute set: $record")
-          validateRecord(batch, topicPartition, record, now, timestampType, timestampDiffMaxMs, compactedTopic, interceptors, interceptorStats, brokerTopicStats)
-=======
             throw new RecordValidationException(
               new InvalidRecordException(s"Compressed outer record should not have an inner record with a compression attribute set: $record"),
               List(new RecordError(batchIndex)))
 
-          validateRecord(batch, topicPartition, record, batchIndex, now, timestampType, timestampDiffMaxMs, compactedTopic, brokerTopicStats)
->>>>>>> 57e01123
+          validateRecord(batch, topicPartition, record, batchIndex, now, timestampType, timestampDiffMaxMs,
+            compactedTopic, brokerTopicStats, interceptors, interceptorStats)
 
           uncompressedSizeInBytes += record.sizeInBytes()
           if (batch.magic > RecordBatch.MAGIC_VALUE_V0 && toMagic > RecordBatch.MAGIC_VALUE_V0) {
@@ -526,11 +501,7 @@
       recordConversionStats = recordConversionStats)
   }
 
-<<<<<<< HEAD
-  private def validateKey(record: Record, topicPartition: TopicPartition, compactedTopic: Boolean, brokerTopicStats: BrokerTopicStats): Unit = {
-=======
   private def validateKey(record: Record, batchIndex: Int, topicPartition: TopicPartition, compactedTopic: Boolean, brokerTopicStats: BrokerTopicStats) {
->>>>>>> 57e01123
     if (compactedTopic && !record.hasKey) {
       brokerTopicStats.allTopicsStats.noKeyCompactedTopicRecordsPerSec.mark()
       throw new RecordValidationException(
