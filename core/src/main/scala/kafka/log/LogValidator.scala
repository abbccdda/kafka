/**
 * Licensed to the Apache Software Foundation (ASF) under one or more
 * contributor license agreements.  See the NOTICE file distributed with
 * this work for additional information regarding copyright ownership.
 * The ASF licenses this file to You under the Apache License, Version 2.0
 * (the "License"); you may not use this file except in compliance with
 * the License.  You may obtain a copy of the License at
 *
 *    http://www.apache.org/licenses/LICENSE-2.0
 *
 * Unless required by applicable law or agreed to in writing, software
 * distributed under the License is distributed on an "AS IS" BASIS,
 * WITHOUT WARRANTIES OR CONDITIONS OF ANY KIND, either express or implied.
 * See the License for the specific language governing permissions and
 * limitations under the License.
 */
package kafka.log

import java.nio.ByteBuffer

import kafka.api.{ApiVersion, KAFKA_2_1_IV0}
import kafka.common.{LongRef, RecordValidationException}
import kafka.message.{CompressionCodec, NoCompressionCodec, ZStdCompressionCodec}
import kafka.server.BrokerTopicStats
import kafka.utils.Logging
import org.apache.kafka.common.errors.{CorruptRecordException, InvalidTimestampException, UnsupportedCompressionTypeException, UnsupportedForMessageFormatException}
import org.apache.kafka.common.record.{AbstractRecords, BufferSupplier, CompressionType, MemoryRecords, Record, RecordBatch, RecordConversionStats, TimestampType}
import org.apache.kafka.common.InvalidRecordException
import org.apache.kafka.common.TopicPartition
import org.apache.kafka.common.requests.ProduceResponse.RecordError
import org.apache.kafka.common.utils.Time
import org.apache.kafka.server.interceptor.RecordInterceptor
import org.apache.kafka.server.interceptor.RecordInterceptor.RecordInterceptorResponse

import scala.collection.{Seq, mutable}
import scala.collection.JavaConverters._
import scala.collection.mutable.ListBuffer

private[kafka] object LogValidator extends Logging {

  /**
   * Update the offsets for this message set and do further validation on messages including:
   * 1. Messages for compacted topics must have keys
   * 2. When magic value >= 1, inner messages of a compressed message set must have monotonically increasing offsets
   *    starting from 0.
   * 3. When magic value >= 1, validate and maybe overwrite timestamps of messages.
   * 4. Declared count of records in DefaultRecordBatch must match number of valid records contained therein.
   *
   * This method will convert messages as necessary to the topic's configured message format version. If no format
   * conversion or value overwriting is required for messages, this method will perform in-place operations to
   * avoid expensive re-compression.
   *
   * Returns a ValidationAndOffsetAssignResult containing the validated message set, maximum timestamp, the offset
   * of the shallow message with the max timestamp and a boolean indicating whether the message sizes may have changed.
   */
  private[kafka] def validateMessagesAndAssignOffsets(records: MemoryRecords,
                                                      topicPartition: TopicPartition,
                                                      offsetCounter: LongRef,
                                                      time: Time,
                                                      now: Long,
                                                      sourceCodec: CompressionCodec,
                                                      targetCodec: CompressionCodec,
                                                      compactedTopic: Boolean,
                                                      magic: Byte,
                                                      timestampType: TimestampType,
                                                      timestampDiffMaxMs: Long,
                                                      interceptors: Iterable[RecordInterceptor],
                                                      interceptorStats: InterceptorStats,
                                                      partitionLeaderEpoch: Int,
                                                      isFromClient: Boolean,
                                                      interBrokerProtocolVersion: ApiVersion,
                                                      brokerTopicStats: BrokerTopicStats): ValidationAndOffsetAssignResult = {
    if (sourceCodec == NoCompressionCodec && targetCodec == NoCompressionCodec) {
      // check the magic value
      if (!records.hasMatchingMagic(magic))
        convertAndAssignOffsetsNonCompressed(records, topicPartition, offsetCounter, compactedTopic, time, now, timestampType,
          timestampDiffMaxMs, magic, partitionLeaderEpoch, isFromClient, interceptors, interceptorStats, brokerTopicStats)
      else
        // Do in-place validation, offset assignment and maybe set timestamp
        assignOffsetsNonCompressed(records, topicPartition, offsetCounter, now, compactedTopic, timestampType, timestampDiffMaxMs,
          partitionLeaderEpoch, isFromClient, magic, interceptors, interceptorStats, brokerTopicStats)
    } else {
      validateMessagesAndAssignOffsetsCompressed(records, topicPartition, offsetCounter, time, now, sourceCodec,
        targetCodec, compactedTopic, magic, timestampType, timestampDiffMaxMs, partitionLeaderEpoch, isFromClient, interBrokerProtocolVersion, interceptors, interceptorStats, brokerTopicStats)
    }
  }

  private[kafka] def getFirstBatchAndMaybeValidateNoMoreBatches(records: MemoryRecords, sourceCodec: CompressionCodec): RecordBatch = {
    val batchIterator = records.batches.iterator

    if (!batchIterator.hasNext) {
      throw new InvalidRecordException("Record batch has no batches at all")
    }

    val batch = batchIterator.next()

    // if the format is v2 and beyond, or if the messages are compressed, we should check there's only one batch.
    if (batch.magic() >= RecordBatch.MAGIC_VALUE_V2 || sourceCodec != NoCompressionCodec) {
      if (batchIterator.hasNext) {
        throw new InvalidRecordException("Compressed outer record has more than one batch")
      }
    }

    batch
  }

  private def validateBatch(topicPartition: TopicPartition, firstBatch: RecordBatch, batch: RecordBatch, isFromClient: Boolean, toMagic: Byte, brokerTopicStats: BrokerTopicStats): Unit = {
    // batch magic byte should have the same magic as the first batch
    if (firstBatch.magic() != batch.magic()) {
      brokerTopicStats.allTopicsStats.invalidMagicNumberRecordsPerSec.mark()
      throw new InvalidRecordException(s"Batch magic ${batch.magic()} is not the same as the first batch'es magic byte ${firstBatch.magic()} in topic partition $topicPartition.")
    }

    if (isFromClient) {
      if (batch.magic >= RecordBatch.MAGIC_VALUE_V2) {
        val countFromOffsets = batch.lastOffset - batch.baseOffset + 1
        if (countFromOffsets <= 0) {
          brokerTopicStats.allTopicsStats.invalidOffsetOrSequenceRecordsPerSec.mark()
          throw new InvalidRecordException(s"Batch has an invalid offset range: [${batch.baseOffset}, ${batch.lastOffset}] in topic partition $topicPartition.")
        }

        // v2 and above messages always have a non-null count
        val count = batch.countOrNull
        if (count <= 0) {
          brokerTopicStats.allTopicsStats.invalidOffsetOrSequenceRecordsPerSec.mark()
          throw new InvalidRecordException(s"Invalid reported count for record batch: $count in topic partition $topicPartition.")
        }

        if (countFromOffsets != batch.countOrNull) {
          brokerTopicStats.allTopicsStats.invalidOffsetOrSequenceRecordsPerSec.mark()
          throw new InvalidRecordException(s"Inconsistent batch offset range [${batch.baseOffset}, ${batch.lastOffset}] " +
            s"and count of records $count in topic partition $topicPartition.")
        }
      }

      if (batch.hasProducerId && batch.baseSequence < 0) {
        brokerTopicStats.allTopicsStats.invalidOffsetOrSequenceRecordsPerSec.mark()
        throw new InvalidRecordException(s"Invalid sequence number ${batch.baseSequence} in record batch " +
          s"with producerId ${batch.producerId} in topic partition $topicPartition.")
      }

      if (batch.isControlBatch) {
        brokerTopicStats.allTopicsStats.invalidOffsetOrSequenceRecordsPerSec.mark()
        throw new InvalidRecordException(s"Clients are not allowed to write control records in topic partition $topicPartition.")
      }
    }

    if (batch.isTransactional && toMagic < RecordBatch.MAGIC_VALUE_V2)
      throw new UnsupportedForMessageFormatException(s"Transactional records cannot be used with magic version $toMagic")

    if (batch.hasProducerId && toMagic < RecordBatch.MAGIC_VALUE_V2)
      throw new UnsupportedForMessageFormatException(s"Idempotent records cannot be used with magic version $toMagic")
  }

  /**
   * This method returns an Option object that potentially holds the why a reason is rejected
   */
  private def validateRecord(batch: RecordBatch, topicPartition: TopicPartition, record: Record, batchIndex: Int, now: Long,
                             timestampType: TimestampType, timestampDiffMaxMs: Long, compactedTopic: Boolean,
<<<<<<< HEAD
                             brokerTopicStats: BrokerTopicStats,
                             interceptors: Iterable[RecordInterceptor], interceptorStats: InterceptorStats): Unit = {
=======
                             brokerTopicStats: BrokerTopicStats): Option[String] = {
>>>>>>> 76cb0de4
    if (!record.hasMagic(batch.magic)) {
      brokerTopicStats.allTopicsStats.invalidMagicNumberRecordsPerSec.mark()
      return Some(s"Log record $record's magic does not match outer magic ${batch.magic} in topic partition $topicPartition.")
    }

    // verify the record-level CRC only if this is one of the deep entries of a compressed message
    // set for magic v0 and v1. For non-compressed messages, there is no inner record for magic v0 and v1,
    // so we depend on the batch-level CRC check in Log.analyzeAndValidateRecords(). For magic v2 and above,
    // there is no record-level CRC to check.
    if (batch.magic <= RecordBatch.MAGIC_VALUE_V1 && batch.isCompressed) {
      try {
        record.ensureValid()
      } catch {
        case e: InvalidRecordException =>
          brokerTopicStats.allTopicsStats.invalidMessageCrcRecordsPerSec.mark()
          throw new CorruptRecordException(e.getMessage + s" in topic partition $topicPartition.")
      }
    }

    val result = validateKey(record, batchIndex, topicPartition, compactedTopic, brokerTopicStats)
    if (result.isDefined)
      return result

    validateTimestamp(batch, record, batchIndex, now, timestampType, timestampDiffMaxMs)

    for (interceptor <- interceptors) {
      if (interceptor.onAppend(topicPartition, record) == RecordInterceptorResponse.REJECT) {
        interceptorStats.logRejectedRecords(topicPartition.topic, interceptor.getClass.getName)
        // TODO: we cannot use the InvalidRecordException until KIP-467 is in place;
        //       for now we should use a fatal error and unsupported format is least confusing
        throw new UnsupportedForMessageFormatException(s"Log record $record is rejected by the record interceptor ${interceptor.getClass.getName}")
      }
    }
  }

  private def convertAndAssignOffsetsNonCompressed(records: MemoryRecords,
                                                   topicPartition: TopicPartition,
                                                   offsetCounter: LongRef,
                                                   compactedTopic: Boolean,
                                                   time: Time,
                                                   now: Long,
                                                   timestampType: TimestampType,
                                                   timestampDiffMaxMs: Long,
                                                   toMagicValue: Byte,
                                                   partitionLeaderEpoch: Int,
                                                   isFromClient: Boolean,
                                                   interceptors: Iterable[RecordInterceptor],
                                                   interceptorStats: InterceptorStats,
                                                   brokerTopicStats: BrokerTopicStats): ValidationAndOffsetAssignResult = {
    val startNanos = time.nanoseconds
    val sizeInBytesAfterConversion = AbstractRecords.estimateSizeInBytes(toMagicValue, offsetCounter.value,
      CompressionType.NONE, records.records)

    val (producerId, producerEpoch, sequence, isTransactional) = {
      val first = records.batches.asScala.head
      (first.producerId, first.producerEpoch, first.baseSequence, first.isTransactional)
    }

    val newBuffer = ByteBuffer.allocate(sizeInBytesAfterConversion)
    val builder = MemoryRecords.builder(newBuffer, toMagicValue, CompressionType.NONE, timestampType,
      offsetCounter.value, now, producerId, producerEpoch, sequence, isTransactional, partitionLeaderEpoch)

    val firstBatch = getFirstBatchAndMaybeValidateNoMoreBatches(records, NoCompressionCodec)

    for (batch <- records.batches.asScala) {
      validateBatch(topicPartition, firstBatch, batch, isFromClient, toMagicValue, brokerTopicStats)

      val recordErrors = ListBuffer[RecordError]()
      for ((record, batchIndex) <- batch.asScala.view.zipWithIndex) {
<<<<<<< HEAD
        validateRecord(batch, topicPartition, record, batchIndex, now, timestampType, timestampDiffMaxMs,
          compactedTopic, brokerTopicStats, interceptors, interceptorStats)
=======
        validateRecord(batch, topicPartition, record, batchIndex, now, timestampType, timestampDiffMaxMs, compactedTopic, brokerTopicStats) match {
          case Some(errorMessage) => recordErrors += new RecordError(batchIndex, errorMessage)
          case None =>
        }
>>>>>>> 76cb0de4
        builder.appendWithOffset(offsetCounter.getAndIncrement(), record)
      }

      processRecordErrors(recordErrors)
    }

    val convertedRecords = builder.build()

    val info = builder.info
    val recordConversionStats = new RecordConversionStats(builder.uncompressedBytesWritten,
      builder.numRecords, time.nanoseconds - startNanos)
    ValidationAndOffsetAssignResult(
      validatedRecords = convertedRecords,
      maxTimestamp = info.maxTimestamp,
      shallowOffsetOfMaxTimestamp = info.shallowOffsetOfMaxTimestamp,
      messageSizeMaybeChanged = true,
      recordConversionStats = recordConversionStats)
  }

  private def assignOffsetsNonCompressed(records: MemoryRecords,
                                         topicPartition: TopicPartition,
                                         offsetCounter: LongRef,
                                         now: Long,
                                         compactedTopic: Boolean,
                                         timestampType: TimestampType,
                                         timestampDiffMaxMs: Long,
                                         partitionLeaderEpoch: Int,
                                         isFromClient: Boolean,
                                         magic: Byte,
                                         interceptors: Iterable[RecordInterceptor],
                                         interceptorStats: InterceptorStats,
                                         brokerTopicStats: BrokerTopicStats): ValidationAndOffsetAssignResult = {
    var maxTimestamp = RecordBatch.NO_TIMESTAMP
    var offsetOfMaxTimestamp = -1L
    val initialOffset = offsetCounter.value

    val firstBatch = getFirstBatchAndMaybeValidateNoMoreBatches(records, NoCompressionCodec)

    for (batch <- records.batches.asScala) {
      validateBatch(topicPartition, firstBatch, batch, isFromClient, magic, brokerTopicStats)

      var maxBatchTimestamp = RecordBatch.NO_TIMESTAMP
      var offsetOfMaxBatchTimestamp = -1L

      val recordErrors = ListBuffer[RecordError]()
      for ((record, batchIndex) <- batch.asScala.view.zipWithIndex) {
<<<<<<< HEAD
        validateRecord(batch, topicPartition, record, batchIndex, now, timestampType, timestampDiffMaxMs,
          compactedTopic, brokerTopicStats, interceptors, interceptorStats)
=======
        validateRecord(batch, topicPartition, record, batchIndex, now, timestampType, timestampDiffMaxMs, compactedTopic, brokerTopicStats) match {
          case Some(errorMessage) => recordErrors += new RecordError(batchIndex, errorMessage)
          case None =>
        }
>>>>>>> 76cb0de4

        val offset = offsetCounter.getAndIncrement()
        if (batch.magic > RecordBatch.MAGIC_VALUE_V0 && record.timestamp > maxBatchTimestamp) {
          maxBatchTimestamp = record.timestamp
          offsetOfMaxBatchTimestamp = offset
        }
      }

      processRecordErrors(recordErrors)

      if (batch.magic > RecordBatch.MAGIC_VALUE_V0 && maxBatchTimestamp > maxTimestamp) {
        maxTimestamp = maxBatchTimestamp
        offsetOfMaxTimestamp = offsetOfMaxBatchTimestamp
      }

      batch.setLastOffset(offsetCounter.value - 1)

      if (batch.magic >= RecordBatch.MAGIC_VALUE_V2)
        batch.setPartitionLeaderEpoch(partitionLeaderEpoch)

      if (batch.magic > RecordBatch.MAGIC_VALUE_V0) {
        if (timestampType == TimestampType.LOG_APPEND_TIME)
          batch.setMaxTimestamp(TimestampType.LOG_APPEND_TIME, now)
        else
          batch.setMaxTimestamp(timestampType, maxBatchTimestamp)
      }
    }

    if (timestampType == TimestampType.LOG_APPEND_TIME) {
      maxTimestamp = now
      if (magic >= RecordBatch.MAGIC_VALUE_V2)
        offsetOfMaxTimestamp = offsetCounter.value - 1
      else
        offsetOfMaxTimestamp = initialOffset
    }

    ValidationAndOffsetAssignResult(
      validatedRecords = records,
      maxTimestamp = maxTimestamp,
      shallowOffsetOfMaxTimestamp = offsetOfMaxTimestamp,
      messageSizeMaybeChanged = false,
      recordConversionStats = RecordConversionStats.EMPTY)
  }

  /**
   * We cannot do in place assignment in one of the following situations:
   * 1. Source and target compression codec are different
   * 2. When the target magic is not equal to batches' magic, meaning format conversion is needed.
   * 3. When the target magic is equal to V0, meaning absolute offsets need to be re-assigned.
   */
  def validateMessagesAndAssignOffsetsCompressed(records: MemoryRecords,
                                                 topicPartition: TopicPartition,
                                                 offsetCounter: LongRef,
                                                 time: Time,
                                                 now: Long,
                                                 sourceCodec: CompressionCodec,
                                                 targetCodec: CompressionCodec,
                                                 compactedTopic: Boolean,
                                                 toMagic: Byte,
                                                 timestampType: TimestampType,
                                                 timestampDiffMaxMs: Long,
                                                 partitionLeaderEpoch: Int,
                                                 isFromClient: Boolean,
                                                 interBrokerProtocolVersion: ApiVersion,
                                                 interceptors: Iterable[RecordInterceptor],
                                                 interceptorStats: InterceptorStats,
                                                 brokerTopicStats: BrokerTopicStats): ValidationAndOffsetAssignResult = {

    if (targetCodec == ZStdCompressionCodec && interBrokerProtocolVersion < KAFKA_2_1_IV0)
      throw new UnsupportedCompressionTypeException("Produce requests to inter.broker.protocol.version < 2.1 broker " +
        "are not allowed to use ZStandard compression")

    // No in place assignment situation 1
    var inPlaceAssignment = sourceCodec == targetCodec

    var maxTimestamp = RecordBatch.NO_TIMESTAMP
    val expectedInnerOffset = new LongRef(0)
    val validatedRecords = new mutable.ArrayBuffer[Record]

    var uncompressedSizeInBytes = 0

    // Assume there's only one batch with compressed memory records; otherwise, return InvalidRecordException
    // One exception though is that with format smaller than v2, if sourceCodec is noCompression, then each batch is actually
    // a single record so we'd need to special handle it by creating a single wrapper batch that includes all the records
    val firstBatch = getFirstBatchAndMaybeValidateNoMoreBatches(records, sourceCodec)

    // No in place assignment situation 2 and 3: we only need to check for the first batch because:
    //  1. For most cases (compressed records, v2, for example), there's only one batch anyways.
    //  2. For cases that there may be multiple batches, all batches' magic should be the same.
    if (firstBatch.magic != toMagic || toMagic == RecordBatch.MAGIC_VALUE_V0)
      inPlaceAssignment = false

    // Do not compress control records unless they are written compressed
    if (sourceCodec == NoCompressionCodec && firstBatch.isControlBatch)
      inPlaceAssignment = true

    val batches = records.batches.asScala
    for (batch <- batches) {
      validateBatch(topicPartition, firstBatch, batch, isFromClient, toMagic, brokerTopicStats)
      uncompressedSizeInBytes += AbstractRecords.recordBatchHeaderSizeInBytes(toMagic, batch.compressionType())

      // if we are on version 2 and beyond, and we know we are going for in place assignment and there's no interception needed,
      // then we can optimize the iterator to skip key / value / headers since they would not be used at all
      val recordsIterator = if (inPlaceAssignment &&
                                firstBatch.magic >= RecordBatch.MAGIC_VALUE_V2 &&
                                interceptors.isEmpty)
        batch.skipKeyValueIterator(BufferSupplier.NO_CACHING)
      else
        batch.streamingIterator(BufferSupplier.NO_CACHING)

      try {
        val recordErrors = ListBuffer[RecordError]()
        for ((record, batchIndex) <- batch.asScala.view.zipWithIndex) {
          if (sourceCodec != NoCompressionCodec && record.isCompressed)
<<<<<<< HEAD
            throw new RecordValidationException(
              new InvalidRecordException(s"Compressed outer record should not have an inner record with a compression attribute set: $record"),
              List(new RecordError(batchIndex)))

          validateRecord(batch, topicPartition, record, batchIndex, now, timestampType, timestampDiffMaxMs,
            compactedTopic, brokerTopicStats, interceptors, interceptorStats)
=======
            recordErrors += new RecordError(
              batchIndex,
              s"Compressed outer record should not have an inner record with a compression attribute set: $record"
            )

          validateRecord(batch, topicPartition, record, batchIndex, now, timestampType, timestampDiffMaxMs, compactedTopic, brokerTopicStats) match {
            case Some(errorMessage) => recordErrors += new RecordError(batchIndex, errorMessage)
            case None =>
          }
>>>>>>> 76cb0de4

          uncompressedSizeInBytes += record.sizeInBytes()
          if (batch.magic > RecordBatch.MAGIC_VALUE_V0 && toMagic > RecordBatch.MAGIC_VALUE_V0) {
            // inner records offset should always be continuous
            val expectedOffset = expectedInnerOffset.getAndIncrement()
            if (record.offset != expectedOffset) {
              brokerTopicStats.allTopicsStats.invalidOffsetOrSequenceRecordsPerSec.mark()
              recordErrors += new RecordError(
                batchIndex,
                s"Inner record $record inside the compressed record batch does not have incremental offsets, expected offset is $expectedOffset in topic partition $topicPartition."
              )
            }
            if (record.timestamp > maxTimestamp)
              maxTimestamp = record.timestamp
          }

          validatedRecords += record
        }
        processRecordErrors(recordErrors)
      } finally {
        recordsIterator.close()
      }
    }

    if (!inPlaceAssignment) {
      val (producerId, producerEpoch, sequence, isTransactional) = {
        // note that we only reassign offsets for requests coming straight from a producer. For records with magic V2,
        // there should be exactly one RecordBatch per request, so the following is all we need to do. For Records
        // with older magic versions, there will never be a producer id, etc.
        val first = records.batches.asScala.head
        (first.producerId, first.producerEpoch, first.baseSequence, first.isTransactional)
      }
      buildRecordsAndAssignOffsets(toMagic, offsetCounter, time, timestampType, CompressionType.forId(targetCodec.codec), now,
        validatedRecords, producerId, producerEpoch, sequence, isTransactional, partitionLeaderEpoch, isFromClient,
        uncompressedSizeInBytes)
    } else {
      // we can update the batch only and write the compressed payload as is;
      // again we assume only one record batch within the compressed set
      val batch = records.batches.iterator.next()
      val lastOffset = offsetCounter.addAndGet(validatedRecords.size) - 1

      batch.setLastOffset(lastOffset)

      if (timestampType == TimestampType.LOG_APPEND_TIME)
        maxTimestamp = now

      if (toMagic >= RecordBatch.MAGIC_VALUE_V1)
        batch.setMaxTimestamp(timestampType, maxTimestamp)

      if (toMagic >= RecordBatch.MAGIC_VALUE_V2)
        batch.setPartitionLeaderEpoch(partitionLeaderEpoch)

      val recordConversionStats = new RecordConversionStats(uncompressedSizeInBytes, 0, 0)
      ValidationAndOffsetAssignResult(validatedRecords = records,
        maxTimestamp = maxTimestamp,
        shallowOffsetOfMaxTimestamp = lastOffset,
        messageSizeMaybeChanged = false,
        recordConversionStats = recordConversionStats)
    }
  }

  private def buildRecordsAndAssignOffsets(magic: Byte,
                                           offsetCounter: LongRef,
                                           time: Time,
                                           timestampType: TimestampType,
                                           compressionType: CompressionType,
                                           logAppendTime: Long,
                                           validatedRecords: Seq[Record],
                                           producerId: Long,
                                           producerEpoch: Short,
                                           baseSequence: Int,
                                           isTransactional: Boolean,
                                           partitionLeaderEpoch: Int,
                                           isFromClient: Boolean,
                                           uncompressedSizeInBytes: Int): ValidationAndOffsetAssignResult = {
    val startNanos = time.nanoseconds
    val estimatedSize = AbstractRecords.estimateSizeInBytes(magic, offsetCounter.value, compressionType,
      validatedRecords.asJava)
    val buffer = ByteBuffer.allocate(estimatedSize)
    val builder = MemoryRecords.builder(buffer, magic, compressionType, timestampType, offsetCounter.value,
      logAppendTime, producerId, producerEpoch, baseSequence, isTransactional, partitionLeaderEpoch)

    validatedRecords.foreach { record =>
      builder.appendWithOffset(offsetCounter.getAndIncrement(), record)
    }

    val records = builder.build()

    val info = builder.info

    // This is not strictly correct, it represents the number of records where in-place assignment is not possible
    // instead of the number of records that were converted. It will over-count cases where the source and target are
    // message format V0 or if the inner offsets are not consecutive. This is OK since the impact is the same: we have
    // to rebuild the records (including recompression if enabled).
    val conversionCount = builder.numRecords
    val recordConversionStats = new RecordConversionStats(uncompressedSizeInBytes + builder.uncompressedBytesWritten,
      conversionCount, time.nanoseconds - startNanos)

    ValidationAndOffsetAssignResult(
      validatedRecords = records,
      maxTimestamp = info.maxTimestamp,
      shallowOffsetOfMaxTimestamp = info.shallowOffsetOfMaxTimestamp,
      messageSizeMaybeChanged = true,
      recordConversionStats = recordConversionStats)
  }

  /**
   * This method returns an Option object that potentially holds the message that a record is rejected because of
   * having no key in a compacted topic
   */
  private def validateKey(record: Record, batchIndex: Int, topicPartition: TopicPartition, compactedTopic: Boolean, brokerTopicStats: BrokerTopicStats): Option[String] = {
    if (compactedTopic && !record.hasKey) {
      brokerTopicStats.allTopicsStats.noKeyCompactedTopicRecordsPerSec.mark()
        return Some(s"Compacted topic cannot accept message without key in topic partition $topicPartition.")
    }

    None
  }

  /**
   * This method validates the timestamps of a message.
   * If the message is using create time, this method checks if it is within acceptable range.
   * If a record has invalid timetamp or is out of range within acceptable timestamp span, this method
   * returns an Option object with the message.
   *
   * The decision to make this function returns an Option object is based on KIP-467
   */
  private def validateTimestamp(batch: RecordBatch,
                                record: Record,
                                batchIndex: Int,
                                now: Long,
                                timestampType: TimestampType,
                                timestampDiffMaxMs: Long): Option[String] = {
    if (timestampType == TimestampType.CREATE_TIME
      && record.timestamp != RecordBatch.NO_TIMESTAMP
      && math.abs(record.timestamp - now) > timestampDiffMaxMs)
        return Some(s"Timestamp ${record.timestamp} of message with offset ${record.offset} is " +
          s"out of range. The timestamp should be within [${now - timestampDiffMaxMs}, ${now + timestampDiffMaxMs}]")

    if (batch.timestampType == TimestampType.LOG_APPEND_TIME)
      return Some(s"Invalid timestamp type in message $record. Producer should not set " +
          s"timestamp type to LogAppendTime.")

    None
  }

  private def processRecordErrors(recordErrors: ListBuffer[RecordError]): Unit = {
    if (recordErrors.nonEmpty) {
      // if the first RecordError is related to timestamp, we'll set the Exception to
      // InvalidTimestampException
      if (recordErrors.exists(re => re.message.contains("Invalid timestamp") || re.message.contains("The timestamp"))) {
        throw new RecordValidationException(
          new InvalidTimestampException("One or more records have been rejected due to invalid timestamp"),
          recordErrors.toList)
      } else {
        throw new RecordValidationException(
          new InvalidRecordException("One or more records have been rejected"),
          recordErrors.toList)
      }
    }
  }

  case class ValidationAndOffsetAssignResult(validatedRecords: MemoryRecords,
                                             maxTimestamp: Long,
                                             shallowOffsetOfMaxTimestamp: Long,
                                             messageSizeMaybeChanged: Boolean,
                                             recordConversionStats: RecordConversionStats)

}<|MERGE_RESOLUTION|>--- conflicted
+++ resolved
@@ -20,6 +20,7 @@
 
 import kafka.api.{ApiVersion, KAFKA_2_1_IV0}
 import kafka.common.{LongRef, RecordValidationException}
+import kafka.log.LogValidator.ApiRecordError
 import kafka.message.{CompressionCodec, NoCompressionCodec, ZStdCompressionCodec}
 import kafka.server.BrokerTopicStats
 import kafka.utils.Logging
@@ -27,6 +28,7 @@
 import org.apache.kafka.common.record.{AbstractRecords, BufferSupplier, CompressionType, MemoryRecords, Record, RecordBatch, RecordConversionStats, TimestampType}
 import org.apache.kafka.common.InvalidRecordException
 import org.apache.kafka.common.TopicPartition
+import org.apache.kafka.common.protocol.Errors
 import org.apache.kafka.common.requests.ProduceResponse.RecordError
 import org.apache.kafka.common.utils.Time
 import org.apache.kafka.server.interceptor.RecordInterceptor
@@ -34,7 +36,7 @@
 
 import scala.collection.{Seq, mutable}
 import scala.collection.JavaConverters._
-import scala.collection.mutable.ListBuffer
+import scala.collection.mutable.ArrayBuffer
 
 private[kafka] object LogValidator extends Logging {
 
@@ -152,20 +154,15 @@
       throw new UnsupportedForMessageFormatException(s"Idempotent records cannot be used with magic version $toMagic")
   }
 
-  /**
-   * This method returns an Option object that potentially holds the why a reason is rejected
-   */
   private def validateRecord(batch: RecordBatch, topicPartition: TopicPartition, record: Record, batchIndex: Int, now: Long,
                              timestampType: TimestampType, timestampDiffMaxMs: Long, compactedTopic: Boolean,
-<<<<<<< HEAD
                              brokerTopicStats: BrokerTopicStats,
-                             interceptors: Iterable[RecordInterceptor], interceptorStats: InterceptorStats): Unit = {
-=======
-                             brokerTopicStats: BrokerTopicStats): Option[String] = {
->>>>>>> 76cb0de4
+                             interceptors: Iterable[RecordInterceptor],
+                             interceptorStats: InterceptorStats): Option[ApiRecordError] = {
     if (!record.hasMagic(batch.magic)) {
       brokerTopicStats.allTopicsStats.invalidMagicNumberRecordsPerSec.mark()
-      return Some(s"Log record $record's magic does not match outer magic ${batch.magic} in topic partition $topicPartition.")
+      return Some(ApiRecordError(Errors.INVALID_RECORD, new RecordError(batchIndex,
+        s"Log record $record's magic does not match outer magic ${batch.magic} in topic partition $topicPartition.")))
     }
 
     // verify the record-level CRC only if this is one of the deep entries of a compressed message
@@ -182,18 +179,16 @@
       }
     }
 
-    val result = validateKey(record, batchIndex, topicPartition, compactedTopic, brokerTopicStats)
-    if (result.isDefined)
-      return result
-
-    validateTimestamp(batch, record, batchIndex, now, timestampType, timestampDiffMaxMs)
-
-    for (interceptor <- interceptors) {
-      if (interceptor.onAppend(topicPartition, record) == RecordInterceptorResponse.REJECT) {
-        interceptorStats.logRejectedRecords(topicPartition.topic, interceptor.getClass.getName)
-        // TODO: we cannot use the InvalidRecordException until KIP-467 is in place;
-        //       for now we should use a fatal error and unsupported format is least confusing
-        throw new UnsupportedForMessageFormatException(s"Log record $record is rejected by the record interceptor ${interceptor.getClass.getName}")
+    validateKey(record, batchIndex, topicPartition, compactedTopic, brokerTopicStats).orElse {
+      validateTimestamp(batch, record, batchIndex, now, timestampType, timestampDiffMaxMs).orElse {
+        val interceptorOpt = interceptors.find { interceptor =>
+          interceptor.onAppend(topicPartition, record) == RecordInterceptorResponse.REJECT
+        }
+        interceptorOpt.map { interceptor =>
+          interceptorStats.logRejectedRecords(topicPartition.topic, interceptor.getClass.getName)
+          ApiRecordError(Errors.INVALID_RECORD, new RecordError(batchIndex,
+            s"Log record $record is rejected by the record interceptor ${interceptor.getClass.getName}"))
+        }
       }
     }
   }
@@ -230,18 +225,14 @@
     for (batch <- records.batches.asScala) {
       validateBatch(topicPartition, firstBatch, batch, isFromClient, toMagicValue, brokerTopicStats)
 
-      val recordErrors = ListBuffer[RecordError]()
+      val recordErrors = new ArrayBuffer[ApiRecordError](0)
       for ((record, batchIndex) <- batch.asScala.view.zipWithIndex) {
-<<<<<<< HEAD
-        validateRecord(batch, topicPartition, record, batchIndex, now, timestampType, timestampDiffMaxMs,
-          compactedTopic, brokerTopicStats, interceptors, interceptorStats)
-=======
-        validateRecord(batch, topicPartition, record, batchIndex, now, timestampType, timestampDiffMaxMs, compactedTopic, brokerTopicStats) match {
-          case Some(errorMessage) => recordErrors += new RecordError(batchIndex, errorMessage)
-          case None =>
-        }
->>>>>>> 76cb0de4
-        builder.appendWithOffset(offsetCounter.getAndIncrement(), record)
+        validateRecord(batch, topicPartition, record, batchIndex, now, timestampType,
+          timestampDiffMaxMs, compactedTopic, brokerTopicStats, interceptors,
+          interceptorStats).foreach(recordError => recordErrors += recordError)
+        // we fail the batch if any record fails, so we stop appending if any record fails
+        if (recordErrors.isEmpty)
+          builder.appendWithOffset(offsetCounter.getAndIncrement(), record)
       }
 
       processRecordErrors(recordErrors)
@@ -285,17 +276,11 @@
       var maxBatchTimestamp = RecordBatch.NO_TIMESTAMP
       var offsetOfMaxBatchTimestamp = -1L
 
-      val recordErrors = ListBuffer[RecordError]()
+      val recordErrors = new ArrayBuffer[ApiRecordError](0)
       for ((record, batchIndex) <- batch.asScala.view.zipWithIndex) {
-<<<<<<< HEAD
-        validateRecord(batch, topicPartition, record, batchIndex, now, timestampType, timestampDiffMaxMs,
-          compactedTopic, brokerTopicStats, interceptors, interceptorStats)
-=======
-        validateRecord(batch, topicPartition, record, batchIndex, now, timestampType, timestampDiffMaxMs, compactedTopic, brokerTopicStats) match {
-          case Some(errorMessage) => recordErrors += new RecordError(batchIndex, errorMessage)
-          case None =>
-        }
->>>>>>> 76cb0de4
+        validateRecord(batch, topicPartition, record, batchIndex, now, timestampType,
+          timestampDiffMaxMs, compactedTopic, brokerTopicStats, interceptors,
+          interceptorStats).foreach(recordError => recordErrors += recordError)
 
         val offset = offsetCounter.getAndIncrement()
         if (batch.magic > RecordBatch.MAGIC_VALUE_V0 && record.timestamp > maxBatchTimestamp) {
@@ -368,6 +353,23 @@
       throw new UnsupportedCompressionTypeException("Produce requests to inter.broker.protocol.version < 2.1 broker " +
         "are not allowed to use ZStandard compression")
 
+    def validateRecordCompression(batchIndex: Int, record: Record): Option[ApiRecordError] = {
+      if (sourceCodec != NoCompressionCodec && record.isCompressed)
+        Some(ApiRecordError(Errors.INVALID_RECORD, new RecordError(batchIndex,
+          s"Compressed outer record should not have an inner record with a compression attribute set: $record")))
+      else None
+    }
+
+    def validateOffset(batchIndex: Int, record: Record, expectedOffset: Long): Option[ApiRecordError] = {
+      // inner records offset should always be continuous
+      if (record.offset != expectedOffset) {
+        brokerTopicStats.allTopicsStats.invalidOffsetOrSequenceRecordsPerSec.mark()
+        Some(ApiRecordError(Errors.INVALID_RECORD, new RecordError(batchIndex,
+          s"Inner record $record inside the compressed record batch does not have " +
+          s"incremental offsets, expected offset is $expectedOffset in topic partition $topicPartition.")))
+      } else None
+    }
+
     // No in place assignment situation 1
     var inPlaceAssignment = sourceCodec == targetCodec
 
@@ -407,44 +409,27 @@
         batch.streamingIterator(BufferSupplier.NO_CACHING)
 
       try {
-        val recordErrors = ListBuffer[RecordError]()
+        val recordErrors = new ArrayBuffer[ApiRecordError](0)
         for ((record, batchIndex) <- batch.asScala.view.zipWithIndex) {
-          if (sourceCodec != NoCompressionCodec && record.isCompressed)
-<<<<<<< HEAD
-            throw new RecordValidationException(
-              new InvalidRecordException(s"Compressed outer record should not have an inner record with a compression attribute set: $record"),
-              List(new RecordError(batchIndex)))
-
-          validateRecord(batch, topicPartition, record, batchIndex, now, timestampType, timestampDiffMaxMs,
-            compactedTopic, brokerTopicStats, interceptors, interceptorStats)
-=======
-            recordErrors += new RecordError(
-              batchIndex,
-              s"Compressed outer record should not have an inner record with a compression attribute set: $record"
-            )
-
-          validateRecord(batch, topicPartition, record, batchIndex, now, timestampType, timestampDiffMaxMs, compactedTopic, brokerTopicStats) match {
-            case Some(errorMessage) => recordErrors += new RecordError(batchIndex, errorMessage)
+          val expectedOffset = expectedInnerOffset.getAndIncrement()
+          val recordError = validateRecordCompression(batchIndex, record).orElse {
+            validateRecord(batch, topicPartition, record, batchIndex, now,
+              timestampType, timestampDiffMaxMs, compactedTopic, brokerTopicStats, interceptors,
+              interceptorStats).orElse {
+              if (batch.magic > RecordBatch.MAGIC_VALUE_V0 && toMagic > RecordBatch.MAGIC_VALUE_V0) {
+                if (record.timestamp > maxTimestamp)
+                  maxTimestamp = record.timestamp
+                validateOffset(batchIndex, record, expectedOffset)
+              } else None
+            }
+          }
+
+          recordError match {
+            case Some(e) => recordErrors += e
             case None =>
+              uncompressedSizeInBytes += record.sizeInBytes()
+              validatedRecords += record
           }
->>>>>>> 76cb0de4
-
-          uncompressedSizeInBytes += record.sizeInBytes()
-          if (batch.magic > RecordBatch.MAGIC_VALUE_V0 && toMagic > RecordBatch.MAGIC_VALUE_V0) {
-            // inner records offset should always be continuous
-            val expectedOffset = expectedInnerOffset.getAndIncrement()
-            if (record.offset != expectedOffset) {
-              brokerTopicStats.allTopicsStats.invalidOffsetOrSequenceRecordsPerSec.mark()
-              recordErrors += new RecordError(
-                batchIndex,
-                s"Inner record $record inside the compressed record batch does not have incremental offsets, expected offset is $expectedOffset in topic partition $topicPartition."
-              )
-            }
-            if (record.timestamp > maxTimestamp)
-              maxTimestamp = record.timestamp
-          }
-
-          validatedRecords += record
         }
         processRecordErrors(recordErrors)
       } finally {
@@ -534,58 +519,47 @@
       recordConversionStats = recordConversionStats)
   }
 
-  /**
-   * This method returns an Option object that potentially holds the message that a record is rejected because of
-   * having no key in a compacted topic
-   */
-  private def validateKey(record: Record, batchIndex: Int, topicPartition: TopicPartition, compactedTopic: Boolean, brokerTopicStats: BrokerTopicStats): Option[String] = {
+  private def validateKey(record: Record,
+                          batchIndex: Int,
+                          topicPartition: TopicPartition,
+                          compactedTopic: Boolean,
+                          brokerTopicStats: BrokerTopicStats): Option[ApiRecordError] = {
     if (compactedTopic && !record.hasKey) {
       brokerTopicStats.allTopicsStats.noKeyCompactedTopicRecordsPerSec.mark()
-        return Some(s"Compacted topic cannot accept message without key in topic partition $topicPartition.")
-    }
-
-    None
-  }
-
-  /**
-   * This method validates the timestamps of a message.
-   * If the message is using create time, this method checks if it is within acceptable range.
-   * If a record has invalid timetamp or is out of range within acceptable timestamp span, this method
-   * returns an Option object with the message.
-   *
-   * The decision to make this function returns an Option object is based on KIP-467
-   */
+      Some(ApiRecordError(Errors.INVALID_RECORD, new RecordError(batchIndex,
+        s"Compacted topic cannot accept message without key in topic partition $topicPartition.")))
+    } else None
+  }
+
   private def validateTimestamp(batch: RecordBatch,
                                 record: Record,
                                 batchIndex: Int,
                                 now: Long,
                                 timestampType: TimestampType,
-                                timestampDiffMaxMs: Long): Option[String] = {
+                                timestampDiffMaxMs: Long): Option[ApiRecordError] = {
     if (timestampType == TimestampType.CREATE_TIME
-      && record.timestamp != RecordBatch.NO_TIMESTAMP
-      && math.abs(record.timestamp - now) > timestampDiffMaxMs)
-        return Some(s"Timestamp ${record.timestamp} of message with offset ${record.offset} is " +
-          s"out of range. The timestamp should be within [${now - timestampDiffMaxMs}, ${now + timestampDiffMaxMs}]")
-
-    if (batch.timestampType == TimestampType.LOG_APPEND_TIME)
-      return Some(s"Invalid timestamp type in message $record. Producer should not set " +
-          s"timestamp type to LogAppendTime.")
-
-    None
-  }
-
-  private def processRecordErrors(recordErrors: ListBuffer[RecordError]): Unit = {
+        && record.timestamp != RecordBatch.NO_TIMESTAMP
+        && math.abs(record.timestamp - now) > timestampDiffMaxMs)
+      Some(ApiRecordError(Errors.INVALID_TIMESTAMP, new RecordError(batchIndex,
+        s"Timestamp ${record.timestamp} of message with offset ${record.offset} is " +
+          s"out of range. The timestamp should be within [${now - timestampDiffMaxMs}, " +
+          s"${now + timestampDiffMaxMs}]")))
+    else if (batch.timestampType == TimestampType.LOG_APPEND_TIME)
+      Some(ApiRecordError(Errors.INVALID_TIMESTAMP, new RecordError(batchIndex,
+        s"Invalid timestamp type in message $record. Producer should not set timestamp " +
+          "type to LogAppendTime.")))
+    else None
+  }
+
+  private def processRecordErrors(recordErrors: Seq[ApiRecordError]): Unit = {
     if (recordErrors.nonEmpty) {
-      // if the first RecordError is related to timestamp, we'll set the Exception to
-      // InvalidTimestampException
-      if (recordErrors.exists(re => re.message.contains("Invalid timestamp") || re.message.contains("The timestamp"))) {
-        throw new RecordValidationException(
-          new InvalidTimestampException("One or more records have been rejected due to invalid timestamp"),
-          recordErrors.toList)
+      val errors = recordErrors.map(_.recordError)
+      if (recordErrors.exists(_.apiError == Errors.INVALID_TIMESTAMP)) {
+        throw new RecordValidationException(new InvalidTimestampException(
+          "One or more records have been rejected due to invalid timestamp"), errors)
       } else {
-        throw new RecordValidationException(
-          new InvalidRecordException("One or more records have been rejected"),
-          recordErrors.toList)
+        throw new RecordValidationException(new InvalidRecordException(
+          "One or more records have been rejected"), errors)
       }
     }
   }
@@ -596,4 +570,5 @@
                                              messageSizeMaybeChanged: Boolean,
                                              recordConversionStats: RecordConversionStats)
 
+  private case class ApiRecordError(apiError: Errors, recordError: RecordError)
 }