/**
 * Licensed to the Apache Software Foundation (ASF) under one or more
 * contributor license agreements.  See the NOTICE file distributed with
 * this work for additional information regarding copyright ownership.
 * The ASF licenses this file to You under the Apache License, Version 2.0
 * (the "License"); you may not use this file except in compliance with
 * the License.  You may obtain a copy of the License at
 *
 *    http://www.apache.org/licenses/LICENSE-2.0
 *
 * Unless required by applicable law or agreed to in writing, software
 * distributed under the License is distributed on an "AS IS" BASIS,
 * WITHOUT WARRANTIES OR CONDITIONS OF ANY KIND, either express or implied.
 * See the License for the specific language governing permissions and
 * limitations under the License.
 */
package kafka.log

import java.nio.ByteBuffer

import kafka.api.{ApiVersion, KAFKA_2_1_IV0}
import kafka.common.LongRef
import kafka.message.{CompressionCodec, NoCompressionCodec, ZStdCompressionCodec}
import kafka.server.BrokerTopicStats
import kafka.utils.Logging
import org.apache.kafka.common.TopicPartition
import org.apache.kafka.common.errors.{InvalidTimestampException, UnsupportedCompressionTypeException, UnsupportedForMessageFormatException}
import org.apache.kafka.common.record.{AbstractRecords, BufferSupplier, CompressionType, InvalidRecordException, MemoryRecords, Record, RecordBatch, RecordConversionStats, TimestampType}
import org.apache.kafka.common.utils.Time
import org.apache.kafka.server.interceptor.RecordInterceptor
import org.apache.kafka.server.interceptor.RecordInterceptor.RecordInterceptorResponse

import scala.collection.{Seq, mutable}
import scala.collection.JavaConverters._

private[kafka] object LogValidator extends Logging {

  /**
   * Update the offsets for this message set and do further validation on messages including:
   * 1. Messages for compacted topics must have keys
   * 2. When magic value >= 1, inner messages of a compressed message set must have monotonically increasing offsets
   *    starting from 0.
   * 3. When magic value >= 1, validate and maybe overwrite timestamps of messages.
   * 4. Declared count of records in DefaultRecordBatch must match number of valid records contained therein.
   *
   * This method will convert messages as necessary to the topic's configured message format version. If no format
   * conversion or value overwriting is required for messages, this method will perform in-place operations to
   * avoid expensive re-compression.
   *
   * Returns a ValidationAndOffsetAssignResult containing the validated message set, maximum timestamp, the offset
   * of the shallow message with the max timestamp and a boolean indicating whether the message sizes may have changed.
   */
  private[kafka] def validateMessagesAndAssignOffsets(records: MemoryRecords,
                                                      topicPartition: TopicPartition,
                                                      offsetCounter: LongRef,
                                                      time: Time,
                                                      now: Long,
                                                      sourceCodec: CompressionCodec,
                                                      targetCodec: CompressionCodec,
                                                      compactedTopic: Boolean,
                                                      magic: Byte,
                                                      timestampType: TimestampType,
                                                      timestampDiffMaxMs: Long,
                                                      interceptors: Iterable[RecordInterceptor],
                                                      interceptorStats: InterceptorStats,
                                                      partitionLeaderEpoch: Int,
                                                      isFromClient: Boolean,
                                                      interBrokerProtocolVersion: ApiVersion,
                                                      brokerTopicStats: BrokerTopicStats): ValidationAndOffsetAssignResult = {
    if (sourceCodec == NoCompressionCodec && targetCodec == NoCompressionCodec) {
      // check the magic value
      if (!records.hasMatchingMagic(magic))
        convertAndAssignOffsetsNonCompressed(records, topicPartition, offsetCounter, compactedTopic, time, now, timestampType,
<<<<<<< HEAD
          timestampDiffMaxMs, magic, partitionLeaderEpoch, isFromClient, interceptors, interceptorStats, brokerTopicStats)
      else
        // Do in-place validation, offset assignment and maybe set timestamp
        assignOffsetsNonCompressed(records, topicPartition, offsetCounter, now, compactedTopic, timestampType, timestampDiffMaxMs,
          partitionLeaderEpoch, isFromClient, magic, interceptors, interceptorStats, brokerTopicStats)
    } else {
      validateMessagesAndAssignOffsetsCompressed(records, topicPartition, offsetCounter, time, now, sourceCodec,
        targetCodec, compactedTopic, magic, timestampType, timestampDiffMaxMs, partitionLeaderEpoch, isFromClient, interBrokerProtocolVersion, interceptors, interceptorStats, brokerTopicStats)
=======
          timestampDiffMaxMs, magic, partitionLeaderEpoch, isFromClient, brokerTopicStats)
      else
        // Do in-place validation, offset assignment and maybe set timestamp
        assignOffsetsNonCompressed(records, topicPartition, offsetCounter, now, compactedTopic, timestampType, timestampDiffMaxMs,
          partitionLeaderEpoch, isFromClient, magic, brokerTopicStats)
    } else {
      validateMessagesAndAssignOffsetsCompressed(records, topicPartition, offsetCounter, time, now, sourceCodec, targetCodec, compactedTopic,
        magic, timestampType, timestampDiffMaxMs, partitionLeaderEpoch, isFromClient, interBrokerProtocolVersion, brokerTopicStats)
>>>>>>> a6218a5d
    }
  }

  private[kafka] def getFirstBatchAndMaybeValidateNoMoreBatches(records: MemoryRecords, sourceCodec: CompressionCodec): RecordBatch = {
    val batchIterator = records.batches.iterator

    if (!batchIterator.hasNext) {
      throw new InvalidRecordException("Record batch has no batches at all")
    }

    val batch = batchIterator.next()

    // if the format is v2 and beyond, or if the messages are compressed, we should check there's only one batch.
    if (batch.magic() >= RecordBatch.MAGIC_VALUE_V2 || sourceCodec != NoCompressionCodec) {
      if (batchIterator.hasNext) {
        throw new InvalidRecordException("Compressed outer record has more than one batch")
      }
    }

    batch
  }

  private def validateBatch(topicPartition: TopicPartition, firstBatch: RecordBatch, batch: RecordBatch, isFromClient: Boolean, toMagic: Byte, brokerTopicStats: BrokerTopicStats): Unit = {
    // batch magic byte should have the same magic as the first batch
    if (firstBatch.magic() != batch.magic()) {
<<<<<<< HEAD
      brokerTopicStats.topicStats(topicPartition.topic).invalidMagicNumberRecordsPerSec.mark()
      throw new InvalidRecordException(s"Batch magic ${batch.magic()} is not the same as the first batch'es magic byte ${firstBatch.magic()}")
=======
      brokerTopicStats.allTopicsStats.invalidMagicNumberRecordsPerSec.mark()
      throw new InvalidRecordException(s"Batch magic ${batch.magic()} is not the same as the first batch'es magic byte ${firstBatch.magic()} in topic partition $topicPartition.")
>>>>>>> a6218a5d
    }

    if (isFromClient) {
      if (batch.magic >= RecordBatch.MAGIC_VALUE_V2) {
        val countFromOffsets = batch.lastOffset - batch.baseOffset + 1
        if (countFromOffsets <= 0) {
          brokerTopicStats.allTopicsStats.invalidOffsetOrSequenceRecordsPerSec.mark()
          throw new InvalidRecordException(s"Batch has an invalid offset range: [${batch.baseOffset}, ${batch.lastOffset}] in topic partition $topicPartition.")
        }

        // v2 and above messages always have a non-null count
        val count = batch.countOrNull
        if (count <= 0) {
          brokerTopicStats.allTopicsStats.invalidOffsetOrSequenceRecordsPerSec.mark()
          throw new InvalidRecordException(s"Invalid reported count for record batch: $count in topic partition $topicPartition.")
        }

        if (countFromOffsets != batch.countOrNull) {
          brokerTopicStats.allTopicsStats.invalidOffsetOrSequenceRecordsPerSec.mark()
          throw new InvalidRecordException(s"Inconsistent batch offset range [${batch.baseOffset}, ${batch.lastOffset}] " +
            s"and count of records $count in topic partition $topicPartition.")
        }
      }

      if (batch.hasProducerId && batch.baseSequence < 0) {
        brokerTopicStats.allTopicsStats.invalidOffsetOrSequenceRecordsPerSec.mark()
        throw new InvalidRecordException(s"Invalid sequence number ${batch.baseSequence} in record batch " +
          s"with producerId ${batch.producerId} in topic partition $topicPartition.")
      }

      if (batch.isControlBatch) {
        brokerTopicStats.allTopicsStats.invalidOffsetOrSequenceRecordsPerSec.mark()
        throw new InvalidRecordException(s"Clients are not allowed to write control records in topic partition $topicPartition.")
      }
    }

    if (batch.isTransactional && toMagic < RecordBatch.MAGIC_VALUE_V2)
      throw new UnsupportedForMessageFormatException(s"Transactional records cannot be used with magic version $toMagic")

    if (batch.hasProducerId && toMagic < RecordBatch.MAGIC_VALUE_V2)
      throw new UnsupportedForMessageFormatException(s"Idempotent records cannot be used with magic version $toMagic")
  }

  private def validateRecord(batch: RecordBatch, topicPartition: TopicPartition, record: Record, now: Long, timestampType: TimestampType,
<<<<<<< HEAD
                             timestampDiffMaxMs: Long, compactedTopic: Boolean, interceptors: Iterable[RecordInterceptor],
                             interceptorStats: InterceptorStats, brokerTopicStats: BrokerTopicStats): Unit = {
    if (!record.hasMagic(batch.magic)) {
      brokerTopicStats.topicStats(topicPartition.topic).invalidMagicNumberRecordsPerSec.mark()
      throw new InvalidRecordException(s"Log record $record's magic does not match outer magic ${batch.magic}")
=======
                             timestampDiffMaxMs: Long, compactedTopic: Boolean, brokerTopicStats: BrokerTopicStats): Unit = {
    if (!record.hasMagic(batch.magic)) {
      brokerTopicStats.allTopicsStats.invalidMagicNumberRecordsPerSec.mark()
      throw new InvalidRecordException(s"Log record $record's magic does not match outer magic ${batch.magic} in topic partition $topicPartition.")
>>>>>>> a6218a5d
    }

    // verify the record-level CRC only if this is one of the deep entries of a compressed message
    // set for magic v0 and v1. For non-compressed messages, there is no inner record for magic v0 and v1,
    // so we depend on the batch-level CRC check in Log.analyzeAndValidateRecords(). For magic v2 and above,
    // there is no record-level CRC to check.
    if (batch.magic <= RecordBatch.MAGIC_VALUE_V1 && batch.isCompressed) {
      try {
        record.ensureValid()
      } catch {
        case e: InvalidRecordException =>
<<<<<<< HEAD
          brokerTopicStats.topicStats(topicPartition.topic).invalidMessageCrcRecordsPerSec.mark()
          throw e
=======
          brokerTopicStats.allTopicsStats.invalidMessageCrcRecordsPerSec.mark()
          throw new InvalidRecordException(e.getMessage + s" in topic partition $topicPartition.")
>>>>>>> a6218a5d
      }
    }

    validateKey(record, topicPartition, compactedTopic, brokerTopicStats)
    validateTimestamp(batch, record, now, timestampType, timestampDiffMaxMs)

    for (interceptor <- interceptors) {
      if (interceptor.onAppend(topicPartition, record) == RecordInterceptorResponse.REJECT) {
        interceptorStats.logRejectedRecords(topicPartition.topic, interceptor.getClass.getName)
        // TODO: we cannot use the InvalidRecordException until KIP-467 is in place;
        //       for now we should use a fatal error and unsupported format is least confusing
        throw new UnsupportedForMessageFormatException(s"Log record $record is rejected by the record interceptor ${interceptor.getClass.getName}")
      }
    }
  }

  private def convertAndAssignOffsetsNonCompressed(records: MemoryRecords,
                                                   topicPartition: TopicPartition,
                                                   offsetCounter: LongRef,
                                                   compactedTopic: Boolean,
                                                   time: Time,
                                                   now: Long,
                                                   timestampType: TimestampType,
                                                   timestampDiffMaxMs: Long,
                                                   toMagicValue: Byte,
                                                   partitionLeaderEpoch: Int,
                                                   isFromClient: Boolean,
<<<<<<< HEAD
                                                   interceptors: Iterable[RecordInterceptor],
                                                   interceptorStats: InterceptorStats,
=======
>>>>>>> a6218a5d
                                                   brokerTopicStats: BrokerTopicStats): ValidationAndOffsetAssignResult = {
    val startNanos = time.nanoseconds
    val sizeInBytesAfterConversion = AbstractRecords.estimateSizeInBytes(toMagicValue, offsetCounter.value,
      CompressionType.NONE, records.records)

    val (producerId, producerEpoch, sequence, isTransactional) = {
      val first = records.batches.asScala.head
      (first.producerId, first.producerEpoch, first.baseSequence, first.isTransactional)
    }

    val newBuffer = ByteBuffer.allocate(sizeInBytesAfterConversion)
    val builder = MemoryRecords.builder(newBuffer, toMagicValue, CompressionType.NONE, timestampType,
      offsetCounter.value, now, producerId, producerEpoch, sequence, isTransactional, partitionLeaderEpoch)

    val firstBatch = getFirstBatchAndMaybeValidateNoMoreBatches(records, NoCompressionCodec)

    for (batch <- records.batches.asScala) {
      validateBatch(topicPartition, firstBatch, batch, isFromClient, toMagicValue, brokerTopicStats)

      for (record <- batch.asScala) {
<<<<<<< HEAD
        validateRecord(batch, topicPartition, record, now, timestampType, timestampDiffMaxMs,
          compactedTopic, interceptors, interceptorStats, brokerTopicStats)
=======
        validateRecord(batch, topicPartition, record, now, timestampType, timestampDiffMaxMs, compactedTopic, brokerTopicStats)
>>>>>>> a6218a5d
        builder.appendWithOffset(offsetCounter.getAndIncrement(), record)
      }
    }

    val convertedRecords = builder.build()

    val info = builder.info
    val recordConversionStats = new RecordConversionStats(builder.uncompressedBytesWritten,
      builder.numRecords, time.nanoseconds - startNanos)
    ValidationAndOffsetAssignResult(
      validatedRecords = convertedRecords,
      maxTimestamp = info.maxTimestamp,
      shallowOffsetOfMaxTimestamp = info.shallowOffsetOfMaxTimestamp,
      messageSizeMaybeChanged = true,
      recordConversionStats = recordConversionStats)
  }

  private def assignOffsetsNonCompressed(records: MemoryRecords,
                                         topicPartition: TopicPartition,
                                         offsetCounter: LongRef,
                                         now: Long,
                                         compactedTopic: Boolean,
                                         timestampType: TimestampType,
                                         timestampDiffMaxMs: Long,
                                         partitionLeaderEpoch: Int,
                                         isFromClient: Boolean,
                                         magic: Byte,
<<<<<<< HEAD
                                         interceptors: Iterable[RecordInterceptor],
                                         interceptorStats: InterceptorStats,
=======
>>>>>>> a6218a5d
                                         brokerTopicStats: BrokerTopicStats): ValidationAndOffsetAssignResult = {
    var maxTimestamp = RecordBatch.NO_TIMESTAMP
    var offsetOfMaxTimestamp = -1L
    val initialOffset = offsetCounter.value

    val firstBatch = getFirstBatchAndMaybeValidateNoMoreBatches(records, NoCompressionCodec)

    for (batch <- records.batches.asScala) {
      validateBatch(topicPartition, firstBatch, batch, isFromClient, magic, brokerTopicStats)

      var maxBatchTimestamp = RecordBatch.NO_TIMESTAMP
      var offsetOfMaxBatchTimestamp = -1L

      for (record <- batch.asScala) {
<<<<<<< HEAD
        validateRecord(batch, topicPartition, record, now, timestampType, timestampDiffMaxMs, compactedTopic,
          interceptors, interceptorStats, brokerTopicStats)
=======
        validateRecord(batch, topicPartition, record, now, timestampType, timestampDiffMaxMs, compactedTopic, brokerTopicStats)
>>>>>>> a6218a5d
        val offset = offsetCounter.getAndIncrement()
        if (batch.magic > RecordBatch.MAGIC_VALUE_V0 && record.timestamp > maxBatchTimestamp) {
          maxBatchTimestamp = record.timestamp
          offsetOfMaxBatchTimestamp = offset
        }
      }

      if (batch.magic > RecordBatch.MAGIC_VALUE_V0 && maxBatchTimestamp > maxTimestamp) {
        maxTimestamp = maxBatchTimestamp
        offsetOfMaxTimestamp = offsetOfMaxBatchTimestamp
      }

      batch.setLastOffset(offsetCounter.value - 1)

      if (batch.magic >= RecordBatch.MAGIC_VALUE_V2)
        batch.setPartitionLeaderEpoch(partitionLeaderEpoch)

      if (batch.magic > RecordBatch.MAGIC_VALUE_V0) {
        if (timestampType == TimestampType.LOG_APPEND_TIME)
          batch.setMaxTimestamp(TimestampType.LOG_APPEND_TIME, now)
        else
          batch.setMaxTimestamp(timestampType, maxBatchTimestamp)
      }
    }

    if (timestampType == TimestampType.LOG_APPEND_TIME) {
      maxTimestamp = now
      if (magic >= RecordBatch.MAGIC_VALUE_V2)
        offsetOfMaxTimestamp = offsetCounter.value - 1
      else
        offsetOfMaxTimestamp = initialOffset
    }

    ValidationAndOffsetAssignResult(
      validatedRecords = records,
      maxTimestamp = maxTimestamp,
      shallowOffsetOfMaxTimestamp = offsetOfMaxTimestamp,
      messageSizeMaybeChanged = false,
      recordConversionStats = RecordConversionStats.EMPTY)
  }

  /**
   * We cannot do in place assignment in one of the following situations:
   * 1. Source and target compression codec are different
   * 2. When the target magic is not equal to batches' magic, meaning format conversion is needed.
   * 3. When the target magic is equal to V0, meaning absolute offsets need to be re-assigned.
   */
  def validateMessagesAndAssignOffsetsCompressed(records: MemoryRecords,
                                                 topicPartition: TopicPartition,
                                                 offsetCounter: LongRef,
                                                 time: Time,
                                                 now: Long,
                                                 sourceCodec: CompressionCodec,
                                                 targetCodec: CompressionCodec,
                                                 compactedTopic: Boolean,
                                                 toMagic: Byte,
                                                 timestampType: TimestampType,
                                                 timestampDiffMaxMs: Long,
                                                 partitionLeaderEpoch: Int,
                                                 isFromClient: Boolean,
                                                 interBrokerProtocolVersion: ApiVersion,
<<<<<<< HEAD
                                                 interceptors: Iterable[RecordInterceptor],
                                                 interceptorStats: InterceptorStats,
=======
>>>>>>> a6218a5d
                                                 brokerTopicStats: BrokerTopicStats): ValidationAndOffsetAssignResult = {

    if (targetCodec == ZStdCompressionCodec && interBrokerProtocolVersion < KAFKA_2_1_IV0)
      throw new UnsupportedCompressionTypeException("Produce requests to inter.broker.protocol.version < 2.1 broker " +
        "are not allowed to use ZStandard compression")

    // No in place assignment situation 1
    var inPlaceAssignment = sourceCodec == targetCodec

    var maxTimestamp = RecordBatch.NO_TIMESTAMP
    val expectedInnerOffset = new LongRef(0)
    val validatedRecords = new mutable.ArrayBuffer[Record]

    var uncompressedSizeInBytes = 0

    // Assume there's only one batch with compressed memory records; otherwise, return InvalidRecordException
    // One exception though is that with format smaller than v2, if sourceCodec is noCompression, then each batch is actually
    // a single record so we'd need to special handle it by creating a single wrapper batch that includes all the records
    val firstBatch = getFirstBatchAndMaybeValidateNoMoreBatches(records, sourceCodec)

    // No in place assignment situation 2 and 3: we only need to check for the first batch because:
    //  1. For most cases (compressed records, v2, for example), there's only one batch anyways.
    //  2. For cases that there may be multiple batches, all batches' magic should be the same.
    if (firstBatch.magic != toMagic || toMagic == RecordBatch.MAGIC_VALUE_V0)
      inPlaceAssignment = false

    // Do not compress control records unless they are written compressed
    if (sourceCodec == NoCompressionCodec && firstBatch.isControlBatch)
      inPlaceAssignment = true

    val batches = records.batches.asScala
    for (batch <- batches) {
      validateBatch(topicPartition, firstBatch, batch, isFromClient, toMagic, brokerTopicStats)
      uncompressedSizeInBytes += AbstractRecords.recordBatchHeaderSizeInBytes(toMagic, batch.compressionType())

      // if we are on version 2 and beyond, and we know we are going for in place assignment and there's no interception needed,
      // then we can optimize the iterator to skip key / value / headers since they would not be used at all
      val recordsIterator = if (inPlaceAssignment &&
                                firstBatch.magic >= RecordBatch.MAGIC_VALUE_V2 &&
                                interceptors.isEmpty)
        batch.skipKeyValueIterator(BufferSupplier.NO_CACHING)
      else
        batch.streamingIterator(BufferSupplier.NO_CACHING)

      try {
        for (record <- batch.asScala) {
          if (sourceCodec != NoCompressionCodec && record.isCompressed)
            throw new InvalidRecordException("Compressed outer record should not have an inner record with a " +
              s"compression attribute set: $record")
<<<<<<< HEAD
          validateRecord(batch, topicPartition, record, now, timestampType, timestampDiffMaxMs, compactedTopic, interceptors, interceptorStats, brokerTopicStats)
=======
          validateRecord(batch, topicPartition, record, now, timestampType, timestampDiffMaxMs, compactedTopic, brokerTopicStats)
>>>>>>> a6218a5d

          uncompressedSizeInBytes += record.sizeInBytes()
          if (batch.magic > RecordBatch.MAGIC_VALUE_V0 && toMagic > RecordBatch.MAGIC_VALUE_V0) {
            // inner records offset should always be continuous
            val expectedOffset = expectedInnerOffset.getAndIncrement()
            if (record.offset != expectedOffset) {
<<<<<<< HEAD
              brokerTopicStats.topicStats(topicPartition.topic).nonIncreasingOffsetRecordsPerSec.mark()
              throw new InvalidRecordException(s"Inner record $record inside the compressed record batch does not have incremental offsets, expected offset is $expectedOffset")
=======
              brokerTopicStats.allTopicsStats.invalidOffsetOrSequenceRecordsPerSec.mark()
              throw new InvalidRecordException(s"Inner record $record inside the compressed record batch does not have incremental offsets, expected offset is $expectedOffset in topic partition $topicPartition.")
>>>>>>> a6218a5d
            }
            if (record.timestamp > maxTimestamp)
              maxTimestamp = record.timestamp
          }

          validatedRecords += record
        }
      } finally {
        recordsIterator.close()
      }
    }

    if (!inPlaceAssignment) {
      val (producerId, producerEpoch, sequence, isTransactional) = {
        // note that we only reassign offsets for requests coming straight from a producer. For records with magic V2,
        // there should be exactly one RecordBatch per request, so the following is all we need to do. For Records
        // with older magic versions, there will never be a producer id, etc.
        val first = records.batches.asScala.head
        (first.producerId, first.producerEpoch, first.baseSequence, first.isTransactional)
      }
      buildRecordsAndAssignOffsets(toMagic, offsetCounter, time, timestampType, CompressionType.forId(targetCodec.codec), now,
        validatedRecords, producerId, producerEpoch, sequence, isTransactional, partitionLeaderEpoch, isFromClient,
        uncompressedSizeInBytes)
    } else {
      // we can update the batch only and write the compressed payload as is;
      // again we assume only one record batch within the compressed set
      val batch = records.batches.iterator.next()
      val lastOffset = offsetCounter.addAndGet(validatedRecords.size) - 1

      batch.setLastOffset(lastOffset)

      if (timestampType == TimestampType.LOG_APPEND_TIME)
        maxTimestamp = now

      if (toMagic >= RecordBatch.MAGIC_VALUE_V1)
        batch.setMaxTimestamp(timestampType, maxTimestamp)

      if (toMagic >= RecordBatch.MAGIC_VALUE_V2)
        batch.setPartitionLeaderEpoch(partitionLeaderEpoch)

      val recordConversionStats = new RecordConversionStats(uncompressedSizeInBytes, 0, 0)
      ValidationAndOffsetAssignResult(validatedRecords = records,
        maxTimestamp = maxTimestamp,
        shallowOffsetOfMaxTimestamp = lastOffset,
        messageSizeMaybeChanged = false,
        recordConversionStats = recordConversionStats)
    }
  }

  private def buildRecordsAndAssignOffsets(magic: Byte,
                                           offsetCounter: LongRef,
                                           time: Time,
                                           timestampType: TimestampType,
                                           compressionType: CompressionType,
                                           logAppendTime: Long,
                                           validatedRecords: Seq[Record],
                                           producerId: Long,
                                           producerEpoch: Short,
                                           baseSequence: Int,
                                           isTransactional: Boolean,
                                           partitionLeaderEpoch: Int,
                                           isFromClient: Boolean,
                                           uncompressedSizeInBytes: Int): ValidationAndOffsetAssignResult = {
    val startNanos = time.nanoseconds
    val estimatedSize = AbstractRecords.estimateSizeInBytes(magic, offsetCounter.value, compressionType,
      validatedRecords.asJava)
    val buffer = ByteBuffer.allocate(estimatedSize)
    val builder = MemoryRecords.builder(buffer, magic, compressionType, timestampType, offsetCounter.value,
      logAppendTime, producerId, producerEpoch, baseSequence, isTransactional, partitionLeaderEpoch)

    validatedRecords.foreach { record =>
      builder.appendWithOffset(offsetCounter.getAndIncrement(), record)
    }

    val records = builder.build()

    val info = builder.info

    // This is not strictly correct, it represents the number of records where in-place assignment is not possible
    // instead of the number of records that were converted. It will over-count cases where the source and target are
    // message format V0 or if the inner offsets are not consecutive. This is OK since the impact is the same: we have
    // to rebuild the records (including recompression if enabled).
    val conversionCount = builder.numRecords
    val recordConversionStats = new RecordConversionStats(uncompressedSizeInBytes + builder.uncompressedBytesWritten,
      conversionCount, time.nanoseconds - startNanos)

    ValidationAndOffsetAssignResult(
      validatedRecords = records,
      maxTimestamp = info.maxTimestamp,
      shallowOffsetOfMaxTimestamp = info.shallowOffsetOfMaxTimestamp,
      messageSizeMaybeChanged = true,
      recordConversionStats = recordConversionStats)
  }

<<<<<<< HEAD
  private def validateKey(record: Record, topicPartition: TopicPartition, compactedTopic: Boolean, brokerTopicStats: BrokerTopicStats): Unit = {
    if (compactedTopic && !record.hasKey) {
      brokerTopicStats.topicStats(topicPartition.topic).noKeyCompactedTopicRecordsPerSec.mark()
      throw new InvalidRecordException("Compacted topic cannot accept message without key.")
=======
  private def validateKey(record: Record, topicPartition: TopicPartition, compactedTopic: Boolean, brokerTopicStats: BrokerTopicStats) {
    if (compactedTopic && !record.hasKey) {
      brokerTopicStats.allTopicsStats.noKeyCompactedTopicRecordsPerSec.mark()
      throw new InvalidRecordException(s"Compacted topic cannot accept message without key in topic partition $topicPartition.")
>>>>>>> a6218a5d
    }
  }

  /**
   * This method validates the timestamps of a message.
   * If the message is using create time, this method checks if it is within acceptable range.
   */
  private def validateTimestamp(batch: RecordBatch,
                                record: Record,
                                now: Long,
                                timestampType: TimestampType,
                                timestampDiffMaxMs: Long): Unit = {
    if (timestampType == TimestampType.CREATE_TIME
      && record.timestamp != RecordBatch.NO_TIMESTAMP
      && math.abs(record.timestamp - now) > timestampDiffMaxMs)
      throw new InvalidTimestampException(s"Timestamp ${record.timestamp} of message with offset ${record.offset} is " +
        s"out of range. The timestamp should be within [${now - timestampDiffMaxMs}, ${now + timestampDiffMaxMs}]")
    if (batch.timestampType == TimestampType.LOG_APPEND_TIME)
      throw new InvalidTimestampException(s"Invalid timestamp type in message $record. Producer should not set " +
        s"timestamp type to LogAppendTime.")
  }

  case class ValidationAndOffsetAssignResult(validatedRecords: MemoryRecords,
                                             maxTimestamp: Long,
                                             shallowOffsetOfMaxTimestamp: Long,
                                             messageSizeMaybeChanged: Boolean,
                                             recordConversionStats: RecordConversionStats)

}<|MERGE_RESOLUTION|>--- conflicted
+++ resolved
@@ -71,7 +71,6 @@
       // check the magic value
       if (!records.hasMatchingMagic(magic))
         convertAndAssignOffsetsNonCompressed(records, topicPartition, offsetCounter, compactedTopic, time, now, timestampType,
-<<<<<<< HEAD
           timestampDiffMaxMs, magic, partitionLeaderEpoch, isFromClient, interceptors, interceptorStats, brokerTopicStats)
       else
         // Do in-place validation, offset assignment and maybe set timestamp
@@ -80,16 +79,6 @@
     } else {
       validateMessagesAndAssignOffsetsCompressed(records, topicPartition, offsetCounter, time, now, sourceCodec,
         targetCodec, compactedTopic, magic, timestampType, timestampDiffMaxMs, partitionLeaderEpoch, isFromClient, interBrokerProtocolVersion, interceptors, interceptorStats, brokerTopicStats)
-=======
-          timestampDiffMaxMs, magic, partitionLeaderEpoch, isFromClient, brokerTopicStats)
-      else
-        // Do in-place validation, offset assignment and maybe set timestamp
-        assignOffsetsNonCompressed(records, topicPartition, offsetCounter, now, compactedTopic, timestampType, timestampDiffMaxMs,
-          partitionLeaderEpoch, isFromClient, magic, brokerTopicStats)
-    } else {
-      validateMessagesAndAssignOffsetsCompressed(records, topicPartition, offsetCounter, time, now, sourceCodec, targetCodec, compactedTopic,
-        magic, timestampType, timestampDiffMaxMs, partitionLeaderEpoch, isFromClient, interBrokerProtocolVersion, brokerTopicStats)
->>>>>>> a6218a5d
     }
   }
 
@@ -115,13 +104,8 @@
   private def validateBatch(topicPartition: TopicPartition, firstBatch: RecordBatch, batch: RecordBatch, isFromClient: Boolean, toMagic: Byte, brokerTopicStats: BrokerTopicStats): Unit = {
     // batch magic byte should have the same magic as the first batch
     if (firstBatch.magic() != batch.magic()) {
-<<<<<<< HEAD
-      brokerTopicStats.topicStats(topicPartition.topic).invalidMagicNumberRecordsPerSec.mark()
-      throw new InvalidRecordException(s"Batch magic ${batch.magic()} is not the same as the first batch'es magic byte ${firstBatch.magic()}")
-=======
       brokerTopicStats.allTopicsStats.invalidMagicNumberRecordsPerSec.mark()
       throw new InvalidRecordException(s"Batch magic ${batch.magic()} is not the same as the first batch'es magic byte ${firstBatch.magic()} in topic partition $topicPartition.")
->>>>>>> a6218a5d
     }
 
     if (isFromClient) {
@@ -166,18 +150,11 @@
   }
 
   private def validateRecord(batch: RecordBatch, topicPartition: TopicPartition, record: Record, now: Long, timestampType: TimestampType,
-<<<<<<< HEAD
                              timestampDiffMaxMs: Long, compactedTopic: Boolean, interceptors: Iterable[RecordInterceptor],
                              interceptorStats: InterceptorStats, brokerTopicStats: BrokerTopicStats): Unit = {
     if (!record.hasMagic(batch.magic)) {
-      brokerTopicStats.topicStats(topicPartition.topic).invalidMagicNumberRecordsPerSec.mark()
-      throw new InvalidRecordException(s"Log record $record's magic does not match outer magic ${batch.magic}")
-=======
-                             timestampDiffMaxMs: Long, compactedTopic: Boolean, brokerTopicStats: BrokerTopicStats): Unit = {
-    if (!record.hasMagic(batch.magic)) {
       brokerTopicStats.allTopicsStats.invalidMagicNumberRecordsPerSec.mark()
       throw new InvalidRecordException(s"Log record $record's magic does not match outer magic ${batch.magic} in topic partition $topicPartition.")
->>>>>>> a6218a5d
     }
 
     // verify the record-level CRC only if this is one of the deep entries of a compressed message
@@ -189,13 +166,8 @@
         record.ensureValid()
       } catch {
         case e: InvalidRecordException =>
-<<<<<<< HEAD
-          brokerTopicStats.topicStats(topicPartition.topic).invalidMessageCrcRecordsPerSec.mark()
-          throw e
-=======
           brokerTopicStats.allTopicsStats.invalidMessageCrcRecordsPerSec.mark()
           throw new InvalidRecordException(e.getMessage + s" in topic partition $topicPartition.")
->>>>>>> a6218a5d
       }
     }
 
@@ -223,11 +195,8 @@
                                                    toMagicValue: Byte,
                                                    partitionLeaderEpoch: Int,
                                                    isFromClient: Boolean,
-<<<<<<< HEAD
                                                    interceptors: Iterable[RecordInterceptor],
                                                    interceptorStats: InterceptorStats,
-=======
->>>>>>> a6218a5d
                                                    brokerTopicStats: BrokerTopicStats): ValidationAndOffsetAssignResult = {
     val startNanos = time.nanoseconds
     val sizeInBytesAfterConversion = AbstractRecords.estimateSizeInBytes(toMagicValue, offsetCounter.value,
@@ -248,12 +217,8 @@
       validateBatch(topicPartition, firstBatch, batch, isFromClient, toMagicValue, brokerTopicStats)
 
       for (record <- batch.asScala) {
-<<<<<<< HEAD
         validateRecord(batch, topicPartition, record, now, timestampType, timestampDiffMaxMs,
           compactedTopic, interceptors, interceptorStats, brokerTopicStats)
-=======
-        validateRecord(batch, topicPartition, record, now, timestampType, timestampDiffMaxMs, compactedTopic, brokerTopicStats)
->>>>>>> a6218a5d
         builder.appendWithOffset(offsetCounter.getAndIncrement(), record)
       }
     }
@@ -281,11 +246,8 @@
                                          partitionLeaderEpoch: Int,
                                          isFromClient: Boolean,
                                          magic: Byte,
-<<<<<<< HEAD
                                          interceptors: Iterable[RecordInterceptor],
                                          interceptorStats: InterceptorStats,
-=======
->>>>>>> a6218a5d
                                          brokerTopicStats: BrokerTopicStats): ValidationAndOffsetAssignResult = {
     var maxTimestamp = RecordBatch.NO_TIMESTAMP
     var offsetOfMaxTimestamp = -1L
@@ -300,12 +262,8 @@
       var offsetOfMaxBatchTimestamp = -1L
 
       for (record <- batch.asScala) {
-<<<<<<< HEAD
         validateRecord(batch, topicPartition, record, now, timestampType, timestampDiffMaxMs, compactedTopic,
           interceptors, interceptorStats, brokerTopicStats)
-=======
-        validateRecord(batch, topicPartition, record, now, timestampType, timestampDiffMaxMs, compactedTopic, brokerTopicStats)
->>>>>>> a6218a5d
         val offset = offsetCounter.getAndIncrement()
         if (batch.magic > RecordBatch.MAGIC_VALUE_V0 && record.timestamp > maxBatchTimestamp) {
           maxBatchTimestamp = record.timestamp
@@ -367,11 +325,8 @@
                                                  partitionLeaderEpoch: Int,
                                                  isFromClient: Boolean,
                                                  interBrokerProtocolVersion: ApiVersion,
-<<<<<<< HEAD
                                                  interceptors: Iterable[RecordInterceptor],
                                                  interceptorStats: InterceptorStats,
-=======
->>>>>>> a6218a5d
                                                  brokerTopicStats: BrokerTopicStats): ValidationAndOffsetAssignResult = {
 
     if (targetCodec == ZStdCompressionCodec && interBrokerProtocolVersion < KAFKA_2_1_IV0)
@@ -421,24 +376,15 @@
           if (sourceCodec != NoCompressionCodec && record.isCompressed)
             throw new InvalidRecordException("Compressed outer record should not have an inner record with a " +
               s"compression attribute set: $record")
-<<<<<<< HEAD
           validateRecord(batch, topicPartition, record, now, timestampType, timestampDiffMaxMs, compactedTopic, interceptors, interceptorStats, brokerTopicStats)
-=======
-          validateRecord(batch, topicPartition, record, now, timestampType, timestampDiffMaxMs, compactedTopic, brokerTopicStats)
->>>>>>> a6218a5d
 
           uncompressedSizeInBytes += record.sizeInBytes()
           if (batch.magic > RecordBatch.MAGIC_VALUE_V0 && toMagic > RecordBatch.MAGIC_VALUE_V0) {
             // inner records offset should always be continuous
             val expectedOffset = expectedInnerOffset.getAndIncrement()
             if (record.offset != expectedOffset) {
-<<<<<<< HEAD
-              brokerTopicStats.topicStats(topicPartition.topic).nonIncreasingOffsetRecordsPerSec.mark()
-              throw new InvalidRecordException(s"Inner record $record inside the compressed record batch does not have incremental offsets, expected offset is $expectedOffset")
-=======
               brokerTopicStats.allTopicsStats.invalidOffsetOrSequenceRecordsPerSec.mark()
               throw new InvalidRecordException(s"Inner record $record inside the compressed record batch does not have incremental offsets, expected offset is $expectedOffset in topic partition $topicPartition.")
->>>>>>> a6218a5d
             }
             if (record.timestamp > maxTimestamp)
               maxTimestamp = record.timestamp
@@ -533,17 +479,10 @@
       recordConversionStats = recordConversionStats)
   }
 
-<<<<<<< HEAD
   private def validateKey(record: Record, topicPartition: TopicPartition, compactedTopic: Boolean, brokerTopicStats: BrokerTopicStats): Unit = {
-    if (compactedTopic && !record.hasKey) {
-      brokerTopicStats.topicStats(topicPartition.topic).noKeyCompactedTopicRecordsPerSec.mark()
-      throw new InvalidRecordException("Compacted topic cannot accept message without key.")
-=======
-  private def validateKey(record: Record, topicPartition: TopicPartition, compactedTopic: Boolean, brokerTopicStats: BrokerTopicStats) {
     if (compactedTopic && !record.hasKey) {
       brokerTopicStats.allTopicsStats.noKeyCompactedTopicRecordsPerSec.mark()
       throw new InvalidRecordException(s"Compacted topic cannot accept message without key in topic partition $topicPartition.")
->>>>>>> a6218a5d
     }
   }
 
