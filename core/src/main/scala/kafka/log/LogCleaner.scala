/**
 * Licensed to the Apache Software Foundation (ASF) under one or more
 * contributor license agreements.  See the NOTICE file distributed with
 * this work for additional information regarding copyright ownership.
 * The ASF licenses this file to You under the Apache License, Version 2.0
 * (the "License"); you may not use this file except in compliance with
 * the License.  You may obtain a copy of the License at
 *
 *    http://www.apache.org/licenses/LICENSE-2.0
 *
 * Unless required by applicable law or agreed to in writing, software
 * distributed under the License is distributed on an "AS IS" BASIS,
 * WITHOUT WARRANTIES OR CONDITIONS OF ANY KIND, either express or implied.
 * See the License for the specific language governing permissions and
 * limitations under the License.
 */

package kafka.log

import java.io.{File, IOException}
import java.nio._
import java.util.Date
import java.util.concurrent.TimeUnit

import kafka.common._
import kafka.metrics.KafkaMetricsGroup
import kafka.server.{BrokerReconfigurable, KafkaConfig, LogDirFailureChannel}
import kafka.utils._
import org.apache.kafka.common.{KafkaException, TopicPartition}
import org.apache.kafka.common.config.ConfigException
import org.apache.kafka.common.errors.{CorruptRecordException, KafkaStorageException}
import org.apache.kafka.common.record.MemoryRecords.RecordFilter
import org.apache.kafka.common.record.MemoryRecords.RecordFilter.BatchRetention
import org.apache.kafka.common.record._
import org.apache.kafka.common.utils.Time

import scala.collection.JavaConverters._
import scala.collection.mutable.ListBuffer
import scala.collection.{Iterable, Seq, Set, mutable}
import scala.util.control.ControlThrowable

/**
 * The cleaner is responsible for removing obsolete records from logs which have the "compact" retention strategy.
 * A message with key K and offset O is obsolete if there exists a message with key K and offset O' such that O < O'.
 *
 * Each log can be thought of being split into two sections of segments: a "clean" section which has previously been cleaned followed by a
 * "dirty" section that has not yet been cleaned. The dirty section is further divided into the "cleanable" section followed by an "uncleanable" section.
 * The uncleanable section is excluded from cleaning. The active log segment is always uncleanable. If there is a
 * compaction lag time set, segments whose largest message timestamp is within the compaction lag time of the cleaning operation are also uncleanable.
 *
 * The cleaning is carried out by a pool of background threads. Each thread chooses the dirtiest log that has the "compact" retention policy
 * and cleans that. The dirtiness of the log is guessed by taking the ratio of bytes in the dirty section of the log to the total bytes in the log.
 *
 * To clean a log the cleaner first builds a mapping of key=>last_offset for the dirty section of the log. See kafka.log.OffsetMap for details of
 * the implementation of the mapping.
 *
 * Once the key=>last_offset map is built, the log is cleaned by recopying each log segment but omitting any key that appears in the offset map with a
 * higher offset than what is found in the segment (i.e. messages with a key that appears in the dirty section of the log).
 *
 * To avoid segments shrinking to very small sizes with repeated cleanings we implement a rule by which if we will merge successive segments when
 * doing a cleaning if their log and index size are less than the maximum log and index size prior to the clean beginning.
 *
 * Cleaned segments are swapped into the log as they become available.
 *
 * One nuance that the cleaner must handle is log truncation. If a log is truncated while it is being cleaned the cleaning of that log is aborted.
 *
 * Messages with null payload are treated as deletes for the purpose of log compaction. This means that they receive special treatment by the cleaner.
 * The cleaner will only retain delete records for a period of time to avoid accumulating space indefinitely. This period of time is configurable on a per-topic
 * basis and is measured from the time the segment enters the clean portion of the log (at which point any prior message with that key has been removed).
 * Delete markers in the clean section of the log that are older than this time will not be retained when log segments are being recopied as part of cleaning.
 *
 * Note that cleaning is more complicated with the idempotent/transactional producer capabilities. The following
 * are the key points:
 *
 * 1. In order to maintain sequence number continuity for active producers, we always retain the last batch
 *    from each producerId, even if all the records from the batch have been removed. The batch will be removed
 *    once the producer either writes a new batch or is expired due to inactivity.
 * 2. We do not clean beyond the last stable offset. This ensures that all records observed by the cleaner have
 *    been decided (i.e. committed or aborted). In particular, this allows us to use the transaction index to
 *    collect the aborted transactions ahead of time.
 * 3. Records from aborted transactions are removed by the cleaner immediately without regard to record keys.
 * 4. Transaction markers are retained until all record batches from the same transaction have been removed and
 *    a sufficient amount of time has passed to reasonably ensure that an active consumer wouldn't consume any
 *    data from the transaction prior to reaching the offset of the marker. This follows the same logic used for
 *    tombstone deletion.
 *
 * @param initialConfig Initial configuration parameters for the cleaner. Actual config may be dynamically updated.
 * @param logDirs The directories where offset checkpoints reside
 * @param logs The pool of logs
 * @param time A way to control the passage of time
 */
class LogCleaner(initialConfig: CleanerConfig,
                 val logDirs: Seq[File],
                 val logs: Pool[TopicPartition, AbstractLog],
                 val logDirFailureChannel: LogDirFailureChannel,
                 time: Time = Time.SYSTEM) extends Logging with KafkaMetricsGroup with BrokerReconfigurable
{

  /* Log cleaner configuration which may be dynamically updated */
  @volatile private var config = initialConfig

  /* for managing the state of partitions being cleaned. package-private to allow access in tests */
  private[log] val cleanerManager = new LogCleanerManager(logDirs, logs, logDirFailureChannel)

  /* a throttle used to limit the I/O of all the cleaner threads to a user-specified maximum rate */
  private val throttler = new Throttler(desiredRatePerSec = config.maxIoBytesPerSecond,
                                        checkIntervalMs = 300,
                                        throttleDown = true,
                                        "cleaner-io",
                                        "bytes",
                                        time = time)

  private[log] val cleaners = mutable.ArrayBuffer[CleanerThread]()

  /* a metric to track the maximum utilization of any thread's buffer in the last cleaning */
  newGauge("max-buffer-utilization-percent",
    () => cleaners.iterator.map(100 * _.lastStats.bufferUtilization).max.toInt)

  /* a metric to track the recopy rate of each thread's last cleaning */
  newGauge("cleaner-recopy-percent", () => {
    val stats = cleaners.map(_.lastStats)
    val recopyRate = stats.iterator.map(_.bytesWritten).sum.toDouble / math.max(stats.iterator.map(_.bytesRead).sum, 1)
    (100 * recopyRate).toInt
  })

  /* a metric to track the maximum cleaning time for the last cleaning from each thread */
  newGauge("max-clean-time-secs", () => cleaners.iterator.map(_.lastStats.elapsedSecs).max.toInt)

  // a metric to track delay between the time when a log is required to be compacted
  // as determined by max compaction lag and the time of last cleaner run.
  newGauge("max-compaction-delay-secs",
    () => Math.max(0, (cleaners.iterator.map(_.lastPreCleanStats.maxCompactionDelayMs).max / 1000).toInt))

  newGauge("DeadThreadCount", () => deadThreadCount)

  private[log] def deadThreadCount: Int = cleaners.count(_.isThreadFailed)

  /**
   * Start the background cleaning
   */
  def startup(): Unit = {
    info("Starting the log cleaner")
    (0 until config.numThreads).foreach { i =>
      val cleaner = new CleanerThread(i)
      cleaners += cleaner
      cleaner.start()
    }
  }

  /**
   * Stop the background cleaning
   */
  def shutdown(): Unit = {
    info("Shutting down the log cleaner.")
    cleaners.foreach(_.shutdown())
    cleaners.clear()
  }

  override def reconfigurableConfigs: Set[String] = {
    LogCleaner.ReconfigurableConfigs
  }

  override def validateReconfiguration(newConfig: KafkaConfig): Unit = {
    val newCleanerConfig = LogCleaner.cleanerConfig(newConfig)
    val numThreads = newCleanerConfig.numThreads
    val currentThreads = config.numThreads
    if (numThreads < 1)
      throw new ConfigException(s"Log cleaner threads should be at least 1")
    if (numThreads < currentThreads / 2)
      throw new ConfigException(s"Log cleaner threads cannot be reduced to less than half the current value $currentThreads")
    if (numThreads > currentThreads * 2)
      throw new ConfigException(s"Log cleaner threads cannot be increased to more than double the current value $currentThreads")
  }

  /**
    * Reconfigure log clean config. This simply stops current log cleaners and creates new ones.
    * That ensures that if any of the cleaners had failed, new cleaners are created to match the new config.
    */
  override def reconfigure(oldConfig: KafkaConfig, newConfig: KafkaConfig): Unit = {
    config = LogCleaner.cleanerConfig(newConfig)
    shutdown()
    startup()
  }

  /**
   *  Abort the cleaning of a particular partition, if it's in progress. This call blocks until the cleaning of
   *  the partition is aborted.
   */
  def abortCleaning(topicPartition: TopicPartition): Unit = {
    cleanerManager.abortCleaning(topicPartition)
  }

  /**
   * Update checkpoint file, removing topics and partitions that no longer exist
   */
  def updateCheckpoints(dataDir: File): Unit = {
    cleanerManager.updateCheckpoints(dataDir, update=None)
  }

  def alterCheckpointDir(topicPartition: TopicPartition, sourceLogDir: File, destLogDir: File): Unit = {
    cleanerManager.alterCheckpointDir(topicPartition, sourceLogDir, destLogDir)
  }

  def handleLogDirFailure(dir: String): Unit = {
    cleanerManager.handleLogDirFailure(dir)
  }

  /**
   * Truncate cleaner offset checkpoint for the given partition if its checkpointed offset is larger than the given offset
   */
  def maybeTruncateCheckpoint(dataDir: File, topicPartition: TopicPartition, offset: Long): Unit = {
    cleanerManager.maybeTruncateCheckpoint(dataDir, topicPartition, offset)
  }

  /**
   *  Abort the cleaning of a particular partition if it's in progress, and pause any future cleaning of this partition.
   *  This call blocks until the cleaning of the partition is aborted and paused.
   */
  def abortAndPauseCleaning(topicPartition: TopicPartition): Unit = {
    cleanerManager.abortAndPauseCleaning(topicPartition)
  }

  /**
    *  Resume the cleaning of paused partitions.
    */
  def resumeCleaning(topicPartitions: Iterable[TopicPartition]): Unit = {
    cleanerManager.resumeCleaning(topicPartitions)
  }

  /**
   * For testing, a way to know when work has completed. This method waits until the
   * cleaner has processed up to the given offset on the specified topic/partition
   *
   * @param topicPartition The topic and partition to be cleaned
   * @param offset The first dirty offset that the cleaner doesn't have to clean
   * @param maxWaitMs The maximum time in ms to wait for cleaner
   *
   * @return A boolean indicating whether the work has completed before timeout
   */
  def awaitCleaned(topicPartition: TopicPartition, offset: Long, maxWaitMs: Long = 60000L): Boolean = {
    def isCleaned = cleanerManager.allCleanerCheckpoints.get(topicPartition).fold(false)(_ >= offset)
    var remainingWaitMs = maxWaitMs
    while (!isCleaned && remainingWaitMs > 0) {
      val sleepTime = math.min(100, remainingWaitMs)
      Thread.sleep(sleepTime)
      remainingWaitMs -= sleepTime
    }
    isCleaned
  }

  /**
    * To prevent race between retention and compaction,
    * retention threads need to make this call to obtain:
    * @return A list of log partitions that retention threads can safely work on
    */
  def pauseCleaningForNonCompactedPartitions(): Iterable[(TopicPartition, AbstractLog)] = {
    cleanerManager.pauseCleaningForNonCompactedPartitions()
  }

  // Only for testing
  private[kafka] def currentConfig: CleanerConfig = config

  // Only for testing
  private[log] def cleanerCount: Int = cleaners.size

  /**
   * The cleaner threads do the actual log cleaning. Each thread processes does its cleaning repeatedly by
   * choosing the dirtiest log, cleaning it, and then swapping in the cleaned segments.
   */
  private[log] class CleanerThread(threadId: Int)
    extends ShutdownableThread(name = s"kafka-log-cleaner-thread-$threadId", isInterruptible = false) {

    protected override def loggerName = classOf[LogCleaner].getName

    if (config.dedupeBufferSize / config.numThreads > Int.MaxValue)
      warn("Cannot use more than 2G of cleaner buffer space per cleaner thread, ignoring excess buffer space...")

    val cleaner = new Cleaner(id = threadId,
                              offsetMap = new SkimpyOffsetMap(memory = math.min(config.dedupeBufferSize / config.numThreads, Int.MaxValue).toInt,
                                                              hashAlgorithm = config.hashAlgorithm),
                              ioBufferSize = config.ioBufferSize / config.numThreads / 2,
                              maxIoBufferSize = config.maxMessageSize,
                              dupBufferLoadFactor = config.dedupeBufferLoadFactor,
                              throttler = throttler,
                              time = time,
                              checkDone = checkDone)

    @volatile var lastStats: CleanerStats = new CleanerStats()
    @volatile var lastPreCleanStats: PreCleanStats = new PreCleanStats()

    private def checkDone(topicPartition: TopicPartition): Unit = {
      if (!isRunning)
        throw new ThreadShutdownException
      cleanerManager.checkCleaningAborted(topicPartition)
    }

    /**
     * The main loop for the cleaner thread
     * Clean a log if there is a dirty log available, otherwise sleep for a bit
     */
    override def doWork(): Unit = {
      val cleaned = tryCleanFilthiestLog()
      if (!cleaned)
        pause(config.backOffMs, TimeUnit.MILLISECONDS)
    }

    /**
     * Cleans a log if there is a dirty log available
     * @return whether a log was cleaned
     */
    private def tryCleanFilthiestLog(): Boolean = {
      try {
        cleanFilthiestLog()
      } catch {
        case e: LogCleaningException =>
          warn(s"Unexpected exception thrown when cleaning log ${e.log}. Marking its partition (${e.log.topicPartition}) as uncleanable", e)
<<<<<<< HEAD
          cleanerManager.markPartitionUncleanable(e.log.dir.getParent, e.log.topicPartition)
=======
          cleanerManager.markPartitionUncleanable(e.log.parentDir, e.log.topicPartition)

>>>>>>> 38fed121
          false
      }
    }

    @throws(classOf[LogCleaningException])
    private def cleanFilthiestLog(): Boolean = {
      val preCleanStats = new PreCleanStats()
      val cleaned = cleanerManager.grabFilthiestCompactedLog(time, preCleanStats) match {
        case None =>
          false
        case Some(cleanable) =>
          // there's a log, clean it
          this.lastPreCleanStats = preCleanStats
          try {
            cleanLog(cleanable)
            true
          } catch {
            case e @ (_: ThreadShutdownException | _: ControlThrowable) => throw e
            case e: Exception => throw new LogCleaningException(cleanable.log, e.getMessage, e)
          }
      }

      def maybeDeleteOldSegments(deletableLogs: Iterable[(TopicPartition, AbstractLog)]): Unit = {
        var total = 0
        deletableLogs.foreach {
          case (_, log) =>
            if (total >= config.logDeletionMaxSegmentsPerRun) {
              debug(s"Log cleanup reached the limit of maximum segments that can be deleted limit " +
                s"${config.logDeletionMaxSegmentsPerRun}, $total files deleted")
              return
            }
            debug(s"Garbage collecting '${log.name}'")
            try {
              val limit = config.logDeletionMaxSegmentsPerRun - total
              total += log.deleteOldSegments(limit)
            } catch {
              case e@(_: ThreadShutdownException | _: ControlThrowable) => throw e
              case e: Exception => throw new LogCleaningException(log, e.getMessage, e)
            }
        }
      }

      val deletable: Iterable[(TopicPartition, AbstractLog)] = cleanerManager.deletableLogs()
      try {
        maybeDeleteOldSegments(deletable)
      } finally  {
        cleanerManager.doneDeleting(deletable.map(_._1))
      }

      cleaned
    }

    private def cleanLog(cleanable: LogToClean): Unit = {
      var endOffset = cleanable.firstDirtyOffset
      try {
        val (nextDirtyOffset, cleanerStats) = cleaner.clean(cleanable)
        recordStats(cleaner.id, cleanable.log.name, cleanable.firstDirtyOffset, endOffset, cleanerStats)
        endOffset = nextDirtyOffset
      } catch {
        case _: LogCleaningAbortedException => // task can be aborted, let it go.
        case _: KafkaStorageException => // partition is already offline. let it go.
        case e: IOException =>
          val logDirectory = cleanable.log.parentDir
          val msg = s"Failed to clean up log for ${cleanable.topicPartition} in dir ${logDirectory} due to IOException"
          logDirFailureChannel.maybeAddOfflineLogDir(logDirectory, msg, e)
      } finally {
        cleanerManager.doneCleaning(cleanable.topicPartition, cleanable.log.parentDirFile, endOffset)
      }
    }

    /**
     * Log out statistics on a single run of the cleaner.
     */
    def recordStats(id: Int, name: String, from: Long, to: Long, stats: CleanerStats): Unit = {
      this.lastStats = stats
      def mb(bytes: Double) = bytes / (1024*1024)
      val message =
        "%n\tLog cleaner thread %d cleaned log %s (dirty section = [%d, %d])%n".format(id, name, from, to) +
        "\t%,.1f MB of log processed in %,.1f seconds (%,.1f MB/sec).%n".format(mb(stats.bytesRead),
                                                                                stats.elapsedSecs,
                                                                                mb(stats.bytesRead/stats.elapsedSecs)) +
        "\tIndexed %,.1f MB in %.1f seconds (%,.1f Mb/sec, %.1f%% of total time)%n".format(mb(stats.mapBytesRead),
                                                                                           stats.elapsedIndexSecs,
                                                                                           mb(stats.mapBytesRead)/stats.elapsedIndexSecs,
                                                                                           100 * stats.elapsedIndexSecs/stats.elapsedSecs) +
        "\tBuffer utilization: %.1f%%%n".format(100 * stats.bufferUtilization) +
        "\tCleaned %,.1f MB in %.1f seconds (%,.1f Mb/sec, %.1f%% of total time)%n".format(mb(stats.bytesRead),
                                                                                           stats.elapsedSecs - stats.elapsedIndexSecs,
                                                                                           mb(stats.bytesRead)/(stats.elapsedSecs - stats.elapsedIndexSecs), 100 * (stats.elapsedSecs - stats.elapsedIndexSecs).toDouble/stats.elapsedSecs) +
        "\tStart size: %,.1f MB (%,d messages)%n".format(mb(stats.bytesRead), stats.messagesRead) +
        "\tEnd size: %,.1f MB (%,d messages)%n".format(mb(stats.bytesWritten), stats.messagesWritten) +
        "\t%.1f%% size reduction (%.1f%% fewer messages)%n".format(100.0 * (1.0 - stats.bytesWritten.toDouble/stats.bytesRead),
                                                                   100.0 * (1.0 - stats.messagesWritten.toDouble/stats.messagesRead))
      info(message)
      if (lastPreCleanStats.delayedPartitions > 0) {
        info("\tCleanable partitions: %d, Delayed partitions: %d, max delay: %d".format(lastPreCleanStats.cleanablePartitions, lastPreCleanStats.delayedPartitions, lastPreCleanStats.maxCompactionDelayMs))
      }
      if (stats.invalidMessagesRead > 0) {
        warn("\tFound %d invalid messages during compaction.".format(stats.invalidMessagesRead))
      }
    }

  }
}

object LogCleaner {
  val ReconfigurableConfigs = Set(
    KafkaConfig.LogCleanerThreadsProp,
    KafkaConfig.LogCleanerDedupeBufferSizeProp,
    KafkaConfig.LogCleanerDedupeBufferLoadFactorProp,
    KafkaConfig.LogCleanerIoBufferSizeProp,
    KafkaConfig.MessageMaxBytesProp,
    KafkaConfig.LogCleanerIoMaxBytesPerSecondProp,
    KafkaConfig.LogCleanerBackoffMsProp,
    KafkaConfig.LogDeletionMaxSegmentsPerRunProp
  )

  def cleanerConfig(config: KafkaConfig): CleanerConfig = {
    CleanerConfig(numThreads = config.logCleanerThreads,
      dedupeBufferSize = config.logCleanerDedupeBufferSize,
      dedupeBufferLoadFactor = config.logCleanerDedupeBufferLoadFactor,
      ioBufferSize = config.logCleanerIoBufferSize,
      maxMessageSize = config.messageMaxBytes,
      maxIoBytesPerSecond = config.logCleanerIoMaxBytesPerSecond,
      backOffMs = config.logCleanerBackoffMs,
      enableCleaner = config.logCleanerEnable,
      logDeletionMaxSegmentsPerRun = config.logDeletionMaxSegmentsPerRun)

  }

  def createNewCleanedSegment(dir: File, logConfig: LogConfig, baseOffset: Long): LogSegment = {
    val initFileSize =
      if (logConfig.preallocate)
        logConfig.segmentSize.intValue
      else
        0
    LogSegment.deleteIfExists(dir, baseOffset, fileSuffix = Log.CleanedFileSuffix)
    LogSegment.open(dir, baseOffset, logConfig, Time.SYSTEM, fileAlreadyExists = false,
      fileSuffix = Log.CleanedFileSuffix, initFileSize = initFileSize, preallocate = logConfig.preallocate)
  }
}

/**
 * This class holds the actual logic for cleaning a log
 * @param id An identifier used for logging
 * @param offsetMap The map used for deduplication
 * @param ioBufferSize The size of the buffers to use. Memory usage will be 2x this number as there is a read and write buffer.
 * @param maxIoBufferSize The maximum size of a message that can appear in the log
 * @param dupBufferLoadFactor The maximum percent full for the deduplication buffer
 * @param throttler The throttler instance to use for limiting I/O rate.
 * @param time The time instance
 * @param checkDone Check if the cleaning for a partition is finished or aborted.
 */
private[log] class Cleaner(val id: Int,
                           val offsetMap: OffsetMap,
                           ioBufferSize: Int,
                           maxIoBufferSize: Int,
                           dupBufferLoadFactor: Double,
                           throttler: Throttler,
                           time: Time,
                           checkDone: TopicPartition => Unit) extends Logging {

  protected override def loggerName = classOf[LogCleaner].getName

  this.logIdent = s"Cleaner $id: "

  /* buffer used for read i/o */
  private var readBuffer = ByteBuffer.allocate(ioBufferSize)

  /* buffer used for write i/o */
  private var writeBuffer = ByteBuffer.allocate(ioBufferSize)

  private val decompressionBufferSupplier = BufferSupplier.create();

  require(offsetMap.slots * dupBufferLoadFactor > 1, "offset map is too small to fit in even a single message, so log cleaning will never make progress. You can increase log.cleaner.dedupe.buffer.size or decrease log.cleaner.threads")

  /**
   * Clean the given log
   *
   * @param cleanable The log to be cleaned
   *
   * @return The first offset not cleaned and the statistics for this round of cleaning
   */
  private[log] def clean(cleanable: LogToClean): (Long, CleanerStats) = {
    // figure out the timestamp below which it is safe to remove delete tombstones
    // this position is defined to be a configurable time beneath the last modified time of the last clean segment
    val deleteHorizonMs =
      cleanable.log.localLogSegments(0, cleanable.firstDirtyOffset).lastOption match {
        case None => 0L
        case Some(seg) => seg.lastModified - cleanable.log.config.deleteRetentionMs
    }

    doClean(cleanable, deleteHorizonMs)
  }

  private[log] def doClean(cleanable: LogToClean, deleteHorizonMs: Long): (Long, CleanerStats) = {
    info("Beginning cleaning of log %s.".format(cleanable.log.name))

    val log = cleanable.log
    val stats = new CleanerStats()

    // build the offset map
    info("Building offset map for %s...".format(cleanable.log.name))
    val upperBoundOffset = cleanable.firstUncleanableOffset
    buildOffsetMap(log, cleanable.firstDirtyOffset, upperBoundOffset, offsetMap, stats)
    val endOffset = offsetMap.latestOffset + 1
    stats.indexDone()

    // determine the timestamp up to which the log will be cleaned
    // this is the lower of the last active segment and the compaction lag
    val cleanableHorizonMs = log.localLogSegments(0, cleanable.firstUncleanableOffset).lastOption.map(_.lastModified).getOrElse(0L)

    // group the segments and clean the groups
    info("Cleaning log %s (cleaning prior to %s, discarding tombstones prior to %s)...".format(log.name, new Date(cleanableHorizonMs), new Date(deleteHorizonMs)))
    val transactionMetadata = new CleanedTransactionMetadata

    val groupedSegments = groupSegmentsBySize(log.localLogSegments(0, endOffset), log.config.segmentSize,
      log.config.maxIndexSize, cleanable.firstUncleanableOffset)
    for (group <- groupedSegments)
      cleanSegments(log, group, offsetMap, deleteHorizonMs, stats, transactionMetadata)

    // record buffer utilization
    stats.bufferUtilization = offsetMap.utilization

    stats.allDone()

    (endOffset, stats)
  }

  /**
   * Clean a group of segments into a single replacement segment
   *
   * @param log The log being cleaned
   * @param segments The group of segments being cleaned
   * @param map The offset map to use for cleaning segments
   * @param deleteHorizonMs The time to retain delete tombstones
   * @param stats Collector for cleaning statistics
   * @param transactionMetadata State of ongoing transactions which is carried between the cleaning
   *                            of the grouped segments
   */
  private[log] def cleanSegments(log: AbstractLog,
                                 segments: Seq[LogSegment],
                                 map: OffsetMap,
                                 deleteHorizonMs: Long,
                                 stats: CleanerStats,
                                 transactionMetadata: CleanedTransactionMetadata): Unit = {
    // create a new segment with a suffix appended to the name of the log and indexes
    val cleaned = LogCleaner.createNewCleanedSegment(log.dir, log.config, segments.head.baseOffset)
    transactionMetadata.cleanedIndex = Some(cleaned.txnIndex)

    try {
      // clean segments into the new destination segment
      val iter = segments.iterator
      var currentSegmentOpt: Option[LogSegment] = Some(iter.next())
      val lastOffsetOfActiveProducers = log.lastRecordsOfActiveProducers

      while (currentSegmentOpt.isDefined) {
        val currentSegment = currentSegmentOpt.get
        val nextSegmentOpt = if (iter.hasNext) Some(iter.next()) else None

        val startOffset = currentSegment.baseOffset
        val upperBoundOffset = nextSegmentOpt.map(_.baseOffset).getOrElse(map.latestOffset + 1)
        val abortedTransactions = log.collectAbortedTransactions(startOffset, upperBoundOffset)
        transactionMetadata.addAbortedTransactions(abortedTransactions)

        val retainDeletesAndTxnMarkers = currentSegment.lastModified > deleteHorizonMs
        info(s"Cleaning $currentSegment in log ${log.name} into ${cleaned.baseOffset} " +
          s"with deletion horizon $deleteHorizonMs, " +
          s"${if(retainDeletesAndTxnMarkers) "retaining" else "discarding"} deletes.")

        try {
          cleanInto(log.topicPartition, currentSegment.log, cleaned, map, retainDeletesAndTxnMarkers, log.config.maxMessageSize,
            transactionMetadata, lastOffsetOfActiveProducers, stats)
        } catch {
          case e: LogSegmentOffsetOverflowException =>
            // Split the current segment. It's also safest to abort the current cleaning process, so that we retry from
            // scratch once the split is complete.
            info(s"Caught segment overflow error during cleaning: ${e.getMessage}")
            log.splitOverflowedSegment(currentSegment)
            throw new LogCleaningAbortedException()
        }
        currentSegmentOpt = nextSegmentOpt
      }

      cleaned.onBecomeInactiveSegment()
      // flush new segment to disk before swap
      cleaned.flush()

      // update the modification date to retain the last modified date of the original files
      val modified = segments.last.lastModified
      cleaned.lastModified = modified

      // swap in new segment
      info(s"Swapping in cleaned segment $cleaned for segment(s) $segments in log $log")
      log.replaceSegments(List(cleaned), segments)
    } catch {
      case e: LogCleaningAbortedException =>
        try cleaned.deleteIfExists()
        catch {
          case deleteException: Exception =>
            e.addSuppressed(deleteException)
        } finally throw e
    }
  }

  /**
   * Clean the given source log segment into the destination segment using the key=>offset mapping
   * provided
   *
   * @param topicPartition The topic and partition of the log segment to clean
   * @param sourceRecords The dirty log segment
   * @param dest The cleaned log segment
   * @param map The key=>offset mapping
   * @param retainDeletesAndTxnMarkers Should tombstones and markers be retained while cleaning this segment
   * @param maxLogMessageSize The maximum message size of the corresponding topic
   * @param stats Collector for cleaning statistics
   */
  private[log] def cleanInto(topicPartition: TopicPartition,
                             sourceRecords: FileRecords,
                             dest: LogSegment,
                             map: OffsetMap,
                             retainDeletesAndTxnMarkers: Boolean,
                             maxLogMessageSize: Int,
                             transactionMetadata: CleanedTransactionMetadata,
                             lastRecordsOfActiveProducers: Map[Long, LastRecord],
                             stats: CleanerStats): Unit = {
    val logCleanerFilter: RecordFilter = new RecordFilter {
      var discardBatchRecords: Boolean = _

      override def checkBatchRetention(batch: RecordBatch): BatchRetention = {
        // we piggy-back on the tombstone retention logic to delay deletion of transaction markers.
        // note that we will never delete a marker until all the records from that transaction are removed.
        discardBatchRecords = shouldDiscardBatch(batch, transactionMetadata, retainTxnMarkers = retainDeletesAndTxnMarkers)

        def isBatchLastRecordOfProducer: Boolean = {
          // We retain the batch in order to preserve the state of active producers. There are three cases:
          // 1) The producer is no longer active, which means we can delete all records for that producer.
          // 2) The producer is still active and has a last data offset. We retain the batch that contains
          //    this offset since it also contains the last sequence number for this producer.
          // 3) The last entry in the log is a transaction marker. We retain this marker since it has the
          //    last producer epoch, which is needed to ensure fencing.
          lastRecordsOfActiveProducers.get(batch.producerId).exists { lastRecord =>
            lastRecord.lastDataOffset match {
              case Some(offset) => batch.lastOffset == offset
              case None => batch.isControlBatch && batch.producerEpoch == lastRecord.producerEpoch
            }
          }
        }

        if (batch.hasProducerId && isBatchLastRecordOfProducer)
          BatchRetention.RETAIN_EMPTY
        else if (discardBatchRecords)
          BatchRetention.DELETE
        else
          BatchRetention.DELETE_EMPTY
      }

      override def shouldRetainRecord(batch: RecordBatch, record: Record): Boolean = {
        if (discardBatchRecords)
          // The batch is only retained to preserve producer sequence information; the records can be removed
          false
        else
          Cleaner.this.shouldRetainRecord(map, retainDeletesAndTxnMarkers, batch, record, stats)
      }
    }

    var position = 0
    while (position < sourceRecords.sizeInBytes) {
      checkDone(topicPartition)
      // read a chunk of messages and copy any that are to be retained to the write buffer to be written out
      readBuffer.clear()
      writeBuffer.clear()

      sourceRecords.readInto(readBuffer, position)
      val records = MemoryRecords.readableRecords(readBuffer)
      throttler.maybeThrottle(records.sizeInBytes)
      val result = records.filterTo(topicPartition, logCleanerFilter, writeBuffer, maxLogMessageSize, decompressionBufferSupplier)
      stats.readMessages(result.messagesRead, result.bytesRead)
      stats.recopyMessages(result.messagesRetained, result.bytesRetained)

      position += result.bytesRead

      // if any messages are to be retained, write them out
      val outputBuffer = result.outputBuffer
      if (outputBuffer.position() > 0) {
        outputBuffer.flip()
        val retained = MemoryRecords.readableRecords(outputBuffer)
        // it's OK not to hold the Log's lock in this case, because this segment is only accessed by other threads
        // after `Log.replaceSegments` (which acquires the lock) is called
        dest.append(largestOffset = result.maxOffset,
          largestTimestamp = result.maxTimestamp,
          shallowOffsetOfMaxTimestamp = result.shallowOffsetOfMaxTimestamp,
          records = retained)
        throttler.maybeThrottle(outputBuffer.limit())
      }

      // if we read bytes but didn't get even one complete batch, our I/O buffer is too small, grow it and try again
      // `result.bytesRead` contains bytes from `messagesRead` and any discarded batches.
      if (readBuffer.limit() > 0 && result.bytesRead == 0)
        growBuffersOrFail(sourceRecords, position, maxLogMessageSize, records)
    }
    restoreBuffers()
  }


  /**
   * Grow buffers to process next batch of records from `sourceRecords.` Buffers are doubled in size
   * up to a maximum of `maxLogMessageSize`. In some scenarios, a record could be bigger than the
   * current maximum size configured for the log. For example:
   *   1. A compacted topic using compression may contain a message set slightly larger than max.message.bytes
   *   2. max.message.bytes of a topic could have been reduced after writing larger messages
   * In these cases, grow the buffer to hold the next batch.
   */
  private def growBuffersOrFail(sourceRecords: FileRecords,
                                position: Int,
                                maxLogMessageSize: Int,
                                memoryRecords: MemoryRecords): Unit = {

    val maxSize = if (readBuffer.capacity >= maxLogMessageSize) {
      val nextBatchSize = memoryRecords.firstBatchSize
      val logDesc = s"log segment ${sourceRecords.file} at position $position"
      if (nextBatchSize == null)
        throw new IllegalStateException(s"Could not determine next batch size for $logDesc")
      if (nextBatchSize <= 0)
        throw new IllegalStateException(s"Invalid batch size $nextBatchSize for $logDesc")
      if (nextBatchSize <= readBuffer.capacity)
        throw new IllegalStateException(s"Batch size $nextBatchSize < buffer size ${readBuffer.capacity}, but not processed for $logDesc")
      val bytesLeft = sourceRecords.channel.size - position
      if (nextBatchSize > bytesLeft)
        throw new CorruptRecordException(s"Log segment may be corrupt, batch size $nextBatchSize > $bytesLeft bytes left in segment for $logDesc")
      nextBatchSize.intValue
    } else
      maxLogMessageSize

    growBuffers(maxSize)
  }

  private def shouldDiscardBatch(batch: RecordBatch,
                                 transactionMetadata: CleanedTransactionMetadata,
                                 retainTxnMarkers: Boolean): Boolean = {
    if (batch.isControlBatch) {
      val canDiscardControlBatch = transactionMetadata.onControlBatchRead(batch)
      canDiscardControlBatch && !retainTxnMarkers
    } else {
      val canDiscardBatch = transactionMetadata.onBatchRead(batch)
      canDiscardBatch
    }
  }

  private def shouldRetainRecord(map: kafka.log.OffsetMap,
                                 retainDeletes: Boolean,
                                 batch: RecordBatch,
                                 record: Record,
                                 stats: CleanerStats): Boolean = {
    val pastLatestOffset = record.offset > map.latestOffset
    if (pastLatestOffset)
      return true

    if (record.hasKey) {
      val key = record.key
      val foundOffset = map.get(key)
      /* First,the message must have the latest offset for the key
       * then there are two cases in which we can retain a message:
       *   1) The message has value
       *   2) The message doesn't has value but it can't be deleted now.
       */
      val latestOffsetForKey = record.offset() >= foundOffset
      val isRetainedValue = record.hasValue || retainDeletes
      latestOffsetForKey && isRetainedValue
    } else {
      stats.invalidMessage()
      false
    }
  }

  /**
   * Double the I/O buffer capacity
   */
  def growBuffers(maxLogMessageSize: Int): Unit = {
    val maxBufferSize = math.max(maxLogMessageSize, maxIoBufferSize)
    if(readBuffer.capacity >= maxBufferSize || writeBuffer.capacity >= maxBufferSize)
      throw new IllegalStateException("This log contains a message larger than maximum allowable size of %s.".format(maxBufferSize))
    val newSize = math.min(this.readBuffer.capacity * 2, maxBufferSize)
    info(s"Growing cleaner I/O buffers from ${readBuffer.capacity} bytes to $newSize bytes.")
    this.readBuffer = ByteBuffer.allocate(newSize)
    this.writeBuffer = ByteBuffer.allocate(newSize)
  }

  /**
   * Restore the I/O buffer capacity to its original size
   */
  def restoreBuffers(): Unit = {
    if(this.readBuffer.capacity > this.ioBufferSize)
      this.readBuffer = ByteBuffer.allocate(this.ioBufferSize)
    if(this.writeBuffer.capacity > this.ioBufferSize)
      this.writeBuffer = ByteBuffer.allocate(this.ioBufferSize)
  }

  /**
   * Group the segments in a log into groups totaling less than a given size. the size is enforced separately for the log data and the index data.
   * We collect a group of such segments together into a single
   * destination segment. This prevents segment sizes from shrinking too much.
   *
   * @param segments The log segments to group
   * @param maxSize the maximum size in bytes for the total of all log data in a group
   * @param maxIndexSize the maximum size in bytes for the total of all index data in a group
   *
   * @return A list of grouped segments
   */
  private[log] def groupSegmentsBySize(segments: Iterable[LogSegment], maxSize: Int, maxIndexSize: Int, firstUncleanableOffset: Long): List[Seq[LogSegment]] = {
    var grouped = List[List[LogSegment]]()
    var segs = segments.toList
    while(segs.nonEmpty) {
      var group = List(segs.head)
      var logSize = segs.head.size.toLong
      var indexSize = segs.head.offsetIndex.sizeInBytes.toLong
      var timeIndexSize = segs.head.timeIndex.sizeInBytes.toLong
      segs = segs.tail
      while(segs.nonEmpty &&
            logSize + segs.head.size <= maxSize &&
            indexSize + segs.head.offsetIndex.sizeInBytes <= maxIndexSize &&
            timeIndexSize + segs.head.timeIndex.sizeInBytes <= maxIndexSize &&
            lastOffsetForFirstSegment(segs, firstUncleanableOffset) - group.last.baseOffset <= Int.MaxValue) {
        group = segs.head :: group
        logSize += segs.head.size
        indexSize += segs.head.offsetIndex.sizeInBytes
        timeIndexSize += segs.head.timeIndex.sizeInBytes
        segs = segs.tail
      }
      grouped ::= group.reverse
    }
    grouped.reverse
  }

  /**
    * We want to get the last offset in the first log segment in segs.
    * LogSegment.nextOffset() gives the exact last offset in a segment, but can be expensive since it requires
    * scanning the segment from the last index entry.
    * Therefore, we estimate the last offset of the first log segment by using
    * the base offset of the next segment in the list.
    * If the next segment doesn't exist, first Uncleanable Offset will be used.
    *
    * @param segs - remaining segments to group.
    * @return The estimated last offset for the first segment in segs
    */
  private def lastOffsetForFirstSegment(segs: List[LogSegment], firstUncleanableOffset: Long): Long = {
    if (segs.size > 1) {
      /* if there is a next segment, use its base offset as the bounding offset to guarantee we know
       * the worst case offset */
      segs(1).baseOffset - 1
    } else {
      //for the last segment in the list, use the first uncleanable offset.
      firstUncleanableOffset - 1
    }
  }

  /**
   * Build a map of key_hash => offset for the keys in the cleanable dirty portion of the log to use in cleaning.
   * @param log The log to use
   * @param start The offset at which dirty messages begin
   * @param end The ending offset for the map that is being built
   * @param map The map in which to store the mappings
   * @param stats Collector for cleaning statistics
   */
  private[log] def buildOffsetMap(log: AbstractLog,
                                  start: Long,
                                  end: Long,
                                  map: OffsetMap,
                                  stats: CleanerStats): Unit = {
    map.clear()
    val dirty = log.localLogSegments(start, end).toBuffer
    val nextSegmentStartOffsets = new ListBuffer[Long]
    if (dirty.nonEmpty) {
      for (nextSegment <- dirty.tail) nextSegmentStartOffsets.append(nextSegment.baseOffset)
      nextSegmentStartOffsets.append(end)
    }
    info("Building offset map for log %s for %d segments in offset range [%d, %d).".format(log.name, dirty.size, start, end))

    val transactionMetadata = new CleanedTransactionMetadata
    val abortedTransactions = log.collectAbortedTransactions(start, end)
    transactionMetadata.addAbortedTransactions(abortedTransactions)

    // Add all the cleanable dirty segments. We must take at least map.slots * load_factor,
    // but we may be able to fit more (if there is lots of duplication in the dirty section of the log)
    var full = false
    for ( (segment, nextSegmentStartOffset) <- dirty.zip(nextSegmentStartOffsets) if !full) {
      checkDone(log.topicPartition)

      full = buildOffsetMapForSegment(log.topicPartition, segment, map, start, nextSegmentStartOffset, log.config.maxMessageSize,
        transactionMetadata, stats)
      if (full)
        debug("Offset map is full, %d segments fully mapped, segment with base offset %d is partially mapped".format(dirty.indexOf(segment), segment.baseOffset))
    }
    info("Offset map for log %s complete.".format(log.name))
  }

  /**
   * Add the messages in the given segment to the offset map
   *
   * @param segment The segment to index
   * @param map The map in which to store the key=>offset mapping
   * @param stats Collector for cleaning statistics
   *
   * @return If the map was filled whilst loading from this segment
   */
  private def buildOffsetMapForSegment(topicPartition: TopicPartition,
                                       segment: LogSegment,
                                       map: OffsetMap,
                                       startOffset: Long,
                                       nextSegmentStartOffset: Long,
                                       maxLogMessageSize: Int,
                                       transactionMetadata: CleanedTransactionMetadata,
                                       stats: CleanerStats): Boolean = {
    var position = segment.offsetIndex.lookup(startOffset).position
    val maxDesiredMapSize = (map.slots * this.dupBufferLoadFactor).toInt
    while (position < segment.log.sizeInBytes) {
      checkDone(topicPartition)
      readBuffer.clear()
      try {
        segment.log.readInto(readBuffer, position)
      } catch {
        case e: Exception =>
          throw new KafkaException(s"Failed to read from segment $segment of partition $topicPartition " +
            "while loading offset map", e)
      }
      val records = MemoryRecords.readableRecords(readBuffer)
      throttler.maybeThrottle(records.sizeInBytes)

      val startPosition = position
      for (batch <- records.batches.asScala) {
        if (batch.isControlBatch) {
          transactionMetadata.onControlBatchRead(batch)
          stats.indexMessagesRead(1)
        } else {
          val isAborted = transactionMetadata.onBatchRead(batch)
          if (isAborted) {
            // If the batch is aborted, do not bother populating the offset map.
            // Note that abort markers are supported in v2 and above, which means count is defined.
            stats.indexMessagesRead(batch.countOrNull)
          } else {
            for (record <- batch.asScala) {
              if (record.hasKey && record.offset >= startOffset) {
                if (map.size < maxDesiredMapSize)
                  map.put(record.key, record.offset)
                else
                  return true
              }
              stats.indexMessagesRead(1)
            }
          }
        }

        if (batch.lastOffset >= startOffset)
          map.updateLatestOffset(batch.lastOffset)
      }
      val bytesRead = records.validBytes
      position += bytesRead
      stats.indexBytesRead(bytesRead)

      // if we didn't read even one complete message, our read buffer may be too small
      if(position == startPosition)
        growBuffersOrFail(segment.log, position, maxLogMessageSize, records)
    }

    // In the case of offsets gap, fast forward to latest expected offset in this segment.
    map.updateLatestOffset(nextSegmentStartOffset - 1L)

    restoreBuffers()
    false
  }
}

/**
  * A simple struct for collecting pre-clean stats
  */
private class PreCleanStats() {
  var maxCompactionDelayMs = 0L
  var delayedPartitions = 0
  var cleanablePartitions = 0

  def updateMaxCompactionDelay(delayMs: Long): Unit = {
    maxCompactionDelayMs = Math.max(maxCompactionDelayMs, delayMs)
    if (delayMs > 0) {
      delayedPartitions += 1
    }
  }
  def recordCleanablePartitions(numOfCleanables: Int): Unit = {
    cleanablePartitions = numOfCleanables
  }
}

/**
 * A simple struct for collecting stats about log cleaning
 */
private class CleanerStats(time: Time = Time.SYSTEM) {
  val startTime = time.milliseconds
  var mapCompleteTime = -1L
  var endTime = -1L
  var bytesRead = 0L
  var bytesWritten = 0L
  var mapBytesRead = 0L
  var mapMessagesRead = 0L
  var messagesRead = 0L
  var invalidMessagesRead = 0L
  var messagesWritten = 0L
  var bufferUtilization = 0.0d

  def readMessages(messagesRead: Int, bytesRead: Int): Unit = {
    this.messagesRead += messagesRead
    this.bytesRead += bytesRead
  }

  def invalidMessage(): Unit = {
    invalidMessagesRead += 1
  }

  def recopyMessages(messagesWritten: Int, bytesWritten: Int): Unit = {
    this.messagesWritten += messagesWritten
    this.bytesWritten += bytesWritten
  }

  def indexMessagesRead(size: Int): Unit = {
    mapMessagesRead += size
  }

  def indexBytesRead(size: Int): Unit = {
    mapBytesRead += size
  }

  def indexDone(): Unit = {
    mapCompleteTime = time.milliseconds
  }

  def allDone(): Unit = {
    endTime = time.milliseconds
  }

  def elapsedSecs = (endTime - startTime)/1000.0

  def elapsedIndexSecs = (mapCompleteTime - startTime)/1000.0

}

/**
  * Helper class for a log, its topic/partition, the first cleanable position, the first uncleanable dirty position,
  * and whether it needs compaction immediately.
  */
private case class LogToClean(topicPartition: TopicPartition,
                              log: AbstractLog,
                              firstDirtyOffset: Long,
                              uncleanableOffset: Long,
                              needCompactionNow: Boolean = false) extends Ordered[LogToClean] {
  val cleanBytes = log.localLogSegments(-1, firstDirtyOffset).map(_.size.toLong).sum
  val (firstUncleanableOffset, cleanableBytes) = LogCleanerManager.calculateCleanableBytes(log, firstDirtyOffset, uncleanableOffset)
  val totalBytes = cleanBytes + cleanableBytes
  val cleanableRatio = cleanableBytes / totalBytes.toDouble
  override def compare(that: LogToClean): Int = math.signum(this.cleanableRatio - that.cleanableRatio).toInt
}

/**
 * This is a helper class to facilitate tracking transaction state while cleaning the log. It maintains a set
 * of the ongoing aborted and committed transactions as the cleaner is working its way through the log. This
 * class is responsible for deciding when transaction markers can be removed and is therefore also responsible
 * for updating the cleaned transaction index accordingly.
 */
private[log] class CleanedTransactionMetadata {
  private val ongoingCommittedTxns = mutable.Set.empty[Long]
  private val ongoingAbortedTxns = mutable.Map.empty[Long, AbortedTransactionMetadata]
  // Minheap of aborted transactions sorted by the transaction first offset
  private val abortedTransactions = mutable.PriorityQueue.empty[AbortedTxn](new Ordering[AbortedTxn] {
    override def compare(x: AbortedTxn, y: AbortedTxn): Int = x.firstOffset compare y.firstOffset
  }.reverse)

  // Output cleaned index to write retained aborted transactions
  var cleanedIndex: Option[TransactionIndex] = None

  def addAbortedTransactions(abortedTransactions: List[AbortedTxn]): Unit = {
    this.abortedTransactions ++= abortedTransactions
  }

  /**
   * Update the cleaned transaction state with a control batch that has just been traversed by the cleaner.
   * Return true if the control batch can be discarded.
   */
  def onControlBatchRead(controlBatch: RecordBatch): Boolean = {
    consumeAbortedTxnsUpTo(controlBatch.lastOffset)

    val controlRecordIterator = controlBatch.iterator
    if (controlRecordIterator.hasNext) {
      val controlRecord = controlRecordIterator.next()
      val controlType = ControlRecordType.parse(controlRecord.key)
      val producerId = controlBatch.producerId
      controlType match {
        case ControlRecordType.ABORT =>
          ongoingAbortedTxns.remove(producerId) match {
            // Retain the marker until all batches from the transaction have been removed.
            // We may retain a record from an aborted transaction if it is the last entry
            // written by a given producerId.
            case Some(abortedTxnMetadata) if abortedTxnMetadata.lastObservedBatchOffset.isDefined =>
              cleanedIndex.foreach(_.append(abortedTxnMetadata.abortedTxn))
              false
            case _ => true
          }

        case ControlRecordType.COMMIT =>
          // This marker is eligible for deletion if we didn't traverse any batches from the transaction
          !ongoingCommittedTxns.remove(producerId)

        case _ => false
      }
    } else {
      // An empty control batch was already cleaned, so it's safe to discard
      true
    }
  }

  private def consumeAbortedTxnsUpTo(offset: Long): Unit = {
    while (abortedTransactions.headOption.exists(_.firstOffset <= offset)) {
      val abortedTxn = abortedTransactions.dequeue()
      ongoingAbortedTxns.getOrElseUpdate(abortedTxn.producerId, new AbortedTransactionMetadata(abortedTxn))
    }
  }

  /**
   * Update the transactional state for the incoming non-control batch. If the batch is part of
   * an aborted transaction, return true to indicate that it is safe to discard.
   */
  def onBatchRead(batch: RecordBatch): Boolean = {
    consumeAbortedTxnsUpTo(batch.lastOffset)
    if (batch.isTransactional) {
      ongoingAbortedTxns.get(batch.producerId) match {
        case Some(abortedTransactionMetadata) =>
          abortedTransactionMetadata.lastObservedBatchOffset = Some(batch.lastOffset)
          true
        case None =>
          ongoingCommittedTxns += batch.producerId
          false
      }
    } else {
      false
    }
  }

}

private class AbortedTransactionMetadata(val abortedTxn: AbortedTxn) {
  var lastObservedBatchOffset: Option[Long] = None

  override def toString: String = s"(txn: $abortedTxn, lastOffset: $lastObservedBatchOffset)"
}<|MERGE_RESOLUTION|>--- conflicted
+++ resolved
@@ -314,12 +314,7 @@
       } catch {
         case e: LogCleaningException =>
           warn(s"Unexpected exception thrown when cleaning log ${e.log}. Marking its partition (${e.log.topicPartition}) as uncleanable", e)
-<<<<<<< HEAD
-          cleanerManager.markPartitionUncleanable(e.log.dir.getParent, e.log.topicPartition)
-=======
           cleanerManager.markPartitionUncleanable(e.log.parentDir, e.log.topicPartition)
-
->>>>>>> 38fed121
           false
       }
     }
