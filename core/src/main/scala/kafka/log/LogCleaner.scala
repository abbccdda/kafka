/**
 * Licensed to the Apache Software Foundation (ASF) under one or more
 * contributor license agreements.  See the NOTICE file distributed with
 * this work for additional information regarding copyright ownership.
 * The ASF licenses this file to You under the Apache License, Version 2.0
 * (the "License"); you may not use this file except in compliance with
 * the License.  You may obtain a copy of the License at
 *
 *    http://www.apache.org/licenses/LICENSE-2.0
 *
 * Unless required by applicable law or agreed to in writing, software
 * distributed under the License is distributed on an "AS IS" BASIS,
 * WITHOUT WARRANTIES OR CONDITIONS OF ANY KIND, either express or implied.
 * See the License for the specific language governing permissions and
 * limitations under the License.
 */

package kafka.log

import java.io.{File, IOException}
import java.nio._
import java.util.Date
import java.util.concurrent.TimeUnit

import com.yammer.metrics.core.Gauge
import kafka.common._
import kafka.metrics.KafkaMetricsGroup
import kafka.server.{BrokerReconfigurable, KafkaConfig, LogDirFailureChannel}
import kafka.utils._
import org.apache.kafka.common.{KafkaException, TopicPartition}
import org.apache.kafka.common.config.ConfigException
import org.apache.kafka.common.errors.{CorruptRecordException, KafkaStorageException}
import org.apache.kafka.common.record.MemoryRecords.RecordFilter
import org.apache.kafka.common.record.MemoryRecords.RecordFilter.BatchRetention
import org.apache.kafka.common.record._
import org.apache.kafka.common.utils.Time

import scala.collection.JavaConverters._
import scala.collection.{Iterable, Seq, Set, mutable}
import scala.util.control.ControlThrowable

/**
 * The cleaner is responsible for removing obsolete records from logs which have the "compact" retention strategy.
 * A message with key K and offset O is obsolete if there exists a message with key K and offset O' such that O < O'.
 *
 * Each log can be thought of being split into two sections of segments: a "clean" section which has previously been cleaned followed by a
 * "dirty" section that has not yet been cleaned. The dirty section is further divided into the "cleanable" section followed by an "uncleanable" section.
 * The uncleanable section is excluded from cleaning. The active log segment is always uncleanable. If there is a
 * compaction lag time set, segments whose largest message timestamp is within the compaction lag time of the cleaning operation are also uncleanable.
 *
 * The cleaning is carried out by a pool of background threads. Each thread chooses the dirtiest log that has the "compact" retention policy
 * and cleans that. The dirtiness of the log is guessed by taking the ratio of bytes in the dirty section of the log to the total bytes in the log.
 *
 * To clean a log the cleaner first builds a mapping of key=>last_offset for the dirty section of the log. See kafka.log.OffsetMap for details of
 * the implementation of the mapping.
 *
 * Once the key=>last_offset map is built, the log is cleaned by recopying each log segment but omitting any key that appears in the offset map with a
 * higher offset than what is found in the segment (i.e. messages with a key that appears in the dirty section of the log).
 *
 * To avoid segments shrinking to very small sizes with repeated cleanings we implement a rule by which if we will merge successive segments when
 * doing a cleaning if their log and index size are less than the maximum log and index size prior to the clean beginning.
 *
 * Cleaned segments are swapped into the log as they become available.
 *
 * One nuance that the cleaner must handle is log truncation. If a log is truncated while it is being cleaned the cleaning of that log is aborted.
 *
 * Messages with null payload are treated as deletes for the purpose of log compaction. This means that they receive special treatment by the cleaner.
 * The cleaner will only retain delete records for a period of time to avoid accumulating space indefinitely. This period of time is configurable on a per-topic
 * basis and is measured from the time the segment enters the clean portion of the log (at which point any prior message with that key has been removed).
 * Delete markers in the clean section of the log that are older than this time will not be retained when log segments are being recopied as part of cleaning.
 *
 * Note that cleaning is more complicated with the idempotent/transactional producer capabilities. The following
 * are the key points:
 *
 * 1. In order to maintain sequence number continuity for active producers, we always retain the last batch
 *    from each producerId, even if all the records from the batch have been removed. The batch will be removed
 *    once the producer either writes a new batch or is expired due to inactivity.
 * 2. We do not clean beyond the last stable offset. This ensures that all records observed by the cleaner have
 *    been decided (i.e. committed or aborted). In particular, this allows us to use the transaction index to
 *    collect the aborted transactions ahead of time.
 * 3. Records from aborted transactions are removed by the cleaner immediately without regard to record keys.
 * 4. Transaction markers are retained until all record batches from the same transaction have been removed and
 *    a sufficient amount of time has passed to reasonably ensure that an active consumer wouldn't consume any
 *    data from the transaction prior to reaching the offset of the marker. This follows the same logic used for
 *    tombstone deletion.
 *
 * @param initialConfig Initial configuration parameters for the cleaner. Actual config may be dynamically updated.
 * @param logDirs The directories where offset checkpoints reside
 * @param logs The pool of logs
 * @param time A way to control the passage of time
 */
class LogCleaner(initialConfig: CleanerConfig,
                 val logDirs: Seq[File],
                 val logs: Pool[TopicPartition, AbstractLog],
                 val logDirFailureChannel: LogDirFailureChannel,
                 time: Time = Time.SYSTEM) extends Logging with KafkaMetricsGroup with BrokerReconfigurable
{

  /* Log cleaner configuration which may be dynamically updated */
  @volatile private var config = initialConfig

  /* for managing the state of partitions being cleaned. package-private to allow access in tests */
  private[log] val cleanerManager = new LogCleanerManager(logDirs, logs, logDirFailureChannel)

  /* a throttle used to limit the I/O of all the cleaner threads to a user-specified maximum rate */
  private val throttler = new Throttler(desiredRatePerSec = config.maxIoBytesPerSecond,
                                        checkIntervalMs = 300,
                                        throttleDown = true,
                                        "cleaner-io",
                                        "bytes",
                                        time = time)

  private[log] val cleaners = mutable.ArrayBuffer[CleanerThread]()

  /* a metric to track the maximum utilization of any thread's buffer in the last cleaning */
  newGauge("max-buffer-utilization-percent",
           new Gauge[Int] {
             def value: Int = cleaners.map(_.lastStats).map(100 * _.bufferUtilization).max.toInt
           })
  /* a metric to track the recopy rate of each thread's last cleaning */
  newGauge("cleaner-recopy-percent",
           new Gauge[Int] {
             def value: Int = {
               val stats = cleaners.map(_.lastStats)
               val recopyRate = stats.map(_.bytesWritten).sum.toDouble / math.max(stats.map(_.bytesRead).sum, 1)
               (100 * recopyRate).toInt
             }
           })
  /* a metric to track the maximum cleaning time for the last cleaning from each thread */
  newGauge("max-clean-time-secs",
           new Gauge[Int] {
             def value: Int = cleaners.map(_.lastStats).map(_.elapsedSecs).max.toInt
           })
  // a metric to track delay between the time when a log is required to be compacted
  // as determined by max compaction lag and the time of last cleaner run.
  newGauge("max-compaction-delay-secs",
          new Gauge[Int] {
          def value: Int = Math.max(0, (cleaners.map(_.lastPreCleanStats).map(_.maxCompactionDelayMs).max / 1000).toInt)
          })

  newGauge("DeadThreadCount",
    new Gauge[Int] {
      def value: Int = deadThreadCount
    })

  private[log] def deadThreadCount: Int = cleaners.count(_.isThreadFailed)

  /**
   * Start the background cleaning
   */
  def startup(): Unit = {
    info("Starting the log cleaner")
    (0 until config.numThreads).foreach { i =>
      val cleaner = new CleanerThread(i)
      cleaners += cleaner
      cleaner.start()
    }
  }

  /**
   * Stop the background cleaning
   */
  def shutdown(): Unit = {
    info("Shutting down the log cleaner.")
    cleaners.foreach(_.shutdown())
    cleaners.clear()
  }

  override def reconfigurableConfigs: Set[String] = {
    LogCleaner.ReconfigurableConfigs
  }

  override def validateReconfiguration(newConfig: KafkaConfig): Unit = {
    val newCleanerConfig = LogCleaner.cleanerConfig(newConfig)
    val numThreads = newCleanerConfig.numThreads
    val currentThreads = config.numThreads
    if (numThreads < 1)
      throw new ConfigException(s"Log cleaner threads should be at least 1")
    if (numThreads < currentThreads / 2)
      throw new ConfigException(s"Log cleaner threads cannot be reduced to less than half the current value $currentThreads")
    if (numThreads > currentThreads * 2)
      throw new ConfigException(s"Log cleaner threads cannot be increased to more than double the current value $currentThreads")

  }

  /**
    * Reconfigure log clean config. This simply stops current log cleaners and creates new ones.
    * That ensures that if any of the cleaners had failed, new cleaners are created to match the new config.
    */
  override def reconfigure(oldConfig: KafkaConfig, newConfig: KafkaConfig): Unit = {
    config = LogCleaner.cleanerConfig(newConfig)
    shutdown()
    startup()
  }

  /**
   *  Abort the cleaning of a particular partition, if it's in progress. This call blocks until the cleaning of
   *  the partition is aborted.
   */
  def abortCleaning(topicPartition: TopicPartition): Unit = {
    cleanerManager.abortCleaning(topicPartition)
  }

  /**
   * Update checkpoint file, removing topics and partitions that no longer exist
   */
  def updateCheckpoints(dataDir: File): Unit = {
    cleanerManager.updateCheckpoints(dataDir, update=None)
  }

  def alterCheckpointDir(topicPartition: TopicPartition, sourceLogDir: File, destLogDir: File): Unit = {
    cleanerManager.alterCheckpointDir(topicPartition, sourceLogDir, destLogDir)
  }

  def handleLogDirFailure(dir: String): Unit = {
    cleanerManager.handleLogDirFailure(dir)
  }

  /**
   * Truncate cleaner offset checkpoint for the given partition if its checkpointed offset is larger than the given offset
   */
  def maybeTruncateCheckpoint(dataDir: File, topicPartition: TopicPartition, offset: Long): Unit = {
    cleanerManager.maybeTruncateCheckpoint(dataDir, topicPartition, offset)
  }

  /**
   *  Abort the cleaning of a particular partition if it's in progress, and pause any future cleaning of this partition.
   *  This call blocks until the cleaning of the partition is aborted and paused.
   */
  def abortAndPauseCleaning(topicPartition: TopicPartition): Unit = {
    cleanerManager.abortAndPauseCleaning(topicPartition)
  }

  /**
    *  Resume the cleaning of paused partitions.
    */
  def resumeCleaning(topicPartitions: Iterable[TopicPartition]): Unit = {
    cleanerManager.resumeCleaning(topicPartitions)
  }

  /**
   * For testing, a way to know when work has completed. This method waits until the
   * cleaner has processed up to the given offset on the specified topic/partition
   *
   * @param topicPartition The topic and partition to be cleaned
   * @param offset The first dirty offset that the cleaner doesn't have to clean
   * @param maxWaitMs The maximum time in ms to wait for cleaner
   *
   * @return A boolean indicating whether the work has completed before timeout
   */
  def awaitCleaned(topicPartition: TopicPartition, offset: Long, maxWaitMs: Long = 60000L): Boolean = {
    def isCleaned = cleanerManager.allCleanerCheckpoints.get(topicPartition).fold(false)(_ >= offset)
    var remainingWaitMs = maxWaitMs
    while (!isCleaned && remainingWaitMs > 0) {
      val sleepTime = math.min(100, remainingWaitMs)
      Thread.sleep(sleepTime)
      remainingWaitMs -= sleepTime
    }
    isCleaned
  }

  /**
    * To prevent race between retention and compaction,
    * retention threads need to make this call to obtain:
    * @return A list of log partitions that retention threads can safely work on
    */
  def pauseCleaningForNonCompactedPartitions(): Iterable[(TopicPartition, AbstractLog)] = {
    cleanerManager.pauseCleaningForNonCompactedPartitions()
  }

  // Only for testing
  private[kafka] def currentConfig: CleanerConfig = config

  // Only for testing
  private[log] def cleanerCount: Int = cleaners.size

  /**
   * The cleaner threads do the actual log cleaning. Each thread processes does its cleaning repeatedly by
   * choosing the dirtiest log, cleaning it, and then swapping in the cleaned segments.
   */
  private[log] class CleanerThread(threadId: Int)
    extends ShutdownableThread(name = s"kafka-log-cleaner-thread-$threadId", isInterruptible = false) {

    protected override def loggerName = classOf[LogCleaner].getName

    if (config.dedupeBufferSize / config.numThreads > Int.MaxValue)
      warn("Cannot use more than 2G of cleaner buffer space per cleaner thread, ignoring excess buffer space...")

    val cleaner = new Cleaner(id = threadId,
                              offsetMap = new SkimpyOffsetMap(memory = math.min(config.dedupeBufferSize / config.numThreads, Int.MaxValue).toInt,
                                                              hashAlgorithm = config.hashAlgorithm),
                              ioBufferSize = config.ioBufferSize / config.numThreads / 2,
                              maxIoBufferSize = config.maxMessageSize,
                              dupBufferLoadFactor = config.dedupeBufferLoadFactor,
                              throttler = throttler,
                              time = time,
                              checkDone = checkDone)

    @volatile var lastStats: CleanerStats = new CleanerStats()
    @volatile var lastPreCleanStats: PreCleanStats = new PreCleanStats()

    private def checkDone(topicPartition: TopicPartition): Unit = {
      if (!isRunning)
        throw new ThreadShutdownException
      cleanerManager.checkCleaningAborted(topicPartition)
    }

    /**
     * The main loop for the cleaner thread
     * Clean a log if there is a dirty log available, otherwise sleep for a bit
     */
    override def doWork(): Unit = {
      val cleaned = tryCleanFilthiestLog()
      if (!cleaned)
        pause(config.backOffMs, TimeUnit.MILLISECONDS)
    }

    /**
     * Cleans a log if there is a dirty log available
     * @return whether a log was cleaned
     */
    private def tryCleanFilthiestLog(): Boolean = {
      try {
        cleanFilthiestLog()
      } catch {
        case e: LogCleaningException =>
          warn(s"Unexpected exception thrown when cleaning log ${e.log}. Marking its partition (${e.log.topicPartition}) as uncleanable", e)
          cleanerManager.markPartitionUncleanable(e.log.dir.getParent, e.log.topicPartition)
          false
      }
    }

    @throws(classOf[LogCleaningException])
    private def cleanFilthiestLog(): Boolean = {
      val preCleanStats = new PreCleanStats()
      val cleaned = cleanerManager.grabFilthiestCompactedLog(time, preCleanStats) match {
        case None =>
          false
        case Some(cleanable) =>
          // there's a log, clean it
          this.lastPreCleanStats = preCleanStats
          try {
            cleanLog(cleanable)
            true
          } catch {
            case e @ (_: ThreadShutdownException | _: ControlThrowable) => throw e
            case e: Exception => throw new LogCleaningException(cleanable.log, e.getMessage, e)
          }
      }
      val deletable: Iterable[(TopicPartition, AbstractLog)] = cleanerManager.deletableLogs()
      try {
        deletable.foreach { case (_, log) =>
          try {
            log.deleteOldSegments()
          } catch {
            case e @ (_: ThreadShutdownException | _: ControlThrowable) => throw e
            case e: Exception => throw new LogCleaningException(log, e.getMessage, e)
          }
        }
      } finally  {
        cleanerManager.doneDeleting(deletable.map(_._1))
      }

      cleaned
    }

    private def cleanLog(cleanable: LogToClean): Unit = {
      var endOffset = cleanable.firstDirtyOffset
      try {
        val (nextDirtyOffset, cleanerStats) = cleaner.clean(cleanable)
        recordStats(cleaner.id, cleanable.log.name, cleanable.firstDirtyOffset, endOffset, cleanerStats)
        endOffset = nextDirtyOffset
      } catch {
        case _: LogCleaningAbortedException => // task can be aborted, let it go.
        case _: KafkaStorageException => // partition is already offline. let it go.
        case e: IOException =>
          val logDirectory = cleanable.log.dir.getParent
          val msg = s"Failed to clean up log for ${cleanable.topicPartition} in dir ${logDirectory} due to IOException"
          logDirFailureChannel.maybeAddOfflineLogDir(logDirectory, msg, e)
      } finally {
        cleanerManager.doneCleaning(cleanable.topicPartition, cleanable.log.dir.getParentFile, endOffset)
      }
    }

    /**
     * Log out statistics on a single run of the cleaner.
     */
    def recordStats(id: Int, name: String, from: Long, to: Long, stats: CleanerStats): Unit = {
      this.lastStats = stats
      def mb(bytes: Double) = bytes / (1024*1024)
      val message =
        "%n\tLog cleaner thread %d cleaned log %s (dirty section = [%d, %d])%n".format(id, name, from, to) +
        "\t%,.1f MB of log processed in %,.1f seconds (%,.1f MB/sec).%n".format(mb(stats.bytesRead),
                                                                                stats.elapsedSecs,
                                                                                mb(stats.bytesRead/stats.elapsedSecs)) +
        "\tIndexed %,.1f MB in %.1f seconds (%,.1f Mb/sec, %.1f%% of total time)%n".format(mb(stats.mapBytesRead),
                                                                                           stats.elapsedIndexSecs,
                                                                                           mb(stats.mapBytesRead)/stats.elapsedIndexSecs,
                                                                                           100 * stats.elapsedIndexSecs/stats.elapsedSecs) +
        "\tBuffer utilization: %.1f%%%n".format(100 * stats.bufferUtilization) +
        "\tCleaned %,.1f MB in %.1f seconds (%,.1f Mb/sec, %.1f%% of total time)%n".format(mb(stats.bytesRead),
                                                                                           stats.elapsedSecs - stats.elapsedIndexSecs,
                                                                                           mb(stats.bytesRead)/(stats.elapsedSecs - stats.elapsedIndexSecs), 100 * (stats.elapsedSecs - stats.elapsedIndexSecs).toDouble/stats.elapsedSecs) +
        "\tStart size: %,.1f MB (%,d messages)%n".format(mb(stats.bytesRead), stats.messagesRead) +
        "\tEnd size: %,.1f MB (%,d messages)%n".format(mb(stats.bytesWritten), stats.messagesWritten) +
        "\t%.1f%% size reduction (%.1f%% fewer messages)%n".format(100.0 * (1.0 - stats.bytesWritten.toDouble/stats.bytesRead),
                                                                   100.0 * (1.0 - stats.messagesWritten.toDouble/stats.messagesRead))
      info(message)
      if (lastPreCleanStats.delayedPartitions > 0) {
        info("\tCleanable partitions: %d, Delayed partitions: %d, max delay: %d".format(lastPreCleanStats.cleanablePartitions, lastPreCleanStats.delayedPartitions, lastPreCleanStats.maxCompactionDelayMs))
      }
      if (stats.invalidMessagesRead > 0) {
        warn("\tFound %d invalid messages during compaction.".format(stats.invalidMessagesRead))
      }
    }

  }
}

object LogCleaner {
  val ReconfigurableConfigs = Set(
    KafkaConfig.LogCleanerThreadsProp,
    KafkaConfig.LogCleanerDedupeBufferSizeProp,
    KafkaConfig.LogCleanerDedupeBufferLoadFactorProp,
    KafkaConfig.LogCleanerIoBufferSizeProp,
    KafkaConfig.MessageMaxBytesProp,
    KafkaConfig.LogCleanerIoMaxBytesPerSecondProp,
    KafkaConfig.LogCleanerBackoffMsProp
  )

  def cleanerConfig(config: KafkaConfig): CleanerConfig = {
    CleanerConfig(numThreads = config.logCleanerThreads,
      dedupeBufferSize = config.logCleanerDedupeBufferSize,
      dedupeBufferLoadFactor = config.logCleanerDedupeBufferLoadFactor,
      ioBufferSize = config.logCleanerIoBufferSize,
      maxMessageSize = config.messageMaxBytes,
      maxIoBytesPerSecond = config.logCleanerIoMaxBytesPerSecond,
      backOffMs = config.logCleanerBackoffMs,
      enableCleaner = config.logCleanerEnable)

  }

  def createNewCleanedSegment(dir: File, logConfig: LogConfig, baseOffset: Long): LogSegment = {
    val initFileSize =
      if (logConfig.preallocate)
        logConfig.segmentSize.intValue
      else
        0
    LogSegment.deleteIfExists(dir, baseOffset, fileSuffix = Log.CleanedFileSuffix)
    LogSegment.open(dir, baseOffset, logConfig, Time.SYSTEM, fileAlreadyExists = false,
      fileSuffix = Log.CleanedFileSuffix, initFileSize = initFileSize, preallocate = logConfig.preallocate)
  }

<<<<<<< HEAD
  /**
    * Given the first dirty offset and an uncleanable offset, calculates the total cleanable bytes for this log
    * @return the biggest uncleanable offset and the total amount of cleanable bytes
    */
  def calculateCleanableBytes(log: AbstractLog, firstDirtyOffset: Long, uncleanableOffset: Long): (Long, Long) = {
    val firstUncleanableSegment = log.localLogSegments(uncleanableOffset, log.activeSegment.baseOffset).headOption.getOrElse(log.activeSegment)
    val firstUncleanableOffset = firstUncleanableSegment.baseOffset
    val cleanableBytes = log.localLogSegments(firstDirtyOffset, math.max(firstDirtyOffset, firstUncleanableOffset)).map(_.size.toLong).sum

    (firstUncleanableOffset, cleanableBytes)
  }
=======
>>>>>>> 1682ea9b
}

/**
 * This class holds the actual logic for cleaning a log
 * @param id An identifier used for logging
 * @param offsetMap The map used for deduplication
 * @param ioBufferSize The size of the buffers to use. Memory usage will be 2x this number as there is a read and write buffer.
 * @param maxIoBufferSize The maximum size of a message that can appear in the log
 * @param dupBufferLoadFactor The maximum percent full for the deduplication buffer
 * @param throttler The throttler instance to use for limiting I/O rate.
 * @param time The time instance
 * @param checkDone Check if the cleaning for a partition is finished or aborted.
 */
private[log] class Cleaner(val id: Int,
                           val offsetMap: OffsetMap,
                           ioBufferSize: Int,
                           maxIoBufferSize: Int,
                           dupBufferLoadFactor: Double,
                           throttler: Throttler,
                           time: Time,
                           checkDone: TopicPartition => Unit) extends Logging {

  protected override def loggerName = classOf[LogCleaner].getName

  this.logIdent = s"Cleaner $id: "

  /* buffer used for read i/o */
  private var readBuffer = ByteBuffer.allocate(ioBufferSize)

  /* buffer used for write i/o */
  private var writeBuffer = ByteBuffer.allocate(ioBufferSize)

  private val decompressionBufferSupplier = BufferSupplier.create();

  require(offsetMap.slots * dupBufferLoadFactor > 1, "offset map is too small to fit in even a single message, so log cleaning will never make progress. You can increase log.cleaner.dedupe.buffer.size or decrease log.cleaner.threads")

  /**
   * Clean the given log
   *
   * @param cleanable The log to be cleaned
   *
   * @return The first offset not cleaned and the statistics for this round of cleaning
   */
  private[log] def clean(cleanable: LogToClean): (Long, CleanerStats) = {
    // figure out the timestamp below which it is safe to remove delete tombstones
    // this position is defined to be a configurable time beneath the last modified time of the last clean segment
    val deleteHorizonMs =
      cleanable.log.localLogSegments(0, cleanable.firstDirtyOffset).lastOption match {
        case None => 0L
        case Some(seg) => seg.lastModified - cleanable.log.config.deleteRetentionMs
    }

    doClean(cleanable, deleteHorizonMs)
  }

  private[log] def doClean(cleanable: LogToClean, deleteHorizonMs: Long): (Long, CleanerStats) = {
    info("Beginning cleaning of log %s.".format(cleanable.log.name))

    val log = cleanable.log
    val stats = new CleanerStats()

    // build the offset map
    info("Building offset map for %s...".format(cleanable.log.name))
    val upperBoundOffset = cleanable.firstUncleanableOffset
    buildOffsetMap(log, cleanable.firstDirtyOffset, upperBoundOffset, offsetMap, stats)
    val endOffset = offsetMap.latestOffset + 1
    stats.indexDone()

    // determine the timestamp up to which the log will be cleaned
    // this is the lower of the last active segment and the compaction lag
    val cleanableHorizonMs = log.localLogSegments(0, cleanable.firstUncleanableOffset).lastOption.map(_.lastModified).getOrElse(0L)

    // group the segments and clean the groups
    info("Cleaning log %s (cleaning prior to %s, discarding tombstones prior to %s)...".format(log.name, new Date(cleanableHorizonMs), new Date(deleteHorizonMs)))
    val transactionMetadata = new CleanedTransactionMetadata

    val groupedSegments = groupSegmentsBySize(log.localLogSegments(0, endOffset), log.config.segmentSize,
      log.config.maxIndexSize, cleanable.firstUncleanableOffset)
    for (group <- groupedSegments)
      cleanSegments(log, group, offsetMap, deleteHorizonMs, stats, transactionMetadata)

    // record buffer utilization
    stats.bufferUtilization = offsetMap.utilization

    stats.allDone()

    (endOffset, stats)
  }

  /**
   * Clean a group of segments into a single replacement segment
   *
   * @param log The log being cleaned
   * @param segments The group of segments being cleaned
   * @param map The offset map to use for cleaning segments
   * @param deleteHorizonMs The time to retain delete tombstones
   * @param stats Collector for cleaning statistics
   * @param transactionMetadata State of ongoing transactions which is carried between the cleaning
   *                            of the grouped segments
   */
  private[log] def cleanSegments(log: AbstractLog,
                                 segments: Seq[LogSegment],
                                 map: OffsetMap,
                                 deleteHorizonMs: Long,
                                 stats: CleanerStats,
                                 transactionMetadata: CleanedTransactionMetadata): Unit = {
    // create a new segment with a suffix appended to the name of the log and indexes
    val cleaned = LogCleaner.createNewCleanedSegment(log.dir, log.config, segments.head.baseOffset)
    transactionMetadata.cleanedIndex = Some(cleaned.txnIndex)

    try {
      // clean segments into the new destination segment
      val iter = segments.iterator
      var currentSegmentOpt: Option[LogSegment] = Some(iter.next())
      val lastOffsetOfActiveProducers = log.lastRecordsOfActiveProducers

      while (currentSegmentOpt.isDefined) {
        val currentSegment = currentSegmentOpt.get
        val nextSegmentOpt = if (iter.hasNext) Some(iter.next()) else None

        val startOffset = currentSegment.baseOffset
        val upperBoundOffset = nextSegmentOpt.map(_.baseOffset).getOrElse(map.latestOffset + 1)
        val abortedTransactions = log.collectAbortedTransactions(startOffset, upperBoundOffset)
        transactionMetadata.addAbortedTransactions(abortedTransactions)

        val retainDeletesAndTxnMarkers = currentSegment.lastModified > deleteHorizonMs
        info(s"Cleaning $currentSegment in log ${log.name} into ${cleaned.baseOffset} " +
          s"with deletion horizon $deleteHorizonMs, " +
          s"${if(retainDeletesAndTxnMarkers) "retaining" else "discarding"} deletes.")

        try {
          cleanInto(log.topicPartition, currentSegment.log, cleaned, map, retainDeletesAndTxnMarkers, log.config.maxMessageSize,
            transactionMetadata, lastOffsetOfActiveProducers, stats)
        } catch {
          case e: LogSegmentOffsetOverflowException =>
            // Split the current segment. It's also safest to abort the current cleaning process, so that we retry from
            // scratch once the split is complete.
            info(s"Caught segment overflow error during cleaning: ${e.getMessage}")
            log.splitOverflowedSegment(currentSegment)
            throw new LogCleaningAbortedException()
        }
        currentSegmentOpt = nextSegmentOpt
      }

      cleaned.onBecomeInactiveSegment()
      // flush new segment to disk before swap
      cleaned.flush()

      // update the modification date to retain the last modified date of the original files
      val modified = segments.last.lastModified
      cleaned.lastModified = modified

      // swap in new segment
      info(s"Swapping in cleaned segment $cleaned for segment(s) $segments in log $log")
      log.replaceSegments(List(cleaned), segments)
    } catch {
      case e: LogCleaningAbortedException =>
        try cleaned.deleteIfExists()
        catch {
          case deleteException: Exception =>
            e.addSuppressed(deleteException)
        } finally throw e
    }
  }

  /**
   * Clean the given source log segment into the destination segment using the key=>offset mapping
   * provided
   *
   * @param topicPartition The topic and partition of the log segment to clean
   * @param sourceRecords The dirty log segment
   * @param dest The cleaned log segment
   * @param map The key=>offset mapping
   * @param retainDeletesAndTxnMarkers Should tombstones and markers be retained while cleaning this segment
   * @param maxLogMessageSize The maximum message size of the corresponding topic
   * @param stats Collector for cleaning statistics
   */
  private[log] def cleanInto(topicPartition: TopicPartition,
                             sourceRecords: FileRecords,
                             dest: LogSegment,
                             map: OffsetMap,
                             retainDeletesAndTxnMarkers: Boolean,
                             maxLogMessageSize: Int,
                             transactionMetadata: CleanedTransactionMetadata,
                             lastRecordsOfActiveProducers: Map[Long, LastRecord],
                             stats: CleanerStats): Unit = {
    val logCleanerFilter: RecordFilter = new RecordFilter {
      var discardBatchRecords: Boolean = _

      override def checkBatchRetention(batch: RecordBatch): BatchRetention = {
        // we piggy-back on the tombstone retention logic to delay deletion of transaction markers.
        // note that we will never delete a marker until all the records from that transaction are removed.
        discardBatchRecords = shouldDiscardBatch(batch, transactionMetadata, retainTxnMarkers = retainDeletesAndTxnMarkers)

        def isBatchLastRecordOfProducer: Boolean = {
          // We retain the batch in order to preserve the state of active producers. There are three cases:
          // 1) The producer is no longer active, which means we can delete all records for that producer.
          // 2) The producer is still active and has a last data offset. We retain the batch that contains
          //    this offset since it also contains the last sequence number for this producer.
          // 3) The last entry in the log is a transaction marker. We retain this marker since it has the
          //    last producer epoch, which is needed to ensure fencing.
          lastRecordsOfActiveProducers.get(batch.producerId).exists { lastRecord =>
            lastRecord.lastDataOffset match {
              case Some(offset) => batch.lastOffset == offset
              case None => batch.isControlBatch && batch.producerEpoch == lastRecord.producerEpoch
            }
          }
        }

        if (batch.hasProducerId && isBatchLastRecordOfProducer)
          BatchRetention.RETAIN_EMPTY
        else if (discardBatchRecords)
          BatchRetention.DELETE
        else
          BatchRetention.DELETE_EMPTY
      }

      override def shouldRetainRecord(batch: RecordBatch, record: Record): Boolean = {
        if (discardBatchRecords)
          // The batch is only retained to preserve producer sequence information; the records can be removed
          false
        else
          Cleaner.this.shouldRetainRecord(map, retainDeletesAndTxnMarkers, batch, record, stats)
      }
    }

    var position = 0
    while (position < sourceRecords.sizeInBytes) {
      checkDone(topicPartition)
      // read a chunk of messages and copy any that are to be retained to the write buffer to be written out
      readBuffer.clear()
      writeBuffer.clear()

      sourceRecords.readInto(readBuffer, position)
      val records = MemoryRecords.readableRecords(readBuffer)
      throttler.maybeThrottle(records.sizeInBytes)
      val result = records.filterTo(topicPartition, logCleanerFilter, writeBuffer, maxLogMessageSize, decompressionBufferSupplier)
      stats.readMessages(result.messagesRead, result.bytesRead)
      stats.recopyMessages(result.messagesRetained, result.bytesRetained)

      position += result.bytesRead

      // if any messages are to be retained, write them out
      val outputBuffer = result.outputBuffer
      if (outputBuffer.position() > 0) {
        outputBuffer.flip()
        val retained = MemoryRecords.readableRecords(outputBuffer)
        // it's OK not to hold the Log's lock in this case, because this segment is only accessed by other threads
        // after `Log.replaceSegments` (which acquires the lock) is called
        dest.append(largestOffset = result.maxOffset,
          largestTimestamp = result.maxTimestamp,
          shallowOffsetOfMaxTimestamp = result.shallowOffsetOfMaxTimestamp,
          records = retained)
        throttler.maybeThrottle(outputBuffer.limit())
      }

      // if we read bytes but didn't get even one complete batch, our I/O buffer is too small, grow it and try again
      // `result.bytesRead` contains bytes from `messagesRead` and any discarded batches.
      if (readBuffer.limit() > 0 && result.bytesRead == 0)
        growBuffersOrFail(sourceRecords, position, maxLogMessageSize, records)
    }
    restoreBuffers()
  }


  /**
   * Grow buffers to process next batch of records from `sourceRecords.` Buffers are doubled in size
   * up to a maximum of `maxLogMessageSize`. In some scenarios, a record could be bigger than the
   * current maximum size configured for the log. For example:
   *   1. A compacted topic using compression may contain a message set slightly larger than max.message.bytes
   *   2. max.message.bytes of a topic could have been reduced after writing larger messages
   * In these cases, grow the buffer to hold the next batch.
   */
  private def growBuffersOrFail(sourceRecords: FileRecords,
                                position: Int,
                                maxLogMessageSize: Int,
                                memoryRecords: MemoryRecords): Unit = {

    val maxSize = if (readBuffer.capacity >= maxLogMessageSize) {
      val nextBatchSize = memoryRecords.firstBatchSize
      val logDesc = s"log segment ${sourceRecords.file} at position $position"
      if (nextBatchSize == null)
        throw new IllegalStateException(s"Could not determine next batch size for $logDesc")
      if (nextBatchSize <= 0)
        throw new IllegalStateException(s"Invalid batch size $nextBatchSize for $logDesc")
      if (nextBatchSize <= readBuffer.capacity)
        throw new IllegalStateException(s"Batch size $nextBatchSize < buffer size ${readBuffer.capacity}, but not processed for $logDesc")
      val bytesLeft = sourceRecords.channel.size - position
      if (nextBatchSize > bytesLeft)
        throw new CorruptRecordException(s"Log segment may be corrupt, batch size $nextBatchSize > $bytesLeft bytes left in segment for $logDesc")
      nextBatchSize.intValue
    } else
      maxLogMessageSize

    growBuffers(maxSize)
  }

  private def shouldDiscardBatch(batch: RecordBatch,
                                 transactionMetadata: CleanedTransactionMetadata,
                                 retainTxnMarkers: Boolean): Boolean = {
    if (batch.isControlBatch) {
      val canDiscardControlBatch = transactionMetadata.onControlBatchRead(batch)
      canDiscardControlBatch && !retainTxnMarkers
    } else {
      val canDiscardBatch = transactionMetadata.onBatchRead(batch)
      canDiscardBatch
    }
  }

  private def shouldRetainRecord(map: kafka.log.OffsetMap,
                                 retainDeletes: Boolean,
                                 batch: RecordBatch,
                                 record: Record,
                                 stats: CleanerStats): Boolean = {
    val pastLatestOffset = record.offset > map.latestOffset
    if (pastLatestOffset)
      return true

    if (record.hasKey) {
      val key = record.key
      val foundOffset = map.get(key)
      /* First,the message must have the latest offset for the key
       * then there are two cases in which we can retain a message:
       *   1) The message has value
       *   2) The message doesn't has value but it can't be deleted now.
       */
      val latestOffsetForKey = record.offset() >= foundOffset
      val isRetainedValue = record.hasValue || retainDeletes
      latestOffsetForKey && isRetainedValue
    } else {
      stats.invalidMessage()
      false
    }
  }

  /**
   * Double the I/O buffer capacity
   */
  def growBuffers(maxLogMessageSize: Int): Unit = {
    val maxBufferSize = math.max(maxLogMessageSize, maxIoBufferSize)
    if(readBuffer.capacity >= maxBufferSize || writeBuffer.capacity >= maxBufferSize)
      throw new IllegalStateException("This log contains a message larger than maximum allowable size of %s.".format(maxBufferSize))
    val newSize = math.min(this.readBuffer.capacity * 2, maxBufferSize)
    info(s"Growing cleaner I/O buffers from ${readBuffer.capacity} bytes to $newSize bytes.")
    this.readBuffer = ByteBuffer.allocate(newSize)
    this.writeBuffer = ByteBuffer.allocate(newSize)
  }

  /**
   * Restore the I/O buffer capacity to its original size
   */
  def restoreBuffers(): Unit = {
    if(this.readBuffer.capacity > this.ioBufferSize)
      this.readBuffer = ByteBuffer.allocate(this.ioBufferSize)
    if(this.writeBuffer.capacity > this.ioBufferSize)
      this.writeBuffer = ByteBuffer.allocate(this.ioBufferSize)
  }

  /**
   * Group the segments in a log into groups totaling less than a given size. the size is enforced separately for the log data and the index data.
   * We collect a group of such segments together into a single
   * destination segment. This prevents segment sizes from shrinking too much.
   *
   * @param segments The log segments to group
   * @param maxSize the maximum size in bytes for the total of all log data in a group
   * @param maxIndexSize the maximum size in bytes for the total of all index data in a group
   *
   * @return A list of grouped segments
   */
  private[log] def groupSegmentsBySize(segments: Iterable[LogSegment], maxSize: Int, maxIndexSize: Int, firstUncleanableOffset: Long): List[Seq[LogSegment]] = {
    var grouped = List[List[LogSegment]]()
    var segs = segments.toList
    while(segs.nonEmpty) {
      var group = List(segs.head)
      var logSize = segs.head.size.toLong
      var indexSize = segs.head.offsetIndex.sizeInBytes.toLong
      var timeIndexSize = segs.head.timeIndex.sizeInBytes.toLong
      segs = segs.tail
      while(segs.nonEmpty &&
            logSize + segs.head.size <= maxSize &&
            indexSize + segs.head.offsetIndex.sizeInBytes <= maxIndexSize &&
            timeIndexSize + segs.head.timeIndex.sizeInBytes <= maxIndexSize &&
            lastOffsetForFirstSegment(segs, firstUncleanableOffset) - group.last.baseOffset <= Int.MaxValue) {
        group = segs.head :: group
        logSize += segs.head.size
        indexSize += segs.head.offsetIndex.sizeInBytes
        timeIndexSize += segs.head.timeIndex.sizeInBytes
        segs = segs.tail
      }
      grouped ::= group.reverse
    }
    grouped.reverse
  }

  /**
    * We want to get the last offset in the first log segment in segs.
    * LogSegment.nextOffset() gives the exact last offset in a segment, but can be expensive since it requires
    * scanning the segment from the last index entry.
    * Therefore, we estimate the last offset of the first log segment by using
    * the base offset of the next segment in the list.
    * If the next segment doesn't exist, first Uncleanable Offset will be used.
    *
    * @param segs - remaining segments to group.
    * @return The estimated last offset for the first segment in segs
    */
  private def lastOffsetForFirstSegment(segs: List[LogSegment], firstUncleanableOffset: Long): Long = {
    if (segs.size > 1) {
      /* if there is a next segment, use its base offset as the bounding offset to guarantee we know
       * the worst case offset */
      segs(1).baseOffset - 1
    } else {
      //for the last segment in the list, use the first uncleanable offset.
      firstUncleanableOffset - 1
    }
  }

  /**
   * Build a map of key_hash => offset for the keys in the cleanable dirty portion of the log to use in cleaning.
   * @param log The log to use
   * @param start The offset at which dirty messages begin
   * @param end The ending offset for the map that is being built
   * @param map The map in which to store the mappings
   * @param stats Collector for cleaning statistics
   */
  private[log] def buildOffsetMap(log: AbstractLog,
                                  start: Long,
                                  end: Long,
                                  map: OffsetMap,
                                  stats: CleanerStats): Unit = {
    map.clear()
    val dirty = log.localLogSegments(start, end).toBuffer
    info("Building offset map for log %s for %d segments in offset range [%d, %d).".format(log.name, dirty.size, start, end))

    val transactionMetadata = new CleanedTransactionMetadata
    val abortedTransactions = log.collectAbortedTransactions(start, end)
    transactionMetadata.addAbortedTransactions(abortedTransactions)

    // Add all the cleanable dirty segments. We must take at least map.slots * load_factor,
    // but we may be able to fit more (if there is lots of duplication in the dirty section of the log)
    var full = false
    for (segment <- dirty if !full) {
      checkDone(log.topicPartition)

      full = buildOffsetMapForSegment(log.topicPartition, segment, map, start, log.config.maxMessageSize,
        transactionMetadata, stats)
      if (full)
        debug("Offset map is full, %d segments fully mapped, segment with base offset %d is partially mapped".format(dirty.indexOf(segment), segment.baseOffset))
    }
    info("Offset map for log %s complete.".format(log.name))
  }

  /**
   * Add the messages in the given segment to the offset map
   *
   * @param segment The segment to index
   * @param map The map in which to store the key=>offset mapping
   * @param stats Collector for cleaning statistics
   *
   * @return If the map was filled whilst loading from this segment
   */
  private def buildOffsetMapForSegment(topicPartition: TopicPartition,
                                       segment: LogSegment,
                                       map: OffsetMap,
                                       startOffset: Long,
                                       maxLogMessageSize: Int,
                                       transactionMetadata: CleanedTransactionMetadata,
                                       stats: CleanerStats): Boolean = {
    var position = segment.offsetIndex.lookup(startOffset).position
    val maxDesiredMapSize = (map.slots * this.dupBufferLoadFactor).toInt
    while (position < segment.log.sizeInBytes) {
      checkDone(topicPartition)
      readBuffer.clear()
      try {
        segment.log.readInto(readBuffer, position)
      } catch {
        case e: Exception =>
          throw new KafkaException(s"Failed to read from segment $segment of partition $topicPartition " +
            "while loading offset map", e)
      }
      val records = MemoryRecords.readableRecords(readBuffer)
      throttler.maybeThrottle(records.sizeInBytes)

      val startPosition = position
      for (batch <- records.batches.asScala) {
        if (batch.isControlBatch) {
          transactionMetadata.onControlBatchRead(batch)
          stats.indexMessagesRead(1)
        } else {
          val isAborted = transactionMetadata.onBatchRead(batch)
          if (isAborted) {
            // If the batch is aborted, do not bother populating the offset map.
            // Note that abort markers are supported in v2 and above, which means count is defined.
            stats.indexMessagesRead(batch.countOrNull)
          } else {
            for (record <- batch.asScala) {
              if (record.hasKey && record.offset >= startOffset) {
                if (map.size < maxDesiredMapSize)
                  map.put(record.key, record.offset)
                else
                  return true
              }
              stats.indexMessagesRead(1)
            }
          }
        }

        if (batch.lastOffset >= startOffset)
          map.updateLatestOffset(batch.lastOffset)
      }
      val bytesRead = records.validBytes
      position += bytesRead
      stats.indexBytesRead(bytesRead)

      // if we didn't read even one complete message, our read buffer may be too small
      if(position == startPosition)
        growBuffersOrFail(segment.log, position, maxLogMessageSize, records)
    }
    restoreBuffers()
    false
  }
}

/**
  * A simple struct for collecting pre-clean stats
  */
private class PreCleanStats() {
  var maxCompactionDelayMs = 0L
  var delayedPartitions = 0
  var cleanablePartitions = 0

  def updateMaxCompactionDelay(delayMs: Long): Unit = {
    maxCompactionDelayMs = Math.max(maxCompactionDelayMs, delayMs)
    if (delayMs > 0) {
      delayedPartitions += 1
    }
  }
  def recordCleanablePartitions(numOfCleanables: Int): Unit = {
    cleanablePartitions = numOfCleanables
  }
}

/**
 * A simple struct for collecting stats about log cleaning
 */
private class CleanerStats(time: Time = Time.SYSTEM) {
  val startTime = time.milliseconds
  var mapCompleteTime = -1L
  var endTime = -1L
  var bytesRead = 0L
  var bytesWritten = 0L
  var mapBytesRead = 0L
  var mapMessagesRead = 0L
  var messagesRead = 0L
  var invalidMessagesRead = 0L
  var messagesWritten = 0L
  var bufferUtilization = 0.0d

  def readMessages(messagesRead: Int, bytesRead: Int): Unit = {
    this.messagesRead += messagesRead
    this.bytesRead += bytesRead
  }

  def invalidMessage(): Unit = {
    invalidMessagesRead += 1
  }

  def recopyMessages(messagesWritten: Int, bytesWritten: Int): Unit = {
    this.messagesWritten += messagesWritten
    this.bytesWritten += bytesWritten
  }

  def indexMessagesRead(size: Int): Unit = {
    mapMessagesRead += size
  }

  def indexBytesRead(size: Int): Unit = {
    mapBytesRead += size
  }

  def indexDone(): Unit = {
    mapCompleteTime = time.milliseconds
  }

  def allDone(): Unit = {
    endTime = time.milliseconds
  }

  def elapsedSecs = (endTime - startTime)/1000.0

  def elapsedIndexSecs = (mapCompleteTime - startTime)/1000.0

}

/**
  * Helper class for a log, its topic/partition, the first cleanable position, the first uncleanable dirty position,
  * and whether it needs compaction immediately.
  */
private case class LogToClean(topicPartition: TopicPartition,
                              log: AbstractLog,
                              firstDirtyOffset: Long,
                              uncleanableOffset: Long,
                              needCompactionNow: Boolean = false) extends Ordered[LogToClean] {
<<<<<<< HEAD
  val cleanBytes = log.localLogSegments(-1, firstDirtyOffset).map(_.size.toLong).sum
  val (firstUncleanableOffset, cleanableBytes) = LogCleaner.calculateCleanableBytes(log, firstDirtyOffset, uncleanableOffset)
=======
  val cleanBytes = log.logSegments(-1, firstDirtyOffset).map(_.size.toLong).sum
  val (firstUncleanableOffset, cleanableBytes) = LogCleanerManager.calculateCleanableBytes(log, firstDirtyOffset, uncleanableOffset)
>>>>>>> 1682ea9b
  val totalBytes = cleanBytes + cleanableBytes
  val cleanableRatio = cleanableBytes / totalBytes.toDouble
  override def compare(that: LogToClean): Int = math.signum(this.cleanableRatio - that.cleanableRatio).toInt
}

/**
 * This is a helper class to facilitate tracking transaction state while cleaning the log. It maintains a set
 * of the ongoing aborted and committed transactions as the cleaner is working its way through the log. This
 * class is responsible for deciding when transaction markers can be removed and is therefore also responsible
 * for updating the cleaned transaction index accordingly.
 */
private[log] class CleanedTransactionMetadata {
  private val ongoingCommittedTxns = mutable.Set.empty[Long]
  private val ongoingAbortedTxns = mutable.Map.empty[Long, AbortedTransactionMetadata]
  // Minheap of aborted transactions sorted by the transaction first offset
  private val abortedTransactions = mutable.PriorityQueue.empty[AbortedTxn](new Ordering[AbortedTxn] {
    override def compare(x: AbortedTxn, y: AbortedTxn): Int = x.firstOffset compare y.firstOffset
  }.reverse)

  // Output cleaned index to write retained aborted transactions
  var cleanedIndex: Option[TransactionIndex] = None

  def addAbortedTransactions(abortedTransactions: List[AbortedTxn]): Unit = {
    this.abortedTransactions ++= abortedTransactions
  }

  /**
   * Update the cleaned transaction state with a control batch that has just been traversed by the cleaner.
   * Return true if the control batch can be discarded.
   */
  def onControlBatchRead(controlBatch: RecordBatch): Boolean = {
    consumeAbortedTxnsUpTo(controlBatch.lastOffset)

    val controlRecordIterator = controlBatch.iterator
    if (controlRecordIterator.hasNext) {
      val controlRecord = controlRecordIterator.next()
      val controlType = ControlRecordType.parse(controlRecord.key)
      val producerId = controlBatch.producerId
      controlType match {
        case ControlRecordType.ABORT =>
          ongoingAbortedTxns.remove(producerId) match {
            // Retain the marker until all batches from the transaction have been removed.
            // We may retain a record from an aborted transaction if it is the last entry
            // written by a given producerId.
            case Some(abortedTxnMetadata) if abortedTxnMetadata.lastObservedBatchOffset.isDefined =>
              cleanedIndex.foreach(_.append(abortedTxnMetadata.abortedTxn))
              false
            case _ => true
          }

        case ControlRecordType.COMMIT =>
          // This marker is eligible for deletion if we didn't traverse any batches from the transaction
          !ongoingCommittedTxns.remove(producerId)

        case _ => false
      }
    } else {
      // An empty control batch was already cleaned, so it's safe to discard
      true
    }
  }

  private def consumeAbortedTxnsUpTo(offset: Long): Unit = {
    while (abortedTransactions.headOption.exists(_.firstOffset <= offset)) {
      val abortedTxn = abortedTransactions.dequeue()
      ongoingAbortedTxns.getOrElseUpdate(abortedTxn.producerId, new AbortedTransactionMetadata(abortedTxn))
    }
  }

  /**
   * Update the transactional state for the incoming non-control batch. If the batch is part of
   * an aborted transaction, return true to indicate that it is safe to discard.
   */
  def onBatchRead(batch: RecordBatch): Boolean = {
    consumeAbortedTxnsUpTo(batch.lastOffset)
    if (batch.isTransactional) {
      ongoingAbortedTxns.get(batch.producerId) match {
        case Some(abortedTransactionMetadata) =>
          abortedTransactionMetadata.lastObservedBatchOffset = Some(batch.lastOffset)
          true
        case None =>
          ongoingCommittedTxns += batch.producerId
          false
      }
    } else {
      false
    }
  }

}

private class AbortedTransactionMetadata(val abortedTxn: AbortedTxn) {
  var lastObservedBatchOffset: Option[Long] = None

  override def toString: String = s"(txn: $abortedTxn, lastOffset: $lastObservedBatchOffset)"
}<|MERGE_RESOLUTION|>--- conflicted
+++ resolved
@@ -450,21 +450,6 @@
     LogSegment.open(dir, baseOffset, logConfig, Time.SYSTEM, fileAlreadyExists = false,
       fileSuffix = Log.CleanedFileSuffix, initFileSize = initFileSize, preallocate = logConfig.preallocate)
   }
-
-<<<<<<< HEAD
-  /**
-    * Given the first dirty offset and an uncleanable offset, calculates the total cleanable bytes for this log
-    * @return the biggest uncleanable offset and the total amount of cleanable bytes
-    */
-  def calculateCleanableBytes(log: AbstractLog, firstDirtyOffset: Long, uncleanableOffset: Long): (Long, Long) = {
-    val firstUncleanableSegment = log.localLogSegments(uncleanableOffset, log.activeSegment.baseOffset).headOption.getOrElse(log.activeSegment)
-    val firstUncleanableOffset = firstUncleanableSegment.baseOffset
-    val cleanableBytes = log.localLogSegments(firstDirtyOffset, math.max(firstDirtyOffset, firstUncleanableOffset)).map(_.size.toLong).sum
-
-    (firstUncleanableOffset, cleanableBytes)
-  }
-=======
->>>>>>> 1682ea9b
 }
 
 /**
@@ -1067,13 +1052,8 @@
                               firstDirtyOffset: Long,
                               uncleanableOffset: Long,
                               needCompactionNow: Boolean = false) extends Ordered[LogToClean] {
-<<<<<<< HEAD
   val cleanBytes = log.localLogSegments(-1, firstDirtyOffset).map(_.size.toLong).sum
-  val (firstUncleanableOffset, cleanableBytes) = LogCleaner.calculateCleanableBytes(log, firstDirtyOffset, uncleanableOffset)
-=======
-  val cleanBytes = log.logSegments(-1, firstDirtyOffset).map(_.size.toLong).sum
   val (firstUncleanableOffset, cleanableBytes) = LogCleanerManager.calculateCleanableBytes(log, firstDirtyOffset, uncleanableOffset)
->>>>>>> 1682ea9b
   val totalBytes = cleanBytes + cleanableBytes
   val cleanableRatio = cleanableBytes / totalBytes.toDouble
   override def compare(that: LogToClean): Int = math.signum(this.cleanableRatio - that.cleanableRatio).toInt
