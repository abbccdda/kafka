/**
 * Licensed to the Apache Software Foundation (ASF) under one or more
 * contributor license agreements.  See the NOTICE file distributed with
 * this work for additional information regarding copyright ownership.
 * The ASF licenses this file to You under the Apache License, Version 2.0
 * (the "License"); you may not use this file except in compliance with
 * the License.  You may obtain a copy of the License at
 *
 *    http://www.apache.org/licenses/LICENSE-2.0
 *
 * Unless required by applicable law or agreed to in writing, software
 * distributed under the License is distributed on an "AS IS" BASIS,
 * WITHOUT WARRANTIES OR CONDITIONS OF ANY KIND, either express or implied.
 * See the License for the specific language governing permissions and
 * limitations under the License.
 */

package kafka.log

import java.io.{File, IOException}
import java.nio._
import java.util.Date
import java.util.concurrent.TimeUnit

import kafka.common._
import kafka.metrics.KafkaMetricsGroup
import kafka.server.{BrokerReconfigurable, KafkaConfig, LogDirFailureChannel}
import kafka.utils._
import org.apache.kafka.common.{KafkaException, TopicPartition}
import org.apache.kafka.common.config.ConfigException
import org.apache.kafka.common.errors.{CorruptRecordException, KafkaStorageException}
import org.apache.kafka.common.record.MemoryRecords.RecordFilter
import org.apache.kafka.common.record.MemoryRecords.RecordFilter.BatchRetention
import org.apache.kafka.common.record._
import org.apache.kafka.common.utils.Time

import scala.collection.JavaConverters._
import scala.collection.mutable.ListBuffer
import scala.collection.{Iterable, Seq, Set, mutable}
import scala.util.control.ControlThrowable

/**
 * The cleaner is responsible for removing obsolete records from logs which have the "compact" retention strategy.
 * A message with key K and offset O is obsolete if there exists a message with key K and offset O' such that O < O'.
 *
 * Each log can be thought of being split into two sections of segments: a "clean" section which has previously been cleaned followed by a
 * "dirty" section that has not yet been cleaned. The dirty section is further divided into the "cleanable" section followed by an "uncleanable" section.
 * The uncleanable section is excluded from cleaning. The active log segment is always uncleanable. If there is a
 * compaction lag time set, segments whose largest message timestamp is within the compaction lag time of the cleaning operation are also uncleanable.
 *
 * The cleaning is carried out by a pool of background threads. Each thread chooses the dirtiest log that has the "compact" retention policy
 * and cleans that. The dirtiness of the log is guessed by taking the ratio of bytes in the dirty section of the log to the total bytes in the log.
 *
 * To clean a log the cleaner first builds a mapping of key=>last_offset for the dirty section of the log. See kafka.log.OffsetMap for details of
 * the implementation of the mapping.
 *
 * Once the key=>last_offset map is built, the log is cleaned by recopying each log segment but omitting any key that appears in the offset map with a
 * higher offset than what is found in the segment (i.e. messages with a key that appears in the dirty section of the log).
 *
 * To avoid segments shrinking to very small sizes with repeated cleanings we implement a rule by which if we will merge successive segments when
 * doing a cleaning if their log and index size are less than the maximum log and index size prior to the clean beginning.
 *
 * Cleaned segments are swapped into the log as they become available.
 *
 * One nuance that the cleaner must handle is log truncation. If a log is truncated while it is being cleaned the cleaning of that log is aborted.
 *
 * Messages with null payload are treated as deletes for the purpose of log compaction. This means that they receive special treatment by the cleaner.
 * The cleaner will only retain delete records for a period of time to avoid accumulating space indefinitely. This period of time is configurable on a per-topic
 * basis and is measured from the time the segment enters the clean portion of the log (at which point any prior message with that key has been removed).
 * Delete markers in the clean section of the log that are older than this time will not be retained when log segments are being recopied as part of cleaning.
 *
 * Note that cleaning is more complicated with the idempotent/transactional producer capabilities. The following
 * are the key points:
 *
 * 1. In order to maintain sequence number continuity for active producers, we always retain the last batch
 *    from each producerId, even if all the records from the batch have been removed. The batch will be removed
 *    once the producer either writes a new batch or is expired due to inactivity.
 * 2. We do not clean beyond the last stable offset. This ensures that all records observed by the cleaner have
 *    been decided (i.e. committed or aborted). In particular, this allows us to use the transaction index to
 *    collect the aborted transactions ahead of time.
 * 3. Records from aborted transactions are removed by the cleaner immediately without regard to record keys.
 * 4. Transaction markers are retained until all record batches from the same transaction have been removed and
 *    a sufficient amount of time has passed to reasonably ensure that an active consumer wouldn't consume any
 *    data from the transaction prior to reaching the offset of the marker. This follows the same logic used for
 *    tombstone deletion.
 *
 * @param initialConfig Initial configuration parameters for the cleaner. Actual config may be dynamically updated.
 * @param logDirs The directories where offset checkpoints reside
 * @param logs The pool of logs
 * @param time A way to control the passage of time
 */
class LogCleaner(initialConfig: CleanerConfig,
                 val logDirs: Seq[File],
                 val logs: Pool[TopicPartition, AbstractLog],
                 val logDirFailureChannel: LogDirFailureChannel,
                 time: Time = Time.SYSTEM) extends Logging with KafkaMetricsGroup with BrokerReconfigurable
{

  /* Log cleaner configuration which may be dynamically updated */
  @volatile private var config = initialConfig

  /* for managing the state of partitions being cleaned. package-private to allow access in tests */
  private[log] val cleanerManager = new LogCleanerManager(logDirs, logs, logDirFailureChannel)

  /* a throttle used to limit the I/O of all the cleaner threads to a user-specified maximum rate */
  private val throttler = new Throttler(desiredRatePerSec = config.maxIoBytesPerSecond,
                                        checkIntervalMs = 300,
                                        throttleDown = true,
                                        "cleaner-io",
                                        "bytes",
                                        time = time)

  private[log] val cleaners = mutable.ArrayBuffer[CleanerThread]()

  /* a metric to track the maximum utilization of any thread's buffer in the last cleaning */
  newGauge("max-buffer-utilization-percent",
    () => cleaners.iterator.map(100 * _.lastStats.bufferUtilization).max.toInt)

  /* a metric to track the recopy rate of each thread's last cleaning */
  newGauge("cleaner-recopy-percent", () => {
    val stats = cleaners.map(_.lastStats)
    val recopyRate = stats.iterator.map(_.bytesWritten).sum.toDouble / math.max(stats.iterator.map(_.bytesRead).sum, 1)
    (100 * recopyRate).toInt
  })

  /* a metric to track the maximum cleaning time for the last cleaning from each thread */
  newGauge("max-clean-time-secs", () => cleaners.iterator.map(_.lastStats.elapsedSecs).max.toInt)

  // a metric to track delay between the time when a log is required to be compacted
  // as determined by max compaction lag and the time of last cleaner run.
  newGauge("max-compaction-delay-secs",
    () => Math.max(0, (cleaners.iterator.map(_.lastPreCleanStats.maxCompactionDelayMs).max / 1000).toInt))

  newGauge("DeadThreadCount", () => deadThreadCount)

  private[log] def deadThreadCount: Int = cleaners.count(_.isThreadFailed)

  /**
   * Start the background cleaning
   */
  def startup(): Unit = {
    info("Starting the log cleaner")
    (0 until config.numThreads).foreach { i =>
      val cleaner = new CleanerThread(i)
      cleaners += cleaner
      cleaner.start()
    }
  }

  /**
   * Stop the background cleaning
   */
  def shutdown(): Unit = {
    info("Shutting down the log cleaner.")
    cleaners.foreach(_.shutdown())
    cleaners.clear()
  }

  override def reconfigurableConfigs: Set[String] = {
    LogCleaner.ReconfigurableConfigs
  }

  override def validateReconfiguration(newConfig: KafkaConfig): Unit = {
    val newCleanerConfig = LogCleaner.cleanerConfig(newConfig)
    val numThreads = newCleanerConfig.numThreads
    val currentThreads = config.numThreads
    if (numThreads < 1)
      throw new ConfigException(s"Log cleaner threads should be at least 1")
    if (numThreads < currentThreads / 2)
      throw new ConfigException(s"Log cleaner threads cannot be reduced to less than half the current value $currentThreads")
    if (numThreads > currentThreads * 2)
      throw new ConfigException(s"Log cleaner threads cannot be increased to more than double the current value $currentThreads")

  }

  /**
    * Reconfigure log clean config. This simply stops current log cleaners and creates new ones.
    * That ensures that if any of the cleaners had failed, new cleaners are created to match the new config.
    */
  override def reconfigure(oldConfig: KafkaConfig, newConfig: KafkaConfig): Unit = {
    config = LogCleaner.cleanerConfig(newConfig)
    shutdown()
    startup()
  }

  /**
   *  Abort the cleaning of a particular partition, if it's in progress. This call blocks until the cleaning of
   *  the partition is aborted.
   */
  def abortCleaning(topicPartition: TopicPartition): Unit = {
    cleanerManager.abortCleaning(topicPartition)
  }

  /**
   * Update checkpoint file, removing topics and partitions that no longer exist
   */
  def updateCheckpoints(dataDir: File): Unit = {
    cleanerManager.updateCheckpoints(dataDir, update=None)
  }

  def alterCheckpointDir(topicPartition: TopicPartition, sourceLogDir: File, destLogDir: File): Unit = {
    cleanerManager.alterCheckpointDir(topicPartition, sourceLogDir, destLogDir)
  }

  def handleLogDirFailure(dir: String): Unit = {
    cleanerManager.handleLogDirFailure(dir)
  }

  /**
   * Truncate cleaner offset checkpoint for the given partition if its checkpointed offset is larger than the given offset
   */
  def maybeTruncateCheckpoint(dataDir: File, topicPartition: TopicPartition, offset: Long): Unit = {
    cleanerManager.maybeTruncateCheckpoint(dataDir, topicPartition, offset)
  }

  /**
   *  Abort the cleaning of a particular partition if it's in progress, and pause any future cleaning of this partition.
   *  This call blocks until the cleaning of the partition is aborted and paused.
   */
  def abortAndPauseCleaning(topicPartition: TopicPartition): Unit = {
    cleanerManager.abortAndPauseCleaning(topicPartition)
  }

  /**
    *  Resume the cleaning of paused partitions.
    */
  def resumeCleaning(topicPartitions: Iterable[TopicPartition]): Unit = {
    cleanerManager.resumeCleaning(topicPartitions)
  }

  /**
   * For testing, a way to know when work has completed. This method waits until the
   * cleaner has processed up to the given offset on the specified topic/partition
   *
   * @param topicPartition The topic and partition to be cleaned
   * @param offset The first dirty offset that the cleaner doesn't have to clean
   * @param maxWaitMs The maximum time in ms to wait for cleaner
   *
   * @return A boolean indicating whether the work has completed before timeout
   */
  def awaitCleaned(topicPartition: TopicPartition, offset: Long, maxWaitMs: Long = 60000L): Boolean = {
    def isCleaned = cleanerManager.allCleanerCheckpoints.get(topicPartition).fold(false)(_ >= offset)
    var remainingWaitMs = maxWaitMs
    while (!isCleaned && remainingWaitMs > 0) {
      val sleepTime = math.min(100, remainingWaitMs)
      Thread.sleep(sleepTime)
      remainingWaitMs -= sleepTime
    }
    isCleaned
  }

  /**
    * To prevent race between retention and compaction,
    * retention threads need to make this call to obtain:
    * @return A list of log partitions that retention threads can safely work on
    */
  def pauseCleaningForNonCompactedPartitions(): Iterable[(TopicPartition, AbstractLog)] = {
    cleanerManager.pauseCleaningForNonCompactedPartitions()
  }

  // Only for testing
  private[kafka] def currentConfig: CleanerConfig = config

  // Only for testing
  private[log] def cleanerCount: Int = cleaners.size

  /**
   * The cleaner threads do the actual log cleaning. Each thread processes does its cleaning repeatedly by
   * choosing the dirtiest log, cleaning it, and then swapping in the cleaned segments.
   */
  private[log] class CleanerThread(threadId: Int)
    extends ShutdownableThread(name = s"kafka-log-cleaner-thread-$threadId", isInterruptible = false) {

    protected override def loggerName = classOf[LogCleaner].getName

    if (config.dedupeBufferSize / config.numThreads > Int.MaxValue)
      warn("Cannot use more than 2G of cleaner buffer space per cleaner thread, ignoring excess buffer space...")

    val cleaner = new Cleaner(id = threadId,
                              offsetMap = new SkimpyOffsetMap(memory = math.min(config.dedupeBufferSize / config.numThreads, Int.MaxValue).toInt,
                                                              hashAlgorithm = config.hashAlgorithm),
                              ioBufferSize = config.ioBufferSize / config.numThreads / 2,
                              maxIoBufferSize = config.maxMessageSize,
                              dupBufferLoadFactor = config.dedupeBufferLoadFactor,
                              throttler = throttler,
                              time = time,
                              checkDone = checkDone)

    @volatile var lastStats: CleanerStats = new CleanerStats()
    @volatile var lastPreCleanStats: PreCleanStats = new PreCleanStats()

    private def checkDone(topicPartition: TopicPartition): Unit = {
      if (!isRunning)
        throw new ThreadShutdownException
      cleanerManager.checkCleaningAborted(topicPartition)
    }

    /**
     * The main loop for the cleaner thread
     * Clean a log if there is a dirty log available, otherwise sleep for a bit
     */
    override def doWork(): Unit = {
      val cleaned = tryCleanFilthiestLog()
      if (!cleaned)
        pause(config.backOffMs, TimeUnit.MILLISECONDS)
    }

    /**
     * Cleans a log if there is a dirty log available
     * @return whether a log was cleaned
     */
    private def tryCleanFilthiestLog(): Boolean = {
      try {
        cleanFilthiestLog()
      } catch {
        case e: LogCleaningException =>
          warn(s"Unexpected exception thrown when cleaning log ${e.log}. Marking its partition (${e.log.topicPartition}) as uncleanable", e)
          cleanerManager.markPartitionUncleanable(e.log.dir.getParent, e.log.topicPartition)
          false
      }
    }

    @throws(classOf[LogCleaningException])
    private def cleanFilthiestLog(): Boolean = {
      val preCleanStats = new PreCleanStats()
      val cleaned = cleanerManager.grabFilthiestCompactedLog(time, preCleanStats) match {
        case None =>
          false
        case Some(cleanable) =>
          // there's a log, clean it
          this.lastPreCleanStats = preCleanStats
          try {
            cleanLog(cleanable)
            true
          } catch {
            case e @ (_: ThreadShutdownException | _: ControlThrowable) => throw e
            case e: Exception => throw new LogCleaningException(cleanable.log, e.getMessage, e)
          }
      }
      val deletable: Iterable[(TopicPartition, AbstractLog)] = cleanerManager.deletableLogs()
      try {
        deletable.foreach { case (_, log) =>
          try {
            log.deleteOldSegments()
          } catch {
            case e @ (_: ThreadShutdownException | _: ControlThrowable) => throw e
            case e: Exception => throw new LogCleaningException(log, e.getMessage, e)
          }
        }
      } finally  {
        cleanerManager.doneDeleting(deletable.map(_._1))
      }

      cleaned
    }

    private def cleanLog(cleanable: LogToClean): Unit = {
      var endOffset = cleanable.firstDirtyOffset
      try {
        val (nextDirtyOffset, cleanerStats) = cleaner.clean(cleanable)
        recordStats(cleaner.id, cleanable.log.name, cleanable.firstDirtyOffset, endOffset, cleanerStats)
        endOffset = nextDirtyOffset
      } catch {
        case _: LogCleaningAbortedException => // task can be aborted, let it go.
        case _: KafkaStorageException => // partition is already offline. let it go.
        case e: IOException =>
          val logDirectory = cleanable.log.dir.getParent
          val msg = s"Failed to clean up log for ${cleanable.topicPartition} in dir ${logDirectory} due to IOException"
          logDirFailureChannel.maybeAddOfflineLogDir(logDirectory, msg, e)
      } finally {
        cleanerManager.doneCleaning(cleanable.topicPartition, cleanable.log.dir.getParentFile, endOffset)
      }
    }

    /**
     * Log out statistics on a single run of the cleaner.
     */
    def recordStats(id: Int, name: String, from: Long, to: Long, stats: CleanerStats): Unit = {
      this.lastStats = stats
      def mb(bytes: Double) = bytes / (1024*1024)
      val message =
        "%n\tLog cleaner thread %d cleaned log %s (dirty section = [%d, %d])%n".format(id, name, from, to) +
        "\t%,.1f MB of log processed in %,.1f seconds (%,.1f MB/sec).%n".format(mb(stats.bytesRead),
                                                                                stats.elapsedSecs,
                                                                                mb(stats.bytesRead/stats.elapsedSecs)) +
        "\tIndexed %,.1f MB in %.1f seconds (%,.1f Mb/sec, %.1f%% of total time)%n".format(mb(stats.mapBytesRead),
                                                                                           stats.elapsedIndexSecs,
                                                                                           mb(stats.mapBytesRead)/stats.elapsedIndexSecs,
                                                                                           100 * stats.elapsedIndexSecs/stats.elapsedSecs) +
        "\tBuffer utilization: %.1f%%%n".format(100 * stats.bufferUtilization) +
        "\tCleaned %,.1f MB in %.1f seconds (%,.1f Mb/sec, %.1f%% of total time)%n".format(mb(stats.bytesRead),
                                                                                           stats.elapsedSecs - stats.elapsedIndexSecs,
                                                                                           mb(stats.bytesRead)/(stats.elapsedSecs - stats.elapsedIndexSecs), 100 * (stats.elapsedSecs - stats.elapsedIndexSecs).toDouble/stats.elapsedSecs) +
        "\tStart size: %,.1f MB (%,d messages)%n".format(mb(stats.bytesRead), stats.messagesRead) +
        "\tEnd size: %,.1f MB (%,d messages)%n".format(mb(stats.bytesWritten), stats.messagesWritten) +
        "\t%.1f%% size reduction (%.1f%% fewer messages)%n".format(100.0 * (1.0 - stats.bytesWritten.toDouble/stats.bytesRead),
                                                                   100.0 * (1.0 - stats.messagesWritten.toDouble/stats.messagesRead))
      info(message)
      if (lastPreCleanStats.delayedPartitions > 0) {
        info("\tCleanable partitions: %d, Delayed partitions: %d, max delay: %d".format(lastPreCleanStats.cleanablePartitions, lastPreCleanStats.delayedPartitions, lastPreCleanStats.maxCompactionDelayMs))
      }
      if (stats.invalidMessagesRead > 0) {
        warn("\tFound %d invalid messages during compaction.".format(stats.invalidMessagesRead))
      }
    }

  }
}

object LogCleaner {
  val ReconfigurableConfigs = Set(
    KafkaConfig.LogCleanerThreadsProp,
    KafkaConfig.LogCleanerDedupeBufferSizeProp,
    KafkaConfig.LogCleanerDedupeBufferLoadFactorProp,
    KafkaConfig.LogCleanerIoBufferSizeProp,
    KafkaConfig.MessageMaxBytesProp,
    KafkaConfig.LogCleanerIoMaxBytesPerSecondProp,
    KafkaConfig.LogCleanerBackoffMsProp
  )

  def cleanerConfig(config: KafkaConfig): CleanerConfig = {
    CleanerConfig(numThreads = config.logCleanerThreads,
      dedupeBufferSize = config.logCleanerDedupeBufferSize,
      dedupeBufferLoadFactor = config.logCleanerDedupeBufferLoadFactor,
      ioBufferSize = config.logCleanerIoBufferSize,
      maxMessageSize = config.messageMaxBytes,
      maxIoBytesPerSecond = config.logCleanerIoMaxBytesPerSecond,
      backOffMs = config.logCleanerBackoffMs,
      enableCleaner = config.logCleanerEnable)

  }

  def createNewCleanedSegment(dir: File, logConfig: LogConfig, baseOffset: Long): LogSegment = {
    val initFileSize =
      if (logConfig.preallocate)
        logConfig.segmentSize.intValue
      else
        0
    LogSegment.deleteIfExists(dir, baseOffset, fileSuffix = Log.CleanedFileSuffix)
    LogSegment.open(dir, baseOffset, logConfig, Time.SYSTEM, fileAlreadyExists = false,
      fileSuffix = Log.CleanedFileSuffix, initFileSize = initFileSize, preallocate = logConfig.preallocate)
  }
}

/**
 * This class holds the actual logic for cleaning a log
 * @param id An identifier used for logging
 * @param offsetMap The map used for deduplication
 * @param ioBufferSize The size of the buffers to use. Memory usage will be 2x this number as there is a read and write buffer.
 * @param maxIoBufferSize The maximum size of a message that can appear in the log
 * @param dupBufferLoadFactor The maximum percent full for the deduplication buffer
 * @param throttler The throttler instance to use for limiting I/O rate.
 * @param time The time instance
 * @param checkDone Check if the cleaning for a partition is finished or aborted.
 */
private[log] class Cleaner(val id: Int,
                           val offsetMap: OffsetMap,
                           ioBufferSize: Int,
                           maxIoBufferSize: Int,
                           dupBufferLoadFactor: Double,
                           throttler: Throttler,
                           time: Time,
                           checkDone: TopicPartition => Unit) extends Logging {

  protected override def loggerName = classOf[LogCleaner].getName

  this.logIdent = s"Cleaner $id: "

  /* buffer used for read i/o */
  private var readBuffer = ByteBuffer.allocate(ioBufferSize)

  /* buffer used for write i/o */
  private var writeBuffer = ByteBuffer.allocate(ioBufferSize)

  private val decompressionBufferSupplier = BufferSupplier.create();

  require(offsetMap.slots * dupBufferLoadFactor > 1, "offset map is too small to fit in even a single message, so log cleaning will never make progress. You can increase log.cleaner.dedupe.buffer.size or decrease log.cleaner.threads")

  /**
   * Clean the given log
   *
   * @param cleanable The log to be cleaned
   *
   * @return The first offset not cleaned and the statistics for this round of cleaning
   */
  private[log] def clean(cleanable: LogToClean): (Long, CleanerStats) = {
    // figure out the timestamp below which it is safe to remove delete tombstones
    // this position is defined to be a configurable time beneath the last modified time of the last clean segment
    val deleteHorizonMs =
      cleanable.log.localLogSegments(0, cleanable.firstDirtyOffset).lastOption match {
        case None => 0L
        case Some(seg) => seg.lastModified - cleanable.log.config.deleteRetentionMs
    }

    doClean(cleanable, deleteHorizonMs)
  }

  private[log] def doClean(cleanable: LogToClean, deleteHorizonMs: Long): (Long, CleanerStats) = {
    info("Beginning cleaning of log %s.".format(cleanable.log.name))

    val log = cleanable.log
    val stats = new CleanerStats()

    // build the offset map
    info("Building offset map for %s...".format(cleanable.log.name))
    val upperBoundOffset = cleanable.firstUncleanableOffset
    buildOffsetMap(log, cleanable.firstDirtyOffset, upperBoundOffset, offsetMap, stats)
    val endOffset = offsetMap.latestOffset + 1
    stats.indexDone()

    // determine the timestamp up to which the log will be cleaned
    // this is the lower of the last active segment and the compaction lag
    val cleanableHorizonMs = log.localLogSegments(0, cleanable.firstUncleanableOffset).lastOption.map(_.lastModified).getOrElse(0L)

    // group the segments and clean the groups
    info("Cleaning log %s (cleaning prior to %s, discarding tombstones prior to %s)...".format(log.name, new Date(cleanableHorizonMs), new Date(deleteHorizonMs)))
    val transactionMetadata = new CleanedTransactionMetadata

    val groupedSegments = groupSegmentsBySize(log.localLogSegments(0, endOffset), log.config.segmentSize,
      log.config.maxIndexSize, cleanable.firstUncleanableOffset)
    for (group <- groupedSegments)
      cleanSegments(log, group, offsetMap, deleteHorizonMs, stats, transactionMetadata)

    // record buffer utilization
    stats.bufferUtilization = offsetMap.utilization

    stats.allDone()

    (endOffset, stats)
  }

  /**
   * Clean a group of segments into a single replacement segment
   *
   * @param log The log being cleaned
   * @param segments The group of segments being cleaned
   * @param map The offset map to use for cleaning segments
   * @param deleteHorizonMs The time to retain delete tombstones
   * @param stats Collector for cleaning statistics
   * @param transactionMetadata State of ongoing transactions which is carried between the cleaning
   *                            of the grouped segments
   */
  private[log] def cleanSegments(log: AbstractLog,
                                 segments: Seq[LogSegment],
                                 map: OffsetMap,
                                 deleteHorizonMs: Long,
                                 stats: CleanerStats,
                                 transactionMetadata: CleanedTransactionMetadata): Unit = {
    // create a new segment with a suffix appended to the name of the log and indexes
    val cleaned = LogCleaner.createNewCleanedSegment(log.dir, log.config, segments.head.baseOffset)
    transactionMetadata.cleanedIndex = Some(cleaned.txnIndex)

    try {
      // clean segments into the new destination segment
      val iter = segments.iterator
      var currentSegmentOpt: Option[LogSegment] = Some(iter.next())
      val lastOffsetOfActiveProducers = log.lastRecordsOfActiveProducers

      while (currentSegmentOpt.isDefined) {
        val currentSegment = currentSegmentOpt.get
        val nextSegmentOpt = if (iter.hasNext) Some(iter.next()) else None

        val startOffset = currentSegment.baseOffset
        val upperBoundOffset = nextSegmentOpt.map(_.baseOffset).getOrElse(map.latestOffset + 1)
        val abortedTransactions = log.collectAbortedTransactions(startOffset, upperBoundOffset)
        transactionMetadata.addAbortedTransactions(abortedTransactions)

        val retainDeletesAndTxnMarkers = currentSegment.lastModified > deleteHorizonMs
        info(s"Cleaning $currentSegment in log ${log.name} into ${cleaned.baseOffset} " +
          s"with deletion horizon $deleteHorizonMs, " +
          s"${if(retainDeletesAndTxnMarkers) "retaining" else "discarding"} deletes.")

        try {
          cleanInto(log.topicPartition, currentSegment.log, cleaned, map, retainDeletesAndTxnMarkers, log.config.maxMessageSize,
            transactionMetadata, lastOffsetOfActiveProducers, stats)
        } catch {
          case e: LogSegmentOffsetOverflowException =>
            // Split the current segment. It's also safest to abort the current cleaning process, so that we retry from
            // scratch once the split is complete.
            info(s"Caught segment overflow error during cleaning: ${e.getMessage}")
            log.splitOverflowedSegment(currentSegment)
            throw new LogCleaningAbortedException()
        }
        currentSegmentOpt = nextSegmentOpt
      }

      cleaned.onBecomeInactiveSegment()
      // flush new segment to disk before swap
      cleaned.flush()

      // update the modification date to retain the last modified date of the original files
      val modified = segments.last.lastModified
      cleaned.lastModified = modified

      // swap in new segment
      info(s"Swapping in cleaned segment $cleaned for segment(s) $segments in log $log")
      log.replaceSegments(List(cleaned), segments)
    } catch {
      case e: LogCleaningAbortedException =>
        try cleaned.deleteIfExists()
        catch {
          case deleteException: Exception =>
            e.addSuppressed(deleteException)
        } finally throw e
    }
  }

  /**
   * Clean the given source log segment into the destination segment using the key=>offset mapping
   * provided
   *
   * @param topicPartition The topic and partition of the log segment to clean
   * @param sourceRecords The dirty log segment
   * @param dest The cleaned log segment
   * @param map The key=>offset mapping
   * @param retainDeletesAndTxnMarkers Should tombstones and markers be retained while cleaning this segment
   * @param maxLogMessageSize The maximum message size of the corresponding topic
   * @param stats Collector for cleaning statistics
   */
  private[log] def cleanInto(topicPartition: TopicPartition,
                             sourceRecords: FileRecords,
                             dest: LogSegment,
                             map: OffsetMap,
                             retainDeletesAndTxnMarkers: Boolean,
                             maxLogMessageSize: Int,
                             transactionMetadata: CleanedTransactionMetadata,
                             lastRecordsOfActiveProducers: Map[Long, LastRecord],
                             stats: CleanerStats): Unit = {
    val logCleanerFilter: RecordFilter = new RecordFilter {
      var discardBatchRecords: Boolean = _

      override def checkBatchRetention(batch: RecordBatch): BatchRetention = {
        // we piggy-back on the tombstone retention logic to delay deletion of transaction markers.
        // note that we will never delete a marker until all the records from that transaction are removed.
        discardBatchRecords = shouldDiscardBatch(batch, transactionMetadata, retainTxnMarkers = retainDeletesAndTxnMarkers)

        def isBatchLastRecordOfProducer: Boolean = {
          // We retain the batch in order to preserve the state of active producers. There are three cases:
          // 1) The producer is no longer active, which means we can delete all records for that producer.
          // 2) The producer is still active and has a last data offset. We retain the batch that contains
          //    this offset since it also contains the last sequence number for this producer.
          // 3) The last entry in the log is a transaction marker. We retain this marker since it has the
          //    last producer epoch, which is needed to ensure fencing.
          lastRecordsOfActiveProducers.get(batch.producerId).exists { lastRecord =>
            lastRecord.lastDataOffset match {
              case Some(offset) => batch.lastOffset == offset
              case None => batch.isControlBatch && batch.producerEpoch == lastRecord.producerEpoch
            }
          }
        }

        if (batch.hasProducerId && isBatchLastRecordOfProducer)
          BatchRetention.RETAIN_EMPTY
        else if (discardBatchRecords)
          BatchRetention.DELETE
        else
          BatchRetention.DELETE_EMPTY
      }

      override def shouldRetainRecord(batch: RecordBatch, record: Record): Boolean = {
        if (discardBatchRecords)
          // The batch is only retained to preserve producer sequence information; the records can be removed
          false
        else
          Cleaner.this.shouldRetainRecord(map, retainDeletesAndTxnMarkers, batch, record, stats)
      }
    }

    var position = 0
    while (position < sourceRecords.sizeInBytes) {
      checkDone(topicPartition)
      // read a chunk of messages and copy any that are to be retained to the write buffer to be written out
      readBuffer.clear()
      writeBuffer.clear()

      sourceRecords.readInto(readBuffer, position)
      val records = MemoryRecords.readableRecords(readBuffer)
      throttler.maybeThrottle(records.sizeInBytes)
      val result = records.filterTo(topicPartition, logCleanerFilter, writeBuffer, maxLogMessageSize, decompressionBufferSupplier)
      stats.readMessages(result.messagesRead, result.bytesRead)
      stats.recopyMessages(result.messagesRetained, result.bytesRetained)

      position += result.bytesRead

      // if any messages are to be retained, write them out
      val outputBuffer = result.outputBuffer
      if (outputBuffer.position() > 0) {
        outputBuffer.flip()
        val retained = MemoryRecords.readableRecords(outputBuffer)
        // it's OK not to hold the Log's lock in this case, because this segment is only accessed by other threads
        // after `Log.replaceSegments` (which acquires the lock) is called
        dest.append(largestOffset = result.maxOffset,
          largestTimestamp = result.maxTimestamp,
          shallowOffsetOfMaxTimestamp = result.shallowOffsetOfMaxTimestamp,
          records = retained)
        throttler.maybeThrottle(outputBuffer.limit())
      }

      // if we read bytes but didn't get even one complete batch, our I/O buffer is too small, grow it and try again
      // `result.bytesRead` contains bytes from `messagesRead` and any discarded batches.
      if (readBuffer.limit() > 0 && result.bytesRead == 0)
        growBuffersOrFail(sourceRecords, position, maxLogMessageSize, records)
    }
    restoreBuffers()
  }


  /**
   * Grow buffers to process next batch of records from `sourceRecords.` Buffers are doubled in size
   * up to a maximum of `maxLogMessageSize`. In some scenarios, a record could be bigger than the
   * current maximum size configured for the log. For example:
   *   1. A compacted topic using compression may contain a message set slightly larger than max.message.bytes
   *   2. max.message.bytes of a topic could have been reduced after writing larger messages
   * In these cases, grow the buffer to hold the next batch.
   */
  private def growBuffersOrFail(sourceRecords: FileRecords,
                                position: Int,
                                maxLogMessageSize: Int,
                                memoryRecords: MemoryRecords): Unit = {

    val maxSize = if (readBuffer.capacity >= maxLogMessageSize) {
      val nextBatchSize = memoryRecords.firstBatchSize
      val logDesc = s"log segment ${sourceRecords.file} at position $position"
      if (nextBatchSize == null)
        throw new IllegalStateException(s"Could not determine next batch size for $logDesc")
      if (nextBatchSize <= 0)
        throw new IllegalStateException(s"Invalid batch size $nextBatchSize for $logDesc")
      if (nextBatchSize <= readBuffer.capacity)
        throw new IllegalStateException(s"Batch size $nextBatchSize < buffer size ${readBuffer.capacity}, but not processed for $logDesc")
      val bytesLeft = sourceRecords.channel.size - position
      if (nextBatchSize > bytesLeft)
        throw new CorruptRecordException(s"Log segment may be corrupt, batch size $nextBatchSize > $bytesLeft bytes left in segment for $logDesc")
      nextBatchSize.intValue
    } else
      maxLogMessageSize

    growBuffers(maxSize)
  }

  private def shouldDiscardBatch(batch: RecordBatch,
                                 transactionMetadata: CleanedTransactionMetadata,
                                 retainTxnMarkers: Boolean): Boolean = {
    if (batch.isControlBatch) {
      val canDiscardControlBatch = transactionMetadata.onControlBatchRead(batch)
      canDiscardControlBatch && !retainTxnMarkers
    } else {
      val canDiscardBatch = transactionMetadata.onBatchRead(batch)
      canDiscardBatch
    }
  }

  private def shouldRetainRecord(map: kafka.log.OffsetMap,
                                 retainDeletes: Boolean,
                                 batch: RecordBatch,
                                 record: Record,
                                 stats: CleanerStats): Boolean = {
    val pastLatestOffset = record.offset > map.latestOffset
    if (pastLatestOffset)
      return true

    if (record.hasKey) {
      val key = record.key
      val foundOffset = map.get(key)
      /* First,the message must have the latest offset for the key
       * then there are two cases in which we can retain a message:
       *   1) The message has value
       *   2) The message doesn't has value but it can't be deleted now.
       */
      val latestOffsetForKey = record.offset() >= foundOffset
      val isRetainedValue = record.hasValue || retainDeletes
      latestOffsetForKey && isRetainedValue
    } else {
      stats.invalidMessage()
      false
    }
  }

  /**
   * Double the I/O buffer capacity
   */
  def growBuffers(maxLogMessageSize: Int): Unit = {
    val maxBufferSize = math.max(maxLogMessageSize, maxIoBufferSize)
    if(readBuffer.capacity >= maxBufferSize || writeBuffer.capacity >= maxBufferSize)
      throw new IllegalStateException("This log contains a message larger than maximum allowable size of %s.".format(maxBufferSize))
    val newSize = math.min(this.readBuffer.capacity * 2, maxBufferSize)
    info(s"Growing cleaner I/O buffers from ${readBuffer.capacity} bytes to $newSize bytes.")
    this.readBuffer = ByteBuffer.allocate(newSize)
    this.writeBuffer = ByteBuffer.allocate(newSize)
  }

  /**
   * Restore the I/O buffer capacity to its original size
   */
  def restoreBuffers(): Unit = {
    if(this.readBuffer.capacity > this.ioBufferSize)
      this.readBuffer = ByteBuffer.allocate(this.ioBufferSize)
    if(this.writeBuffer.capacity > this.ioBufferSize)
      this.writeBuffer = ByteBuffer.allocate(this.ioBufferSize)
  }

  /**
   * Group the segments in a log into groups totaling less than a given size. the size is enforced separately for the log data and the index data.
   * We collect a group of such segments together into a single
   * destination segment. This prevents segment sizes from shrinking too much.
   *
   * @param segments The log segments to group
   * @param maxSize the maximum size in bytes for the total of all log data in a group
   * @param maxIndexSize the maximum size in bytes for the total of all index data in a group
   *
   * @return A list of grouped segments
   */
  private[log] def groupSegmentsBySize(segments: Iterable[LogSegment], maxSize: Int, maxIndexSize: Int, firstUncleanableOffset: Long): List[Seq[LogSegment]] = {
    var grouped = List[List[LogSegment]]()
    var segs = segments.toList
    while(segs.nonEmpty) {
      var group = List(segs.head)
      var logSize = segs.head.size.toLong
      var indexSize = segs.head.offsetIndex.sizeInBytes.toLong
      var timeIndexSize = segs.head.timeIndex.sizeInBytes.toLong
      segs = segs.tail
      while(segs.nonEmpty &&
            logSize + segs.head.size <= maxSize &&
            indexSize + segs.head.offsetIndex.sizeInBytes <= maxIndexSize &&
            timeIndexSize + segs.head.timeIndex.sizeInBytes <= maxIndexSize &&
            lastOffsetForFirstSegment(segs, firstUncleanableOffset) - group.last.baseOffset <= Int.MaxValue) {
        group = segs.head :: group
        logSize += segs.head.size
        indexSize += segs.head.offsetIndex.sizeInBytes
        timeIndexSize += segs.head.timeIndex.sizeInBytes
        segs = segs.tail
      }
      grouped ::= group.reverse
    }
    grouped.reverse
  }

  /**
    * We want to get the last offset in the first log segment in segs.
    * LogSegment.nextOffset() gives the exact last offset in a segment, but can be expensive since it requires
    * scanning the segment from the last index entry.
    * Therefore, we estimate the last offset of the first log segment by using
    * the base offset of the next segment in the list.
    * If the next segment doesn't exist, first Uncleanable Offset will be used.
    *
    * @param segs - remaining segments to group.
    * @return The estimated last offset for the first segment in segs
    */
  private def lastOffsetForFirstSegment(segs: List[LogSegment], firstUncleanableOffset: Long): Long = {
    if (segs.size > 1) {
      /* if there is a next segment, use its base offset as the bounding offset to guarantee we know
       * the worst case offset */
      segs(1).baseOffset - 1
    } else {
      //for the last segment in the list, use the first uncleanable offset.
      firstUncleanableOffset - 1
    }
  }

  /**
   * Build a map of key_hash => offset for the keys in the cleanable dirty portion of the log to use in cleaning.
   * @param log The log to use
   * @param start The offset at which dirty messages begin
   * @param end The ending offset for the map that is being built
   * @param map The map in which to store the mappings
   * @param stats Collector for cleaning statistics
   */
  private[log] def buildOffsetMap(log: AbstractLog,
                                  start: Long,
                                  end: Long,
                                  map: OffsetMap,
                                  stats: CleanerStats): Unit = {
    map.clear()
<<<<<<< HEAD
    val dirty = log.localLogSegments(start, end).toBuffer
=======
    val dirty = log.logSegments(start, end).toBuffer
    val nextSegmentStartOffsets = new ListBuffer[Long]
    if (dirty.nonEmpty) {
      for (nextSegment <- dirty.tail) nextSegmentStartOffsets.append(nextSegment.baseOffset)
      nextSegmentStartOffsets.append(end)
    }
>>>>>>> 5f73895e
    info("Building offset map for log %s for %d segments in offset range [%d, %d).".format(log.name, dirty.size, start, end))

    val transactionMetadata = new CleanedTransactionMetadata
    val abortedTransactions = log.collectAbortedTransactions(start, end)
    transactionMetadata.addAbortedTransactions(abortedTransactions)

    // Add all the cleanable dirty segments. We must take at least map.slots * load_factor,
    // but we may be able to fit more (if there is lots of duplication in the dirty section of the log)
    var full = false
    for ( (segment, nextSegmentStartOffset) <- dirty.zip(nextSegmentStartOffsets) if !full) {
      checkDone(log.topicPartition)

      full = buildOffsetMapForSegment(log.topicPartition, segment, map, start, nextSegmentStartOffset, log.config.maxMessageSize,
        transactionMetadata, stats)
      if (full)
        debug("Offset map is full, %d segments fully mapped, segment with base offset %d is partially mapped".format(dirty.indexOf(segment), segment.baseOffset))
    }
    info("Offset map for log %s complete.".format(log.name))
  }

  /**
   * Add the messages in the given segment to the offset map
   *
   * @param segment The segment to index
   * @param map The map in which to store the key=>offset mapping
   * @param stats Collector for cleaning statistics
   *
   * @return If the map was filled whilst loading from this segment
   */
  private def buildOffsetMapForSegment(topicPartition: TopicPartition,
                                       segment: LogSegment,
                                       map: OffsetMap,
                                       startOffset: Long,
                                       nextSegmentStartOffset: Long,
                                       maxLogMessageSize: Int,
                                       transactionMetadata: CleanedTransactionMetadata,
                                       stats: CleanerStats): Boolean = {
    var position = segment.offsetIndex.lookup(startOffset).position
    val maxDesiredMapSize = (map.slots * this.dupBufferLoadFactor).toInt
    while (position < segment.log.sizeInBytes) {
      checkDone(topicPartition)
      readBuffer.clear()
      try {
        segment.log.readInto(readBuffer, position)
      } catch {
        case e: Exception =>
          throw new KafkaException(s"Failed to read from segment $segment of partition $topicPartition " +
            "while loading offset map", e)
      }
      val records = MemoryRecords.readableRecords(readBuffer)
      throttler.maybeThrottle(records.sizeInBytes)

      val startPosition = position
      for (batch <- records.batches.asScala) {
        if (batch.isControlBatch) {
          transactionMetadata.onControlBatchRead(batch)
          stats.indexMessagesRead(1)
        } else {
          val isAborted = transactionMetadata.onBatchRead(batch)
          if (isAborted) {
            // If the batch is aborted, do not bother populating the offset map.
            // Note that abort markers are supported in v2 and above, which means count is defined.
            stats.indexMessagesRead(batch.countOrNull)
          } else {
            for (record <- batch.asScala) {
              if (record.hasKey && record.offset >= startOffset) {
                if (map.size < maxDesiredMapSize)
                  map.put(record.key, record.offset)
                else
                  return true
              }
              stats.indexMessagesRead(1)
            }
          }
        }

        if (batch.lastOffset >= startOffset)
          map.updateLatestOffset(batch.lastOffset)
      }
      val bytesRead = records.validBytes
      position += bytesRead
      stats.indexBytesRead(bytesRead)

      // if we didn't read even one complete message, our read buffer may be too small
      if(position == startPosition)
        growBuffersOrFail(segment.log, position, maxLogMessageSize, records)
    }

    // In the case of offsets gap, fast forward to latest expected offset in this segment.
    map.updateLatestOffset(nextSegmentStartOffset - 1L)

    restoreBuffers()
    false
  }
}

/**
  * A simple struct for collecting pre-clean stats
  */
private class PreCleanStats() {
  var maxCompactionDelayMs = 0L
  var delayedPartitions = 0
  var cleanablePartitions = 0

  def updateMaxCompactionDelay(delayMs: Long): Unit = {
    maxCompactionDelayMs = Math.max(maxCompactionDelayMs, delayMs)
    if (delayMs > 0) {
      delayedPartitions += 1
    }
  }
  def recordCleanablePartitions(numOfCleanables: Int): Unit = {
    cleanablePartitions = numOfCleanables
  }
}

/**
 * A simple struct for collecting stats about log cleaning
 */
private class CleanerStats(time: Time = Time.SYSTEM) {
  val startTime = time.milliseconds
  var mapCompleteTime = -1L
  var endTime = -1L
  var bytesRead = 0L
  var bytesWritten = 0L
  var mapBytesRead = 0L
  var mapMessagesRead = 0L
  var messagesRead = 0L
  var invalidMessagesRead = 0L
  var messagesWritten = 0L
  var bufferUtilization = 0.0d

  def readMessages(messagesRead: Int, bytesRead: Int): Unit = {
    this.messagesRead += messagesRead
    this.bytesRead += bytesRead
  }

  def invalidMessage(): Unit = {
    invalidMessagesRead += 1
  }

  def recopyMessages(messagesWritten: Int, bytesWritten: Int): Unit = {
    this.messagesWritten += messagesWritten
    this.bytesWritten += bytesWritten
  }

  def indexMessagesRead(size: Int): Unit = {
    mapMessagesRead += size
  }

  def indexBytesRead(size: Int): Unit = {
    mapBytesRead += size
  }

  def indexDone(): Unit = {
    mapCompleteTime = time.milliseconds
  }

  def allDone(): Unit = {
    endTime = time.milliseconds
  }

  def elapsedSecs = (endTime - startTime)/1000.0

  def elapsedIndexSecs = (mapCompleteTime - startTime)/1000.0

}

/**
  * Helper class for a log, its topic/partition, the first cleanable position, the first uncleanable dirty position,
  * and whether it needs compaction immediately.
  */
private case class LogToClean(topicPartition: TopicPartition,
                              log: AbstractLog,
                              firstDirtyOffset: Long,
                              uncleanableOffset: Long,
                              needCompactionNow: Boolean = false) extends Ordered[LogToClean] {
  val cleanBytes = log.localLogSegments(-1, firstDirtyOffset).map(_.size.toLong).sum
  val (firstUncleanableOffset, cleanableBytes) = LogCleanerManager.calculateCleanableBytes(log, firstDirtyOffset, uncleanableOffset)
  val totalBytes = cleanBytes + cleanableBytes
  val cleanableRatio = cleanableBytes / totalBytes.toDouble
  override def compare(that: LogToClean): Int = math.signum(this.cleanableRatio - that.cleanableRatio).toInt
}

/**
 * This is a helper class to facilitate tracking transaction state while cleaning the log. It maintains a set
 * of the ongoing aborted and committed transactions as the cleaner is working its way through the log. This
 * class is responsible for deciding when transaction markers can be removed and is therefore also responsible
 * for updating the cleaned transaction index accordingly.
 */
private[log] class CleanedTransactionMetadata {
  private val ongoingCommittedTxns = mutable.Set.empty[Long]
  private val ongoingAbortedTxns = mutable.Map.empty[Long, AbortedTransactionMetadata]
  // Minheap of aborted transactions sorted by the transaction first offset
  private val abortedTransactions = mutable.PriorityQueue.empty[AbortedTxn](new Ordering[AbortedTxn] {
    override def compare(x: AbortedTxn, y: AbortedTxn): Int = x.firstOffset compare y.firstOffset
  }.reverse)

  // Output cleaned index to write retained aborted transactions
  var cleanedIndex: Option[TransactionIndex] = None

  def addAbortedTransactions(abortedTransactions: List[AbortedTxn]): Unit = {
    this.abortedTransactions ++= abortedTransactions
  }

  /**
   * Update the cleaned transaction state with a control batch that has just been traversed by the cleaner.
   * Return true if the control batch can be discarded.
   */
  def onControlBatchRead(controlBatch: RecordBatch): Boolean = {
    consumeAbortedTxnsUpTo(controlBatch.lastOffset)

    val controlRecordIterator = controlBatch.iterator
    if (controlRecordIterator.hasNext) {
      val controlRecord = controlRecordIterator.next()
      val controlType = ControlRecordType.parse(controlRecord.key)
      val producerId = controlBatch.producerId
      controlType match {
        case ControlRecordType.ABORT =>
          ongoingAbortedTxns.remove(producerId) match {
            // Retain the marker until all batches from the transaction have been removed.
            // We may retain a record from an aborted transaction if it is the last entry
            // written by a given producerId.
            case Some(abortedTxnMetadata) if abortedTxnMetadata.lastObservedBatchOffset.isDefined =>
              cleanedIndex.foreach(_.append(abortedTxnMetadata.abortedTxn))
              false
            case _ => true
          }

        case ControlRecordType.COMMIT =>
          // This marker is eligible for deletion if we didn't traverse any batches from the transaction
          !ongoingCommittedTxns.remove(producerId)

        case _ => false
      }
    } else {
      // An empty control batch was already cleaned, so it's safe to discard
      true
    }
  }

  private def consumeAbortedTxnsUpTo(offset: Long): Unit = {
    while (abortedTransactions.headOption.exists(_.firstOffset <= offset)) {
      val abortedTxn = abortedTransactions.dequeue()
      ongoingAbortedTxns.getOrElseUpdate(abortedTxn.producerId, new AbortedTransactionMetadata(abortedTxn))
    }
  }

  /**
   * Update the transactional state for the incoming non-control batch. If the batch is part of
   * an aborted transaction, return true to indicate that it is safe to discard.
   */
  def onBatchRead(batch: RecordBatch): Boolean = {
    consumeAbortedTxnsUpTo(batch.lastOffset)
    if (batch.isTransactional) {
      ongoingAbortedTxns.get(batch.producerId) match {
        case Some(abortedTransactionMetadata) =>
          abortedTransactionMetadata.lastObservedBatchOffset = Some(batch.lastOffset)
          true
        case None =>
          ongoingCommittedTxns += batch.producerId
          false
      }
    } else {
      false
    }
  }

}

private class AbortedTransactionMetadata(val abortedTxn: AbortedTxn) {
  var lastObservedBatchOffset: Option[Long] = None

  override def toString: String = s"(txn: $abortedTxn, lastOffset: $lastObservedBatchOffset)"
}<|MERGE_RESOLUTION|>--- conflicted
+++ resolved
@@ -870,16 +870,12 @@
                                   map: OffsetMap,
                                   stats: CleanerStats): Unit = {
     map.clear()
-<<<<<<< HEAD
     val dirty = log.localLogSegments(start, end).toBuffer
-=======
-    val dirty = log.logSegments(start, end).toBuffer
     val nextSegmentStartOffsets = new ListBuffer[Long]
     if (dirty.nonEmpty) {
       for (nextSegment <- dirty.tail) nextSegmentStartOffsets.append(nextSegment.baseOffset)
       nextSegmentStartOffsets.append(end)
     }
->>>>>>> 5f73895e
     info("Building offset map for log %s for %d segments in offset range [%d, %d).".format(log.name, dirty.size, start, end))
 
     val transactionMetadata = new CleanedTransactionMetadata
