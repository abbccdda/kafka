/**
 * Licensed to the Apache Software Foundation (ASF) under one or more
 * contributor license agreements.  See the NOTICE file distributed with
 * this work for additional information regarding copyright ownership.
 * The ASF licenses this file to You under the Apache License, Version 2.0
 * (the "License"); you may not use this file except in compliance with
 * the License.  You may obtain a copy of the License at
 *
 * http://www.apache.org/licenses/LICENSE-2.0
 *
 * Unless required by applicable law or agreed to in writing, software
 * distributed under the License is distributed on an "AS IS" BASIS,
 * WITHOUT WARRANTIES OR CONDITIONS OF ANY KIND, either express or implied.
 * See the License for the specific language governing permissions and
 * limitations under the License.
 */
package kafka.security.authorizer

import java.{lang, util}
import java.util.concurrent.{CompletableFuture, CompletionStage}

import com.typesafe.scalalogging.Logger
import kafka.api.KAFKA_2_0_IV1
import kafka.security.authorizer.AclAuthorizer.{AclSeqs, ResourceOrdering, VersionedAcls}
import kafka.security.authorizer.AclEntry.ResourceSeparator
import kafka.server.{KafkaConfig, KafkaServer}
import kafka.utils._
import kafka.zk._
import org.apache.kafka.common.Endpoint
import org.apache.kafka.common.acl._
import org.apache.kafka.common.acl.AclOperation._
import org.apache.kafka.common.acl.AclPermissionType.{ALLOW, DENY}
import org.apache.kafka.common.errors.{ApiException, InvalidRequestException, UnsupportedVersionException}
import org.apache.kafka.common.protocol.ApiKeys
import org.apache.kafka.common.resource._
import org.apache.kafka.common.security.auth.KafkaPrincipal
import org.apache.kafka.common.utils.{SecurityUtils, Time}
import org.apache.kafka.server.authorizer.AclDeleteResult.AclBindingDeleteResult
import org.apache.kafka.server.authorizer._
import org.apache.zookeeper.client.ZKClientConfig

import scala.collection.{mutable, Seq}
import scala.jdk.CollectionConverters._
import scala.util.{Failure, Random, Success, Try}

object AclAuthorizer {
  // Optional override zookeeper cluster configuration where acls will be stored. If not specified,
  // acls will be stored in the same zookeeper where all other kafka broker metadata is stored.
  val configPrefix = "authorizer."
  val ZkUrlProp = s"${configPrefix}zookeeper.url"
  val ZkConnectionTimeOutProp = s"${configPrefix}zookeeper.connection.timeout.ms"
  val ZkSessionTimeOutProp = s"${configPrefix}zookeeper.session.timeout.ms"
  val ZkMaxInFlightRequests = s"${configPrefix}zookeeper.max.in.flight.requests"

  // Semi-colon separated list of users that will be treated as super users and will have access to all the resources
  // for all actions from all hosts, defaults to no super users.
  val SuperUsersProp = "super.users"
  // If set to true when no acls are found for a resource, authorizer allows access to everyone. Defaults to false.
  val AllowEveryoneIfNoAclIsFoundProp = "allow.everyone.if.no.acl.found"

  case class VersionedAcls(acls: Set[AclEntry], zkVersion: Int) {
    def exists: Boolean = zkVersion != ZkVersion.UnknownVersion
  }

<<<<<<< HEAD
  class AclSets(sets: Set[AclEntry]*) {
    def find(p: AclEntry => Boolean): Option[AclEntry] = sets.flatMap(_.find(p)).headOption
    def isEmpty: Boolean = !sets.exists(_.nonEmpty)
    def filterAndTransform[T](predicate: util.function.Predicate[KafkaPrincipal],
                              transformer: util.function.Function[AclBinding, T]): util.Set[T] = {
      val aclBindings = new util.HashSet[T]()
      sets.foreach { set =>
        set.foreach { acl =>
          if (predicate.test(acl.kafkaPrincipal))
            aclBindings.add(transformer.apply(acl.aclBinding))
        }
      }
      aclBindings
    }
=======
  class AclSeqs(classes: Seq[AclEntry]*) {
    def find(p: AclEntry => Boolean): Option[AclEntry] = classes.flatMap(_.find(p)).headOption
    def isEmpty: Boolean = !classes.exists(_.nonEmpty)
>>>>>>> 6a3bbb6a
  }

  val NoAcls = VersionedAcls(Set.empty, ZkVersion.UnknownVersion)
  val WildcardHost = "*"

  // Orders by resource type, then resource pattern type and finally reverse ordering by name.
  class ResourceOrdering extends Ordering[ResourcePattern] {

    def compare(a: ResourcePattern, b: ResourcePattern): Int = {
      val rt = a.resourceType.compareTo(b.resourceType)
      if (rt != 0)
        rt
      else {
        val rnt = a.patternType.compareTo(b.patternType)
        if (rnt != 0)
          rnt
        else
          (a.name compare b.name) * -1
      }
    }
  }

  private[authorizer] def zkClientConfigFromKafkaConfigAndMap(kafkaConfig: KafkaConfig, configMap: mutable.Map[String, _<:Any]): Option[ZKClientConfig] = {
    val zkSslClientEnable = configMap.get(AclAuthorizer.configPrefix + KafkaConfig.ZkSslClientEnableProp).
      map(_.toString).getOrElse(kafkaConfig.zkSslClientEnable.toString).toBoolean
    if (!zkSslClientEnable)
      None
    else {
      // start with the base config from the Kafka configuration
      // be sure to force creation since the zkSslClientEnable property in the kafkaConfig could be false
      val zkClientConfig = KafkaServer.zkClientConfigFromKafkaConfig(kafkaConfig, true)
      // add in any prefixed overlays
      KafkaConfig.ZkSslConfigToSystemPropertyMap.foreach{ case (kafkaProp, sysProp) => {
        val prefixedValue = configMap.get(AclAuthorizer.configPrefix + kafkaProp)
        if (prefixedValue.isDefined)
          zkClientConfig.get.setProperty(sysProp,
            if (kafkaProp == KafkaConfig.ZkSslEndpointIdentificationAlgorithmProp)
              (prefixedValue.get.toString.toUpperCase == "HTTPS").toString
            else
              prefixedValue.get.toString)
      }}
      zkClientConfig
    }
  }
}

trait AclUpdateListener {
  def handleUpdate(resourcePattern: ResourcePattern, aclBindings: util.Set[AccessControlEntry]): Unit = {}
}

class AclAuthorizer extends Authorizer with Logging {
  private[security] val authorizerLogger = Logger("kafka.authorizer.logger")
  private var aclUpdateListeners = mutable.Set.empty[AclUpdateListener]

  private var superUsers = Set.empty[KafkaPrincipal]
  private var shouldAllowEveryoneIfNoAclIsFound = false
  private var zkClient: KafkaZkClient = _
  private var aclChangeListeners: Iterable[AclChangeSubscription] = Iterable.empty
  private var extendedAclSupport: Boolean = _

  @volatile
  private var aclCache = new scala.collection.immutable.TreeMap[ResourcePattern, VersionedAcls]()(new ResourceOrdering)
  private val lock = new Object()

  // The maximum number of times we should try to update the resource acls in zookeeper before failing;
  // This should never occur, but is a safeguard just in case.
  protected[security] var maxUpdateRetries = 10

  private val retryBackoffMs = 100
  private val retryBackoffJitterMs = 50

  def registerAclUpdateListener(aclUpdateListener: AclUpdateListener): Unit = {
    aclUpdateListeners += aclUpdateListener
  }

  /**
   * Guaranteed to be called before any authorize call is made.
   */
  override def configure(javaConfigs: util.Map[String, _]): Unit = {
    val configs = javaConfigs.asScala
    val props = new java.util.Properties()
    configs.foreach { case (key, value) => props.put(key, value.toString) }

    superUsers = configs.get(AclAuthorizer.SuperUsersProp).collect {
      case str: String if str.nonEmpty => str.split(";").map(s => SecurityUtils.parseKafkaPrincipal(s.trim)).toSet
    }.getOrElse(Set.empty[KafkaPrincipal])

    shouldAllowEveryoneIfNoAclIsFound = configs.get(AclAuthorizer.AllowEveryoneIfNoAclIsFoundProp).exists(_.toString.toBoolean)

    // Use `KafkaConfig` in order to get the default ZK config values if not present in `javaConfigs`. Note that this
    // means that `KafkaConfig.zkConnect` must always be set by the user (even if `AclAuthorizer.ZkUrlProp` is also
    // set).
    val kafkaConfig = KafkaConfig.fromProps(props, doLog = false)
    val zkUrl = configs.get(AclAuthorizer.ZkUrlProp).map(_.toString).getOrElse(kafkaConfig.zkConnect)
    val zkConnectionTimeoutMs = configs.get(AclAuthorizer.ZkConnectionTimeOutProp).map(_.toString.toInt).getOrElse(kafkaConfig.zkConnectionTimeoutMs)
    val zkSessionTimeOutMs = configs.get(AclAuthorizer.ZkSessionTimeOutProp).map(_.toString.toInt).getOrElse(kafkaConfig.zkSessionTimeoutMs)
    val zkMaxInFlightRequests = configs.get(AclAuthorizer.ZkMaxInFlightRequests).map(_.toString.toInt).getOrElse(kafkaConfig.zkMaxInFlightRequests)

    val zkClientConfig = AclAuthorizer.zkClientConfigFromKafkaConfigAndMap(kafkaConfig, configs)
    val time = Time.SYSTEM
    zkClient = KafkaZkClient(zkUrl, kafkaConfig.zkEnableSecureAcls, zkSessionTimeOutMs, zkConnectionTimeoutMs,
      zkMaxInFlightRequests, time, "kafka.security", "AclAuthorizer", name=Some("ACL authorizer"),
      zkClientConfig = zkClientConfig)
    zkClient.createAclPaths()

    extendedAclSupport = kafkaConfig.interBrokerProtocolVersion >= KAFKA_2_0_IV1

    // Start change listeners first and then populate the cache so that there is no timing window
    // between loading cache and processing change notifications.
    startZkChangeListeners()
    loadCache()
  }

  override def start(serverInfo: AuthorizerServerInfo): util.Map[Endpoint, _ <: CompletionStage[Void]] = {
    serverInfo.endpoints.asScala.map { endpoint =>
      endpoint -> CompletableFuture.completedFuture[Void](null) }.toMap.asJava
  }

  override def authorize(requestContext: AuthorizableRequestContext, actions: util.List[Action]): util.List[AuthorizationResult] = {
    actions.asScala.map { action => authorizeAction(requestContext, action) }.asJava
  }

  override def createAcls(requestContext: AuthorizableRequestContext,
                          aclBindings: util.List[AclBinding]): util.List[_ <: CompletionStage[AclCreateResult]] = {
    val results = new Array[AclCreateResult](aclBindings.size)
    val aclsToCreate = aclBindings.asScala.zipWithIndex
      .filter { case (aclBinding, i) =>
        try {
          if (!extendedAclSupport && aclBinding.pattern.patternType == PatternType.PREFIXED) {
            throw new UnsupportedVersionException(s"Adding ACLs on prefixed resource patterns requires " +
              s"${KafkaConfig.InterBrokerProtocolVersionProp} of $KAFKA_2_0_IV1 or greater")
          }
          AuthorizerUtils.validateAclBinding(aclBinding)
          true
        } catch {
          case e: Throwable =>
            results(i) = new AclCreateResult(new InvalidRequestException("Failed to create ACL", apiException(e)))
            false
        }
      }.groupBy(_._1.pattern)

    if (aclsToCreate.nonEmpty) {
      lock synchronized {
        aclsToCreate.foreach { case (resource, aclsWithIndex) =>
          try {
            updateResourceAcls(resource) { currentAcls =>
              val newAcls = aclsWithIndex.map { case (acl, index) => new AclEntry(acl.entry, acl.pattern) }
              currentAcls ++ newAcls
            }
            aclsWithIndex.foreach { case (_, index) => results(index) = AclCreateResult.SUCCESS }
          } catch {
            case e: Throwable =>
              aclsWithIndex.foreach { case (_, index) => results(index) = new AclCreateResult(apiException(e)) }
          }
        }
      }
    }
    results.toList.map(CompletableFuture.completedFuture[AclCreateResult]).asJava
  }

  override def deleteAcls(requestContext: AuthorizableRequestContext,
                          aclBindingFilters: util.List[AclBindingFilter]): util.List[_ <: CompletionStage[AclDeleteResult]] = {
    val deletedBindings = new mutable.HashMap[AclBinding, Int]()
    val deleteExceptions = new mutable.HashMap[AclBinding, ApiException]()
    val filters = aclBindingFilters.asScala.zipWithIndex
    lock synchronized {
      // Find all potentially matching resource patterns from the provided filters and ACL cache and apply the filters
      val resources = aclCache.keys ++ filters.map(_._1.patternFilter).filter(_.matchesAtMostOne).flatMap(filterToResources)
      val resourcesToUpdate = resources.map { resource =>
        val matchingFilters = filters.filter { case (filter, _) =>
          filter.patternFilter.matches(resource)
        }
        resource -> matchingFilters
      }.toMap.filter(_._2.nonEmpty)

      resourcesToUpdate.foreach { case (resource, matchingFilters) =>
        val resourceBindingsBeingDeleted = new mutable.HashMap[AclBinding, Int]()
        try {
          updateResourceAcls(resource) { currentAcls =>
            val aclsToRemove = currentAcls.filter { acl =>
              matchingFilters.exists { case (filter, index) =>
                val matches = filter.entryFilter.matches(acl)
                if (matches) {
                  val binding = new AclBinding(resource, acl)
                  deletedBindings.getOrElseUpdate(binding, index)
                  resourceBindingsBeingDeleted.getOrElseUpdate(binding, index)
                }
                matches
              }
            }
            currentAcls -- aclsToRemove
          }
        } catch {
          case e: Exception =>
            resourceBindingsBeingDeleted.foreach { case (binding, index) =>
                deleteExceptions.getOrElseUpdate(binding, apiException(e))
            }
        }
      }
    }
    val deletedResult = deletedBindings.groupBy(_._2).map { case (k, bindings) =>
      k -> bindings.keys.map { binding => new AclBindingDeleteResult(binding, deleteExceptions.get(binding).orNull) }
    }
    (0 until aclBindingFilters.size).map { i =>
      new AclDeleteResult(deletedResult.getOrElse(i, Set.empty[AclBindingDeleteResult]).toSet.asJava)
    }.map(CompletableFuture.completedFuture[AclDeleteResult]).asJava
  }

  override def acls(filter: AclBindingFilter): lang.Iterable[AclBinding] = {
      val aclBindings = new util.ArrayList[AclBinding]()
      aclCache.foreach { case (resource, versionedAcls) =>
        versionedAcls.acls.foreach { acl =>
          val binding = new AclBinding(resource, acl.ace)
          if (filter.matches(binding))
            aclBindings.add(binding)
        }
      }
      aclBindings
  }

  override def close(): Unit = {
    aclUpdateListeners.clear()
    aclChangeListeners.foreach(listener => listener.close())
    if (zkClient != null) zkClient.close()
  }

  private def authorizeAction(requestContext: AuthorizableRequestContext, action: Action): AuthorizationResult = {
    val resource = action.resourcePattern
    if (resource.patternType != PatternType.LITERAL) {
      throw new IllegalArgumentException("Only literal resources are supported. Got: " + resource.patternType)
    }

    // ensure we compare identical classes
    val sessionPrincipal = requestContext.principal
    val principal = if (classOf[KafkaPrincipal] != sessionPrincipal.getClass)
      new KafkaPrincipal(sessionPrincipal.getPrincipalType, sessionPrincipal.getName)
    else
      sessionPrincipal

    val host = requestContext.clientAddress.getHostAddress
    val operation = action.operation

    def isEmptyAclAndAuthorized(acls: AclSeqs): Boolean = {
      if (acls.isEmpty) {
        // No ACLs found for this resource, permission is determined by value of config allow.everyone.if.no.acl.found
        authorizerLogger.debug(s"No acl found for resource $resource, authorized = $shouldAllowEveryoneIfNoAclIsFound")
        shouldAllowEveryoneIfNoAclIsFound
      } else false
    }

    def denyAclExists(acls: AclSeqs): Boolean = {
      // Check if there are any Deny ACLs which would forbid this operation.
      matchingAclExists(operation, resource, principal, host, DENY, acls)
    }

    def allowAclExists(acls: AclSeqs): Boolean = {
      // Check if there are any Allow ACLs which would allow this operation.
      // Allowing read, write, delete, or alter implies allowing describe.
      // See #{org.apache.kafka.common.acl.AclOperation} for more details about ACL inheritance.
      val allowOps = operation match {
        case DESCRIBE => Set[AclOperation](DESCRIBE, READ, WRITE, DELETE, ALTER)
        case DESCRIBE_CONFIGS => Set[AclOperation](DESCRIBE_CONFIGS, ALTER_CONFIGS)
        case _ => Set[AclOperation](operation)
      }
      allowOps.exists(operation => matchingAclExists(operation, resource, principal, host, ALLOW, acls))
    }

    def aclsAllowAccess = {
      //we allow an operation if no acls are found and user has configured to allow all users
      //when no acls are found or if no deny acls are found and at least one allow acls matches.
      val acls = matchingAcls(resource.resourceType, resource.name)
      isEmptyAclAndAuthorized(acls) || (!denyAclExists(acls) && allowAclExists(acls))
    }

    // Evaluate if operation is allowed
    val authorized = isSuperUser(principal) || aclsAllowAccess

    logAuditMessage(requestContext, action, authorized)
    if (authorized) AuthorizationResult.ALLOWED else AuthorizationResult.DENIED
  }

  def isSuperUser(principal: KafkaPrincipal): Boolean = {
    if (superUsers.contains(principal)) {
      authorizerLogger.debug(s"principal = $principal is a super user, allowing operation without checking acls.")
      true
    } else false
  }

<<<<<<< HEAD
  def matchingAcls(resourceType: ResourceType, resourceName: String): AclSets = {
=======
  private def matchingAcls(resourceType: ResourceType, resourceName: String): AclSeqs = {
>>>>>>> 6a3bbb6a
    // save aclCache reference to a local val to get a consistent view of the cache during acl updates.
    val aclCacheSnapshot = aclCache
    val wildcard = aclCacheSnapshot.get(new ResourcePattern(resourceType, ResourcePattern.WILDCARD_RESOURCE, PatternType.LITERAL))
      .map(_.acls.toBuffer)
      .getOrElse(mutable.Buffer.empty)

    val literal = aclCacheSnapshot.get(new ResourcePattern(resourceType, resourceName, PatternType.LITERAL))
      .map(_.acls.toBuffer)
      .getOrElse(mutable.Buffer.empty)

    val prefixed = aclCacheSnapshot
      .from(new ResourcePattern(resourceType, resourceName, PatternType.PREFIXED))
      .to(new ResourcePattern(resourceType, resourceName.take(1), PatternType.PREFIXED))
      .flatMap { case (resource, acls) => if (resourceName.startsWith(resource.name)) acls.acls else Seq.empty }
      .toBuffer

    new AclSeqs(prefixed, wildcard, literal)
  }

  private def matchingAclExists(operation: AclOperation,
                                resource: ResourcePattern,
                                principal: KafkaPrincipal,
                                host: String,
                                permissionType: AclPermissionType,
                                acls: AclSeqs): Boolean = {
    acls.find { acl =>
      acl.permissionType == permissionType &&
        (acl.principal() == principal.toString || acl.principal() == AclEntry.WildcardPrincipal.toString) &&
        (operation == acl.operation || acl.operation == AclOperation.ALL) &&
        (acl.host == host || acl.host == AclEntry.WildcardHost)
    }.exists { acl =>
      authorizerLogger.debug(s"operation = $operation on resource = $resource from host = $host is $permissionType based on acl = $acl")
      true
    }
  }

  private def loadCache(): Unit = {
    lock synchronized  {
      ZkAclStore.stores.foreach(store => {
        val resourceTypes = zkClient.getResourceTypes(store.patternType)
        for (rType <- resourceTypes) {
          val resourceType = Try(SecurityUtils.resourceType(rType))
          resourceType match {
            case Success(resourceTypeObj) =>
              val resourceNames = zkClient.getResourceNames(store.patternType, resourceTypeObj)
              for (resourceName <- resourceNames) {
                val resource = new ResourcePattern(resourceTypeObj, resourceName, store.patternType)
                val versionedAcls = getAclsFromZk(resource)
                updateCache(resource, versionedAcls)
              }
            case Failure(_) => warn(s"Ignoring unknown ResourceType: $rType")
          }
        }
      })
    }
  }

  private[authorizer] def startZkChangeListeners(): Unit = {
    aclChangeListeners = ZkAclChangeStore.stores
      .map(store => store.createListener(AclChangedNotificationHandler, zkClient))
  }

  private def filterToResources(filter: ResourcePatternFilter): Set[ResourcePattern] = {
    filter.patternType match {
      case PatternType.LITERAL | PatternType.PREFIXED =>
        Set(new ResourcePattern(filter.resourceType, filter.name, filter.patternType))
      case PatternType.ANY =>
        Set(new ResourcePattern(filter.resourceType, filter.name, PatternType.LITERAL),
          new ResourcePattern(filter.resourceType, filter.name, PatternType.PREFIXED))
      case _ => throw new IllegalArgumentException(s"Cannot determine matching resources for patternType $filter")
    }
  }

  def logAuditMessage(requestContext: AuthorizableRequestContext, action: Action, authorized: Boolean): Unit = {
    def logMessage: String = {
      val principal = requestContext.principal
      val operation = SecurityUtils.operationName(action.operation)
      val host = requestContext.clientAddress.getHostAddress
      val resourceType = SecurityUtils.resourceTypeName(action.resourcePattern.resourceType)
      val resource = s"$resourceType$ResourceSeparator${action.resourcePattern.patternType}$ResourceSeparator${action.resourcePattern.name}"
      val authResult = if (authorized) "Allowed" else "Denied"
      val apiKey = if (ApiKeys.hasId(requestContext.requestType)) ApiKeys.forId(requestContext.requestType).name else requestContext.requestType
      val refCount = action.resourceReferenceCount

      s"Principal = $principal is $authResult Operation = $operation from host = $host on resource = $resource for request = $apiKey with resourceRefCount = $refCount"
    }

    if (authorized) {
      // logIfAllowed is true if access is granted to the resource as a result of this authorization.
      // In this case, log at debug level. If false, no access is actually granted, the result is used
      // only to determine authorized operations. So log only at trace level.
      if (action.logIfAllowed)
        authorizerLogger.debug(logMessage)
      else
        authorizerLogger.trace(logMessage)
    } else {
      // logIfDenied is true if access to the resource was explicitly requested. Since this is an attempt
      // to access unauthorized resources, log at info level. If false, this is either a request to determine
      // authorized operations or a filter (e.g for regex subscriptions) to filter out authorized resources.
      // In this case, log only at trace level.
      if (action.logIfDenied)
        authorizerLogger.info(logMessage)
      else
        authorizerLogger.trace(logMessage)
    }
  }

  /**
    * Safely updates the resources ACLs by ensuring reads and writes respect the expected zookeeper version.
    * Continues to retry until it successfully updates zookeeper.
    *
    * Returns a boolean indicating if the content of the ACLs was actually changed.
    *
    * @param resource the resource to change ACLs for
    * @param getNewAcls function to transform existing acls to new ACLs
    * @return boolean indicating if a change was made
    */
  private def updateResourceAcls(resource: ResourcePattern)(getNewAcls: Set[AclEntry] => Set[AclEntry]): Boolean = {
    var currentVersionedAcls =
      if (aclCache.contains(resource))
        getAclsFromCache(resource)
      else
        getAclsFromZk(resource)
    var newVersionedAcls: VersionedAcls = null
    var writeComplete = false
    var retries = 0
    while (!writeComplete && retries <= maxUpdateRetries) {
      val newAcls = getNewAcls(currentVersionedAcls.acls)
      val (updateSucceeded, updateVersion) =
        if (newAcls.nonEmpty) {
          if (currentVersionedAcls.exists)
            zkClient.conditionalSetAclsForResource(resource, newAcls, currentVersionedAcls.zkVersion)
          else
            zkClient.createAclsForResourceIfNotExists(resource, newAcls)
        } else {
          trace(s"Deleting path for $resource because it had no ACLs remaining")
          (zkClient.conditionalDelete(resource, currentVersionedAcls.zkVersion), 0)
        }

      if (!updateSucceeded) {
        trace(s"Failed to update ACLs for $resource. Used version ${currentVersionedAcls.zkVersion}. Reading data and retrying update.")
        Thread.sleep(backoffTime)
        currentVersionedAcls = getAclsFromZk(resource)
        retries += 1
      } else {
        newVersionedAcls = VersionedAcls(newAcls, updateVersion)
        writeComplete = updateSucceeded
      }
    }

    if(!writeComplete)
      throw new IllegalStateException(s"Failed to update ACLs for $resource after trying a maximum of $maxUpdateRetries times")

    if (newVersionedAcls.acls != currentVersionedAcls.acls) {
      debug(s"Updated ACLs for $resource to ${newVersionedAcls.acls} with version ${newVersionedAcls.zkVersion}")
      updateCache(resource, newVersionedAcls)
      updateAclChangedFlag(resource)
      true
    } else {
      debug(s"Updated ACLs for $resource, no change was made")
      updateCache(resource, newVersionedAcls) // Even if no change, update the version
      false
    }
  }

  private def getAclsFromCache(resource: ResourcePattern): VersionedAcls = {
    aclCache.getOrElse(resource, throw new IllegalArgumentException(s"ACLs do not exist in the cache for resource $resource"))
  }

  private def getAclsFromZk(resource: ResourcePattern): VersionedAcls = {
    zkClient.getVersionedAclsForResource(resource)
  }

  private def updateCache(resource: ResourcePattern, versionedAcls: VersionedAcls): Unit = {
    if (versionedAcls.acls.nonEmpty) {
      aclCache = aclCache + (resource -> versionedAcls)
    } else {
      aclCache = aclCache - resource
    }
  }

  private def updateAclChangedFlag(resource: ResourcePattern): Unit = {
      zkClient.createAclChangeNotification(resource)
  }

  private def backoffTime = {
    retryBackoffMs + Random.nextInt(retryBackoffJitterMs)
  }

  private def apiException(e: Throwable): ApiException = {
    e match {
      case e1: ApiException => e1
      case e1 => new ApiException(e1)
    }
  }

  object AclChangedNotificationHandler extends AclChangeNotificationHandler {
    override def processNotification(resource: ResourcePattern): Unit = {
      lock synchronized {
        val versionedAcls = getAclsFromZk(resource)
        updateCache(resource, versionedAcls)
        aclUpdateListeners.foreach(_.handleUpdate(resource,
          versionedAcls.acls.map(a => a.ace).asJava))
      }
    }
  }
}<|MERGE_RESOLUTION|>--- conflicted
+++ resolved
@@ -62,14 +62,13 @@
     def exists: Boolean = zkVersion != ZkVersion.UnknownVersion
   }
 
-<<<<<<< HEAD
-  class AclSets(sets: Set[AclEntry]*) {
-    def find(p: AclEntry => Boolean): Option[AclEntry] = sets.flatMap(_.find(p)).headOption
-    def isEmpty: Boolean = !sets.exists(_.nonEmpty)
+  class AclSeqs(classes: Seq[AclEntry]*) {
+    def find(p: AclEntry => Boolean): Option[AclEntry] = classes.flatMap(_.find(p)).headOption
+    def isEmpty: Boolean = !classes.exists(_.nonEmpty)
     def filterAndTransform[T](predicate: util.function.Predicate[KafkaPrincipal],
                               transformer: util.function.Function[AclBinding, T]): util.Set[T] = {
       val aclBindings = new util.HashSet[T]()
-      sets.foreach { set =>
+      classes.foreach { set =>
         set.foreach { acl =>
           if (predicate.test(acl.kafkaPrincipal))
             aclBindings.add(transformer.apply(acl.aclBinding))
@@ -77,11 +76,6 @@
       }
       aclBindings
     }
-=======
-  class AclSeqs(classes: Seq[AclEntry]*) {
-    def find(p: AclEntry => Boolean): Option[AclEntry] = classes.flatMap(_.find(p)).headOption
-    def isEmpty: Boolean = !classes.exists(_.nonEmpty)
->>>>>>> 6a3bbb6a
   }
 
   val NoAcls = VersionedAcls(Set.empty, ZkVersion.UnknownVersion)
@@ -370,11 +364,7 @@
     } else false
   }
 
-<<<<<<< HEAD
-  def matchingAcls(resourceType: ResourceType, resourceName: String): AclSets = {
-=======
-  private def matchingAcls(resourceType: ResourceType, resourceName: String): AclSeqs = {
->>>>>>> 6a3bbb6a
+  protected def matchingAcls(resourceType: ResourceType, resourceName: String): AclSeqs = {
     // save aclCache reference to a local val to get a consistent view of the cache during acl updates.
     val aclCacheSnapshot = aclCache
     val wildcard = aclCacheSnapshot.get(new ResourcePattern(resourceType, ResourcePattern.WILDCARD_RESOURCE, PatternType.LITERAL))
