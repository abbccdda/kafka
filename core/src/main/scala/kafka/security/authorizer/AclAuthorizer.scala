/**
 * Licensed to the Apache Software Foundation (ASF) under one or more
 * contributor license agreements.  See the NOTICE file distributed with
 * this work for additional information regarding copyright ownership.
 * The ASF licenses this file to You under the Apache License, Version 2.0
 * (the "License"); you may not use this file except in compliance with
 * the License.  You may obtain a copy of the License at
 *
 * http://www.apache.org/licenses/LICENSE-2.0
 *
 * Unless required by applicable law or agreed to in writing, software
 * distributed under the License is distributed on an "AS IS" BASIS,
 * WITHOUT WARRANTIES OR CONDITIONS OF ANY KIND, either express or implied.
 * See the License for the specific language governing permissions and
 * limitations under the License.
 */
package kafka.security.authorizer

import java.{lang, util}
import java.util.concurrent.{CompletableFuture, CompletionStage}

import com.typesafe.scalalogging.Logger
import kafka.api.KAFKA_2_0_IV1
import kafka.security.authorizer.AclAuthorizer.{AclSets, ResourceOrdering, VersionedAcls}
import kafka.security.authorizer.AclEntry.ResourceSeparator
import kafka.server.{KafkaConfig, KafkaServer}
import kafka.utils._
import kafka.zk._
import org.apache.kafka.common.Endpoint
import org.apache.kafka.common.acl._
import org.apache.kafka.common.acl.AclOperation._
import org.apache.kafka.common.acl.AclPermissionType.{ALLOW, DENY}
import org.apache.kafka.common.errors.{ApiException, InvalidRequestException, UnsupportedVersionException}
import org.apache.kafka.common.protocol.ApiKeys
import org.apache.kafka.common.resource._
import org.apache.kafka.common.security.auth.KafkaPrincipal
import org.apache.kafka.common.utils.{SecurityUtils, Time}
import org.apache.kafka.server.authorizer.AclDeleteResult.AclBindingDeleteResult
import org.apache.kafka.server.authorizer._
import org.apache.zookeeper.client.ZKClientConfig

import scala.collection.mutable
import scala.collection.JavaConverters._
import scala.util.{Failure, Random, Success, Try}

object AclAuthorizer {
  // Optional override zookeeper cluster configuration where acls will be stored. If not specified,
  // acls will be stored in the same zookeeper where all other kafka broker metadata is stored.
  val configPrefix = "authorizer."
  val ZkUrlProp = s"${configPrefix}zookeeper.url"
  val ZkConnectionTimeOutProp = s"${configPrefix}zookeeper.connection.timeout.ms"
  val ZkSessionTimeOutProp = s"${configPrefix}zookeeper.session.timeout.ms"
  val ZkMaxInFlightRequests = s"${configPrefix}zookeeper.max.in.flight.requests"

  // Semi-colon separated list of users that will be treated as super users and will have access to all the resources
  // for all actions from all hosts, defaults to no super users.
  val SuperUsersProp = "super.users"
  // If set to true when no acls are found for a resource, authorizer allows access to everyone. Defaults to false.
  val AllowEveryoneIfNoAclIsFoundProp = "allow.everyone.if.no.acl.found"

  case class VersionedAcls(acls: Set[AclEntry], zkVersion: Int) {
    def exists: Boolean = zkVersion != ZkVersion.UnknownVersion
  }

  class AclSets(sets: Set[AclEntry]*) {
    def find(p: AclEntry => Boolean): Option[AclEntry] = sets.flatMap(_.find(p)).headOption
    def isEmpty: Boolean = !sets.exists(_.nonEmpty)
    def filterAndTransform[T](predicate: util.function.Predicate[KafkaPrincipal],
                              transformer: util.function.Function[AclBinding, T]): util.Set[T] = {
      val aclBindings = new util.HashSet[T]()
      sets.foreach { set =>
        set.foreach { acl =>
          if (predicate.test(acl.kafkaPrincipal))
            aclBindings.add(transformer.apply(acl.aclBinding))
        }
      }
      aclBindings
    }
  }

  val NoAcls = VersionedAcls(Set.empty, ZkVersion.UnknownVersion)
  val WildcardHost = "*"

  // Orders by resource type, then resource pattern type and finally reverse ordering by name.
  class ResourceOrdering extends Ordering[ResourcePattern] {

    def compare(a: ResourcePattern, b: ResourcePattern): Int = {
      val rt = a.resourceType.compareTo(b.resourceType)
      if (rt != 0)
        rt
      else {
        val rnt = a.patternType.compareTo(b.patternType)
        if (rnt != 0)
          rnt
        else
          (a.name compare b.name) * -1
      }
    }
  }

  private[authorizer] def zkClientConfigFromKafkaConfigAndMap(kafkaConfig: KafkaConfig, configMap: mutable.Map[String, _<:Any]): Option[ZKClientConfig] = {
    val zkSslClientEnable = configMap.get(AclAuthorizer.configPrefix + KafkaConfig.ZkSslClientEnableProp).
      map(_.toString).getOrElse(kafkaConfig.zkSslClientEnable.toString).toBoolean
    if (!zkSslClientEnable)
      None
    else {
      // start with the base config from the Kafka configuration
      // be sure to force creation since the zkSslClientEnable property in the kafkaConfig could be false
      val zkClientConfig = KafkaServer.zkClientConfigFromKafkaConfig(kafkaConfig, true)
      // add in any prefixed overlays
      KafkaConfig.ZkSslConfigToSystemPropertyMap.foreach{ case (kafkaProp, sysProp) => {
        val prefixedValue = configMap.get(AclAuthorizer.configPrefix + kafkaProp)
        if (prefixedValue.isDefined)
          zkClientConfig.get.setProperty(sysProp,
            if (kafkaProp == KafkaConfig.ZkSslEndpointIdentificationAlgorithmProp)
              (prefixedValue.get.toString.toUpperCase == "HTTPS").toString
            else
              prefixedValue.get.toString)
      }}
      zkClientConfig
    }
  }
}

trait AclUpdateListener {
  def handleUpdate(resourcePattern: ResourcePattern, aclBindings: util.Set[AccessControlEntry]): Unit = {}
}

class AclAuthorizer extends Authorizer with Logging {
  private[security] val authorizerLogger = Logger("kafka.authorizer.logger")
  private var aclUpdateListeners = mutable.Set.empty[AclUpdateListener]

  private var superUsers = Set.empty[KafkaPrincipal]
  private var shouldAllowEveryoneIfNoAclIsFound = false
  private var zkClient: KafkaZkClient = _
  private var aclChangeListeners: Iterable[AclChangeSubscription] = Iterable.empty
  private var extendedAclSupport: Boolean = _

  @volatile
  private var aclCache = new scala.collection.immutable.TreeMap[ResourcePattern, VersionedAcls]()(new ResourceOrdering)
  private val lock = new Object()

  // The maximum number of times we should try to update the resource acls in zookeeper before failing;
  // This should never occur, but is a safeguard just in case.
  protected[security] var maxUpdateRetries = 10

  private val retryBackoffMs = 100
  private val retryBackoffJitterMs = 50

  def registerAclUpdateListener(aclUpdateListener: AclUpdateListener): Unit = {
    aclUpdateListeners += aclUpdateListener
  }

  /**
   * Guaranteed to be called before any authorize call is made.
   */
  override def configure(javaConfigs: util.Map[String, _]): Unit = {
    val configs = javaConfigs.asScala
    val props = new java.util.Properties()
    configs.foreach { case (key, value) => props.put(key, value.toString) }

    superUsers = configs.get(AclAuthorizer.SuperUsersProp).collect {
      case str: String if str.nonEmpty => str.split(";").map(s => SecurityUtils.parseKafkaPrincipal(s.trim)).toSet
    }.getOrElse(Set.empty[KafkaPrincipal])

    shouldAllowEveryoneIfNoAclIsFound = configs.get(AclAuthorizer.AllowEveryoneIfNoAclIsFoundProp).exists(_.toString.toBoolean)

    // Use `KafkaConfig` in order to get the default ZK config values if not present in `javaConfigs`. Note that this
    // means that `KafkaConfig.zkConnect` must always be set by the user (even if `AclAuthorizer.ZkUrlProp` is also
    // set).
    val kafkaConfig = KafkaConfig.fromProps(props, doLog = false)
    val zkUrl = configs.get(AclAuthorizer.ZkUrlProp).map(_.toString).getOrElse(kafkaConfig.zkConnect)
    val zkConnectionTimeoutMs = configs.get(AclAuthorizer.ZkConnectionTimeOutProp).map(_.toString.toInt).getOrElse(kafkaConfig.zkConnectionTimeoutMs)
    val zkSessionTimeOutMs = configs.get(AclAuthorizer.ZkSessionTimeOutProp).map(_.toString.toInt).getOrElse(kafkaConfig.zkSessionTimeoutMs)
    val zkMaxInFlightRequests = configs.get(AclAuthorizer.ZkMaxInFlightRequests).map(_.toString.toInt).getOrElse(kafkaConfig.zkMaxInFlightRequests)

    val zkClientConfig = AclAuthorizer.zkClientConfigFromKafkaConfigAndMap(kafkaConfig, configs)
    val time = Time.SYSTEM
    zkClient = KafkaZkClient(zkUrl, kafkaConfig.zkEnableSecureAcls, zkSessionTimeOutMs, zkConnectionTimeoutMs,
      zkMaxInFlightRequests, time, "kafka.security", "AclAuthorizer", name=Some("ACL authorizer"),
      zkClientConfig = zkClientConfig)
    zkClient.createAclPaths()

    extendedAclSupport = kafkaConfig.interBrokerProtocolVersion >= KAFKA_2_0_IV1

    // Start change listeners first and then populate the cache so that there is no timing window
    // between loading cache and processing change notifications.
    startZkChangeListeners()
    loadCache()
  }

  override def start(serverInfo: AuthorizerServerInfo): util.Map[Endpoint, _ <: CompletionStage[Void]] = {
    serverInfo.endpoints.asScala.map { endpoint =>
      endpoint -> CompletableFuture.completedFuture[Void](null) }.toMap.asJava
  }

  override def authorize(requestContext: AuthorizableRequestContext, actions: util.List[Action]): util.List[AuthorizationResult] = {
    actions.asScala.map { action => authorizeAction(requestContext, action) }.asJava
  }

  override def createAcls(requestContext: AuthorizableRequestContext,
                          aclBindings: util.List[AclBinding]): util.List[_ <: CompletionStage[AclCreateResult]] = {
    val results = new Array[AclCreateResult](aclBindings.size)
    val aclsToCreate = aclBindings.asScala.zipWithIndex
      .filter { case (aclBinding, i) =>
        try {
          if (!extendedAclSupport && aclBinding.pattern.patternType == PatternType.PREFIXED) {
            throw new UnsupportedVersionException(s"Adding ACLs on prefixed resource patterns requires " +
              s"${KafkaConfig.InterBrokerProtocolVersionProp} of $KAFKA_2_0_IV1 or greater")
          }
          AuthorizerUtils.validateAclBinding(aclBinding)
          true
        } catch {
          case e: Throwable =>
            results(i) = new AclCreateResult(new InvalidRequestException("Failed to create ACL", apiException(e)))
            false
        }
      }.groupBy(_._1.pattern)

    if (aclsToCreate.nonEmpty) {
      lock synchronized {
        aclsToCreate.foreach { case (resource, aclsWithIndex) =>
          try {
            updateResourceAcls(resource) { currentAcls =>
              val newAcls = aclsWithIndex.map { case (acl, index) => new AclEntry(acl.entry, acl.pattern) }
              currentAcls ++ newAcls
            }
            aclsWithIndex.foreach { case (_, index) => results(index) = AclCreateResult.SUCCESS }
          } catch {
            case e: Throwable =>
              aclsWithIndex.foreach { case (_, index) => results(index) = new AclCreateResult(apiException(e)) }
          }
        }
      }
    }
    results.toList.map(CompletableFuture.completedFuture[AclCreateResult]).asJava
  }

  override def deleteAcls(requestContext: AuthorizableRequestContext,
                          aclBindingFilters: util.List[AclBindingFilter]): util.List[_ <: CompletionStage[AclDeleteResult]] = {
    val deletedBindings = new mutable.HashMap[AclBinding, Int]()
    val deleteExceptions = new mutable.HashMap[AclBinding, ApiException]()
    val filters = aclBindingFilters.asScala.zipWithIndex
    lock synchronized {
      // Find all potentially matching resource patterns from the provided filters and ACL cache and apply the filters
      val resources = aclCache.keys ++ filters.map(_._1.patternFilter).filter(_.matchesAtMostOne).flatMap(filterToResources)
      val resourcesToUpdate = resources.map { resource =>
        val matchingFilters = filters.filter { case (filter, _) =>
          filter.patternFilter.matches(resource)
        }
        resource -> matchingFilters
      }.toMap.filter(_._2.nonEmpty)

      resourcesToUpdate.foreach { case (resource, matchingFilters) =>
        val resourceBindingsBeingDeleted = new mutable.HashMap[AclBinding, Int]()
        try {
          updateResourceAcls(resource) { currentAcls =>
            val aclsToRemove = currentAcls.filter { acl =>
              matchingFilters.exists { case (filter, index) =>
                val matches = filter.entryFilter.matches(acl)
                if (matches) {
                  val binding = new AclBinding(resource, acl)
                  deletedBindings.getOrElseUpdate(binding, index)
                  resourceBindingsBeingDeleted.getOrElseUpdate(binding, index)
                }
                matches
              }
            }
            currentAcls -- aclsToRemove
          }
        } catch {
          case e: Exception =>
            resourceBindingsBeingDeleted.foreach { case (binding, index) =>
                deleteExceptions.getOrElseUpdate(binding, apiException(e))
            }
        }
      }
    }
    val deletedResult = deletedBindings.groupBy(_._2)
      .mapValues(_.map { case (binding, _) => new AclBindingDeleteResult(binding, deleteExceptions.getOrElse(binding, null)) })
    (0 until aclBindingFilters.size).map { i =>
      new AclDeleteResult(deletedResult.getOrElse(i, Set.empty[AclBindingDeleteResult]).toSet.asJava)
    }.map(CompletableFuture.completedFuture[AclDeleteResult]).asJava
  }

  override def acls(filter: AclBindingFilter): lang.Iterable[AclBinding] = {
      val aclBindings = new util.ArrayList[AclBinding]()
      aclCache.foreach { case (resource, versionedAcls) =>
        versionedAcls.acls.foreach { acl =>
          val binding = new AclBinding(resource, acl.ace)
          if (filter.matches(binding))
            aclBindings.add(binding)
        }
      }
      aclBindings
  }

  override def close(): Unit = {
    aclUpdateListeners.clear()
    aclChangeListeners.foreach(listener => listener.close())
    if (zkClient != null) zkClient.close()
  }

  private def authorizeAction(requestContext: AuthorizableRequestContext, action: Action): AuthorizationResult = {
    val resource = action.resourcePattern
    if (resource.patternType != PatternType.LITERAL) {
      throw new IllegalArgumentException("Only literal resources are supported. Got: " + resource.patternType)
    }

    // ensure we compare identical classes
    val sessionPrincipal = requestContext.principal
    val principal = if (classOf[KafkaPrincipal] != sessionPrincipal.getClass)
      new KafkaPrincipal(sessionPrincipal.getPrincipalType, sessionPrincipal.getName)
    else
      sessionPrincipal

    val host = requestContext.clientAddress.getHostAddress
    val operation = action.operation

    def isEmptyAclAndAuthorized(acls: AclSets): Boolean = {
      if (acls.isEmpty) {
        // No ACLs found for this resource, permission is determined by value of config allow.everyone.if.no.acl.found
        authorizerLogger.debug(s"No acl found for resource $resource, authorized = $shouldAllowEveryoneIfNoAclIsFound")
        shouldAllowEveryoneIfNoAclIsFound
      } else false
    }

    def denyAclExists(acls: AclSets): Boolean = {
      // Check if there are any Deny ACLs which would forbid this operation.
      matchingAclExists(operation, resource, principal, host, DENY, acls)
    }

    def allowAclExists(acls: AclSets): Boolean = {
      // Check if there are any Allow ACLs which would allow this operation.
      // Allowing read, write, delete, or alter implies allowing describe.
      // See #{org.apache.kafka.common.acl.AclOperation} for more details about ACL inheritance.
      val allowOps = operation match {
        case DESCRIBE => Set[AclOperation](DESCRIBE, READ, WRITE, DELETE, ALTER)
        case DESCRIBE_CONFIGS => Set[AclOperation](DESCRIBE_CONFIGS, ALTER_CONFIGS)
        case _ => Set[AclOperation](operation)
      }
      allowOps.exists(operation => matchingAclExists(operation, resource, principal, host, ALLOW, acls))
    }

    def aclsAllowAccess = {
      //we allow an operation if no acls are found and user has configured to allow all users
      //when no acls are found or if no deny acls are found and at least one allow acls matches.
      val acls = matchingAcls(resource.resourceType, resource.name)
      isEmptyAclAndAuthorized(acls) || (!denyAclExists(acls) && allowAclExists(acls))
    }

    // Evaluate if operation is allowed
    val authorized = isSuperUser(principal) || aclsAllowAccess

    logAuditMessage(requestContext, action, authorized)
    if (authorized) AuthorizationResult.ALLOWED else AuthorizationResult.DENIED
  }

  def isSuperUser(principal: KafkaPrincipal): Boolean = {
    if (superUsers.contains(principal)) {
      authorizerLogger.debug(s"principal = $principal is a super user, allowing operation without checking acls.")
      true
    } else false
  }

<<<<<<< HEAD
  def matchingAcls(resourceType: ResourceType, resourceName: String): AclSets = {
    inReadLock(lock) {
      val wildcard = aclCache.get(new ResourcePattern(resourceType, ResourcePattern.WILDCARD_RESOURCE, PatternType.LITERAL))
        .map(_.acls)
        .getOrElse(Set.empty)

      val literal = aclCache.get(new ResourcePattern(resourceType, resourceName, PatternType.LITERAL))
        .map(_.acls)
        .getOrElse(Set.empty)

      val prefixed = aclCache
        .from(new ResourcePattern(resourceType, resourceName, PatternType.PREFIXED))
        .to(new ResourcePattern(resourceType, resourceName.take(1), PatternType.PREFIXED))
        .filterKeys(resource => resourceName.startsWith(resource.name))
        .values
        .flatMap { _.acls }
        .toSet

      new AclSets(prefixed, wildcard, literal)
    }
=======
  private def matchingAcls(resourceType: ResourceType, resourceName: String): AclSets = {
    // save aclCache reference to a local val to get a consistent view of the cache during acl updates.
    val aclCacheSnapshot = aclCache
    val wildcard = aclCacheSnapshot.get(new ResourcePattern(resourceType, ResourcePattern.WILDCARD_RESOURCE, PatternType.LITERAL))
      .map(_.acls)
      .getOrElse(Set.empty)

    val literal = aclCacheSnapshot.get(new ResourcePattern(resourceType, resourceName, PatternType.LITERAL))
      .map(_.acls)
      .getOrElse(Set.empty)

    val prefixed = aclCacheSnapshot
      .from(new ResourcePattern(resourceType, resourceName, PatternType.PREFIXED))
      .to(new ResourcePattern(resourceType, resourceName.take(1), PatternType.PREFIXED))
      .filterKeys(resource => resourceName.startsWith(resource.name))
      .values
      .flatMap { _.acls }
      .toSet

    new AclSets(prefixed, wildcard, literal)
>>>>>>> 0a753a3d
  }

  private def matchingAclExists(operation: AclOperation,
                                resource: ResourcePattern,
                                principal: KafkaPrincipal,
                                host: String,
                                permissionType: AclPermissionType,
                                acls: AclSets): Boolean = {
    acls.find { acl =>
      acl.permissionType == permissionType &&
        (acl.principal() == principal.toString || acl.principal() == AclEntry.WildcardPrincipal.toString) &&
        (operation == acl.operation || acl.operation == AclOperation.ALL) &&
        (acl.host == host || acl.host == AclEntry.WildcardHost)
    }.exists { acl =>
      authorizerLogger.debug(s"operation = $operation on resource = $resource from host = $host is $permissionType based on acl = $acl")
      true
    }
  }

  private def loadCache(): Unit = {
    lock synchronized  {
      ZkAclStore.stores.foreach(store => {
        val resourceTypes = zkClient.getResourceTypes(store.patternType)
        for (rType <- resourceTypes) {
          val resourceType = Try(SecurityUtils.resourceType(rType))
          resourceType match {
            case Success(resourceTypeObj) =>
              val resourceNames = zkClient.getResourceNames(store.patternType, resourceTypeObj)
              for (resourceName <- resourceNames) {
                val resource = new ResourcePattern(resourceTypeObj, resourceName, store.patternType)
                val versionedAcls = getAclsFromZk(resource)
                updateCache(resource, versionedAcls)
              }
            case Failure(_) => warn(s"Ignoring unknown ResourceType: $rType")
          }
        }
      })
    }
  }

  private[authorizer] def startZkChangeListeners(): Unit = {
    aclChangeListeners = ZkAclChangeStore.stores
      .map(store => store.createListener(AclChangedNotificationHandler, zkClient))
  }

  private def filterToResources(filter: ResourcePatternFilter): Set[ResourcePattern] = {
    filter.patternType match {
      case PatternType.LITERAL | PatternType.PREFIXED =>
        Set(new ResourcePattern(filter.resourceType, filter.name, filter.patternType))
      case PatternType.ANY =>
        Set(new ResourcePattern(filter.resourceType, filter.name, PatternType.LITERAL),
          new ResourcePattern(filter.resourceType, filter.name, PatternType.PREFIXED))
      case _ => throw new IllegalArgumentException(s"Cannot determine matching resources for patternType $filter")
    }
  }

  def logAuditMessage(requestContext: AuthorizableRequestContext, action: Action, authorized: Boolean): Unit = {
    def logMessage: String = {
      val principal = requestContext.principal
      val operation = SecurityUtils.operationName(action.operation)
      val host = requestContext.clientAddress.getHostAddress
      val resourceType = SecurityUtils.resourceTypeName(action.resourcePattern.resourceType)
      val resource = s"$resourceType$ResourceSeparator${action.resourcePattern.patternType}$ResourceSeparator${action.resourcePattern.name}"
      val authResult = if (authorized) "Allowed" else "Denied"
      val apiKey = if (ApiKeys.hasId(requestContext.requestType)) ApiKeys.forId(requestContext.requestType).name else requestContext.requestType
      val refCount = action.resourceReferenceCount

      s"Principal = $principal is $authResult Operation = $operation from host = $host on resource = $resource for request = $apiKey with resourceRefCount = $refCount"
    }

    if (authorized) {
      // logIfAllowed is true if access is granted to the resource as a result of this authorization.
      // In this case, log at debug level. If false, no access is actually granted, the result is used
      // only to determine authorized operations. So log only at trace level.
      if (action.logIfAllowed)
        authorizerLogger.debug(logMessage)
      else
        authorizerLogger.trace(logMessage)
    } else {
      // logIfDenied is true if access to the resource was explicitly requested. Since this is an attempt
      // to access unauthorized resources, log at info level. If false, this is either a request to determine
      // authorized operations or a filter (e.g for regex subscriptions) to filter out authorized resources.
      // In this case, log only at trace level.
      if (action.logIfDenied)
        authorizerLogger.info(logMessage)
      else
        authorizerLogger.trace(logMessage)
    }
  }

  /**
    * Safely updates the resources ACLs by ensuring reads and writes respect the expected zookeeper version.
    * Continues to retry until it successfully updates zookeeper.
    *
    * Returns a boolean indicating if the content of the ACLs was actually changed.
    *
    * @param resource the resource to change ACLs for
    * @param getNewAcls function to transform existing acls to new ACLs
    * @return boolean indicating if a change was made
    */
  private def updateResourceAcls(resource: ResourcePattern)(getNewAcls: Set[AclEntry] => Set[AclEntry]): Boolean = {
    var currentVersionedAcls =
      if (aclCache.contains(resource))
        getAclsFromCache(resource)
      else
        getAclsFromZk(resource)
    var newVersionedAcls: VersionedAcls = null
    var writeComplete = false
    var retries = 0
    while (!writeComplete && retries <= maxUpdateRetries) {
      val newAcls = getNewAcls(currentVersionedAcls.acls)
      val (updateSucceeded, updateVersion) =
        if (newAcls.nonEmpty) {
          if (currentVersionedAcls.exists)
            zkClient.conditionalSetAclsForResource(resource, newAcls, currentVersionedAcls.zkVersion)
          else
            zkClient.createAclsForResourceIfNotExists(resource, newAcls)
        } else {
          trace(s"Deleting path for $resource because it had no ACLs remaining")
          (zkClient.conditionalDelete(resource, currentVersionedAcls.zkVersion), 0)
        }

      if (!updateSucceeded) {
        trace(s"Failed to update ACLs for $resource. Used version ${currentVersionedAcls.zkVersion}. Reading data and retrying update.")
        Thread.sleep(backoffTime)
        currentVersionedAcls = getAclsFromZk(resource)
        retries += 1
      } else {
        newVersionedAcls = VersionedAcls(newAcls, updateVersion)
        writeComplete = updateSucceeded
      }
    }

    if(!writeComplete)
      throw new IllegalStateException(s"Failed to update ACLs for $resource after trying a maximum of $maxUpdateRetries times")

    if (newVersionedAcls.acls != currentVersionedAcls.acls) {
      debug(s"Updated ACLs for $resource to ${newVersionedAcls.acls} with version ${newVersionedAcls.zkVersion}")
      updateCache(resource, newVersionedAcls)
      updateAclChangedFlag(resource)
      true
    } else {
      debug(s"Updated ACLs for $resource, no change was made")
      updateCache(resource, newVersionedAcls) // Even if no change, update the version
      false
    }
  }

  private def getAclsFromCache(resource: ResourcePattern): VersionedAcls = {
    aclCache.getOrElse(resource, throw new IllegalArgumentException(s"ACLs do not exist in the cache for resource $resource"))
  }

  private def getAclsFromZk(resource: ResourcePattern): VersionedAcls = {
    zkClient.getVersionedAclsForResource(resource)
  }

  private def updateCache(resource: ResourcePattern, versionedAcls: VersionedAcls): Unit = {
    if (versionedAcls.acls.nonEmpty) {
      aclCache = aclCache + (resource -> versionedAcls)
    } else {
      aclCache = aclCache - resource
    }
  }

  private def updateAclChangedFlag(resource: ResourcePattern): Unit = {
      zkClient.createAclChangeNotification(resource)
  }

  private def backoffTime = {
    retryBackoffMs + Random.nextInt(retryBackoffJitterMs)
  }

  private def apiException(e: Throwable): ApiException = {
    e match {
      case e1: ApiException => e1
      case e1 => new ApiException(e1)
    }
  }

  object AclChangedNotificationHandler extends AclChangeNotificationHandler {
    override def processNotification(resource: ResourcePattern): Unit = {
      lock synchronized {
        val versionedAcls = getAclsFromZk(resource)
        updateCache(resource, versionedAcls)
        aclUpdateListeners.foreach(_.handleUpdate(resource,
          versionedAcls.acls.map(a => a.ace).asJava))
      }
    }
  }
}<|MERGE_RESOLUTION|>--- conflicted
+++ resolved
@@ -363,29 +363,7 @@
     } else false
   }
 
-<<<<<<< HEAD
   def matchingAcls(resourceType: ResourceType, resourceName: String): AclSets = {
-    inReadLock(lock) {
-      val wildcard = aclCache.get(new ResourcePattern(resourceType, ResourcePattern.WILDCARD_RESOURCE, PatternType.LITERAL))
-        .map(_.acls)
-        .getOrElse(Set.empty)
-
-      val literal = aclCache.get(new ResourcePattern(resourceType, resourceName, PatternType.LITERAL))
-        .map(_.acls)
-        .getOrElse(Set.empty)
-
-      val prefixed = aclCache
-        .from(new ResourcePattern(resourceType, resourceName, PatternType.PREFIXED))
-        .to(new ResourcePattern(resourceType, resourceName.take(1), PatternType.PREFIXED))
-        .filterKeys(resource => resourceName.startsWith(resource.name))
-        .values
-        .flatMap { _.acls }
-        .toSet
-
-      new AclSets(prefixed, wildcard, literal)
-    }
-=======
-  private def matchingAcls(resourceType: ResourceType, resourceName: String): AclSets = {
     // save aclCache reference to a local val to get a consistent view of the cache during acl updates.
     val aclCacheSnapshot = aclCache
     val wildcard = aclCacheSnapshot.get(new ResourcePattern(resourceType, ResourcePattern.WILDCARD_RESOURCE, PatternType.LITERAL))
@@ -405,7 +383,6 @@
       .toSet
 
     new AclSets(prefixed, wildcard, literal)
->>>>>>> 0a753a3d
   }
 
   private def matchingAclExists(operation: AclOperation,
