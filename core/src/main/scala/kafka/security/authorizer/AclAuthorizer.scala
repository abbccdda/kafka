--- conflicted
+++ resolved
@@ -66,10 +66,7 @@
 
   class AclSeqs(seqs: Seq[AclEntry]*) {
     def find(p: AclEntry => Boolean): Option[AclEntry] = {
-<<<<<<< HEAD
-=======
       // Lazily iterate through the inner `Seq` elements and stop as soon as we find a match
->>>>>>> 54b17242
       val it = seqs.iterator.flatMap(_.find(p))
       if (it.hasNext) Some(it.next)
       else None
@@ -382,11 +379,7 @@
   }
 
   @nowarn("cat=deprecation&cat=optimizer")
-<<<<<<< HEAD
   protected def matchingAcls(resourceType: ResourceType, resourceName: String): AclSeqs = {
-=======
-  private def matchingAcls(resourceType: ResourceType, resourceName: String): AclSeqs = {
->>>>>>> 54b17242
     // this code is performance sensitive, make sure to run AclAuthorizerBenchmark after any changes
 
     // save aclCache reference to a local val to get a consistent view of the cache during acl updates.
@@ -591,21 +584,14 @@
     lock synchronized {
       val versionedAcls = getAclsFromZk(resource)
       updateCache(resource, versionedAcls)
+      aclUpdateListeners.foreach(_.handleUpdate(resource,
+        versionedAcls.acls.map(a => a.ace).asJava))
     }
   }
 
   object AclChangedNotificationHandler extends AclChangeNotificationHandler {
     override def processNotification(resource: ResourcePattern): Unit = {
-<<<<<<< HEAD
-      lock synchronized {
-        val versionedAcls = getAclsFromZk(resource)
-        updateCache(resource, versionedAcls)
-        aclUpdateListeners.foreach(_.handleUpdate(resource,
-          versionedAcls.acls.map(a => a.ace).asJava))
-      }
-=======
       processAclChangeNotification(resource)
->>>>>>> 54b17242
     }
   }
 }