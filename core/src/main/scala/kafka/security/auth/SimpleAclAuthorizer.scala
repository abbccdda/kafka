/**
 * Licensed to the Apache Software Foundation (ASF) under one or more
 * contributor license agreements.  See the NOTICE file distributed with
 * this work for additional information regarding copyright ownership.
 * The ASF licenses this file to You under the Apache License, Version 2.0
 * (the "License"); you may not use this file except in compliance with
 * the License.  You may obtain a copy of the License at
 *
 * http://www.apache.org/licenses/LICENSE-2.0
 *
 * Unless required by applicable law or agreed to in writing, software
 * distributed under the License is distributed on an "AS IS" BASIS,
 * WITHOUT WARRANTIES OR CONDITIONS OF ANY KIND, either express or implied.
 * See the License for the specific language governing permissions and
 * limitations under the License.
 */
package kafka.security.auth

import java.util

import kafka.network.RequestChannel.Session
import kafka.security.authorizer.{AclAuthorizer, AuthorizerUtils}
import kafka.utils._
import kafka.zk.ZkVersion
import org.apache.kafka.common.acl.{AccessControlEntryFilter, AclBinding, AclBindingFilter, AclOperation, AclPermissionType}
import org.apache.kafka.common.resource.{PatternType, ResourcePatternFilter}
import org.apache.kafka.common.security.auth.KafkaPrincipal
import org.apache.kafka.server.authorizer.{Action, AuthorizableRequestContext, AuthorizationResult}

import scala.collection.mutable
import scala.collection.JavaConverters._
import scala.compat.java8.OptionConverters._

@deprecated("Use kafka.security.authorizer.AclAuthorizer", "Since 2.4")
object SimpleAclAuthorizer {
  //optional override zookeeper cluster configuration where acls will be stored, if not specified acls will be stored in
  //same zookeeper where all other kafka broker info is stored.
  val ZkUrlProp = AclAuthorizer.ZkUrlProp
  val ZkConnectionTimeOutProp = AclAuthorizer.ZkConnectionTimeOutProp
  val ZkSessionTimeOutProp = AclAuthorizer.ZkSessionTimeOutProp
  val ZkMaxInFlightRequests = AclAuthorizer.ZkMaxInFlightRequests

  //List of users that will be treated as super users and will have access to all the resources for all actions from all hosts, defaults to no super users.
  val SuperUsersProp = AclAuthorizer.SuperUsersProp
  //If set to true when no acls are found for a resource , authorizer allows access to everyone. Defaults to false.
  val AllowEveryoneIfNoAclIsFoundProp = AclAuthorizer.AllowEveryoneIfNoAclIsFoundProp

  case class VersionedAcls(acls: Set[Acl], zkVersion: Int) {
    def exists: Boolean = zkVersion != ZkVersion.UnknownVersion
  }
  val NoAcls = VersionedAcls(Set.empty, ZkVersion.UnknownVersion)
}

@deprecated("Use kafka.security.authorizer.AclAuthorizer", "Since 2.4")
class SimpleAclAuthorizer extends Authorizer with Logging {

  private val aclAuthorizer = new BaseAuthorizer

  // The maximum number of times we should try to update the resource acls in zookeeper before failing;
  // This should never occur, but is a safeguard just in case.
  protected[auth] var maxUpdateRetries = 10


  /**
   * Guaranteed to be called before any authorize call is made.
   */
  override def configure(javaConfigs: util.Map[String, _]): Unit = {
<<<<<<< HEAD
    val configs = javaConfigs.asScala
    val props = new java.util.Properties()
    configs.foreach { case (key, value) => props.put(key, value.toString) }

    superUsers = configs.get(SimpleAclAuthorizer.SuperUsersProp).collect {
      case str: String if str.nonEmpty => str.split(";").map(s => SecurityUtils.parseKafkaPrincipal(s.trim)).toSet
    }.getOrElse(Set.empty[KafkaPrincipal])

    shouldAllowEveryoneIfNoAclIsFound = configs.get(SimpleAclAuthorizer.AllowEveryoneIfNoAclIsFoundProp).exists(_.toString.toBoolean)

    // Use `KafkaConfig` in order to get the default ZK config values if not present in `javaConfigs`. Note that this
    // means that `KafkaConfig.zkConnect` must always be set by the user (even if `SimpleAclAuthorizer.ZkUrlProp` is also
    // set).
    val kafkaConfig = KafkaConfig.fromProps(props, doLog = false)
    val zkUrl = configs.get(SimpleAclAuthorizer.ZkUrlProp).map(_.toString).getOrElse(kafkaConfig.zkConnect)
    val zkConnectionTimeoutMs = configs.get(SimpleAclAuthorizer.ZkConnectionTimeOutProp).map(_.toString.toInt).getOrElse(kafkaConfig.zkConnectionTimeoutMs)
    val zkSessionTimeOutMs = configs.get(SimpleAclAuthorizer.ZkSessionTimeOutProp).map(_.toString.toInt).getOrElse(kafkaConfig.zkSessionTimeoutMs)
    val zkMaxInFlightRequests = configs.get(SimpleAclAuthorizer.ZkMaxInFlightRequests).map(_.toString.toInt).getOrElse(kafkaConfig.zkMaxInFlightRequests)

    val time = Time.SYSTEM
    zkClient = KafkaZkClient(zkUrl, kafkaConfig.zkEnableSecureAcls, zkSessionTimeOutMs, zkConnectionTimeoutMs,
      zkMaxInFlightRequests, time, "kafka.security", "SimpleAclAuthorizer", name=Some("Simple ACL authorizer"))
    zkClient.createAclPaths()

    extendedAclSupport = kafkaConfig.interBrokerProtocolVersion >= KAFKA_2_0_IV1

    // Start change listeners first and then populate the cache so that there is no timing window
    // between loading cache and processing change notifications.
    startZkChangeListeners()
    loadCache()
=======
    aclAuthorizer.configure(javaConfigs)
>>>>>>> a6218a5d
  }

  override def authorize(session: Session, operation: Operation, resource: Resource): Boolean = {
    val requestContext = AuthorizerUtils.sessionToRequestContext(session)
    val action = new Action(operation.toJava, resource.toPattern, 1, true, true)
    aclAuthorizer.authorize(requestContext, List(action).asJava).asScala.head == AuthorizationResult.ALLOWED
  }

  def isSuperUser(operation: Operation, resource: Resource, principal: KafkaPrincipal, host: String): Boolean = {
    aclAuthorizer.isSuperUser(principal)
  }

<<<<<<< HEAD
  private def aclMatch(operation: Operation, resource: Resource, principal: KafkaPrincipal, host: String, permissionType: PermissionType, acls: Set[Acl]): Boolean = {
    acls.find { acl =>
      acl.permissionType == permissionType &&
        (acl.principal == principal || acl.principal == Acl.WildCardPrincipal) &&
        (operation == acl.operation || acl.operation == All) &&
        (acl.host == host || acl.host == Acl.WildCardHost)
    }.exists { acl =>
      authorizerLogger.debug(s"operation = $operation on resource = $resource from host = $host is $permissionType based on acl = $acl")
      true
    }
  }

  override def addAcls(acls: Set[Acl], resource: Resource): Unit = {
=======
  override def addAcls(acls: Set[Acl], resource: Resource): Unit = {
    aclAuthorizer.maxUpdateRetries = maxUpdateRetries
>>>>>>> a6218a5d
    if (acls != null && acls.nonEmpty) {
      val bindings = acls.map { acl => AuthorizerUtils.convertToAclBinding(resource, acl) }
      createAcls(bindings)
    }
  }

  override def removeAcls(aclsTobeRemoved: Set[Acl], resource: Resource): Boolean = {
    val filters = aclsTobeRemoved.map { acl =>
      new AclBindingFilter(resource.toPattern.toFilter, AuthorizerUtils.convertToAccessControlEntry(acl).toFilter)
    }
    deleteAcls(filters)
  }

  override def removeAcls(resource: Resource): Boolean = {
    val filter = new AclBindingFilter(resource.toPattern.toFilter, AccessControlEntryFilter.ANY)
    deleteAcls(Set(filter))
  }

  override def getAcls(resource: Resource): Set[Acl] = {
    val filter = new AclBindingFilter(resource.toPattern.toFilter, AccessControlEntryFilter.ANY)
    acls(filter).getOrElse(resource, Set.empty)
  }

  override def getAcls(principal: KafkaPrincipal): Map[Resource, Set[Acl]] = {
    val filter = new AclBindingFilter(ResourcePatternFilter.ANY,
      new AccessControlEntryFilter(principal.toString, null, AclOperation.ANY, AclPermissionType.ANY))
    acls(filter)
  }

  def getMatchingAcls(resourceType: ResourceType, resourceName: String): Set[Acl] = {
    val filter = new AclBindingFilter(new ResourcePatternFilter(resourceType.toJava, resourceName, PatternType.MATCH),
      AccessControlEntryFilter.ANY)
    acls(filter).flatMap(_._2).toSet
  }

  override def getAcls(): Map[Resource, Set[Acl]] = {
    acls(AclBindingFilter.ANY)
  }

  def close(): Unit = {
<<<<<<< HEAD
    aclChangeListeners.foreach(listener => listener.close())
    if (zkClient != null) zkClient.close()
  }

  private def loadCache(): Unit = {
    inWriteLock(lock) {
      ZkAclStore.stores.foreach(store => {
        val resourceTypes = zkClient.getResourceTypes(store.patternType)
        for (rType <- resourceTypes) {
          val resourceType = Try(ResourceType.fromString(rType))
          resourceType match {
            case Success(resourceTypeObj) =>
              val resourceNames = zkClient.getResourceNames(store.patternType, resourceTypeObj)
              for (resourceName <- resourceNames) {
                val resource = new Resource(resourceTypeObj, resourceName, store.patternType)
                val versionedAcls = getAclsFromZk(resource)
                updateCache(resource, versionedAcls)
              }
            case Failure(_) => warn(s"Ignoring unknown ResourceType: $rType")
          }
        }
      })
    }
=======
    aclAuthorizer.close()
  }

  private def createAcls(bindings: Set[AclBinding]): Unit = {
    aclAuthorizer.maxUpdateRetries = maxUpdateRetries
    val results = aclAuthorizer.createAcls(null, bindings.toList.asJava).asScala
    results.foreach { result => result.exception.asScala.foreach(e => throw e) }
>>>>>>> a6218a5d
  }

  private def deleteAcls(filters: Set[AclBindingFilter]): Boolean = {
    aclAuthorizer.maxUpdateRetries = maxUpdateRetries
    val results = aclAuthorizer.deleteAcls(null, filters.toList.asJava).asScala
    results.foreach { result => result.exception.asScala.foreach(e => throw e) }
    results.flatMap(_.aclBindingDeleteResults.asScala).foreach { result => result.exception.asScala.foreach(e => throw e) }
    results.exists(r => r.aclBindingDeleteResults.asScala.exists(d => !d.exception.isPresent))
  }

<<<<<<< HEAD
  private def logAuditMessage(principal: KafkaPrincipal, authorized: Boolean, operation: Operation, resource: Resource, host: String): Unit = {
    def logMessage: String = {
      val authResult = if (authorized) "Allowed" else "Denied"
      s"Principal = $principal is $authResult Operation = $operation from host = $host on resource = $resource"
=======
  private def acls(filter: AclBindingFilter): Map[Resource, Set[Acl]] = {
    val result = mutable.Map[Resource, mutable.Set[Acl]]()
    aclAuthorizer.acls(filter).asScala.foreach { binding =>
      val resource = AuthorizerUtils.convertToResource(binding.pattern)
      val acl = AuthorizerUtils.convertToAcl(binding.entry)
      result.getOrElseUpdate(resource, mutable.Set()).add(acl)
>>>>>>> a6218a5d
    }
    result.mapValues(_.toSet).toMap
  }

  class BaseAuthorizer extends AclAuthorizer {
    override def logAuditMessage(requestContext: AuthorizableRequestContext, action: Action, authorized: Boolean): Unit = {
      val principal = requestContext.principal
      val host = requestContext.clientAddress.getHostAddress
      val operation = Operation.fromJava(action.operation)
      val resource = AuthorizerUtils.convertToResource(action.resourcePattern)
      def logMessage: String = {
        val authResult = if (authorized) "Allowed" else "Denied"
        s"Principal = $principal is $authResult Operation = $operation from host = $host on resource = $resource"
      }

<<<<<<< HEAD
  private def getAclsFromZk(resource: Resource): VersionedAcls = {
    zkClient.getVersionedAclsForResource(resource)
  }

  private def updateCache(resource: Resource, versionedAcls: VersionedAcls): Unit = {
    if (versionedAcls.acls.nonEmpty) {
      aclCache = aclCache + (resource -> versionedAcls)
    } else {
      aclCache = aclCache - resource
    }
  }

  private def updateAclChangedFlag(resource: Resource): Unit = {
      zkClient.createAclChangeNotification(resource)
  }

  private def backoffTime = {
    retryBackoffMs + Random.nextInt(retryBackoffJitterMs)
  }

  object AclChangedNotificationHandler extends AclChangeNotificationHandler {
    override def processNotification(resource: Resource): Unit = {
      inWriteLock(lock) {
        val versionedAcls = getAclsFromZk(resource)
        updateCache(resource, versionedAcls)
      }
    }
  }

  // Orders by resource type, then resource pattern type and finally reverse ordering by name.
  private object ResourceOrdering extends Ordering[Resource] {

    def compare(a: Resource, b: Resource): Int = {
      val rt = a.resourceType compare b.resourceType
      if (rt != 0)
        rt
      else {
        val rnt = a.patternType compareTo b.patternType
        if (rnt != 0)
          rnt
        else
          (a.name compare b.name) * -1
      }
=======
      if (authorized) authorizerLogger.debug(logMessage)
      else authorizerLogger.info(logMessage)
>>>>>>> a6218a5d
    }
  }
}<|MERGE_RESOLUTION|>--- conflicted
+++ resolved
@@ -65,40 +65,7 @@
    * Guaranteed to be called before any authorize call is made.
    */
   override def configure(javaConfigs: util.Map[String, _]): Unit = {
-<<<<<<< HEAD
-    val configs = javaConfigs.asScala
-    val props = new java.util.Properties()
-    configs.foreach { case (key, value) => props.put(key, value.toString) }
-
-    superUsers = configs.get(SimpleAclAuthorizer.SuperUsersProp).collect {
-      case str: String if str.nonEmpty => str.split(";").map(s => SecurityUtils.parseKafkaPrincipal(s.trim)).toSet
-    }.getOrElse(Set.empty[KafkaPrincipal])
-
-    shouldAllowEveryoneIfNoAclIsFound = configs.get(SimpleAclAuthorizer.AllowEveryoneIfNoAclIsFoundProp).exists(_.toString.toBoolean)
-
-    // Use `KafkaConfig` in order to get the default ZK config values if not present in `javaConfigs`. Note that this
-    // means that `KafkaConfig.zkConnect` must always be set by the user (even if `SimpleAclAuthorizer.ZkUrlProp` is also
-    // set).
-    val kafkaConfig = KafkaConfig.fromProps(props, doLog = false)
-    val zkUrl = configs.get(SimpleAclAuthorizer.ZkUrlProp).map(_.toString).getOrElse(kafkaConfig.zkConnect)
-    val zkConnectionTimeoutMs = configs.get(SimpleAclAuthorizer.ZkConnectionTimeOutProp).map(_.toString.toInt).getOrElse(kafkaConfig.zkConnectionTimeoutMs)
-    val zkSessionTimeOutMs = configs.get(SimpleAclAuthorizer.ZkSessionTimeOutProp).map(_.toString.toInt).getOrElse(kafkaConfig.zkSessionTimeoutMs)
-    val zkMaxInFlightRequests = configs.get(SimpleAclAuthorizer.ZkMaxInFlightRequests).map(_.toString.toInt).getOrElse(kafkaConfig.zkMaxInFlightRequests)
-
-    val time = Time.SYSTEM
-    zkClient = KafkaZkClient(zkUrl, kafkaConfig.zkEnableSecureAcls, zkSessionTimeOutMs, zkConnectionTimeoutMs,
-      zkMaxInFlightRequests, time, "kafka.security", "SimpleAclAuthorizer", name=Some("Simple ACL authorizer"))
-    zkClient.createAclPaths()
-
-    extendedAclSupport = kafkaConfig.interBrokerProtocolVersion >= KAFKA_2_0_IV1
-
-    // Start change listeners first and then populate the cache so that there is no timing window
-    // between loading cache and processing change notifications.
-    startZkChangeListeners()
-    loadCache()
-=======
     aclAuthorizer.configure(javaConfigs)
->>>>>>> a6218a5d
   }
 
   override def authorize(session: Session, operation: Operation, resource: Resource): Boolean = {
@@ -111,24 +78,8 @@
     aclAuthorizer.isSuperUser(principal)
   }
 
-<<<<<<< HEAD
-  private def aclMatch(operation: Operation, resource: Resource, principal: KafkaPrincipal, host: String, permissionType: PermissionType, acls: Set[Acl]): Boolean = {
-    acls.find { acl =>
-      acl.permissionType == permissionType &&
-        (acl.principal == principal || acl.principal == Acl.WildCardPrincipal) &&
-        (operation == acl.operation || acl.operation == All) &&
-        (acl.host == host || acl.host == Acl.WildCardHost)
-    }.exists { acl =>
-      authorizerLogger.debug(s"operation = $operation on resource = $resource from host = $host is $permissionType based on acl = $acl")
-      true
-    }
-  }
-
-  override def addAcls(acls: Set[Acl], resource: Resource): Unit = {
-=======
   override def addAcls(acls: Set[Acl], resource: Resource): Unit = {
     aclAuthorizer.maxUpdateRetries = maxUpdateRetries
->>>>>>> a6218a5d
     if (acls != null && acls.nonEmpty) {
       val bindings = acls.map { acl => AuthorizerUtils.convertToAclBinding(resource, acl) }
       createAcls(bindings)
@@ -169,39 +120,13 @@
   }
 
   def close(): Unit = {
-<<<<<<< HEAD
-    aclChangeListeners.foreach(listener => listener.close())
-    if (zkClient != null) zkClient.close()
-  }
-
-  private def loadCache(): Unit = {
-    inWriteLock(lock) {
-      ZkAclStore.stores.foreach(store => {
-        val resourceTypes = zkClient.getResourceTypes(store.patternType)
-        for (rType <- resourceTypes) {
-          val resourceType = Try(ResourceType.fromString(rType))
-          resourceType match {
-            case Success(resourceTypeObj) =>
-              val resourceNames = zkClient.getResourceNames(store.patternType, resourceTypeObj)
-              for (resourceName <- resourceNames) {
-                val resource = new Resource(resourceTypeObj, resourceName, store.patternType)
-                val versionedAcls = getAclsFromZk(resource)
-                updateCache(resource, versionedAcls)
-              }
-            case Failure(_) => warn(s"Ignoring unknown ResourceType: $rType")
-          }
-        }
-      })
-    }
-=======
     aclAuthorizer.close()
   }
 
   private def createAcls(bindings: Set[AclBinding]): Unit = {
     aclAuthorizer.maxUpdateRetries = maxUpdateRetries
     val results = aclAuthorizer.createAcls(null, bindings.toList.asJava).asScala
-    results.foreach { result => result.exception.asScala.foreach(e => throw e) }
->>>>>>> a6218a5d
+    results.foreach { result => result.exception.asScala.foreach(e => throw Option(e.getCause).getOrElse(e)) }
   }
 
   private def deleteAcls(filters: Set[AclBindingFilter]): Boolean = {
@@ -212,19 +137,12 @@
     results.exists(r => r.aclBindingDeleteResults.asScala.exists(d => !d.exception.isPresent))
   }
 
-<<<<<<< HEAD
-  private def logAuditMessage(principal: KafkaPrincipal, authorized: Boolean, operation: Operation, resource: Resource, host: String): Unit = {
-    def logMessage: String = {
-      val authResult = if (authorized) "Allowed" else "Denied"
-      s"Principal = $principal is $authResult Operation = $operation from host = $host on resource = $resource"
-=======
   private def acls(filter: AclBindingFilter): Map[Resource, Set[Acl]] = {
     val result = mutable.Map[Resource, mutable.Set[Acl]]()
     aclAuthorizer.acls(filter).asScala.foreach { binding =>
       val resource = AuthorizerUtils.convertToResource(binding.pattern)
       val acl = AuthorizerUtils.convertToAcl(binding.entry)
       result.getOrElseUpdate(resource, mutable.Set()).add(acl)
->>>>>>> a6218a5d
     }
     result.mapValues(_.toSet).toMap
   }
@@ -240,54 +158,8 @@
         s"Principal = $principal is $authResult Operation = $operation from host = $host on resource = $resource"
       }
 
-<<<<<<< HEAD
-  private def getAclsFromZk(resource: Resource): VersionedAcls = {
-    zkClient.getVersionedAclsForResource(resource)
-  }
-
-  private def updateCache(resource: Resource, versionedAcls: VersionedAcls): Unit = {
-    if (versionedAcls.acls.nonEmpty) {
-      aclCache = aclCache + (resource -> versionedAcls)
-    } else {
-      aclCache = aclCache - resource
-    }
-  }
-
-  private def updateAclChangedFlag(resource: Resource): Unit = {
-      zkClient.createAclChangeNotification(resource)
-  }
-
-  private def backoffTime = {
-    retryBackoffMs + Random.nextInt(retryBackoffJitterMs)
-  }
-
-  object AclChangedNotificationHandler extends AclChangeNotificationHandler {
-    override def processNotification(resource: Resource): Unit = {
-      inWriteLock(lock) {
-        val versionedAcls = getAclsFromZk(resource)
-        updateCache(resource, versionedAcls)
-      }
-    }
-  }
-
-  // Orders by resource type, then resource pattern type and finally reverse ordering by name.
-  private object ResourceOrdering extends Ordering[Resource] {
-
-    def compare(a: Resource, b: Resource): Int = {
-      val rt = a.resourceType compare b.resourceType
-      if (rt != 0)
-        rt
-      else {
-        val rnt = a.patternType compareTo b.patternType
-        if (rnt != 0)
-          rnt
-        else
-          (a.name compare b.name) * -1
-      }
-=======
       if (authorized) authorizerLogger.debug(logMessage)
       else authorizerLogger.info(logMessage)
->>>>>>> a6218a5d
     }
   }
 }