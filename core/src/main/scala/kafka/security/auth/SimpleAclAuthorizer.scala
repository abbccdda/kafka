--- conflicted
+++ resolved
@@ -172,24 +172,5 @@
       throw e.getCause
     else
       throw e
-<<<<<<< HEAD
-  }
-
-  class BaseAuthorizer extends AclAuthorizer {
-    override def logAuditMessage(requestContext: AuthorizableRequestContext, action: Action, authorized: Boolean): Unit = {
-      val principal = requestContext.principal
-      val host = requestContext.clientAddress.getHostAddress
-      val operation = Operation.fromJava(action.operation)
-      val resource = AuthorizerUtils.convertToResource(action.resourcePattern)
-      def logMessage: String = {
-        val authResult = if (authorized) "Allowed" else "Denied"
-        s"Principal = $principal is $authResult Operation = $operation from host = $host on resource = $resource"
-      }
-
-      if (authorized) authorizerLogger.debug(logMessage)
-      else authorizerLogger.info(logMessage)
-    }
-=======
->>>>>>> 2715861f
   }
 }