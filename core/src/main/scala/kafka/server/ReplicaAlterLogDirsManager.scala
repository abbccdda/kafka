/**
  * Licensed to the Apache Software Foundation (ASF) under one or more
  * contributor license agreements.  See the NOTICE file distributed with
  * this work for additional information regarding copyright ownership.
  * The ASF licenses this file to You under the Apache License, Version 2.0
  * (the "License"); you may not use this file except in compliance with
  * the License.  You may obtain a copy of the License at
  *
  *    http://www.apache.org/licenses/LICENSE-2.0
  *
  * Unless required by applicable law or agreed to in writing, software
  * distributed under the License is distributed on an "AS IS" BASIS,
  * WITHOUT WARRANTIES OR CONDITIONS OF ANY KIND, either express or implied.
  * See the License for the specific language governing permissions and
  * limitations under the License.
  */

package kafka.server

import kafka.cluster.BrokerEndPoint
import kafka.tier.TierMetadataManager
import kafka.tier.fetcher.TierStateFetcher

class ReplicaAlterLogDirsManager(brokerConfig: KafkaConfig,
                                 replicaManager: ReplicaManager,
                                 quotaManager: ReplicationQuotaManager,
                                 tierMetadataManager: TierMetadataManager,
                                 tierStateFetcher: Option[TierStateFetcher] = None,
                                 brokerTopicStats: BrokerTopicStats)
  extends AbstractFetcherManager[ReplicaAlterLogDirsThread](
    name = s"ReplicaAlterLogDirsManager on broker ${brokerConfig.brokerId}",
    clientId = "ReplicaAlterLogDirs",
    numFetchers = brokerConfig.getNumReplicaAlterLogDirsThreads) {

  override def createFetcherThread(fetcherId: Int, sourceBroker: BrokerEndPoint): ReplicaAlterLogDirsThread = {
    val threadName = s"ReplicaAlterLogDirsThread-$fetcherId"
<<<<<<< HEAD
    new ReplicaAlterLogDirsThread(threadName, sourceBroker, brokerConfig, replicaManager,
      quotaManager, tierMetadataManager, tierStateFetcher, brokerTopicStats)
=======
    new ReplicaAlterLogDirsThread(threadName, sourceBroker, brokerConfig, failedPartitions, replicaManager,
      quotaManager, brokerTopicStats)
>>>>>>> aef8d473
  }

  def shutdown() {
    info("shutting down")
    closeAllFetchers()
    info("shutdown completed")
  }
}<|MERGE_RESOLUTION|>--- conflicted
+++ resolved
@@ -34,13 +34,8 @@
 
   override def createFetcherThread(fetcherId: Int, sourceBroker: BrokerEndPoint): ReplicaAlterLogDirsThread = {
     val threadName = s"ReplicaAlterLogDirsThread-$fetcherId"
-<<<<<<< HEAD
-    new ReplicaAlterLogDirsThread(threadName, sourceBroker, brokerConfig, replicaManager,
+    new ReplicaAlterLogDirsThread(threadName, sourceBroker, brokerConfig, failedPartitions, replicaManager,
       quotaManager, tierMetadataManager, tierStateFetcher, brokerTopicStats)
-=======
-    new ReplicaAlterLogDirsThread(threadName, sourceBroker, brokerConfig, failedPartitions, replicaManager,
-      quotaManager, brokerTopicStats)
->>>>>>> aef8d473
   }
 
   def shutdown() {
