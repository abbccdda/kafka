--- conflicted
+++ resolved
@@ -111,13 +111,9 @@
                                      val sourceBroker: BrokerEndPoint,
                                      failedPartitions: FailedPartitions,
                                      fetchBackOffMs: Int = 0,
-<<<<<<< HEAD
                                      tierStateFetcher: Option[TierStateFetcher],
-                                     isInterruptible: Boolean = true)
-=======
                                      isInterruptible: Boolean = true,
                                      val brokerTopicStats: BrokerTopicStats) //BrokerTopicStats's lifecycle managed by ReplicaManager
->>>>>>> fec42f2d
   extends ShutdownableThread(name, isInterruptible) {
 
   type FetchData = FetchResponse.PartitionData[Records]
