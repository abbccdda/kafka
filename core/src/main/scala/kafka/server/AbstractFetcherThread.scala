--- conflicted
+++ resolved
@@ -348,7 +348,6 @@
     ResultWithPartitions(fetchOffsets, partitionsWithError)
   }
 
-<<<<<<< HEAD
   private def maybeTransitionTierStates(): Unit = inLock(partitionMapLock) {
     partitionStates.partitionStateMap.forEach(new BiConsumer[TopicPartition, PartitionFetchState] {
       override def accept(tp: TopicPartition, state: PartitionFetchState): Unit = {
@@ -402,16 +401,12 @@
     }
   }
 
-  private def onPartitionFenced(tp: TopicPartition): Unit = inLock(partitionMapLock) {
-    Option(partitionStates.stateValue(tp)).foreach { currentFetchState =>
-=======
   /**
    * remove the partition if the partition state is NOT updated. Otherwise, keep the partition active.
    * @return true if the epoch in this thread is updated. otherwise, false
    */
   private def onPartitionFenced(tp: TopicPartition, requestEpoch: Option[Int]): Boolean = inLock(partitionMapLock) {
     Option(partitionStates.stateValue(tp)).exists { currentFetchState =>
->>>>>>> e1a85005
       val currentLeaderEpoch = currentFetchState.currentLeaderEpoch
       if (requestEpoch.contains(currentLeaderEpoch)) {
         info(s"Partition $tp has an older epoch ($currentLeaderEpoch) than the current leader. Will await " +
@@ -425,7 +420,7 @@
     }
   }
 
-  private def onOffsetTiered(topicPartition: TopicPartition): Boolean = {
+  private def onOffsetTiered(topicPartition: TopicPartition, requestEpoch: Option[Int]): Boolean = {
     try {
       Option(partitionStates.stateValue(topicPartition)).foreach { currentFetchState =>
         val leaderStartOffset = fetchEarliestLocalOffsetFromLeader(topicPartition, currentFetchState.currentLeaderEpoch)
@@ -435,7 +430,7 @@
       true
     } catch {
       case _: FencedLeaderEpochException =>
-        onPartitionFenced(topicPartition)
+        onPartitionFenced(topicPartition, requestEpoch)
         true
 
       case e@(_: UnknownTopicOrPartitionException |
@@ -540,7 +535,7 @@
 
                 case Errors.OFFSET_TIERED =>
                   debug(s"Handling OFFSET_TIERED exception for partition $topicPartition")
-                  if (!onOffsetTiered(topicPartition))
+                  if (!onOffsetTiered(topicPartition, requestEpoch))
                     partitionsWithError += topicPartition
 
                 case Errors.NOT_LEADER_FOR_PARTITION =>
@@ -721,13 +716,8 @@
       case e @ (_ : UnknownTopicOrPartitionException |
                 _ : UnknownLeaderEpochException |
                 _ : NotLeaderForPartitionException) =>
-<<<<<<< HEAD
-        info(s"Could not fetch tiering offset for $topicPartition due to error: ${e.getMessage}")
-        false
-=======
         info(s"Could not fetch offset for $topicPartition due to error: ${e.getMessage}")
         true
->>>>>>> e1a85005
 
       case e: Throwable =>
         error(s"Error getting offset for partition $topicPartition", e)
