--- conflicted
+++ resolved
@@ -285,11 +285,8 @@
     val clientSensors = getOrCreateQuotaSensors(session, clientId)
     try {
       clientSensors.quotaSensor.record(value, timeMs)
-<<<<<<< HEAD
       maybeTrackTenantsAndAutoTuneQuota(clientSensors, timeMs)
-=======
       0
->>>>>>> 1f84e45a
     } catch {
       case e: QuotaViolationException =>
         val throttleTimeMs = throttleTime(e.value, e.bound, windowSize(e.metric, timeMs)).toInt
