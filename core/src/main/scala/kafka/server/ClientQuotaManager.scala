--- conflicted
+++ resolved
@@ -33,12 +33,8 @@
 import org.apache.kafka.common.utils.{Sanitizer, Time}
 import org.apache.kafka.server.quota.{ClientQuotaCallback, ClientQuotaEntity, ClientQuotaType}
 
-<<<<<<< HEAD
-import scala.collection.JavaConverters._
+import scala.jdk.CollectionConverters._
 import scala.collection.mutable
-=======
-import scala.jdk.CollectionConverters._
->>>>>>> 6a3bbb6a
 
 /**
  * Represents the sensors aggregated per client
@@ -168,14 +164,9 @@
                          private val quotaType: QuotaType,
                          private val time: Time,
                          threadNamePrefix: String,
-<<<<<<< HEAD
                          clientQuotaCallback: Option[ClientQuotaCallback] = None,
                          activeTenantsManager: Option[ActiveTenantsManager] = None) extends Logging {
-  private val staticConfigClientIdQuota = Quota.upperBound(config.quotaBytesPerSecondDefault)
-=======
-                         clientQuotaCallback: Option[ClientQuotaCallback] = None) extends Logging {
   private val staticConfigClientIdQuota = Quota.upperBound(config.quotaBytesPerSecondDefault.toDouble)
->>>>>>> 6a3bbb6a
   private val clientQuotaType = quotaTypeToClientQuotaType(quotaType)
   @volatile private var quotaTypesEnabled = clientQuotaCallback match {
     case Some(_) => QuotaTypes.CustomQuotas
@@ -189,17 +180,13 @@
   private[server] val throttledChannelReaper = new ThrottledChannelReaper(delayQueue, threadNamePrefix)
   private val quotaCallback = clientQuotaCallback.getOrElse(new DefaultQuotaCallback)
 
-<<<<<<< HEAD
   private val lastBackpressureCheckTimeMs = new AtomicLong(time.milliseconds())
 
   @volatile protected var dynamicBackpressureConfig = config.backpressureConfig
 
   private var brokerQuotaLimit: Double = Long.MaxValue
 
-  private val delayQueueSensor = metrics.sensor(quotaType + "-delayQueue")
-=======
   private val delayQueueSensor = metrics.sensor(quotaType.toString + "-delayQueue")
->>>>>>> 6a3bbb6a
   delayQueueSensor.add(metrics.metricName("queue-size",
     quotaType.toString,
     "Tracks the size of the delay queue"), new CumulativeSum())
