/**
 * Licensed to the Apache Software Foundation (ASF) under one or more
 * contributor license agreements.  See the NOTICE file distributed with
 * this work for additional information regarding copyright ownership.
 * The ASF licenses this file to You under the Apache License, Version 2.0
 * (the "License"); you may not use this file except in compliance with
 * the License.  You may obtain a copy of the License at
 *
 *    http://www.apache.org/licenses/LICENSE-2.0
 *
 * Unless required by applicable law or agreed to in writing, software
 * distributed under the License is distributed on an "AS IS" BASIS,
 * WITHOUT WARRANTIES OR CONDITIONS OF ANY KIND, either express or implied.
 * See the License for the specific language governing permissions and
 * limitations under the License.
 */
package kafka.server

import java.io.File
import java.util
import java.util.Optional
import java.util.concurrent.TimeUnit
import java.util.concurrent.atomic.{AtomicBoolean, AtomicLong}
import java.util.concurrent.locks.Lock

import com.yammer.metrics.core.{Gauge, Meter}
import kafka.api._
import kafka.cluster.{BrokerEndPoint, Partition, Replica}
import kafka.controller.{KafkaController, StateChangeLogger}
import kafka.log._
import kafka.metrics.KafkaMetricsGroup
import kafka.server.QuotaFactory.{QuotaManagers, UnboundedQuota}
import kafka.server.checkpoints.{OffsetCheckpointFile, OffsetCheckpoints, SimpleOffsetCheckpoints}
import kafka.utils._
import kafka.zk.KafkaZkClient
import kafka.tier.fetcher.{TierFetcher, TierFetchResult, TierStateFetcher}
import kafka.tier.TierMetadataManager
import kafka.tier.TierTimestampAndOffset
import org.apache.kafka.common.errors._
import org.apache.kafka.common.internals.Topic
import org.apache.kafka.common.metrics.Metrics
import org.apache.kafka.common.protocol.Errors
import org.apache.kafka.common.record._
import org.apache.kafka.common.requests.FetchResponse.AbortedTransaction
import org.apache.kafka.common.requests.DescribeLogDirsResponse.{LogDirInfo, ReplicaInfo}
import org.apache.kafka.common.requests.EpochEndOffset._
import org.apache.kafka.common.requests.FetchRequest.PartitionData
import org.apache.kafka.common.requests.ProduceResponse.PartitionResponse
import org.apache.kafka.common.requests._
import org.apache.kafka.common.utils.Time
import org.apache.kafka.common.TopicPartition
import org.apache.kafka.common.record.FileRecords.FileTimestampAndOffset
import org.apache.kafka.common.record.FileRecords.TimestampAndOffset
import org.apache.kafka.common.requests.TierListOffsetRequest.OffsetType

import scala.collection.JavaConverters._
import scala.compat.java8.FunctionConverters._
import scala.compat.java8.OptionConverters._
import scala.collection._

/*
 * Result metadata of a log append operation on the log
 */
case class LogAppendResult(info: LogAppendInfo, exception: Option[Throwable] = None) {
  def error: Errors = exception match {
    case None => Errors.NONE
    case Some(e) => Errors.forException(e)
  }
}

case class LogDeleteRecordsResult(requestedOffset: Long, lowWatermark: Long, exception: Option[Throwable] = None) {
  def error: Errors = exception match {
    case None => Errors.NONE
    case Some(e) => Errors.forException(e)
  }
}

/*
 * Result metadata of a log read operation on the log
 * @param info @FetchDataInfo returned by the @Log read
 * @param hw high watermark of the local replica
 * @param readSize amount of data that was read from the log i.e. size of the fetch
 * @param isReadFromLogEnd true if the request read up to the log end offset snapshot
 *                         when the read was initiated, false otherwise
 * @param error Exception if error encountered while reading from the log
 */
sealed trait AbstractLogReadResult {
  def info: AbstractFetchDataInfo
  def highWatermark: Long
  def leaderLogStartOffset: Long
  def leaderLogEndOffset: Long
  def fetchTimeMs: Long
  def readSize: Int
  def lastStableOffset: Option[Long]
  def exception: Option[Throwable]

  def error: Errors = exception match {
    case None => Errors.NONE
    case Some(e) => Errors.forException(e)
  }
}

case class LogReadResult(info: FetchDataInfo,
                         highWatermark: Long,
                         leaderLogStartOffset: Long,
                         leaderLogEndOffset: Long,
                         followerLogStartOffset: Long,
                         fetchTimeMs: Long,
                         readSize: Int,
                         lastStableOffset: Option[Long],
                         exception: Option[Throwable] = None) extends AbstractLogReadResult {
  def withEmptyFetchInfo: LogReadResult =
    copy(info = FetchDataInfo(LogOffsetMetadata.UnknownOffsetMetadata, MemoryRecords.EMPTY))

  override def toString =
    s"Fetch Data: [$info], HW: [$highWatermark], leaderLogStartOffset: [$leaderLogStartOffset], leaderLogEndOffset: [$leaderLogEndOffset], " +
    s"followerLogStartOffset: [$followerLogStartOffset], fetchTimeMs: [$fetchTimeMs], readSize: [$readSize], lastStableOffset: [$lastStableOffset], error: [$error]"
}

case class TierLogReadResult(info: TierFetchDataInfo,
                             highWatermark: Long,
                             leaderLogStartOffset: Long,
                             leaderLogEndOffset: Long,
                             followerLogStartOffset: Long,
                             fetchTimeMs: Long,
                             readSize: Int,
                             lastStableOffset: Option[Long],
                             exception: Option[Throwable] = None) extends AbstractLogReadResult {
  override def toString =
    s"Tiered Fetch Data: [$info], HW: [$highWatermark], leaderLogStartOffset: [$leaderLogStartOffset], leaderLogEndOffset: [$leaderLogEndOffset], " +
      s"followerLogStartOffset: [$followerLogStartOffset], fetchTimeMs: [$fetchTimeMs], readSize: [$readSize], lastStableOffset: [$lastStableOffset], error: [$error]"

  /**
    * Convert this TierLogReadResult into a LogReadResult to be returned to the client.
    * This requires TierFetchResult's from a completed tier fetch.
    */
  def intoLogReadResult(tierFetchResult: TierFetchResult): LogReadResult = {
    val newInfo: FetchDataInfo = FetchDataInfo(
      LogOffsetMetadata.UnknownOffsetMetadata,
      tierFetchResult.records,
      firstEntryIncomplete = false,
      this.info.abortedTransactions
    )
    val exceptionOpt = this.exception.orElse(Option(tierFetchResult.exception))
    LogReadResult(
      info = newInfo,
      highWatermark = this.highWatermark,
      leaderLogStartOffset = this.leaderLogStartOffset,
      leaderLogEndOffset = this.leaderLogEndOffset,
      followerLogStartOffset = this.followerLogStartOffset,
      fetchTimeMs = this.fetchTimeMs,
      readSize = this.readSize,
      lastStableOffset = this.lastStableOffset,
      exception = exceptionOpt
    )
  }
}

case class FetchPartitionData(error: Errors = Errors.NONE,
                              highWatermark: Long,
                              logStartOffset: Long,
                              records: Records,
                              lastStableOffset: Option[Long],
                              abortedTransactions: Option[List[AbortedTransaction]])

object LogReadResult {
  val UnknownLogReadResult = LogReadResult(info = FetchDataInfo(LogOffsetMetadata.UnknownOffsetMetadata, MemoryRecords.EMPTY),
                                           highWatermark = -1L,
                                           leaderLogStartOffset = -1L,
                                           leaderLogEndOffset = -1L,
                                           followerLogStartOffset = -1L,
                                           fetchTimeMs = -1L,
                                           readSize = -1,
                                           lastStableOffset = None)
}

/**
 * Trait to represent the state of hosted partitions. We create a concrete (active) Partition
 * instance when the broker receives a LeaderAndIsr request from the controller indicating
 * that it should be either a leader or follower of a partition.
 */
trait HostedPartition

object HostedPartition {
  /**
   * This broker does not have any state for this partition locally.
   */
  object None extends HostedPartition

  /**
   * This broker hosts the partition, but it is in an offline log directory.
   */
  object Offline extends HostedPartition
}


object ReplicaManager {
  val HighWatermarkFilename = "replication-offset-checkpoint"
  val IsrChangePropagationBlackOut = 5000L
  val IsrChangePropagationInterval = 60000L
}

class ReplicaManager(val config: KafkaConfig,
                     metrics: Metrics,
                     time: Time,
                     val zkClient: KafkaZkClient,
                     scheduler: Scheduler,
                     val logManager: LogManager,
                     val isShuttingDown: AtomicBoolean,
                     quotaManagers: QuotaManagers,
                     val brokerTopicStats: BrokerTopicStats,
                     val metadataCache: MetadataCache,
                     logDirFailureChannel: LogDirFailureChannel,
                     val delayedProducePurgatory: DelayedOperationPurgatory[DelayedProduce],
                     val delayedFetchPurgatory: DelayedOperationPurgatory[DelayedFetch],
                     val delayedDeleteRecordsPurgatory: DelayedOperationPurgatory[DelayedDeleteRecords],
                     val delayedElectPreferredLeaderPurgatory: DelayedOperationPurgatory[DelayedElectPreferredLeader],
                     val delayedListOffsetsPurgatory: DelayedOperationPurgatory[DelayedListOffsets],
                     val tierMetadataManager: TierMetadataManager,
                     val tierFetcherOpt: Option[TierFetcher],
                     val tierStateFetcher: Option[TierStateFetcher],
                     threadNamePrefix: Option[String]) extends Logging with KafkaMetricsGroup {

  def this(config: KafkaConfig,
           metrics: Metrics,
           time: Time,
           zkClient: KafkaZkClient,
           scheduler: Scheduler,
           logManager: LogManager,
           isShuttingDown: AtomicBoolean,
           quotaManagers: QuotaManagers,
           brokerTopicStats: BrokerTopicStats,
           metadataCache: MetadataCache,
           logDirFailureChannel: LogDirFailureChannel,
           tierMetadataManager: TierMetadataManager,
           tierFetcherOpt: Option[TierFetcher] = None,
           tierStateFetcher: Option[TierStateFetcher] = None,
           threadNamePrefix: Option[String] = None) {
    this(config, metrics, time, zkClient, scheduler, logManager, isShuttingDown,
      quotaManagers, brokerTopicStats, metadataCache, logDirFailureChannel,
      DelayedOperationPurgatory[DelayedProduce](
        purgatoryName = "Produce", brokerId = config.brokerId,
        purgeInterval = config.producerPurgatoryPurgeIntervalRequests),
      DelayedOperationPurgatory[DelayedFetch](
        purgatoryName = "Fetch", brokerId = config.brokerId,
        purgeInterval = config.fetchPurgatoryPurgeIntervalRequests),
      DelayedOperationPurgatory[DelayedDeleteRecords](
        purgatoryName = "DeleteRecords", brokerId = config.brokerId,
        purgeInterval = config.deleteRecordsPurgatoryPurgeIntervalRequests),
      DelayedOperationPurgatory[DelayedElectPreferredLeader](
        purgatoryName = "ElectPreferredLeader", brokerId = config.brokerId),
      DelayedOperationPurgatory[DelayedListOffsets](
        purgatoryName = "ListOffsets", brokerId = config.brokerId),
      tierMetadataManager,
      tierFetcherOpt,
      tierStateFetcher,
      threadNamePrefix)
  }

  /* epoch of the controller that last changed the leader */
  @volatile var controllerEpoch: Int = KafkaController.InitialControllerEpoch
  private val localBrokerId = config.brokerId
  private val allPartitions = new Pool[TopicPartition, HostedPartition](valueFactory = Some(tp =>
    Partition(tp, time, this)))
  private val replicaStateChangeLock = new Object
  val replicaFetcherManager = createReplicaFetcherManager(metrics, time, threadNamePrefix, quotaManagers.follower)
  val replicaAlterLogDirsManager = createReplicaAlterLogDirsManager(quotaManagers.alterLogDirs, brokerTopicStats)
  private val highWatermarkCheckPointThreadStarted = new AtomicBoolean(false)
  @volatile var highWatermarkCheckpoints = logManager.liveLogDirs.map(dir =>
    (dir.getAbsolutePath, new OffsetCheckpointFile(new File(dir, ReplicaManager.HighWatermarkFilename), logDirFailureChannel))).toMap

  private var hwThreadInitialized = false
  this.logIdent = s"[ReplicaManager broker=$localBrokerId] "
  private val stateChangeLogger = new StateChangeLogger(localBrokerId, inControllerContext = false, None)

  private val isrChangeSet: mutable.Set[TopicPartition] = new mutable.HashSet[TopicPartition]()
  private val lastIsrChangeMs = new AtomicLong(System.currentTimeMillis())
  private val lastIsrPropagationMs = new AtomicLong(System.currentTimeMillis())

  private var logDirFailureHandler: LogDirFailureHandler = null

  private class LogDirFailureHandler(name: String, haltBrokerOnDirFailure: Boolean) extends ShutdownableThread(name) {
    override def doWork() {
      val newOfflineLogDir = logDirFailureChannel.takeNextOfflineLogDir()
      if (haltBrokerOnDirFailure) {
        fatal(s"Halting broker because dir $newOfflineLogDir is offline")
        Exit.halt(1)
      }
      handleLogDirFailure(newOfflineLogDir)
    }
  }

  val leaderCount = newGauge(
    "LeaderCount",
    new Gauge[Int] {
      def value = leaderPartitionsIterator.size
    }
  )
  val partitionCount = newGauge(
    "PartitionCount",
    new Gauge[Int] {
      def value = allPartitions.size
    }
  )
  val offlineReplicaCount = newGauge(
    "OfflineReplicaCount",
    new Gauge[Int] {
      def value = offlinePartitionCount
    }
  )
  val underReplicatedPartitions = newGauge(
    "UnderReplicatedPartitions",
    new Gauge[Int] {
      def value = underReplicatedPartitionCount
    }
  )
  val underMinIsrPartitionCount = newGauge(
    "UnderMinIsrPartitionCount",
    new Gauge[Int] {
      def value = leaderPartitionsIterator.count(_.isUnderMinIsr)
    }
  )
  val atMinIsrPartitionCount = newGauge(
    "AtMinIsrPartitionCount",
    new Gauge[Int] {
      def value = leaderPartitionsIterator.count(_.isAtMinIsr)
    }
  )

  val isrExpandRate: Meter = newMeter("IsrExpandsPerSec", "expands", TimeUnit.SECONDS)
  val isrShrinkRate: Meter = newMeter("IsrShrinksPerSec", "shrinks", TimeUnit.SECONDS)
  val failedIsrUpdatesRate: Meter = newMeter("FailedIsrUpdatesPerSec", "failedUpdates", TimeUnit.SECONDS)

  def underReplicatedPartitionCount: Int = leaderPartitionsIterator.count(_.isUnderReplicated)

  def startHighWaterMarksCheckPointThread() = {
    if(highWatermarkCheckPointThreadStarted.compareAndSet(false, true))
      scheduler.schedule("highwatermark-checkpoint", checkpointHighWatermarks _, period = config.replicaHighWatermarkCheckpointIntervalMs, unit = TimeUnit.MILLISECONDS)
  }

  def recordIsrChange(topicPartition: TopicPartition) {
    isrChangeSet synchronized {
      isrChangeSet += topicPartition
      lastIsrChangeMs.set(System.currentTimeMillis())
    }
  }
  /**
   * This function periodically runs to see if ISR needs to be propagated. It propagates ISR when:
   * 1. There is ISR change not propagated yet.
   * 2. There is no ISR Change in the last five seconds, or it has been more than 60 seconds since the last ISR propagation.
   * This allows an occasional ISR change to be propagated within a few seconds, and avoids overwhelming controller and
   * other brokers when large amount of ISR change occurs.
   */
  def maybePropagateIsrChanges() {
    val now = System.currentTimeMillis()
    isrChangeSet synchronized {
      if (isrChangeSet.nonEmpty &&
        (lastIsrChangeMs.get() + ReplicaManager.IsrChangePropagationBlackOut < now ||
          lastIsrPropagationMs.get() + ReplicaManager.IsrChangePropagationInterval < now)) {
        zkClient.propagateIsrChanges(isrChangeSet)
        isrChangeSet.clear()
        lastIsrPropagationMs.set(now)
      }
    }
  }

  // When ReplicaAlterDirThread finishes replacing a current replica with a future replica, it will
  // remove the partition from the partition state map. But it will not close itself even if the
  // partition state map is empty. Thus we need to call shutdownIdleReplicaAlterDirThread() periodically
  // to shutdown idle ReplicaAlterDirThread
  def shutdownIdleReplicaAlterLogDirsThread(): Unit = {
    replicaAlterLogDirsManager.shutdownIdleFetcherThreads()
  }

  def getLog(topicPartition: TopicPartition): Option[AbstractLog] = logManager.getLog(topicPartition)

<<<<<<< HEAD
  /**
   * Try to complete some delayed produce requests with the request key;
   * this can be triggered when:
   *
   * 1. The partition HW has changed (for acks = -1)
   * 2. A follower replica's fetch operation is received (for acks > 1)
   */
  def tryCompleteDelayedProduce(key: DelayedOperationKey) {
    val completed = delayedProducePurgatory.checkAndComplete(key)
    debug("Request key %s unblocked %d producer requests.".format(key.keyLabel, completed))
  }

  /**
   * Try to complete some delayed fetch requests with the request key;
   * this can be triggered when:
   *
   * 1. The partition HW has changed (for regular fetch)
   * 2. A new message set is appended to the local log (for follower fetch)
   */
  def tryCompleteDelayedFetch(key: DelayedOperationKey) {
    val completed = delayedFetchPurgatory.checkAndComplete(key)
    debug("Request key %s unblocked %d fetch requests.".format(key.keyLabel, completed))
  }

  /**
   * Try to complete some delayed list offsets requests with the request key;
   * this can be triggered when the tier fetcher has fetched the tiered timestamp -> offset mapping
   */
  def tryCompleteDelayedListOffsets(key: DelayedOperationKey) {
    val completed = delayedListOffsetsPurgatory.checkAndComplete(key)
    debug("Request key %s unblocked %d list offsets requests.".format(key.keyLabel, completed))
  }

  /**
   * Try to complete some delayed DeleteRecordsRequest with the request key;
   * this needs to be triggered when the partition low watermark has changed
   */
  def tryCompleteDelayedDeleteRecords(key: DelayedOperationKey) {
    val completed = delayedDeleteRecordsPurgatory.checkAndComplete(key)
    debug("Request key %s unblocked %d DeleteRecordsRequest.".format(key.keyLabel, completed))
  }

  def hasDelayedElectionOperations = delayedElectPreferredLeaderPurgatory.delayed != 0
=======
  def hasDelayedElectionOperations: Boolean = delayedElectPreferredLeaderPurgatory.numDelayed != 0
>>>>>>> 3e1a8df1

  def tryCompleteElection(key: DelayedOperationKey): Unit = {
    val completed = delayedElectPreferredLeaderPurgatory.checkAndComplete(key)
    debug("Request key %s unblocked %d ElectPreferredLeader.".format(key.keyLabel, completed))
  }

  def startup() {
    // start ISR expiration thread
    // A follower can lag behind leader for up to config.replicaLagTimeMaxMs x 1.5 before it is removed from ISR
    scheduler.schedule("isr-expiration", maybeShrinkIsr _, period = config.replicaLagTimeMaxMs / 2, unit = TimeUnit.MILLISECONDS)
    scheduler.schedule("isr-change-propagation", maybePropagateIsrChanges _, period = 2500L, unit = TimeUnit.MILLISECONDS)
    scheduler.schedule("shutdown-idle-replica-alter-log-dirs-thread", shutdownIdleReplicaAlterLogDirsThread _, period = 10000L, unit = TimeUnit.MILLISECONDS)

    // If inter-broker protocol (IBP) < 1.0, the controller will send LeaderAndIsrRequest V0 which does not include isNew field.
    // In this case, the broker receiving the request cannot determine whether it is safe to create a partition if a log directory has failed.
    // Thus, we choose to halt the broker on any log diretory failure if IBP < 1.0
    val haltBrokerOnFailure = config.interBrokerProtocolVersion < KAFKA_1_0_IV0
    logDirFailureHandler = new LogDirFailureHandler("LogDirFailureHandler", haltBrokerOnFailure)
    logDirFailureHandler.start()
  }

  private def maybeRemoveTopicMetrics(topic: String): Unit = {
    val topicHasOnlinePartition = allPartitions.values.exists {
      case partition: Partition => topic == partition.topic
      case _ => false
    }
    if (!topicHasOnlinePartition)
      brokerTopicStats.removeMetrics(topic)
  }

  def stopReplica(topicPartition: TopicPartition, deletePartition: Boolean)  = {
    stateChangeLogger.trace(s"Handling stop replica (delete=$deletePartition) for partition $topicPartition")

    if (deletePartition) {
      getPartition(topicPartition) match {
        case HostedPartition.Offline =>
          throw new KafkaStorageException(s"Partition $topicPartition is on an offline disk")

        case removedPartition: Partition =>
          if (allPartitions.remove(topicPartition, removedPartition)) {
            maybeRemoveTopicMetrics(topicPartition.topic)
            // this will delete the local log. This call may throw exception if the log is on offline directory
            removedPartition.delete()
          }

        case HostedPartition.None =>
          stateChangeLogger.trace(s"Ignoring stop replica (delete=$deletePartition) for partition " +
            s"$topicPartition as replica doesn't exist on broker")
      }

      // Delete log and corresponding folders in case replica manager doesn't hold them anymore.
      // This could happen when topic is being deleted while broker is down and recovers.
      if (logManager.getLog(topicPartition).isDefined)
        logManager.asyncDelete(topicPartition)
      if (logManager.getLog(topicPartition, isFuture = true).isDefined)
        logManager.asyncDelete(topicPartition, isFuture = true)
    }
    stateChangeLogger.trace(s"Finished handling stop replica (delete=$deletePartition) for partition $topicPartition")
  }

  def stopReplicas(stopReplicaRequest: StopReplicaRequest): (mutable.Map[TopicPartition, Errors], Errors) = {
    replicaStateChangeLock synchronized {
      val responseMap = new collection.mutable.HashMap[TopicPartition, Errors]
      if (stopReplicaRequest.controllerEpoch() < controllerEpoch) {
        stateChangeLogger.warn("Received stop replica request from an old controller epoch " +
          s"${stopReplicaRequest.controllerEpoch}. Latest known controller epoch is $controllerEpoch")
        (responseMap, Errors.STALE_CONTROLLER_EPOCH)
      } else {
        val partitions = stopReplicaRequest.partitions.asScala.toSet
        controllerEpoch = stopReplicaRequest.controllerEpoch
        // First stop fetchers for all partitions, then stop the corresponding replicas
        replicaFetcherManager.removeFetcherForPartitions(partitions)
        replicaAlterLogDirsManager.removeFetcherForPartitions(partitions)
        for (topicPartition <- partitions){
          try {
            stopReplica(topicPartition, stopReplicaRequest.deletePartitions)
            responseMap.put(topicPartition, Errors.NONE)
          } catch {
            case e: KafkaStorageException =>
              stateChangeLogger.error(s"Ignoring stop replica (delete=${stopReplicaRequest.deletePartitions}) for " +
                s"partition $topicPartition due to storage exception", e)
              responseMap.put(topicPartition, Errors.KAFKA_STORAGE_ERROR)
          }
        }
        (responseMap, Errors.NONE)
      }
    }
  }

  def getPartition(topicPartition: TopicPartition): HostedPartition = {
    Option(allPartitions.get(topicPartition)).getOrElse(HostedPartition.None)
  }

  // Visible for testing
  def createPartition(topicPartition: TopicPartition): Partition = {
    val partition = Partition(topicPartition, time, this)
    allPartitions.put(topicPartition, partition)
    partition
  }

  def nonOfflinePartition(topicPartition: TopicPartition): Option[Partition] = {
    getPartition(topicPartition) match {
      case partition: Partition => Some(partition)
      case _ => None
    }
  }

  // An iterator over all non offline partitions. This is a weakly consistent iterator; a partition made offline after
  // the iterator has been constructed could still be returned by this iterator.
  private def nonOfflinePartitionsIterator: Iterator[Partition] = {
    allPartitions.values.iterator.flatMap {
      case p: Partition => Some(p)
      case _ => None
    }
  }

  private def offlinePartitionCount: Int = {
    allPartitions.values.iterator.count(_ == HostedPartition.Offline)
  }

  def getPartitionOrException(topicPartition: TopicPartition, expectLeader: Boolean): Partition = {
    getPartition(topicPartition) match {
      case partition: Partition =>
        partition

      case HostedPartition.Offline =>
        throw new KafkaStorageException(s"Partition $topicPartition is in an offline log directory")

      case HostedPartition.None if metadataCache.contains(topicPartition) =>
        if (expectLeader) {
          // The topic exists, but this broker is no longer a replica of it, so we return NOT_LEADER which
          // forces clients to refresh metadata to find the new location. This can happen, for example,
          // during a partition reassignment if a produce request from the client is sent to a broker after
          // the local replica has been deleted.
          throw new NotLeaderForPartitionException(s"Broker $localBrokerId is not a replica of $topicPartition")
        } else {
          throw new ReplicaNotAvailableException(s"Partition $topicPartition is not available")
        }

      case HostedPartition.None =>
        throw new UnknownTopicOrPartitionException(s"Partition $topicPartition doesn't exist")
    }
  }

  def localReplicaOrException(topicPartition: TopicPartition): Replica = {
    getPartitionOrException(topicPartition, expectLeader = false).localReplicaOrException
  }

  def futureLocalReplicaOrException(topicPartition: TopicPartition): Replica = {
    getPartitionOrException(topicPartition, expectLeader = false).futureLocalReplicaOrException
  }

  def futureLocalReplica(topicPartition: TopicPartition): Option[Replica] = {
    nonOfflinePartition(topicPartition).flatMap(_.futureLocalReplica)
  }

  def localReplica(topicPartition: TopicPartition): Option[Replica] = {
    nonOfflinePartition(topicPartition).flatMap(_.localReplica)
  }

  def getLogDir(topicPartition: TopicPartition): Option[String] = {
    localReplica(topicPartition).flatMap(_.log).map(_.dir.getParent)
  }

  /**
   * Append messages to leader replicas of the partition, and wait for them to be replicated to other replicas;
   * the callback function will be triggered either when timeout or the required acks are satisfied;
   * if the callback function itself is already synchronized on some object then pass this object to avoid deadlock.
   */
  def appendRecords(timeout: Long,
                    requiredAcks: Short,
                    internalTopicsAllowed: Boolean,
                    isFromClient: Boolean,
                    entriesPerPartition: Map[TopicPartition, MemoryRecords],
                    responseCallback: Map[TopicPartition, PartitionResponse] => Unit,
                    delayedProduceLock: Option[Lock] = None,
                    recordConversionStatsCallback: Map[TopicPartition, RecordConversionStats] => Unit = _ => ()) {
    if (isValidRequiredAcks(requiredAcks)) {
      val sTime = time.milliseconds
      val localProduceResults = appendToLocalLog(internalTopicsAllowed = internalTopicsAllowed,
        isFromClient = isFromClient, entriesPerPartition, requiredAcks)
      debug("Produce to local log in %d ms".format(time.milliseconds - sTime))

      val produceStatus = localProduceResults.map { case (topicPartition, result) =>
        topicPartition ->
                ProducePartitionStatus(
                  result.info.lastOffset + 1, // required offset
                  new PartitionResponse(result.error, result.info.firstOffset.getOrElse(-1), result.info.logAppendTime, result.info.logStartOffset)) // response status
      }

      recordConversionStatsCallback(localProduceResults.mapValues(_.info.recordConversionStats))

      if (delayedProduceRequestRequired(requiredAcks, entriesPerPartition, localProduceResults)) {
        // create delayed produce operation
        val produceMetadata = ProduceMetadata(requiredAcks, produceStatus)
        val delayedProduce = new DelayedProduce(timeout, produceMetadata, this, responseCallback, delayedProduceLock)

        // create a list of (topic, partition) pairs to use as keys for this delayed produce operation
        val producerRequestKeys = entriesPerPartition.keys.map(new TopicPartitionOperationKey(_)).toSeq

        // try to complete the request immediately, otherwise put it into the purgatory
        // this is because while the delayed produce operation is being created, new
        // requests may arrive and hence make this operation completable.
        delayedProducePurgatory.tryCompleteElseWatch(delayedProduce, producerRequestKeys)

      } else {
        // we can respond immediately
        val produceResponseStatus = produceStatus.mapValues(status => status.responseStatus)
        responseCallback(produceResponseStatus)
      }
    } else {
      // If required.acks is outside accepted range, something is wrong with the client
      // Just return an error and don't handle the request at all
      val responseStatus = entriesPerPartition.map { case (topicPartition, _) =>
        topicPartition -> new PartitionResponse(Errors.INVALID_REQUIRED_ACKS,
          LogAppendInfo.UnknownLogAppendInfo.firstOffset.getOrElse(-1), RecordBatch.NO_TIMESTAMP, LogAppendInfo.UnknownLogAppendInfo.logStartOffset)
      }
      responseCallback(responseStatus)
    }
  }

  /**
   * Delete records on leader replicas of the partition, and wait for delete records operation be propagated to other replicas;
   * the callback function will be triggered either when timeout or logStartOffset of all live replicas have reached the specified offset
   */
  private def deleteRecordsOnLocalLog(offsetPerPartition: Map[TopicPartition, Long]): Map[TopicPartition, LogDeleteRecordsResult] = {
    trace("Delete records on local logs to offsets [%s]".format(offsetPerPartition))
    offsetPerPartition.map { case (topicPartition, requestedOffset) =>
      // reject delete records operation on internal topics
      if (Topic.isInternal(topicPartition.topic)) {
        (topicPartition, LogDeleteRecordsResult(-1L, -1L, Some(new InvalidTopicException(s"Cannot delete records of internal topic ${topicPartition.topic}"))))
      } else {
        try {
          val partition = getPartitionOrException(topicPartition, expectLeader = true)
          val logDeleteResult = partition.deleteRecordsOnLeader(requestedOffset)
          (topicPartition, logDeleteResult)
        } catch {
          case e@ (_: UnknownTopicOrPartitionException |
                   _: NotLeaderForPartitionException |
                   _: OffsetOutOfRangeException |
                   _: PolicyViolationException |
                   _: KafkaStorageException) =>
            (topicPartition, LogDeleteRecordsResult(-1L, -1L, Some(e)))
          case t: Throwable =>
            error("Error processing delete records operation on partition %s".format(topicPartition), t)
            (topicPartition, LogDeleteRecordsResult(-1L, -1L, Some(t)))
        }
      }
    }
  }

  // If there exists a topic partition that meets the following requirement,
  // we need to put a delayed DeleteRecordsRequest and wait for the delete records operation to complete
  //
  // 1. the delete records operation on this partition is successful
  // 2. low watermark of this partition is smaller than the specified offset
  private def delayedDeleteRecordsRequired(localDeleteRecordsResults: Map[TopicPartition, LogDeleteRecordsResult]): Boolean = {
    localDeleteRecordsResults.exists{ case (_, deleteRecordsResult) =>
      deleteRecordsResult.exception.isEmpty && deleteRecordsResult.lowWatermark < deleteRecordsResult.requestedOffset
    }
  }

  /**
   * For each pair of partition and log directory specified in the map, if the partition has already been created on
   * this broker, move its log files to the specified log directory. Otherwise, record the pair in the memory so that
   * the partition will be created in the specified log directory when broker receives LeaderAndIsrRequest for the partition later.
   */
  def alterReplicaLogDirs(partitionDirs: Map[TopicPartition, String]): Map[TopicPartition, Errors] = {
    replicaStateChangeLock synchronized {
      partitionDirs.map { case (topicPartition, destinationDir) =>
        try {
          if (!logManager.isLogDirOnline(destinationDir))
            throw new KafkaStorageException(s"Log directory $destinationDir is offline")

          getPartition(topicPartition) match {
            case partition: Partition =>
              // Stop current replica movement if the destinationDir is different from the existing destination log directory
              if (partition.futureReplicaDirChanged(destinationDir)) {
                replicaAlterLogDirsManager.removeFetcherForPartitions(Set(topicPartition))
                partition.removeFutureLocalReplica()
              }
            case HostedPartition.Offline =>
              throw new KafkaStorageException(s"Partition $topicPartition is offline")

            case _ => // Do nothing
          }

          // If the log for this partition has not been created yet:
          // 1) Record the destination log directory in the memory so that the partition will be created in this log directory
          //    when broker receives LeaderAndIsrRequest for this partition later.
          // 2) Respond with ReplicaNotAvailableException for this partition in the AlterReplicaLogDirsResponse
          logManager.maybeUpdatePreferredLogDir(topicPartition, destinationDir)

          // throw ReplicaNotAvailableException if replica does not exit for the given partition
          val partition = getPartitionOrException(topicPartition, expectLeader = false)
          partition.localReplicaOrException

          // If the destinationLDir is different from the current log directory of the replica:
          // - If there is no offline log directory, create the future log in the destinationDir (if it does not exist) and
          //   start ReplicaAlterDirThread to move data of this partition from the current log to the future log
          // - Otherwise, return KafkaStorageException. We do not create the future log while there is offline log directory
          //   so that we can avoid creating future log for the same partition in multiple log directories.
          val highWatermarkCheckpoints = new SimpleOffsetCheckpoints(this.highWatermarkCheckpoints)
          if (partition.maybeCreateFutureReplica(destinationDir, highWatermarkCheckpoints)) {
            val futureReplica = futureLocalReplicaOrException(topicPartition)
            logManager.abortAndPauseCleaning(topicPartition)

            val initialFetchState = InitialFetchState(BrokerEndPoint(config.brokerId, "localhost", -1),
              partition.getLeaderEpoch, futureReplica.highWatermark.messageOffset)
            replicaAlterLogDirsManager.addFetcherForPartitions(Map(topicPartition -> initialFetchState))
          }

          (topicPartition, Errors.NONE)
        } catch {
          case e@(_: LogDirNotFoundException |
                  _: ReplicaNotAvailableException |
                  _: KafkaStorageException) =>
            (topicPartition, Errors.forException(e))
          case t: Throwable =>
            error("Error while changing replica dir for partition %s".format(topicPartition), t)
            (topicPartition, Errors.forException(t))
        }
      }
    }
  }

  /*
   * Get the LogDirInfo for the specified list of partitions.
   *
   * Each LogDirInfo specifies the following information for a given log directory:
   * 1) Error of the log directory, e.g. whether the log is online or offline
   * 2) size and lag of current and future logs for each partition in the given log directory. Only logs of the queried partitions
   *    are included. There may be future logs (which will replace the current logs of the partition in the future) on the broker after KIP-113 is implemented.
   */
  def describeLogDirs(partitions: Set[TopicPartition]): Map[String, LogDirInfo] = {
    val logsByDir = logManager.allLogs.groupBy(log => log.dir.getParent)

    config.logDirs.toSet.map { logDir: String =>
      val absolutePath = new File(logDir).getAbsolutePath
      try {
        if (!logManager.isLogDirOnline(absolutePath))
          throw new KafkaStorageException(s"Log directory $absolutePath is offline")

        logsByDir.get(absolutePath) match {
          case Some(logs) =>
            val replicaInfos = logs.filter { log =>
              partitions.contains(log.topicPartition)
            }.map { log =>
              log.topicPartition -> new ReplicaInfo(log.size, getLogEndOffsetLag(log.topicPartition, log.logEndOffset, log.isFuture), log.isFuture)
            }.toMap

            (absolutePath, new LogDirInfo(Errors.NONE, replicaInfos.asJava))
          case None =>
            (absolutePath, new LogDirInfo(Errors.NONE, Map.empty[TopicPartition, ReplicaInfo].asJava))
        }

      } catch {
        case _: KafkaStorageException =>
          (absolutePath, new LogDirInfo(Errors.KAFKA_STORAGE_ERROR, Map.empty[TopicPartition, ReplicaInfo].asJava))
        case t: Throwable =>
          error(s"Error while describing replica in dir $absolutePath", t)
          (absolutePath, new LogDirInfo(Errors.forException(t), Map.empty[TopicPartition, ReplicaInfo].asJava))
      }
    }.toMap
  }

  def getLogEndOffsetLag(topicPartition: TopicPartition, logEndOffset: Long, isFuture: Boolean): Long = {
    localReplica(topicPartition) match {
      case Some(replica) =>
        if (isFuture)
          replica.logEndOffset - logEndOffset
        else
          math.max(replica.highWatermark.messageOffset - logEndOffset, 0)
      case None =>
        // return -1L to indicate that the LEO lag is not available if the replica is not created or is offline
        DescribeLogDirsResponse.INVALID_OFFSET_LAG
    }
  }

  def deleteRecords(timeout: Long,
                    offsetPerPartition: Map[TopicPartition, Long],
                    responseCallback: Map[TopicPartition, DeleteRecordsResponse.PartitionResponse] => Unit) {
    val timeBeforeLocalDeleteRecords = time.milliseconds
    val localDeleteRecordsResults = deleteRecordsOnLocalLog(offsetPerPartition)
    debug("Delete records on local log in %d ms".format(time.milliseconds - timeBeforeLocalDeleteRecords))

    val deleteRecordsStatus = localDeleteRecordsResults.map { case (topicPartition, result) =>
      topicPartition ->
        DeleteRecordsPartitionStatus(
          result.requestedOffset, // requested offset
          new DeleteRecordsResponse.PartitionResponse(result.lowWatermark, result.error)) // response status
    }

    if (delayedDeleteRecordsRequired(localDeleteRecordsResults)) {
      // create delayed delete records operation
      val delayedDeleteRecords = new DelayedDeleteRecords(timeout, deleteRecordsStatus, this, responseCallback)

      // create a list of (topic, partition) pairs to use as keys for this delayed delete records operation
      val deleteRecordsRequestKeys = offsetPerPartition.keys.map(new TopicPartitionOperationKey(_)).toSeq

      // try to complete the request immediately, otherwise put it into the purgatory
      // this is because while the delayed delete records operation is being created, new
      // requests may arrive and hence make this operation completable.
      delayedDeleteRecordsPurgatory.tryCompleteElseWatch(delayedDeleteRecords, deleteRecordsRequestKeys)
    } else {
      // we can respond immediately
      val deleteRecordsResponseStatus = deleteRecordsStatus.mapValues(status => status.responseStatus)
      responseCallback(deleteRecordsResponseStatus)
    }
  }

  // If all the following conditions are true, we need to put a delayed produce request and wait for replication to complete
  //
  // 1. required acks = -1
  // 2. there is data to append
  // 3. at least one partition append was successful (fewer errors than partitions)
  private def delayedProduceRequestRequired(requiredAcks: Short,
                                            entriesPerPartition: Map[TopicPartition, MemoryRecords],
                                            localProduceResults: Map[TopicPartition, LogAppendResult]): Boolean = {
    requiredAcks == -1 &&
    entriesPerPartition.nonEmpty &&
    localProduceResults.values.count(_.exception.isDefined) < entriesPerPartition.size
  }

  private def isValidRequiredAcks(requiredAcks: Short): Boolean = {
    requiredAcks == -1 || requiredAcks == 1 || requiredAcks == 0
  }

  /**
   * Append the messages to the local replica logs
   */
  private def appendToLocalLog(internalTopicsAllowed: Boolean,
                               isFromClient: Boolean,
                               entriesPerPartition: Map[TopicPartition, MemoryRecords],
                               requiredAcks: Short): Map[TopicPartition, LogAppendResult] = {
    trace(s"Append [$entriesPerPartition] to local log")
    entriesPerPartition.map { case (topicPartition, records) =>
      brokerTopicStats.topicStats(topicPartition.topic).totalProduceRequestRate.mark()
      brokerTopicStats.allTopicsStats.totalProduceRequestRate.mark()

      // reject appending to internal topics if it is not allowed
      if (Topic.isInternal(topicPartition.topic) && !internalTopicsAllowed) {
        (topicPartition, LogAppendResult(
          LogAppendInfo.UnknownLogAppendInfo,
          Some(new InvalidTopicException(s"Cannot append to internal topic ${topicPartition.topic}"))))
      } else {
        try {
          val partition = getPartitionOrException(topicPartition, expectLeader = true)
          val info = partition.appendRecordsToLeader(records, isFromClient, requiredAcks)
          val numAppendedMessages = info.numMessages

          // update stats for successfully appended bytes and messages as bytesInRate and messageInRate
          brokerTopicStats.topicStats(topicPartition.topic).bytesInRate.mark(records.sizeInBytes)
          brokerTopicStats.allTopicsStats.bytesInRate.mark(records.sizeInBytes)
          brokerTopicStats.topicStats(topicPartition.topic).messagesInRate.mark(numAppendedMessages)
          brokerTopicStats.allTopicsStats.messagesInRate.mark(numAppendedMessages)

          trace(s"${records.sizeInBytes} written to log $topicPartition beginning at offset " +
            s"${info.firstOffset.getOrElse(-1)} and ending at offset ${info.lastOffset}")
          (topicPartition, LogAppendResult(info))
        } catch {
          // NOTE: Failed produce requests metric is not incremented for known exceptions
          // it is supposed to indicate un-expected failures of a broker in handling a produce request
          case e@ (_: UnknownTopicOrPartitionException |
                   _: NotLeaderForPartitionException |
                   _: RecordTooLargeException |
                   _: RecordBatchTooLargeException |
                   _: CorruptRecordException |
                   _: KafkaStorageException |
                   _: InvalidTimestampException) =>
            (topicPartition, LogAppendResult(LogAppendInfo.UnknownLogAppendInfo, Some(e)))
          case t: Throwable =>
            val logStartOffset = getPartition(topicPartition) match {
              case partition: Partition => partition.logStartOffset
              case _ => -1L
            }
            brokerTopicStats.topicStats(topicPartition.topic).failedProduceRequestRate.mark()
            brokerTopicStats.allTopicsStats.failedProduceRequestRate.mark()
            error(s"Error processing append operation on partition $topicPartition", t)
            (topicPartition, LogAppendResult(LogAppendInfo.unknownLogAppendInfoWithLogStartOffset(logStartOffset), Some(t)))
        }
      }
    }
  }

  def fetchTierOffset(topicPartition: TopicPartition,
                      offset: OffsetType,
                      currentLeaderEpoch: Option[Integer],
                      fetchOnlyFromLeader: Boolean): Option[Long] = {
    val partition = getPartitionOrException(topicPartition, expectLeader = fetchOnlyFromLeader)
    partition.fetchTierOffsetForType(offset, currentLeaderEpoch, fetchOnlyFromLeader)
  }

  /**
   * Fetch offsets for timestamps.
   * If any offsets require fetches from the tiered section of the log, stages a DelayedListOffset request
   * in purgatory.
   * @param lookupMetadata Map of TopicPartition -> (Optional[LeaderEpoch], Timestamp)
   * @param isolationLevel Optional isolation level
   * @param fetchOnlyFromLeader fetchOnlyFromLeader boolean
   * @param responseCallback callback to call with fetched Map of TopicPartition -> FileTimestampAndOffset
   *                         when request is completed or has hit a timeout
   * @param delayMs number of ms to allow the fetch to complete if the request is staged in purgatory
   */
  def fetchOffsetsForTimestamps(lookupMetadata: Map[TopicPartition, (Optional[Integer], Long)],
                                isolationLevel: Option[IsolationLevel],
                                fetchOnlyFromLeader: Boolean,
                                responseCallback: Map[TopicPartition, Option[FileTimestampAndOffset]] => Unit,
                                delayMs: Long): Unit = {
    val tierLists = new util.HashMap[TopicPartition, TierTimestampAndOffset]()
    val localLists = new util.HashMap[TopicPartition, Option[FileTimestampAndOffset]]()
    lookupMetadata.map { case (topicPartition, (leaderAndEpoch, timestamp)) =>
      try {
        fetchOffsetForTimestamp(topicPartition, timestamp, isolationLevel,
          leaderAndEpoch, fetchOnlyFromLeader)
        match {
          case Some(timestampAndOffset: TierTimestampAndOffset) =>
            tierLists.put(topicPartition, timestampAndOffset)
          case Some(timestampAndOffset: FileTimestampAndOffset) =>
            localLists.put(topicPartition, Some(timestampAndOffset))
          case Some(timestampAndOffset) =>
            throw new Exception("Unexpected implementation of TimestampAndOffset " + timestampAndOffset.getClass)
          case None =>
            localLists.put(topicPartition, None)
        }
      } catch {
        case e: Exception =>
          localLists.put(topicPartition, Some(new FileTimestampAndOffset(timestamp, leaderAndEpoch, e)))
      }
    }

    if (tierLists.isEmpty) {
      responseCallback(localLists.asScala)
    } else {
      val completionCallback: DelayedOperationKey => Unit = (delayedOperationKey: DelayedOperationKey) => this.tryCompleteDelayedListOffsets(delayedOperationKey)
      val pending = tierFetcherOpt.get.fetchOffsetForTimestamp(tierLists, isolationLevel.asJava, completionCallback.asJava)
      val delayedListOffsets = new DelayedListOffsets(delayMs, fetchOnlyFromLeader, localLists, pending, this, responseCallback)
      val delayedOperationKeys = pending.delayedOperationKeys.asScala ++ lookupMetadata.keys.map(tp => TopicPartitionOperationKey(tp.topic(), tp.partition()))
      delayedListOffsetsPurgatory.tryCompleteElseWatch(delayedListOffsets, delayedOperationKeys)
    }
  }

  private def fetchOffsetForTimestamp(topicPartition: TopicPartition,
                                      timestamp: Long,
                                      isolationLevel: Option[IsolationLevel],
                                      currentLeaderEpoch: Optional[Integer],
                                      fetchOnlyFromLeader: Boolean): Option[TimestampAndOffset] = {
    val partition = getPartitionOrException(topicPartition, expectLeader = fetchOnlyFromLeader)
    partition.fetchOffsetForTimestamp(timestamp, isolationLevel, currentLeaderEpoch, fetchOnlyFromLeader)
  }

  def legacyFetchOffsetsForTimestamp(topicPartition: TopicPartition,
                                     timestamp: Long,
                                     maxNumOffsets: Int,
                                     isFromConsumer: Boolean,
                                     fetchOnlyFromLeader: Boolean): Seq[Long] = {
    val partition = getPartitionOrException(topicPartition, expectLeader = fetchOnlyFromLeader)
    partition.legacyFetchOffsetsForTimestamp(timestamp, maxNumOffsets, isFromConsumer, fetchOnlyFromLeader)
  }

  def mergeIntoFetchPartitionStatusList(fetchInfos: Seq[(TopicPartition, PartitionData)],
                                        logReadResultMap: mutable.HashMap[TopicPartition, _ <: AbstractLogReadResult]): Seq[(TopicPartition, FetchPartitionStatus)] = {
    fetchInfos.flatMap { case (topicPartition: TopicPartition, partitionData: PartitionData) =>
      logReadResultMap.get(topicPartition).map {
        case localResult: LogReadResult => topicPartition -> FetchPartitionStatus(localResult.info.fetchOffsetMetadata, partitionData)
        case _: TierLogReadResult => topicPartition -> FetchPartitionStatus(LogOffsetMetadata.UnknownOffsetMetadata, partitionData)
      }
    }
  }

  /**
   * Fetch messages from the leader replica, and wait until enough data can be fetched and return;
   * the callback function will be triggered either when timeout or required fetch info is satisfied
   */
  def fetchMessages(timeout: Long,
                    replicaId: Int,
                    fetchMinBytes: Int,
                    fetchMaxBytes: Int,
                    hardMaxBytesLimit: Boolean,
                    fetchInfos: Seq[(TopicPartition, PartitionData)],
                    quota: ReplicaQuota = UnboundedQuota,
                    responseCallback: Seq[(TopicPartition, FetchPartitionData)] => Unit,
                    isolationLevel: IsolationLevel) {
    val isFromFollower = Request.isValidBrokerId(replicaId)
    val fetchOnlyFromLeader = replicaId != Request.DebuggingConsumerId && replicaId != Request.FutureLocalReplicaId

    val fetchIsolation = if (isFromFollower || replicaId == Request.FutureLocalReplicaId)
      FetchLogEnd
    else if (isolationLevel == IsolationLevel.READ_COMMITTED)
      FetchTxnCommitted
    else
      FetchHighWatermark


    def readFromLog(): Seq[(TopicPartition, AbstractLogReadResult)] = {
      val result = readFromLocalLog(
        replicaId = replicaId,
        fetchOnlyFromLeader = fetchOnlyFromLeader,
        fetchIsolation = fetchIsolation,
        fetchMaxBytes = fetchMaxBytes,
        hardMaxBytesLimit = hardMaxBytesLimit,
        readPartitionInfo = fetchInfos,
        quota = quota)
      if (isFromFollower) updateFollowerLogReadResults(replicaId, result)
      else result
    }

    val logReadResults = readFromLog()

    // check if this fetch request can be satisfied right away
    var localReadableBytes: Long = 0
    var errorReadingData = false

    val localLogReadResultMap = new mutable.HashMap[TopicPartition, LogReadResult]
    val tierLogReadResultMap = new mutable.HashMap[TopicPartition, TierLogReadResult]

    logReadResults.foreach {
      case (topicPartition: TopicPartition, logReadResult: LogReadResult) =>
        if (logReadResult.error != Errors.NONE)
          errorReadingData = true
        localReadableBytes = localReadableBytes + logReadResult.info.records.sizeInBytes
        localLogReadResultMap.put(topicPartition, logReadResult)

      case (topicPartition: TopicPartition, tierLogReadResult: TierLogReadResult) =>
        if (tierLogReadResult.error != Errors.NONE)
          errorReadingData = true
        tierLogReadResultMap.put(topicPartition, tierLogReadResult)
    }


    // respond immediately if 1) fetch request does not want to wait
    //                        2) fetch request does not require any data
    //                        3) fetch request does not require any tiered data and has enough data available in local store to respond
    //                        4) some error happens while reading data
    if (timeout <= 0 || fetchInfos.isEmpty || (tierLogReadResultMap.isEmpty && localReadableBytes >= fetchMinBytes) || errorReadingData) {
      val fetchPartitionData = logReadResults.flatMap {
        case (tp, result: LogReadResult) =>
          Some(tp -> FetchPartitionData(result.error, result.highWatermark, result.leaderLogStartOffset, result.info.records,
            result.lastStableOffset, result.info.abortedTransactions))
        case _ => None
      }
      responseCallback(fetchPartitionData)
    } else {
      val tierFetchPartitionStatusList = mergeIntoFetchPartitionStatusList(fetchInfos, tierLogReadResultMap)
      val localFetchPartitionStatusList = mergeIntoFetchPartitionStatusList(fetchInfos, localLogReadResultMap)

      // create a list of (topic, partition) pairs to use as keys for this delayed fetch operation
      val localDelayedFetchKeys = localFetchPartitionStatusList.map { case (tp, _) => new TopicPartitionOperationKey(tp) }

      if (tierLogReadResultMap.isEmpty) {
        val localFetchMetadata = FetchMetadata(fetchMinBytes, fetchMaxBytes, hardMaxBytesLimit, fetchOnlyFromLeader,
          fetchIsolation, isFromFollower, replicaId, localFetchPartitionStatusList)

        val delayedFetch = new DelayedFetch(timeout, localFetchMetadata, this, quota, None, responseCallback)

        // try to complete the request immediately, otherwise put it into the purgatory;
        // this is because while the delayed fetch operation is being created, new requests
        // may arrive and hence make this operation completable.
        delayedFetchPurgatory.tryCompleteElseWatch(delayedFetch, localDelayedFetchKeys)
      } else {
        // Must use the logReadResult list instead of the tierLogReadResultMap to ensure ordering is maintained.
        val tierFetchMetadataList = logReadResults.collect { case (_, tierLogReadResult: TierLogReadResult) => tierLogReadResult.info.fetchMetadata }

        val completionCallback: DelayedOperationKey => Unit = (delayedOperationKey: DelayedOperationKey) => this.tryCompleteDelayedFetch(delayedOperationKey)
        val tierFetcher = tierFetcherOpt.getOrElse(throw new IllegalStateException("Attempted to initiate fetch for tiered data but there is no TierFetcher present"))
        val pendingFetch = tierFetcher.fetch(tierFetchMetadataList.asJava, completionCallback.asJava)

        // Create TopicPartitionOperationKey's for all local partitions included in this fetch. Merge the resulting
        // set of keys with the list of TierFetchOperationKeys returned from initiating the tier fetch.
        val delayedFetchKeys = localDelayedFetchKeys ++ pendingFetch.delayedOperationKeys.asScala

        // For tiered fetches, we set the lower bound on the fetch timeout to 15s, which is half of the default request
        // timeout. This forces all requests with max.wait < 15000 to wait for the tier fetch to complete, or the 15000
        // to elapse. This is only temporary until a solution is found for caching segment data between requests.
        val boundedTimeout = Math.max(timeout, 15000)
        val tierAndLocalFetchMetadata = FetchMetadata(fetchMinBytes, fetchMaxBytes, hardMaxBytesLimit, fetchOnlyFromLeader,
          fetchIsolation, isFromFollower, replicaId, localFetchPartitionStatusList ++ tierFetchPartitionStatusList)
        val delayedFetch = new DelayedFetch(boundedTimeout, tierAndLocalFetchMetadata, this, quota, Some(pendingFetch), responseCallback)
        // Gather up all of the fetchInfos
        delayedFetchPurgatory.tryCompleteElseWatch(delayedFetch, delayedFetchKeys)
      }
    }
  }

  /**
   * Read from multiple topic partitions at the given offset up to maxSize bytes
   */
  def readFromLocalLog(replicaId: Int,
                       fetchOnlyFromLeader: Boolean,
                       fetchIsolation: FetchIsolation,
                       fetchMaxBytes: Int,
                       hardMaxBytesLimit: Boolean,
                       readPartitionInfo: Seq[(TopicPartition, PartitionData)],
                       quota: ReplicaQuota): Seq[(TopicPartition, AbstractLogReadResult)] = {

    def read(tp: TopicPartition, fetchInfo: PartitionData, limitBytes: Int, minOneMessage: Boolean): AbstractLogReadResult = {
      val offset = fetchInfo.fetchOffset
      val partitionFetchSize = fetchInfo.maxBytes
      val followerLogStartOffset = fetchInfo.logStartOffset

      brokerTopicStats.topicStats(tp.topic).totalFetchRequestRate.mark()
      brokerTopicStats.allTopicsStats.totalFetchRequestRate.mark()

      val adjustedMaxBytes = math.min(fetchInfo.maxBytes, limitBytes)
      try {
        trace(s"Fetching log segment for partition $tp, offset $offset, partition fetch size $partitionFetchSize, " +
          s"remaining response limit $limitBytes" +
          (if (minOneMessage) s", ignoring response/partition size limits" else ""))

        val partition = getPartitionOrException(tp, expectLeader = fetchOnlyFromLeader)
        val fetchTimeMs = time.milliseconds

        // Try the read first, this tells us whether we need all of adjustedFetchSize for this partition
        val readInfo = partition.readRecords(
          fetchOffset = fetchInfo.fetchOffset,
          currentLeaderEpoch = fetchInfo.currentLeaderEpoch,
          maxBytes = adjustedMaxBytes,
          fetchIsolation = fetchIsolation,
          fetchOnlyFromLeader = fetchOnlyFromLeader,
          minOneMessage = minOneMessage)

        val (fetchOffsetMetadata, firstEntryIncomplete) = readInfo.fetchedData match {
          case localReadInfo: FetchDataInfo => (localReadInfo.fetchOffsetMetadata, localReadInfo.firstEntryIncomplete)
          case _: TierFetchDataInfo => (LogOffsetMetadata.UnknownOffsetMetadata, false)
        }

        val fetchDataInfo = if (shouldLeaderThrottle(quota, tp, replicaId)) {
          // If the partition is being throttled, simply return an empty set.
          FetchDataInfo(fetchOffsetMetadata, MemoryRecords.EMPTY)
        } else if (!hardMaxBytesLimit && firstEntryIncomplete) {
          // For FetchRequest version 3, we replace incomplete message sets with an empty one as consumers can make
          // progress in such cases and don't need to report a `RecordTooLargeException`
          FetchDataInfo(fetchOffsetMetadata, MemoryRecords.EMPTY)
        } else {
          readInfo.fetchedData
        }

        fetchDataInfo match {
          case info: FetchDataInfo =>
            LogReadResult(info = info,
              highWatermark = readInfo.highWatermark,
              leaderLogStartOffset = readInfo.logStartOffset,
              leaderLogEndOffset = readInfo.logEndOffset,
              followerLogStartOffset = followerLogStartOffset,
              fetchTimeMs = fetchTimeMs,
              readSize = adjustedMaxBytes,
              lastStableOffset = Some(readInfo.lastStableOffset),
              exception = None)
          case info: TierFetchDataInfo =>
            TierLogReadResult(info = info,
              highWatermark = readInfo.highWatermark,
              leaderLogStartOffset = readInfo.logStartOffset,
              leaderLogEndOffset = readInfo.logEndOffset,
              followerLogStartOffset = followerLogStartOffset,
              fetchTimeMs = fetchTimeMs,
              readSize = adjustedMaxBytes,
              lastStableOffset = Some(readInfo.lastStableOffset),
              exception = None)
        }
      } catch {
        // NOTE: Failed fetch requests metric is not incremented for known exceptions since it
        // is supposed to indicate un-expected failure of a broker in handling a fetch request
        case e@ (_: UnknownTopicOrPartitionException |
                 _: NotLeaderForPartitionException |
                 _: UnknownLeaderEpochException |
                 _: FencedLeaderEpochException |
                 _: ReplicaNotAvailableException |
                 _: KafkaStorageException |
                 _: OffsetOutOfRangeException) =>
          LogReadResult(info = FetchDataInfo(LogOffsetMetadata.UnknownOffsetMetadata, MemoryRecords.EMPTY),
                        highWatermark = -1L,
                        leaderLogStartOffset = -1L,
                        leaderLogEndOffset = -1L,
                        followerLogStartOffset = -1L,
                        fetchTimeMs = -1L,
                        readSize = 0,
                        lastStableOffset = None,
                        exception = Some(e))
        case e: Throwable =>
          brokerTopicStats.topicStats(tp.topic).failedFetchRequestRate.mark()
          brokerTopicStats.allTopicsStats.failedFetchRequestRate.mark()

          val fetchSource = Request.describeReplicaId(replicaId)
          error(s"Error processing fetch with max size $adjustedMaxBytes from $fetchSource " +
            s"on partition $tp: $fetchInfo", e)

          LogReadResult(info = FetchDataInfo(LogOffsetMetadata.UnknownOffsetMetadata, MemoryRecords.EMPTY),
                        highWatermark = -1L,
                        leaderLogStartOffset = -1L,
                        leaderLogEndOffset = -1L,
                        followerLogStartOffset = -1L,
                        fetchTimeMs = -1L,
                        readSize = 0,
                        lastStableOffset = None,
                        exception = Some(e))
      }
    }

    var limitBytes = fetchMaxBytes
    val result = new mutable.ArrayBuffer[(TopicPartition, AbstractLogReadResult)]
    var minOneMessage = !hardMaxBytesLimit
    readPartitionInfo.foreach { case (tp, fetchInfo) =>
      val readResult = read(tp, fetchInfo, limitBytes, minOneMessage)
      val recordBatchSize =
        readResult match {
          case localResult: LogReadResult => localResult.info.records.sizeInBytes
          case tierResult: TierLogReadResult => tierResult.info.fetchMetadata.maxBytes.intValue
        }
      // Once we read from a non-empty partition, we stop ignoring request and partition level size limits
      if (recordBatchSize > 0)
        minOneMessage = false
      limitBytes = math.max(0, limitBytes - recordBatchSize)
      result += (tp -> readResult)
    }
    result
  }

  /**
   *  To avoid ISR thrashing, we only throttle a replica on the leader if it's in the throttled replica list,
   *  the quota is exceeded and the replica is not in sync.
   */
  def shouldLeaderThrottle(quota: ReplicaQuota, topicPartition: TopicPartition, replicaId: Int): Boolean = {
    val isReplicaInSync = nonOfflinePartition(topicPartition).exists { partition =>
      partition.getReplica(replicaId).exists(partition.inSyncReplicas.contains)
    }
    !isReplicaInSync && quota.isThrottled(topicPartition) && quota.isQuotaExceeded
  }

  def getLogConfig(topicPartition: TopicPartition): Option[LogConfig] = localReplica(topicPartition).flatMap(_.log.map(_.config))

  def getMagic(topicPartition: TopicPartition): Option[Byte] = getLogConfig(topicPartition).map(_.messageFormatVersion.recordVersion.value)

  def maybeUpdateMetadataCache(correlationId: Int, updateMetadataRequest: UpdateMetadataRequest) : Seq[TopicPartition] =  {
    replicaStateChangeLock synchronized {
      if(updateMetadataRequest.controllerEpoch < controllerEpoch) {
        val stateControllerEpochErrorMessage = s"Received update metadata request with correlation id $correlationId " +
          s"from an old controller ${updateMetadataRequest.controllerId} with epoch ${updateMetadataRequest.controllerEpoch}. " +
          s"Latest known controller epoch is $controllerEpoch"
        stateChangeLogger.warn(stateControllerEpochErrorMessage)
        throw new ControllerMovedException(stateChangeLogger.messageWithPrefix(stateControllerEpochErrorMessage))
      } else {
        val deletedPartitions = metadataCache.updateMetadata(correlationId, updateMetadataRequest)
        controllerEpoch = updateMetadataRequest.controllerEpoch
        deletedPartitions
      }
    }
  }

  def becomeLeaderOrFollower(correlationId: Int,
                             leaderAndIsrRequest: LeaderAndIsrRequestBase,
                             onLeadershipChange: (Iterable[Partition], Iterable[Partition]) => Unit): AbstractResponse = {
    leaderAndIsrRequest.partitionStates.asScala.foreach { case (topicPartition, stateInfo) =>
      stateChangeLogger.trace(s"Received LeaderAndIsr request $stateInfo " +
        s"correlation id $correlationId from controller ${leaderAndIsrRequest.controllerId} " +
        s"epoch ${leaderAndIsrRequest.controllerEpoch} for partition $topicPartition")
    }
    replicaStateChangeLock synchronized {
      if (leaderAndIsrRequest.controllerEpoch < controllerEpoch) {
        stateChangeLogger.warn(s"Ignoring LeaderAndIsr request from controller ${leaderAndIsrRequest.controllerId} with " +
          s"correlation id $correlationId since its controller epoch ${leaderAndIsrRequest.controllerEpoch} is old. " +
          s"Latest known controller epoch is $controllerEpoch")
        leaderAndIsrRequest.getErrorResponse(0, Errors.STALE_CONTROLLER_EPOCH.exception)
      } else {
        val responseMap = new mutable.HashMap[TopicPartition, Errors]
        val controllerId = leaderAndIsrRequest.controllerId
        controllerEpoch = leaderAndIsrRequest.controllerEpoch

        // First check partition's leader epoch
        val partitionState = new mutable.HashMap[Partition, LeaderAndIsrRequest.PartitionState]()
        val newPartitions = new mutable.HashSet[Partition]

        leaderAndIsrRequest.partitionStates.asScala.foreach { case (topicPartition, stateInfo) =>
          val partitionOpt = getPartition(topicPartition) match {
            case HostedPartition.Offline =>
              stateChangeLogger.warn(s"Ignoring LeaderAndIsr request from " +
                s"controller $controllerId with correlation id $correlationId " +
                s"epoch $controllerEpoch for partition $topicPartition as the local replica for the " +
                "partition is in an offline log directory")
              responseMap.put(topicPartition, Errors.KAFKA_STORAGE_ERROR)
              None

            case partition: Partition => Some(partition)

            case HostedPartition.None =>
              val partition = Partition(topicPartition, time, this)
              allPartitions.putIfNotExists(topicPartition, partition)
              newPartitions.add(partition)
              Some(partition)
          }

          partitionOpt.foreach { partition =>
            val currentLeaderEpoch = partition.getLeaderEpoch
            val requestLeaderEpoch = stateInfo.basePartitionState.leaderEpoch
            if (requestLeaderEpoch > currentLeaderEpoch) {
              // If the leader epoch is valid record the epoch of the controller that made the leadership decision.
              // This is useful while updating the isr to maintain the decision maker controller's epoch in the zookeeper path
              if (stateInfo.basePartitionState.replicas.contains(localBrokerId))
                partitionState.put(partition, stateInfo)
              else {
                stateChangeLogger.warn(s"Ignoring LeaderAndIsr request from controller $controllerId with " +
                  s"correlation id $correlationId epoch $controllerEpoch for partition $topicPartition as itself is not " +
                  s"in assigned replica list ${stateInfo.basePartitionState.replicas.asScala.mkString(",")}")
                responseMap.put(topicPartition, Errors.UNKNOWN_TOPIC_OR_PARTITION)
              }
            } else if (requestLeaderEpoch < currentLeaderEpoch) {
              stateChangeLogger.warn(s"Ignoring LeaderAndIsr request from " +
                s"controller $controllerId with correlation id $correlationId " +
                s"epoch $controllerEpoch for partition $topicPartition since its associated " +
                s"leader epoch $requestLeaderEpoch is smaller than the current " +
                s"leader epoch $currentLeaderEpoch")
              responseMap.put(topicPartition, Errors.STALE_CONTROLLER_EPOCH)
            } else {
              stateChangeLogger.debug(s"Ignoring LeaderAndIsr request from " +
                s"controller $controllerId with correlation id $correlationId " +
                s"epoch $controllerEpoch for partition $topicPartition since its associated " +
                s"leader epoch $requestLeaderEpoch matches the current leader epoch")
              responseMap.put(topicPartition, Errors.STALE_CONTROLLER_EPOCH)
            }
          }
        }

        val partitionsTobeLeader = partitionState.filter { case (_, stateInfo) =>
          stateInfo.basePartitionState.leader == localBrokerId
        }
        val partitionsToBeFollower = partitionState -- partitionsTobeLeader.keys

        val highWatermarkCheckpoints = new SimpleOffsetCheckpoints(this.highWatermarkCheckpoints)
        val partitionsBecomeLeader = if (partitionsTobeLeader.nonEmpty)
          makeLeaders(controllerId, controllerEpoch, partitionsTobeLeader, correlationId, responseMap,
            highWatermarkCheckpoints)
        else
          Set.empty[Partition]
        val partitionsBecomeFollower = if (partitionsToBeFollower.nonEmpty)
          makeFollowers(controllerId, controllerEpoch, partitionsToBeFollower, correlationId, responseMap,
            highWatermarkCheckpoints)
        else
          Set.empty[Partition]

        leaderAndIsrRequest.partitionStates.asScala.keys.foreach { topicPartition =>
          /*
           * If there is offline log directory, a Partition object may have been created by getOrCreatePartition()
           * before getOrCreateReplica() failed to create local replica due to KafkaStorageException.
           * In this case ReplicaManager.allPartitions will map this topic-partition to an empty Partition object.
           * we need to map this topic-partition to OfflinePartition instead.
           */
          if (localReplica(topicPartition).isEmpty)
            markPartitionOffline(topicPartition)
        }


        // we initialize highwatermark thread after the first leaderisrrequest. This ensures that all the partitions
        // have been completely populated before starting the checkpointing there by avoiding weird race conditions
        if (!hwThreadInitialized) {
          startHighWaterMarksCheckPointThread()
          hwThreadInitialized = true
        }

        val futureReplicasAndInitialOffset = new mutable.HashMap[TopicPartition, InitialFetchState]
        for (partition <- newPartitions) {
          val topicPartition = partition.topicPartition
          if (logManager.getLog(topicPartition, isFuture = true).isDefined) {
            partition.localReplica.foreach { replica =>
              val leader = BrokerEndPoint(config.brokerId, "localhost", -1)

              // Add future replica to partition's map
              partition.getOrCreateReplica(Request.FutureLocalReplicaId, isNew = false, highWatermarkCheckpoints)

              // pause cleaning for partitions that are being moved and start ReplicaAlterDirThread to move
              // replica from source dir to destination dir
              logManager.abortAndPauseCleaning(topicPartition)

              futureReplicasAndInitialOffset.put(topicPartition, InitialFetchState(leader,
                partition.getLeaderEpoch, replica.highWatermark.messageOffset))
            }
          }
        }
        replicaAlterLogDirsManager.addFetcherForPartitions(futureReplicasAndInitialOffset)

        replicaFetcherManager.shutdownIdleFetcherThreads()
        replicaAlterLogDirsManager.shutdownIdleFetcherThreads()
        onLeadershipChange(partitionsBecomeLeader, partitionsBecomeFollower)

        leaderAndIsrRequest match {
          case leaderAndIsrRequest: LeaderAndIsrRequest => new LeaderAndIsrResponse(Errors.NONE, responseMap.asJava)
          case leaderAndIsrRequest: ConfluentLeaderAndIsrRequest => new ConfluentLeaderAndIsrResponse(Errors.NONE, responseMap.asJava)
          case _ => throw new IllegalArgumentException("Unsupported LeaderAndIsrRequestBase argument supplied "
            + leaderAndIsrRequest.getClass)
        }
      }
    }
  }

  /*
   * Make the current broker to become leader for a given set of partitions by:
   *
   * 1. Stop fetchers for these partitions
   * 2. Update the partition metadata in cache
   * 3. Add these partitions to the leader partitions set
   *
   * If an unexpected error is thrown in this function, it will be propagated to KafkaApis where
   * the error message will be set on each partition since we do not know which partition caused it. Otherwise,
   * return the set of partitions that are made leader due to this method
   *
   *  TODO: the above may need to be fixed later
   */
  private def makeLeaders(controllerId: Int,
                          controllerEpoch: Int,
                          partitionState: Map[Partition, LeaderAndIsrRequest.PartitionState],
                          correlationId: Int,
                          responseMap: mutable.Map[TopicPartition, Errors],
                          highWatermarkCheckpoints: OffsetCheckpoints): Set[Partition] = {
    partitionState.keys.foreach { partition =>
      stateChangeLogger.trace(s"Handling LeaderAndIsr request correlationId $correlationId from " +
        s"controller $controllerId epoch $controllerEpoch starting the become-leader transition for " +
        s"partition ${partition.topicPartition}")
    }

    for (partition <- partitionState.keys)
      responseMap.put(partition.topicPartition, Errors.NONE)

    val partitionsToMakeLeaders = mutable.Set[Partition]()

    try {
      // First stop fetchers for all the partitions
      replicaFetcherManager.removeFetcherForPartitions(partitionState.keySet.map(_.topicPartition))
      // Update the partition information to be the leader
      partitionState.foreach{ case (partition, partitionStateInfo) =>
        try {
          if (partition.makeLeader(controllerId, partitionStateInfo, correlationId, highWatermarkCheckpoints)) {
            partitionsToMakeLeaders += partition
            stateChangeLogger.trace(s"Stopped fetchers as part of become-leader request from " +
              s"controller $controllerId epoch $controllerEpoch with correlation id $correlationId for partition ${partition.topicPartition} " +
              s"(last update controller epoch ${partitionStateInfo.basePartitionState.controllerEpoch})")
          } else
            stateChangeLogger.info(s"Skipped the become-leader state change after marking its " +
              s"partition as leader with correlation id $correlationId from controller $controllerId epoch $controllerEpoch for " +
              s"partition ${partition.topicPartition} (last update controller epoch ${partitionStateInfo.basePartitionState.controllerEpoch}) " +
              s"since it is already the leader for the partition.")
        } catch {
          case e: KafkaStorageException =>
            stateChangeLogger.error(s"Skipped the become-leader state change with " +
              s"correlation id $correlationId from controller $controllerId epoch $controllerEpoch for partition ${partition.topicPartition} " +
              s"(last update controller epoch ${partitionStateInfo.basePartitionState.controllerEpoch}) since " +
              s"the replica for the partition is offline due to disk error $e")
            val dirOpt = getLogDir(partition.topicPartition)
            error(s"Error while making broker the leader for partition $partition in dir $dirOpt", e)
            responseMap.put(partition.topicPartition, Errors.KAFKA_STORAGE_ERROR)
        }
      }

    } catch {
      case e: Throwable =>
        partitionState.keys.foreach { partition =>
          stateChangeLogger.error(s"Error while processing LeaderAndIsr request correlationId $correlationId received " +
            s"from controller $controllerId epoch $controllerEpoch for partition ${partition.topicPartition}", e)
        }
        // Re-throw the exception for it to be caught in KafkaApis
        throw e
    }

    partitionState.keys.foreach { partition =>
      stateChangeLogger.trace(s"Completed LeaderAndIsr request correlationId $correlationId from controller $controllerId " +
        s"epoch $controllerEpoch for the become-leader transition for partition ${partition.topicPartition}")
    }

    partitionsToMakeLeaders
  }

  /*
   * Make the current broker to become follower for a given set of partitions by:
   *
   * 1. Remove these partitions from the leader partitions set.
   * 2. Mark the replicas as followers so that no more data can be added from the producer clients.
   * 3. Stop fetchers for these partitions so that no more data can be added by the replica fetcher threads.
   * 4. Truncate the log and checkpoint offsets for these partitions.
   * 5. Clear the produce and fetch requests in the purgatory
   * 6. If the broker is not shutting down, add the fetcher to the new leaders.
   *
   * The ordering of doing these steps make sure that the replicas in transition will not
   * take any more messages before checkpointing offsets so that all messages before the checkpoint
   * are guaranteed to be flushed to disks
   *
   * If an unexpected error is thrown in this function, it will be propagated to KafkaApis where
   * the error message will be set on each partition since we do not know which partition caused it. Otherwise,
   * return the set of partitions that are made follower due to this method
   */
  private def makeFollowers(controllerId: Int,
                            controllerEpoch: Int,
                            partitionStates: Map[Partition, LeaderAndIsrRequest.PartitionState],
                            correlationId: Int,
                            responseMap: mutable.Map[TopicPartition, Errors],
                            highWatermarkCheckpoints: OffsetCheckpoints) : Set[Partition] = {
    partitionStates.foreach { case (partition, partitionState) =>
      stateChangeLogger.trace(s"Handling LeaderAndIsr request correlationId $correlationId from controller $controllerId " +
        s"epoch $controllerEpoch starting the become-follower transition for partition ${partition.topicPartition} with leader " +
        s"${partitionState.basePartitionState.leader}")
    }

    for (partition <- partitionStates.keys)
      responseMap.put(partition.topicPartition, Errors.NONE)

    val partitionsToMakeFollower: mutable.Set[Partition] = mutable.Set()
    try {
      // TODO: Delete leaders from LeaderAndIsrRequest
      partitionStates.foreach { case (partition, partitionStateInfo) =>
        val newLeaderBrokerId = partitionStateInfo.basePartitionState.leader
        try {
          metadataCache.getAliveBrokers.find(_.id == newLeaderBrokerId) match {
            // Only change partition state when the leader is available
            case Some(_) =>
              if (partition.makeFollower(controllerId, partitionStateInfo, correlationId, highWatermarkCheckpoints))
                partitionsToMakeFollower += partition
              else
                stateChangeLogger.info(s"Skipped the become-follower state change after marking its partition as " +
                  s"follower with correlation id $correlationId from controller $controllerId epoch $controllerEpoch " +
                  s"for partition ${partition.topicPartition} (last update " +
                  s"controller epoch ${partitionStateInfo.basePartitionState.controllerEpoch}) " +
                  s"since the new leader $newLeaderBrokerId is the same as the old leader")
            case None =>
              // The leader broker should always be present in the metadata cache.
              // If not, we should record the error message and abort the transition process for this partition
              stateChangeLogger.error(s"Received LeaderAndIsrRequest with correlation id $correlationId from " +
                s"controller $controllerId epoch $controllerEpoch for partition ${partition.topicPartition} " +
                s"(last update controller epoch ${partitionStateInfo.basePartitionState.controllerEpoch}) " +
                s"but cannot become follower since the new leader $newLeaderBrokerId is unavailable.")
              // Create the local replica even if the leader is unavailable. This is required to ensure that we include
              // the partition's high watermark in the checkpoint file (see KAFKA-1647)
              partition.getOrCreateReplica(localBrokerId, isNew = partitionStateInfo.isNew, highWatermarkCheckpoints)
          }
        } catch {
          case e: KafkaStorageException =>
            stateChangeLogger.error(s"Skipped the become-follower state change with correlation id $correlationId from " +
              s"controller $controllerId epoch $controllerEpoch for partition ${partition.topicPartition} " +
              s"(last update controller epoch ${partitionStateInfo.basePartitionState.controllerEpoch}) with leader " +
              s"$newLeaderBrokerId since the replica for the partition is offline due to disk error $e")
            val dirOpt = getLogDir(partition.topicPartition)
            error(s"Error while making broker the follower for partition $partition with leader " +
              s"$newLeaderBrokerId in dir $dirOpt", e)
            responseMap.put(partition.topicPartition, Errors.KAFKA_STORAGE_ERROR)
        }
      }

      replicaFetcherManager.removeFetcherForPartitions(partitionsToMakeFollower.map(_.topicPartition))
      partitionsToMakeFollower.foreach { partition =>
        stateChangeLogger.trace(s"Stopped fetchers as part of become-follower request from controller $controllerId " +
          s"epoch $controllerEpoch with correlation id $correlationId for partition ${partition.topicPartition} with leader " +
          s"${partitionStates(partition).basePartitionState.leader}")
      }

      partitionsToMakeFollower.foreach { partition =>
        val topicPartitionOperationKey = new TopicPartitionOperationKey(partition.topicPartition)
<<<<<<< HEAD
        tryCompleteDelayedProduce(topicPartitionOperationKey)
        tryCompleteDelayedFetch(topicPartitionOperationKey)
        tryCompleteDelayedListOffsets(topicPartitionOperationKey)
=======
        delayedProducePurgatory.checkAndComplete(topicPartitionOperationKey)
        delayedFetchPurgatory.checkAndComplete(topicPartitionOperationKey)
>>>>>>> 3e1a8df1
      }

      partitionsToMakeFollower.foreach { partition =>
        stateChangeLogger.trace(s"Truncated logs and checkpointed recovery boundaries for partition " +
          s"${partition.topicPartition} as part of become-follower request with correlation id $correlationId from " +
          s"controller $controllerId epoch $controllerEpoch with leader ${partitionStates(partition).basePartitionState.leader}")
      }

      if (isShuttingDown.get()) {
        partitionsToMakeFollower.foreach { partition =>
          stateChangeLogger.trace(s"Skipped the adding-fetcher step of the become-follower state " +
            s"change with correlation id $correlationId from controller $controllerId epoch $controllerEpoch for " +
            s"partition ${partition.topicPartition} with leader ${partitionStates(partition).basePartitionState.leader} " +
            "since it is shutting down")
        }
      } else {
        // we do not need to check if the leader exists again since this has been done at the beginning of this process
        val partitionsToMakeFollowerWithLeaderAndOffset = partitionsToMakeFollower.map { partition =>
          val leader = metadataCache.getAliveBrokers.find(_.id == partition.leaderReplicaIdOpt.get).get
            .brokerEndPoint(config.interBrokerListenerName)
          val fetchOffset = partition.localReplicaOrException.highWatermark.messageOffset
          partition.topicPartition -> InitialFetchState(leader, partition.getLeaderEpoch, fetchOffset)
       }.toMap

        replicaFetcherManager.addFetcherForPartitions(partitionsToMakeFollowerWithLeaderAndOffset)
        partitionsToMakeFollowerWithLeaderAndOffset.foreach { case (partition, initialFetchState) =>
          stateChangeLogger.trace(s"Started fetcher to new leader as part of become-follower " +
            s"request from controller $controllerId epoch $controllerEpoch with correlation id $correlationId for " +
            s"partition $partition with leader ${initialFetchState.leader}")
        }
      }
    } catch {
      case e: Throwable =>
        stateChangeLogger.error(s"Error while processing LeaderAndIsr request with correlationId $correlationId " +
          s"received from controller $controllerId epoch $controllerEpoch", e)
        // Re-throw the exception for it to be caught in KafkaApis
        throw e
    }

    partitionStates.keys.foreach { partition =>
      stateChangeLogger.trace(s"Completed LeaderAndIsr request correlationId $correlationId from controller $controllerId " +
        s"epoch $controllerEpoch for the become-follower transition for partition ${partition.topicPartition} with leader " +
        s"${partitionStates(partition).basePartitionState.leader}")
    }

    partitionsToMakeFollower
  }

  private def maybeShrinkIsr(): Unit = {
    trace("Evaluating ISR list of partitions to see which replicas can be removed from the ISR")

    // Shrink ISRs for non offline partitions
    allPartitions.keys.foreach { topicPartition =>
      nonOfflinePartition(topicPartition).foreach(_.maybeShrinkIsr(config.replicaLagTimeMaxMs))
    }
  }

  /**
   * Update the follower's fetch state in the leader based on the last fetch request and update `readResult`,
   * if the follower replica is not recognized to be one of the assigned replicas. Do not update
   * `readResult` otherwise, so that log start/end offset and high watermark is consistent with
   * records in fetch response. Log start/end offset and high watermark may change not only due to
   * this fetch request, e.g., rolling new log segment and removing old log segment may move log
   * start offset further than the last offset in the fetched records. The followers will get the
   * updated leader's state in the next fetch response.
   */
  private def updateFollowerLogReadResults(replicaId: Int,
                                           readResults: Seq[(TopicPartition, AbstractLogReadResult)]): Seq[(TopicPartition, AbstractLogReadResult)] = {
    debug(s"Recording follower broker $replicaId log end offsets: $readResults")
    readResults.map { case (topicPartition, readResult) =>
      readResult match {
        case readResult: LogReadResult =>
          var updatedReadResult = readResult
          nonOfflinePartition(topicPartition) match {
            case Some(partition) =>
              partition.getReplica(replicaId) match {
                case Some(replica) =>
                  partition.updateReplicaLogReadResult(replica, readResult)
                case None =>
                  warn(s"Leader $localBrokerId failed to record follower $replicaId's position " +
                    s"${readResult.info.fetchOffsetMetadata.messageOffset} since the replica is not recognized to be " +
                    s"one of the assigned replicas ${partition.assignedReplicas.map(_.brokerId).mkString(",")} " +
                    s"for partition $topicPartition. Empty records will be returned for this partition.")
                  updatedReadResult = readResult.withEmptyFetchInfo
              }
            case None =>
              warn(s"While recording the replica LEO, the partition $topicPartition hasn't been created.")
          }
          topicPartition -> updatedReadResult
        case readResult: TierLogReadResult =>
          val reason = s"Attempt to fetch tiered data by follower $replicaId from $localBrokerId at offset " +
            s"${readResult.info.fetchMetadata.fetchStartOffset}}"
          warn(reason)
          topicPartition ->
            LogReadResult(info = FetchDataInfo(LogOffsetMetadata.UnknownOffsetMetadata, MemoryRecords.EMPTY),
              highWatermark = -1L,
              leaderLogStartOffset = -1L,
              leaderLogEndOffset = -1L,
              followerLogStartOffset = -1L,
              fetchTimeMs = -1L,
              readSize = 0,
              lastStableOffset = None,
              exception = Some(new OffsetTieredException(reason)))
      }
    }
  }

  private def leaderPartitionsIterator: Iterator[Partition] =
    nonOfflinePartitionsIterator.filter(_.leaderReplicaIfLocal.isDefined)

  def getLogEndOffset(topicPartition: TopicPartition): Option[Long] =
    nonOfflinePartition(topicPartition).flatMap(_.leaderReplicaIfLocal.map(_.logEndOffset))

  // Flushes the highwatermark value for all partitions to the highwatermark file
  def checkpointHighWatermarks() {
    val replicas = nonOfflinePartitionsIterator.flatMap { partition =>
      val replicasList: mutable.Set[Replica] = mutable.Set()
      partition.localReplica.foreach(replicasList.add)
      partition.futureLocalReplica.foreach(replicasList.add)
      replicasList
    }.filter(_.log.isDefined).toBuffer
    val replicasByDir = replicas.groupBy(_.log.get.dir.getParent)
    for ((dir, reps) <- replicasByDir) {
      val hwms = reps.map(r => r.topicPartition -> r.highWatermark.messageOffset).toMap
      try {
        highWatermarkCheckpoints.get(dir).foreach(_.write(hwms))
      } catch {
        case e: KafkaStorageException =>
          error(s"Error while writing to highwatermark file in directory $dir", e)
      }
    }
  }

  // Used only by test
  def markPartitionOffline(tp: TopicPartition): Unit = replicaStateChangeLock synchronized {
    allPartitions.put(tp, HostedPartition.Offline)
    Partition.removeMetrics(tp)
  }

  // logDir should be an absolute path
  // sendZkNotification is needed for unit test
  def handleLogDirFailure(dir: String, sendZkNotification: Boolean = true) {
    if (!logManager.isLogDirOnline(dir))
      return
    info(s"Stopping serving replicas in dir $dir")
    replicaStateChangeLock synchronized {
      val newOfflinePartitions = nonOfflinePartitionsIterator.filter { partition =>
        partition.localReplica.exists { replica =>
          replica.log.isDefined && replica.log.get.dir.getParent == dir
        }
      }.map(_.topicPartition).toSet

      val partitionsWithOfflineFutureReplica = nonOfflinePartitionsIterator.filter { partition =>
        partition.futureLocalReplica.exists { replica =>
          replica.log.isDefined && replica.log.get.dir.getParent == dir
        }
      }.toSet

      replicaFetcherManager.removeFetcherForPartitions(newOfflinePartitions)
      replicaAlterLogDirsManager.removeFetcherForPartitions(newOfflinePartitions ++ partitionsWithOfflineFutureReplica.map(_.topicPartition))

      partitionsWithOfflineFutureReplica.foreach(partition => partition.removeFutureLocalReplica(deleteFromLogDir = false))
      newOfflinePartitions.foreach { topicPartition =>
        markPartitionOffline(topicPartition)
      }
      newOfflinePartitions.map(_.topic).foreach { topic: String =>
        maybeRemoveTopicMetrics(topic)
      }
      highWatermarkCheckpoints = highWatermarkCheckpoints.filterKeys(_ != dir)

      info(s"Broker $localBrokerId stopped fetcher for partitions ${newOfflinePartitions.mkString(",")} and stopped moving logs " +
           s"for partitions ${partitionsWithOfflineFutureReplica.mkString(",")} because they are in the failed log directory $dir.")
    }
    logManager.handleLogDirFailure(dir)

    if (sendZkNotification)
      zkClient.propagateLogDirEvent(localBrokerId)
    info(s"Stopped serving replicas in dir $dir")
  }

  def removeMetrics() {
    removeMetric("LeaderCount")
    removeMetric("PartitionCount")
    removeMetric("OfflineReplicaCount")
    removeMetric("UnderReplicatedPartitions")
    removeMetric("UnderMinIsrPartitionCount")
    removeMetric("AtMinIsrPartitionCount")
  }

  // High watermark do not need to be checkpointed only when under unit tests
  def shutdown(checkpointHW: Boolean = true) {
    info("Shutting down")
    removeMetrics()
    if (logDirFailureHandler != null)
      logDirFailureHandler.shutdown()
    replicaFetcherManager.shutdown()
    replicaAlterLogDirsManager.shutdown()
    delayedFetchPurgatory.shutdown()
    delayedProducePurgatory.shutdown()
    delayedDeleteRecordsPurgatory.shutdown()
    delayedElectPreferredLeaderPurgatory.shutdown()
    delayedListOffsetsPurgatory.shutdown()
    if (checkpointHW)
      checkpointHighWatermarks()
    info("Shut down completely")
  }

  protected def createReplicaFetcherManager(metrics: Metrics, time: Time, threadNamePrefix: Option[String], quotaManager: ReplicationQuotaManager) = {
    new ReplicaFetcherManager(config, this, metrics, time, threadNamePrefix, quotaManager, tierMetadataManager, tierStateFetcher)
  }

  protected def createReplicaAlterLogDirsManager(quotaManager: ReplicationQuotaManager, brokerTopicStats: BrokerTopicStats) = {
    new ReplicaAlterLogDirsManager(config, this, quotaManager, tierMetadataManager, tierStateFetcher, brokerTopicStats)
  }

  def lastOffsetForLeaderEpoch(requestedEpochInfo: Map[TopicPartition, OffsetsForLeaderEpochRequest.PartitionData]): Map[TopicPartition, EpochEndOffset] = {
    requestedEpochInfo.map { case (tp, partitionData) =>
      val epochEndOffset = getPartition(tp) match {
        case partition: Partition =>
          partition.lastOffsetForLeaderEpoch(partitionData.currentLeaderEpoch, partitionData.leaderEpoch,
            fetchOnlyFromLeader = true)

        case HostedPartition.Offline =>
          new EpochEndOffset(Errors.KAFKA_STORAGE_ERROR, UNDEFINED_EPOCH, UNDEFINED_EPOCH_OFFSET)

        case HostedPartition.None if metadataCache.contains(tp) =>
          new EpochEndOffset(Errors.NOT_LEADER_FOR_PARTITION, UNDEFINED_EPOCH, UNDEFINED_EPOCH_OFFSET)

        case HostedPartition.None =>
          new EpochEndOffset(Errors.UNKNOWN_TOPIC_OR_PARTITION, UNDEFINED_EPOCH, UNDEFINED_EPOCH_OFFSET)
      }
      tp -> epochEndOffset
    }
  }

  def electPreferredLeaders(controller: KafkaController,
                            partitions: Set[TopicPartition],
                            responseCallback: Map[TopicPartition, ApiError] => Unit,
                            requestTimeout: Long): Unit = {

    val deadline = time.milliseconds() + requestTimeout

    def electionCallback(expectedLeaders: Map[TopicPartition, Int],
                         results: Map[TopicPartition, ApiError]): Unit = {
      if (expectedLeaders.nonEmpty) {
        val watchKeys = expectedLeaders.map{
          case (tp, _) => new TopicPartitionOperationKey(tp)
        }.toSeq
        delayedElectPreferredLeaderPurgatory.tryCompleteElseWatch(
          new DelayedElectPreferredLeader(deadline - time.milliseconds(), expectedLeaders, results,
            this, responseCallback),
          watchKeys)
      } else {
          // There are no partitions actually being elected, so return immediately
          responseCallback(results)
      }
    }

    controller.electPreferredLeaders(partitions, electionCallback)
  }
}<|MERGE_RESOLUTION|>--- conflicted
+++ resolved
@@ -374,53 +374,7 @@
 
   def getLog(topicPartition: TopicPartition): Option[AbstractLog] = logManager.getLog(topicPartition)
 
-<<<<<<< HEAD
-  /**
-   * Try to complete some delayed produce requests with the request key;
-   * this can be triggered when:
-   *
-   * 1. The partition HW has changed (for acks = -1)
-   * 2. A follower replica's fetch operation is received (for acks > 1)
-   */
-  def tryCompleteDelayedProduce(key: DelayedOperationKey) {
-    val completed = delayedProducePurgatory.checkAndComplete(key)
-    debug("Request key %s unblocked %d producer requests.".format(key.keyLabel, completed))
-  }
-
-  /**
-   * Try to complete some delayed fetch requests with the request key;
-   * this can be triggered when:
-   *
-   * 1. The partition HW has changed (for regular fetch)
-   * 2. A new message set is appended to the local log (for follower fetch)
-   */
-  def tryCompleteDelayedFetch(key: DelayedOperationKey) {
-    val completed = delayedFetchPurgatory.checkAndComplete(key)
-    debug("Request key %s unblocked %d fetch requests.".format(key.keyLabel, completed))
-  }
-
-  /**
-   * Try to complete some delayed list offsets requests with the request key;
-   * this can be triggered when the tier fetcher has fetched the tiered timestamp -> offset mapping
-   */
-  def tryCompleteDelayedListOffsets(key: DelayedOperationKey) {
-    val completed = delayedListOffsetsPurgatory.checkAndComplete(key)
-    debug("Request key %s unblocked %d list offsets requests.".format(key.keyLabel, completed))
-  }
-
-  /**
-   * Try to complete some delayed DeleteRecordsRequest with the request key;
-   * this needs to be triggered when the partition low watermark has changed
-   */
-  def tryCompleteDelayedDeleteRecords(key: DelayedOperationKey) {
-    val completed = delayedDeleteRecordsPurgatory.checkAndComplete(key)
-    debug("Request key %s unblocked %d DeleteRecordsRequest.".format(key.keyLabel, completed))
-  }
-
-  def hasDelayedElectionOperations = delayedElectPreferredLeaderPurgatory.delayed != 0
-=======
   def hasDelayedElectionOperations: Boolean = delayedElectPreferredLeaderPurgatory.numDelayed != 0
->>>>>>> 3e1a8df1
 
   def tryCompleteElection(key: DelayedOperationKey): Unit = {
     val completed = delayedElectPreferredLeaderPurgatory.checkAndComplete(key)
@@ -955,7 +909,8 @@
     if (tierLists.isEmpty) {
       responseCallback(localLists.asScala)
     } else {
-      val completionCallback: DelayedOperationKey => Unit = (delayedOperationKey: DelayedOperationKey) => this.tryCompleteDelayedListOffsets(delayedOperationKey)
+      val completionCallback = (delayedOperationKey: DelayedOperationKey) =>
+        delayedListOffsetsPurgatory.checkAndComplete(delayedOperationKey): Unit
       val pending = tierFetcherOpt.get.fetchOffsetForTimestamp(tierLists, isolationLevel.asJava, completionCallback.asJava)
       val delayedListOffsets = new DelayedListOffsets(delayMs, fetchOnlyFromLeader, localLists, pending, this, responseCallback)
       val delayedOperationKeys = pending.delayedOperationKeys.asScala ++ lookupMetadata.keys.map(tp => TopicPartitionOperationKey(tp.topic(), tp.partition()))
@@ -1084,7 +1039,8 @@
         // Must use the logReadResult list instead of the tierLogReadResultMap to ensure ordering is maintained.
         val tierFetchMetadataList = logReadResults.collect { case (_, tierLogReadResult: TierLogReadResult) => tierLogReadResult.info.fetchMetadata }
 
-        val completionCallback: DelayedOperationKey => Unit = (delayedOperationKey: DelayedOperationKey) => this.tryCompleteDelayedFetch(delayedOperationKey)
+        val completionCallback = (delayedOperationKey: DelayedOperationKey) =>
+          delayedFetchPurgatory.checkAndComplete(delayedOperationKey): Unit
         val tierFetcher = tierFetcherOpt.getOrElse(throw new IllegalStateException("Attempted to initiate fetch for tiered data but there is no TierFetcher present"))
         val pendingFetch = tierFetcher.fetch(tierFetchMetadataList.asJava, completionCallback.asJava)
 
@@ -1572,14 +1528,9 @@
 
       partitionsToMakeFollower.foreach { partition =>
         val topicPartitionOperationKey = new TopicPartitionOperationKey(partition.topicPartition)
-<<<<<<< HEAD
-        tryCompleteDelayedProduce(topicPartitionOperationKey)
-        tryCompleteDelayedFetch(topicPartitionOperationKey)
-        tryCompleteDelayedListOffsets(topicPartitionOperationKey)
-=======
         delayedProducePurgatory.checkAndComplete(topicPartitionOperationKey)
         delayedFetchPurgatory.checkAndComplete(topicPartitionOperationKey)
->>>>>>> 3e1a8df1
+        delayedListOffsetsPurgatory.checkAndComplete(topicPartitionOperationKey)
       }
 
       partitionsToMakeFollower.foreach { partition =>
