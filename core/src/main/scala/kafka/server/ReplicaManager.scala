/**
 * Licensed to the Apache Software Foundation (ASF) under one or more
 * contributor license agreements.  See the NOTICE file distributed with
 * this work for additional information regarding copyright ownership.
 * The ASF licenses this file to You under the Apache License, Version 2.0
 * (the "License"); you may not use this file except in compliance with
 * the License.  You may obtain a copy of the License at
 *
 *    http://www.apache.org/licenses/LICENSE-2.0
 *
 * Unless required by applicable law or agreed to in writing, software
 * distributed under the License is distributed on an "AS IS" BASIS,
 * WITHOUT WARRANTIES OR CONDITIONS OF ANY KIND, either express or implied.
 * See the License for the specific language governing permissions and
 * limitations under the License.
 */
package kafka.server

import java.io.File
import java.util
import java.util.Optional
import java.util.concurrent.TimeUnit
import java.util.concurrent.atomic.{AtomicBoolean, AtomicLong}
import java.util.concurrent.locks.Lock

import com.yammer.metrics.core.Meter
import kafka.api._
import kafka.cluster.{BrokerEndPoint, Partition}
import kafka.common.RecordValidationException
import kafka.controller.{KafkaController, StateChangeLogger}
import kafka.log._
import kafka.metrics.KafkaMetricsGroup
import kafka.server.{FetchMetadata => SFetchMetadata}
import kafka.server.HostedPartition.Online
import kafka.server.QuotaFactory.QuotaManagers
import kafka.server.checkpoints.{LazyOffsetCheckpoints, OffsetCheckpointFile, OffsetCheckpoints}
import kafka.server.link.ClusterLinkManager
import kafka.tier.{TierReplicaManager, TierTimestampAndOffset}
import kafka.tier.fetcher.{TierFetchResult, TierFetcher, TierStateFetcher}
import kafka.utils._
import kafka.zk.KafkaZkClient
import org.apache.kafka.common.{ElectionType, IsolationLevel, Node, TopicPartition}
import org.apache.kafka.common.errors._
import org.apache.kafka.common.internals.Topic
import org.apache.kafka.common.message.LeaderAndIsrRequestData.LeaderAndIsrPartitionState
import org.apache.kafka.common.message.DeleteRecordsResponseData.DeleteRecordsPartitionResult
import org.apache.kafka.common.message.{DescribeLogDirsResponseData, LeaderAndIsrResponseData}
import org.apache.kafka.common.message.LeaderAndIsrResponseData.LeaderAndIsrPartitionError
import org.apache.kafka.common.message.StopReplicaRequestData.StopReplicaPartitionState
import org.apache.kafka.common.metrics.Metrics
import org.apache.kafka.common.network.ListenerName
import org.apache.kafka.common.protocol.{Errors, MessageUtil}
import org.apache.kafka.common.record.FileRecords.{FileTimestampAndOffset, TimestampAndOffset}
import org.apache.kafka.common.record._
import org.apache.kafka.common.replica.PartitionView.DefaultPartitionView
import org.apache.kafka.common.replica.ReplicaView.DefaultReplicaView
import org.apache.kafka.common.replica.{ClientMetadata, _}
import org.apache.kafka.common.requests.EpochEndOffset._
import org.apache.kafka.common.requests.FetchRequest.PartitionData
import org.apache.kafka.common.requests.FetchResponse.AbortedTransaction
import org.apache.kafka.common.requests.ProduceResponse.PartitionResponse
import org.apache.kafka.common.requests._
import org.apache.kafka.common.utils.Time

import scala.jdk.CollectionConverters._
import scala.collection.{Map, Seq, Set, mutable}
import scala.compat.java8.FunctionConverters._
import scala.compat.java8.OptionConverters._

/*
 * Result metadata of a log append operation on the log
 */
case class LogAppendResult(info: LogAppendInfo, exception: Option[Throwable] = None) {
  def error: Errors = exception match {
    case None => Errors.NONE
    case Some(e) => Errors.forException(e)
  }
}

case class LogDeleteRecordsResult(requestedOffset: Long, lowWatermark: Long, exception: Option[Throwable] = None) {
  def error: Errors = exception match {
    case None => Errors.NONE
    case Some(e) => Errors.forException(e)
  }
}

/*
 * Result metadata of a log read operation on the log
 * @param info @FetchDataInfo returned by the @Log read
 * @param hw high watermark of the local replica
 * @param readSize amount of data that was read from the log i.e. size of the fetch
 * @param isReadFromLogEnd true if the request read up to the log end offset snapshot
 *                         when the read was initiated, false otherwise
 * @param preferredReadReplica the preferred read replica to be used for future fetches
 * @param exception Exception if error encountered while reading from the log
 */
sealed trait AbstractLogReadResult {
  def info: AbstractFetchDataInfo
  def highWatermark: Long
  def leaderLogStartOffset: Long
  def leaderLogEndOffset: Long
  def fetchTimeMs: Long
  def readSize: Int
  def lastStableOffset: Option[Long]
  def exception: Option[Throwable]
  def preferredReadReplica: Option[Int]
  def followerNeedsHwUpdate: Boolean

  def error: Errors = exception match {
    case None => Errors.NONE
    case Some(e) => Errors.forException(e)
  }
}

/*
 * Result metadata of a local log read operation
 * @param isReadAllowed read operation is not allowed for this partition as fetch request
 *                      maxBytes was already satisfied by previous partitions when
 *                      hardMaxBytesLimitNote in TRUE
 */
case class LogReadResult(info: FetchDataInfo,
                         highWatermark: Long,
                         leaderLogStartOffset: Long,
                         leaderLogEndOffset: Long,
                         followerLogStartOffset: Long,
                         fetchTimeMs: Long,
                         readSize: Int,
                         lastStableOffset: Option[Long],
                         isReadAllowed: Boolean,
                         preferredReadReplica: Option[Int] = None,
                         followerNeedsHwUpdate: Boolean = false,
                         exception: Option[Throwable] = None) extends AbstractLogReadResult {

  def withEmptyFetchInfo: LogReadResult =
    copy(info = FetchDataInfo(LogOffsetMetadata.UnknownOffsetMetadata, MemoryRecords.EMPTY))

  override def toString =
    s"Fetch Data: [$info], HW: [$highWatermark], leaderLogStartOffset: [$leaderLogStartOffset], leaderLogEndOffset: [$leaderLogEndOffset], " +
    s"followerLogStartOffset: [$followerLogStartOffset], fetchTimeMs: [$fetchTimeMs], readSize: [$readSize], lastStableOffset: [$lastStableOffset], isReadAllowed: [$isReadAllowed] error: [$error]"
}

case class TierLogReadResult(info: TierFetchDataInfo,
                             highWatermark: Long,
                             leaderLogStartOffset: Long,
                             leaderLogEndOffset: Long,
                             followerLogStartOffset: Long,
                             fetchTimeMs: Long,
                             readSize: Int,
                             lastStableOffset: Option[Long],
                             preferredReadReplica: Option[Int] = None,
                             exception: Option[Throwable] = None) extends AbstractLogReadResult {
  /**
    * An attempt to fetch tiered data by the follower will raise an [[OffsetTieredException]]. See [[ReplicaManager.updateFollowerFetchState]].
    */
  val followerNeedsHwUpdate = false

  override def toString =
    s"Tiered Fetch Data: [$info], HW: [$highWatermark], leaderLogStartOffset: [$leaderLogStartOffset], leaderLogEndOffset: [$leaderLogEndOffset], " +
      s"followerLogStartOffset: [$followerLogStartOffset], fetchTimeMs: [$fetchTimeMs], readSize: [$readSize], lastStableOffset: [$lastStableOffset], error: [$error]"

  /**
    * Convert this TierLogReadResult into a LogReadResult to be returned to the client.
    * This requires TierFetchResult's from a completed tier fetch.
    */
  def intoLogReadResult(tierFetchResult: TierFetchResult, isReadAllowed: Boolean): LogReadResult = {
    var newInfo: FetchDataInfo = FetchDataInfo(
      LogOffsetMetadata.UnknownOffsetMetadata,
      tierFetchResult.records,
      firstEntryIncomplete = false,
      this.info.abortedTransactions)

    if (!tierFetchResult.abortedTxns.isEmpty) {
      val abortedTransactionList = tierFetchResult.abortedTxns.asScala.map(_.asAbortedTransaction).toList
      newInfo = newInfo.addAbortedTransactions(abortedTransactionList)
    }

    val exceptionOpt = this.exception.orElse(Option(tierFetchResult.exception))
    LogReadResult(
      info = newInfo,
      highWatermark = this.highWatermark,
      leaderLogStartOffset = this.leaderLogStartOffset,
      leaderLogEndOffset = this.leaderLogEndOffset,
      followerLogStartOffset = this.followerLogStartOffset,
      fetchTimeMs = this.fetchTimeMs,
      readSize = this.readSize,
      isReadAllowed = isReadAllowed,
      lastStableOffset = this.lastStableOffset,
      preferredReadReplica = this.preferredReadReplica,
      followerNeedsHwUpdate = this.followerNeedsHwUpdate,
      exception = exceptionOpt
    )
  }
}

case class FetchPartitionData(error: Errors = Errors.NONE,
                              highWatermark: Long,
                              logStartOffset: Long,
                              records: Records,
                              lastStableOffset: Option[Long],
                              abortedTransactions: Option[List[AbortedTransaction]],
                              preferredReadReplica: Option[Int],
                              isReassignmentFetch: Boolean)


/**
 * Trait to represent the state of hosted partitions. We create a concrete (active) Partition
 * instance when the broker receives a LeaderAndIsr request from the controller indicating
 * that it should be either a leader or follower of a partition.
 */
sealed trait HostedPartition
object HostedPartition {
  /**
   * This broker does not have any state for this partition locally.
   */
  final object None extends HostedPartition

  /**
   * This broker hosts the partition and it is online.
   */
  final case class Online(partition: Partition) extends HostedPartition

  /**
   * This broker hosts the partition, but it is in an offline log directory.
   */
  final object Offline extends HostedPartition
}

object ReplicaManager {
  val HighWatermarkFilename = "replication-offset-checkpoint"
  val IsrChangePropagationBlackOut = 5000L
  val IsrChangePropagationInterval = 60000L
}

class ReplicaManager(val config: KafkaConfig,
                     metrics: Metrics,
                     time: Time,
                     val zkClient: KafkaZkClient,
                     scheduler: Scheduler,
                     val logManager: LogManager,
                     val isShuttingDown: AtomicBoolean,
                     quotaManagers: QuotaManagers,
                     val brokerTopicStats: BrokerTopicStats,
                     val metadataCache: MetadataCache,
                     logDirFailureChannel: LogDirFailureChannel,
                     val delayedProducePurgatory: DelayedOperationPurgatory[DelayedProduce],
                     val delayedFetchPurgatory: DelayedOperationPurgatory[DelayedFetch],
                     val delayedDeleteRecordsPurgatory: DelayedOperationPurgatory[DelayedDeleteRecords],
                     val delayedElectLeaderPurgatory: DelayedOperationPurgatory[DelayedElectLeader],
                     val delayedListOffsetsPurgatory: DelayedOperationPurgatory[DelayedListOffsets],
                     val tierReplicaComponents: TierReplicaComponents,
                     clusterLinkManager: Option[ClusterLinkManager],
                     threadNamePrefix: Option[String]) extends Logging with KafkaMetricsGroup {

  def this(config: KafkaConfig,
           metrics: Metrics,
           time: Time,
           zkClient: KafkaZkClient,
           scheduler: Scheduler,
           logManager: LogManager,
           isShuttingDown: AtomicBoolean,
           quotaManagers: QuotaManagers,
           brokerTopicStats: BrokerTopicStats,
           metadataCache: MetadataCache,
           logDirFailureChannel: LogDirFailureChannel,
           tierReplicaComponents: TierReplicaComponents,
           clusterLinkManager: Option[ClusterLinkManager],
           threadNamePrefix: Option[String] = None) = {
    this(config, metrics, time, zkClient, scheduler, logManager, isShuttingDown,
      quotaManagers, brokerTopicStats, metadataCache, logDirFailureChannel,
      DelayedOperationPurgatory[DelayedProduce](
        purgatoryName = "Produce", brokerId = config.brokerId,
        purgeInterval = config.producerPurgatoryPurgeIntervalRequests),
      DelayedOperationPurgatory[DelayedFetch](
        purgatoryName = "Fetch", brokerId = config.brokerId,
        purgeInterval = config.fetchPurgatoryPurgeIntervalRequests),
      DelayedOperationPurgatory[DelayedDeleteRecords](
        purgatoryName = "DeleteRecords", brokerId = config.brokerId,
        purgeInterval = config.deleteRecordsPurgatoryPurgeIntervalRequests),
      DelayedOperationPurgatory[DelayedElectLeader](
        purgatoryName = "ElectLeader", brokerId = config.brokerId),
      DelayedOperationPurgatory[DelayedListOffsets](
        purgatoryName = "ListOffsets", brokerId = config.brokerId),
      tierReplicaComponents,
      clusterLinkManager,
      threadNamePrefix)
  }

  /* epoch of the controller that last changed the leader */
  @volatile var controllerEpoch: Int = KafkaController.InitialControllerEpoch
  private val localBrokerId = config.brokerId
  private[server] val allPartitions = new Pool[TopicPartition, HostedPartition](
    valueFactory = Some(tp => HostedPartition.Online(Partition(tp, time, this)))
  )
  private val replicaStateChangeLock = new Object
  val replicaFetcherManager = createReplicaFetcherManager(metrics, time, threadNamePrefix, quotaManagers.follower)
  val replicaAlterLogDirsManager = createReplicaAlterLogDirsManager(quotaManagers.alterLogDirs, brokerTopicStats)
  private val highWatermarkCheckPointThreadStarted = new AtomicBoolean(false)
  @volatile var highWatermarkCheckpoints: Map[String, OffsetCheckpointFile] = logManager.liveLogDirs.map(dir =>
    (dir.getAbsolutePath, new OffsetCheckpointFile(new File(dir, ReplicaManager.HighWatermarkFilename), logDirFailureChannel))).toMap

  this.logIdent = s"[ReplicaManager broker=$localBrokerId] "
  private val stateChangeLogger = new StateChangeLogger(localBrokerId, inControllerContext = false, None)

  private val isrChangeSet: mutable.Set[TopicPartition] = new mutable.HashSet[TopicPartition]()
  private val lastIsrChangeMs = new AtomicLong(System.currentTimeMillis())
  private val lastIsrPropagationMs = new AtomicLong(System.currentTimeMillis())

  private var logDirFailureHandler: LogDirFailureHandler = null

  private class LogDirFailureHandler(name: String, haltBrokerOnDirFailure: Boolean) extends ShutdownableThread(name) {
    override def doWork(): Unit = {
      val newOfflineLogDir = logDirFailureChannel.takeNextOfflineLogDir()
      if (haltBrokerOnDirFailure) {
        fatal(s"Halting broker because dir $newOfflineLogDir is offline")
        Exit.halt(1)
      }
      handleLogDirFailure(newOfflineLogDir)
    }
  }

  // Visible for testing
  private[server] val replicaSelectorOpt: Option[ReplicaSelector] = createReplicaSelector()

  newGauge("LeaderCount", () => leaderPartitionsIterator.size)
  // Visible for testing
  private[kafka] val partitionCount = newGauge("PartitionCount", () => allPartitions.size)
  /**
   * ThrottledReplicasRate track the number of times any given replica was throttled as part of a fetch request.
   * Leader - the fetch response returned no data (throttled) for that replica
   * Follower - the fetch request did not include that replica (throttled)
   */
  private[kafka] val throttledLeaderReplicasRate = newMeter("ThrottledLeaderReplicasPerSec", "replicationThrottle", TimeUnit.SECONDS)
  private[kafka] val throttledFollowerReplicasRate = newMeter("ThrottledFollowerReplicasPerSec", "replicationThrottle", TimeUnit.SECONDS)
  newGauge("OfflineReplicaCount", () => offlinePartitionCount)
  newGauge("UnderReplicatedPartitions", () => underReplicatedPartitionCount)
  newGauge("UnderMinIsrPartitionCount", () => leaderPartitionsIterator.count(_.isUnderMinIsr))
  newGauge("AtMinIsrPartitionCount", () => leaderPartitionsIterator.count(_.isAtMinIsr))
  newGauge("ReassigningPartitions", () => leaderPartitionsIterator.count(_.isReassigning))
  newGauge("NotCaughtUpPartitionCount", () => leaderPartitionsIterator.count(_.isNotCaughtUp))
  newGauge("MaxLastStableOffsetLag", () => maxLastStableOffsetLag)

  def maxLastStableOffsetLag: Long = {
    var maxLsoLag = 0L
    leaderPartitionsIterator.foreach { partition =>
      val lsoLag = partition.lastStableOffsetLag
      if (lsoLag > maxLsoLag)
        maxLsoLag = lsoLag
    }
    maxLsoLag
  }

  def underReplicatedPartitionCount: Int = leaderPartitionsIterator.count(_.isUnderReplicated)

  val isrExpandRate: Meter = newMeter("IsrExpandsPerSec", "expands", TimeUnit.SECONDS)
  val isrShrinkRate: Meter = newMeter("IsrShrinksPerSec", "shrinks", TimeUnit.SECONDS)
  val failedIsrUpdatesRate: Meter = newMeter("FailedIsrUpdatesPerSec", "failedUpdates", TimeUnit.SECONDS)

  def startHighWatermarkCheckPointThread(): Unit = {
    if (highWatermarkCheckPointThreadStarted.compareAndSet(false, true))
      scheduler.schedule("highwatermark-checkpoint", checkpointHighWatermarks _, period = config.replicaHighWatermarkCheckpointIntervalMs, unit = TimeUnit.MILLISECONDS)
  }

  def recordIsrChange(topicPartition: TopicPartition): Unit = {
    isrChangeSet synchronized {
      isrChangeSet += topicPartition
      lastIsrChangeMs.set(System.currentTimeMillis())
    }
  }
  /**
   * This function periodically runs to see if ISR needs to be propagated. It propagates ISR when:
   * 1. There is ISR change not propagated yet.
   * 2. There is no ISR Change in the last five seconds, or it has been more than 60 seconds since the last ISR propagation.
   * This allows an occasional ISR change to be propagated within a few seconds, and avoids overwhelming controller and
   * other brokers when large amount of ISR change occurs.
   */
  def maybePropagateIsrChanges(): Unit = {
    val now = System.currentTimeMillis()
    isrChangeSet synchronized {
      if (isrChangeSet.nonEmpty &&
        (lastIsrChangeMs.get() + ReplicaManager.IsrChangePropagationBlackOut < now ||
          lastIsrPropagationMs.get() + ReplicaManager.IsrChangePropagationInterval < now)) {
        zkClient.propagateIsrChanges(isrChangeSet)
        isrChangeSet.clear()
        lastIsrPropagationMs.set(now)
      }
    }
  }

  // When ReplicaAlterDirThread finishes replacing a current replica with a future replica, it will
  // remove the partition from the partition state map. But it will not close itself even if the
  // partition state map is empty. Thus we need to call shutdownIdleReplicaAlterDirThread() periodically
  // to shutdown idle ReplicaAlterDirThread
  def shutdownIdleReplicaAlterLogDirsThread(): Unit = {
    replicaAlterLogDirsManager.shutdownIdleFetcherThreads()
  }

  def getLog(topicPartition: TopicPartition): Option[AbstractLog] = logManager.getLog(topicPartition)

  def hasDelayedElectionOperations: Boolean = delayedElectLeaderPurgatory.numDelayed != 0

  def tryCompleteElection(key: DelayedOperationKey): Unit = {
    val completed = delayedElectLeaderPurgatory.checkAndComplete(key)
    debug("Request key %s unblocked %d ElectLeader.".format(key.keyLabel, completed))
  }

  def startup(): Unit = {
    // start ISR expiration thread
    // A follower can lag behind leader for up to config.replicaLagTimeMaxMs x 1.5 before it is removed from ISR
    scheduler.schedule("isr-expiration", maybeShrinkIsr _, period = config.replicaLagTimeMaxMs / 2, unit = TimeUnit.MILLISECONDS)
    scheduler.schedule("isr-change-propagation", maybePropagateIsrChanges _, period = 2500L, unit = TimeUnit.MILLISECONDS)
    scheduler.schedule("shutdown-idle-replica-alter-log-dirs-thread", shutdownIdleReplicaAlterLogDirsThread _, period = 10000L, unit = TimeUnit.MILLISECONDS)

    // If inter-broker protocol (IBP) < 1.0, the controller will send LeaderAndIsrRequest V0 which does not include isNew field.
    // In this case, the broker receiving the request cannot determine whether it is safe to create a partition if a log directory has failed.
    // Thus, we choose to halt the broker on any log diretory failure if IBP < 1.0
    val haltBrokerOnFailure = config.interBrokerProtocolVersion < KAFKA_1_0_IV0
    logDirFailureHandler = new LogDirFailureHandler("LogDirFailureHandler", haltBrokerOnFailure)
    logDirFailureHandler.start()
  }

  private def maybeRemoveTopicMetrics(topic: String): Unit = {
    val topicHasOnlinePartition = allPartitions.values.exists {
      case HostedPartition.Online(partition) => topic == partition.topic
      case HostedPartition.None | HostedPartition.Offline => false
    }
    if (!topicHasOnlinePartition)
      brokerTopicStats.removeMetrics(topic)
  }

  def stopReplica(topicPartition: TopicPartition, deletePartition: Boolean): Unit  = {
    if (deletePartition) {
      getPartition(topicPartition) match {
        case hostedPartition @ HostedPartition.Online(removedPartition) =>
          if (allPartitions.remove(topicPartition, hostedPartition)) {
            maybeRemoveTopicMetrics(topicPartition.topic)
            // this will delete the local log. This call may throw exception if the log is on offline directory
            removedPartition.delete()
          }

        case _ =>
      }

      // Delete log and corresponding folders in case replica manager doesn't hold them anymore.
      // This could happen when topic is being deleted while broker is down and recovers.
      Partition.deleteLog(topicPartition, logManager, tierReplicaComponents.replicaManagerOpt)
    }

    // If we were the leader, we may have some operations still waiting for completion.
    // We force completion to prevent them from timing out.
    completeDelayedRequests(topicPartition)

    stateChangeLogger.trace(s"Finished handling stop replica (delete=$deletePartition) for partition $topicPartition")
  }

  // package private for testing
  private[server] def deleteStrayLogs(): Unit = {
    val allReplicas = nonOfflinePartitionsIterator.map(_.topicPartition).toSet
    logManager.allLogs.map(_.topicPartition).filterNot { topicPartition =>
      allReplicas.contains(topicPartition)
    }.foreach { strayPartition =>
      if (config.strayPartitionDeletionEnabled) {
        warn(s"Deleting stray partition $strayPartition")
        Partition.deleteLog(strayPartition, logManager, tierReplicaComponents.replicaManagerOpt)
      } else {
        warn(s"Found stray partition $strayPartition")
      }
    }
  }

  private def completeDelayedRequests(topicPartition: TopicPartition): Unit = {
    val topicPartitionOperationKey = TopicPartitionOperationKey(topicPartition)
    delayedProducePurgatory.checkAndComplete(topicPartitionOperationKey)
    delayedFetchPurgatory.checkAndComplete(topicPartitionOperationKey)
    // Used for tiered storage
    delayedListOffsetsPurgatory.checkAndComplete(topicPartitionOperationKey)
  }

  def stopReplicas(correlationId: Int,
                   controllerId: Int,
                   controllerEpoch: Int,
                   brokerEpoch: Long,
                   partitionStates: Map[TopicPartition, StopReplicaPartitionState]
                  ): (mutable.Map[TopicPartition, Errors], Errors) = {
    replicaStateChangeLock synchronized {
      stateChangeLogger.info(s"Handling StopReplica request correlationId $correlationId from controller " +
        s"$controllerId for ${partitionStates.size} partitions")
      if (stateChangeLogger.isTraceEnabled)
        partitionStates.foreach { case (topicPartition, partitionState) =>
          stateChangeLogger.trace(s"Received StopReplica request $partitionState " +
            s"correlation id $correlationId from controller $controllerId " +
            s"epoch $controllerEpoch for partition $topicPartition")
        }

      val responseMap = new collection.mutable.HashMap[TopicPartition, Errors]
      if (controllerEpoch < this.controllerEpoch) {
        stateChangeLogger.warn(s"Ignoring StopReplica request from " +
          s"controller $controllerId with correlation id $correlationId " +
          s"since its controller epoch $controllerEpoch is old. " +
          s"Latest known controller epoch is ${this.controllerEpoch}")
        (responseMap, Errors.STALE_CONTROLLER_EPOCH)
      } else {
        this.controllerEpoch = controllerEpoch

        val stoppedPartitions = mutable.Map.empty[TopicPartition, StopReplicaPartitionState]
        partitionStates.foreach { case (topicPartition, partitionState) =>
          val deletePartition = partitionState.deletePartition

          getPartition(topicPartition) match {
            case HostedPartition.Offline =>
              stateChangeLogger.warn(s"Ignoring StopReplica request (delete=$deletePartition) from " +
                s"controller $controllerId with correlation id $correlationId " +
                s"epoch $controllerEpoch for partition $topicPartition as the local replica for the " +
                "partition is in an offline log directory")
              responseMap.put(topicPartition, Errors.KAFKA_STORAGE_ERROR)

            case HostedPartition.Online(partition) =>
              val currentLeaderEpoch = partition.getLeaderEpoch
              val requestLeaderEpoch = partitionState.leaderEpoch
              // When a topic is deleted, the leader epoch is not incremented. To circumvent this,
              // a sentinel value (EpochDuringDelete) overwriting any previous epoch is used.
              // When an older version of the StopReplica request which does not contain the leader
              // epoch, a sentinel value (NoEpoch) is used and bypass the epoch validation.
              if (requestLeaderEpoch == LeaderAndIsr.EpochDuringDelete ||
                  requestLeaderEpoch == LeaderAndIsr.NoEpoch ||
                  requestLeaderEpoch > currentLeaderEpoch) {
                stoppedPartitions += topicPartition -> partitionState
              } else if (requestLeaderEpoch < currentLeaderEpoch) {
                stateChangeLogger.warn(s"Ignoring StopReplica request (delete=$deletePartition) from " +
                  s"controller $controllerId with correlation id $correlationId " +
                  s"epoch $controllerEpoch for partition $topicPartition since its associated " +
                  s"leader epoch $requestLeaderEpoch is smaller than the current " +
                  s"leader epoch $currentLeaderEpoch")
                responseMap.put(topicPartition, Errors.FENCED_LEADER_EPOCH)
              } else {
                stateChangeLogger.info(s"Ignoring StopReplica request (delete=$deletePartition) from " +
                  s"controller $controllerId with correlation id $correlationId " +
                  s"epoch $controllerEpoch for partition $topicPartition since its associated " +
                  s"leader epoch $requestLeaderEpoch matches the current leader epoch")
                responseMap.put(topicPartition, Errors.FENCED_LEADER_EPOCH)
              }

            case HostedPartition.None =>
              // Delete log and corresponding folders in case replica manager doesn't hold them anymore.
              // This could happen when topic is being deleted while broker is down and recovers.
              stoppedPartitions += topicPartition -> partitionState
          }
        }

        // First stop fetchers for all partitions, then stop the corresponding replicas
        val partitions = stoppedPartitions.keySet
        replicaFetcherManager.removeFetcherForPartitions(partitions)
        clusterLinkManager.foreach(_.removePartitionsAndMetadata(partitions))
        replicaAlterLogDirsManager.removeFetcherForPartitions(partitions)

        stoppedPartitions.foreach { case (topicPartition, partitionState) =>
          val deletePartition = partitionState.deletePartition
          try {
            stopReplica(topicPartition, deletePartition)
            responseMap.put(topicPartition, Errors.NONE)
          } catch {
            case e: KafkaStorageException =>
              stateChangeLogger.error(s"Ignoring StopReplica request (delete=$deletePartition) from " +
                s"controller $controllerId with correlation id $correlationId " +
                s"epoch $controllerEpoch for partition $topicPartition as the local replica for the " +
                "partition is in an offline log directory", e)
              responseMap.put(topicPartition, Errors.KAFKA_STORAGE_ERROR)
          }
        }

        (responseMap, Errors.NONE)
      }
    }
  }

  def getPartition(topicPartition: TopicPartition): HostedPartition = {
    Option(allPartitions.get(topicPartition)).getOrElse(HostedPartition.None)
  }

  def isAddingReplica(topicPartition: TopicPartition, replicaId: Int): Boolean = {
    getPartition(topicPartition) match {
      case Online(partition) => partition.isAddingReplica(replicaId)
      case _ => false
    }
  }

  // Visible for testing
  def createPartition(topicPartition: TopicPartition): Partition = {
    val partition = Partition(topicPartition, time, this)
    allPartitions.put(topicPartition, HostedPartition.Online(partition))
    partition
  }

  def nonOfflinePartition(topicPartition: TopicPartition): Option[Partition] = {
    getPartition(topicPartition) match {
      case HostedPartition.Online(partition) => Some(partition)
      case HostedPartition.None | HostedPartition.Offline => None
    }
  }

  // An iterator over all non offline partitions. This is a weakly consistent iterator; a partition made offline after
  // the iterator has been constructed could still be returned by this iterator.
  private def nonOfflinePartitionsIterator: Iterator[Partition] = {
    allPartitions.values.iterator.flatMap {
      case HostedPartition.Online(partition) => Some(partition)
      case HostedPartition.None | HostedPartition.Offline => None
    }
  }

  private def offlinePartitionCount: Int = {
    allPartitions.values.iterator.count(_ == HostedPartition.Offline)
  }

  def getPartitionOrException(topicPartition: TopicPartition, expectLeader: Boolean): Partition = {
    getPartitionOrError(topicPartition, expectLeader) match {
      case Left(Errors.KAFKA_STORAGE_ERROR) =>
        throw new KafkaStorageException(s"Partition $topicPartition is in an offline log directory")

      case Left(error) =>
        throw error.exception(s"Error while fetching partition state for $topicPartition")

      case Right(partition) => partition
    }
  }

  def getPartitionOrError(topicPartition: TopicPartition, expectLeader: Boolean): Either[Errors, Partition] = {
    getPartition(topicPartition) match {
      case HostedPartition.Online(partition) =>
        Right(partition)

      case HostedPartition.Offline =>
        Left(Errors.KAFKA_STORAGE_ERROR)

      case HostedPartition.None if metadataCache.contains(topicPartition) =>
        if (expectLeader) {
          // The topic exists, but this broker is no longer a replica of it, so we return NOT_LEADER which
          // forces clients to refresh metadata to find the new location. This can happen, for example,
          // during a partition reassignment if a produce request from the client is sent to a broker after
          // the local replica has been deleted.
          Left(Errors.NOT_LEADER_FOR_PARTITION)
        } else {
          Left(Errors.REPLICA_NOT_AVAILABLE)
        }

      case HostedPartition.None =>
        Left(Errors.UNKNOWN_TOPIC_OR_PARTITION)
    }
  }

  def localLogOrException(topicPartition: TopicPartition): AbstractLog = {
    getPartitionOrException(topicPartition, expectLeader = false).localLogOrException
  }

  def futureLocalLogOrException(topicPartition: TopicPartition): AbstractLog = {
    getPartitionOrException(topicPartition, expectLeader = false).futureLocalLogOrException
  }

  def futureLogExists(topicPartition: TopicPartition): Boolean = {
    getPartitionOrException(topicPartition, expectLeader = false).futureLog.isDefined
  }

  def localLog(topicPartition: TopicPartition): Option[AbstractLog] = {
    nonOfflinePartition(topicPartition).flatMap(_.log)
  }

  def getLogDir(topicPartition: TopicPartition): Option[String] = {
    localLog(topicPartition).map(_.parentDir)
  }

  /**
   * Append messages to leader replicas of the partition, and wait for them to be replicated to other replicas;
   * the callback function will be triggered either when timeout or the required acks are satisfied;
   * if the callback function itself is already synchronized on some object then pass this object to avoid deadlock.
   */
  def appendRecords(timeout: Long,
                    requiredAcks: Short,
                    internalTopicsAllowed: Boolean,
                    origin: AppendOrigin,
                    entriesPerPartition: Map[TopicPartition, MemoryRecords],
                    responseCallback: Map[TopicPartition, PartitionResponse] => Unit,
                    delayedProduceLock: Option[Lock] = None,
                    recordConversionStatsCallback: Map[TopicPartition, RecordConversionStats] => Unit = _ => (),
                    bufferSupplier: BufferSupplier = BufferSupplier.NO_CACHING): Unit = {
    if (isValidRequiredAcks(requiredAcks)) {
      val sTime = time.milliseconds
      val localProduceResults = appendToLocalLog(internalTopicsAllowed = internalTopicsAllowed,
        origin, entriesPerPartition, requiredAcks, bufferSupplier)
      debug("Produce to local log in %d ms".format(time.milliseconds - sTime))

      val produceStatus = localProduceResults.map { case (topicPartition, result) =>
        topicPartition ->
                ProducePartitionStatus(
                  result.info.lastOffset + 1, // required offset
                  new PartitionResponse(result.error, result.info.firstOffset.getOrElse(-1), result.info.logAppendTime,
                    result.info.logStartOffset, result.info.recordErrors.asJava, result.info.errorMessage)) // response status
      }

      recordConversionStatsCallback(localProduceResults.map { case (k, v) => k -> v.info.recordConversionStats })

      if (delayedProduceRequestRequired(requiredAcks, entriesPerPartition, localProduceResults)) {
        // create delayed produce operation
        val produceMetadata = ProduceMetadata(requiredAcks, produceStatus)
        val delayedProduce = new DelayedProduce(timeout, produceMetadata, this, responseCallback, delayedProduceLock)

        // create a list of (topic, partition) pairs to use as keys for this delayed produce operation
        val producerRequestKeys = entriesPerPartition.keys.map(TopicPartitionOperationKey(_)).toSeq

        // try to complete the request immediately, otherwise put it into the purgatory
        // this is because while the delayed produce operation is being created, new
        // requests may arrive and hence make this operation completable.
        delayedProducePurgatory.tryCompleteElseWatch(delayedProduce, producerRequestKeys)

      } else {
        // we can respond immediately
        val produceResponseStatus = produceStatus.map { case (k, status) => k -> status.responseStatus }
        responseCallback(produceResponseStatus)
      }
    } else {
      // If required.acks is outside accepted range, something is wrong with the client
      // Just return an error and don't handle the request at all
      val responseStatus = entriesPerPartition.map { case (topicPartition, _) =>
        topicPartition -> new PartitionResponse(Errors.INVALID_REQUIRED_ACKS,
          LogAppendInfo.UnknownLogAppendInfo.firstOffset.getOrElse(-1), RecordBatch.NO_TIMESTAMP, LogAppendInfo.UnknownLogAppendInfo.logStartOffset)
      }
      responseCallback(responseStatus)
    }
  }

  /**
   * Delete records on leader replicas of the partition, and wait for delete records operation be propagated to other replicas;
   * the callback function will be triggered either when timeout or logStartOffset of all live replicas have reached the specified offset
   */
  private def deleteRecordsOnLocalLog(offsetPerPartition: Map[TopicPartition, Long]): Map[TopicPartition, LogDeleteRecordsResult] = {
    trace("Delete records on local logs to offsets [%s]".format(offsetPerPartition))
    offsetPerPartition.map { case (topicPartition, requestedOffset) =>
      // reject delete records operation on internal topics
      if (Topic.isInternal(topicPartition.topic)) {
        (topicPartition, LogDeleteRecordsResult(-1L, -1L, Some(new InvalidTopicException(s"Cannot delete records of internal topic ${topicPartition.topic}"))))
      } else {
        try {
          val partition = getPartitionOrException(topicPartition, expectLeader = true)
          val logDeleteResult = partition.deleteRecordsOnLeader(requestedOffset)
          (topicPartition, logDeleteResult)
        } catch {
          case e@ (_: UnknownTopicOrPartitionException |
                   _: NotLeaderForPartitionException |
                   _: OffsetOutOfRangeException |
                   _: PolicyViolationException |
                   _: KafkaStorageException) =>
            (topicPartition, LogDeleteRecordsResult(-1L, -1L, Some(e)))
          case t: Throwable =>
            error("Error processing delete records operation on partition %s".format(topicPartition), t)
            (topicPartition, LogDeleteRecordsResult(-1L, -1L, Some(t)))
        }
      }
    }
  }

  // If there exists a topic partition that meets the following requirement,
  // we need to put a delayed DeleteRecordsRequest and wait for the delete records operation to complete
  //
  // 1. the delete records operation on this partition is successful
  // 2. low watermark of this partition is smaller than the specified offset
  private def delayedDeleteRecordsRequired(localDeleteRecordsResults: Map[TopicPartition, LogDeleteRecordsResult]): Boolean = {
    localDeleteRecordsResults.exists{ case (_, deleteRecordsResult) =>
      deleteRecordsResult.exception.isEmpty && deleteRecordsResult.lowWatermark < deleteRecordsResult.requestedOffset
    }
  }

  /**
   * For each pair of partition and log directory specified in the map, if the partition has already been created on
   * this broker, move its log files to the specified log directory. Otherwise, record the pair in the memory so that
   * the partition will be created in the specified log directory when broker receives LeaderAndIsrRequest for the partition later.
   */
  def alterReplicaLogDirs(partitionDirs: Map[TopicPartition, String]): Map[TopicPartition, Errors] = {
    replicaStateChangeLock synchronized {
      partitionDirs.map { case (topicPartition, destinationDir) =>
        try {
          /* If the topic name is exceptionally long, we can't support altering the log directory.
           * See KAFKA-4893 for details.
           * TODO: fix this by implementing topic IDs. */
          if (Log.logFutureDirName(topicPartition).size > 255)
            throw new InvalidTopicException("The topic name is too long.")
          if (!logManager.isLogDirOnline(destinationDir))
            throw new KafkaStorageException(s"Log directory $destinationDir is offline")

          getPartition(topicPartition) match {
            case HostedPartition.Online(partition) =>
              // Stop current replica movement if the destinationDir is different from the existing destination log directory
              if (partition.futureReplicaDirChanged(destinationDir)) {
                replicaAlterLogDirsManager.removeFetcherForPartitions(Set(topicPartition))
                partition.removeFutureLocalReplica()
              }
            case HostedPartition.Offline =>
              throw new KafkaStorageException(s"Partition $topicPartition is offline")

            case HostedPartition.None => // Do nothing
          }

          // If the log for this partition has not been created yet:
          // 1) Record the destination log directory in the memory so that the partition will be created in this log directory
          //    when broker receives LeaderAndIsrRequest for this partition later.
          // 2) Respond with ReplicaNotAvailableException for this partition in the AlterReplicaLogDirsResponse
          logManager.maybeUpdatePreferredLogDir(topicPartition, destinationDir)

          // throw ReplicaNotAvailableException if replica does not exist for the given partition
          val partition = getPartitionOrException(topicPartition, expectLeader = false)
          partition.localLogOrException

          // If the destinationLDir is different from the current log directory of the replica:
          // - If there is no offline log directory, create the future log in the destinationDir (if it does not exist) and
          //   start ReplicaAlterDirThread to move data of this partition from the current log to the future log
          // - Otherwise, return KafkaStorageException. We do not create the future log while there is offline log directory
          //   so that we can avoid creating future log for the same partition in multiple log directories.
          val highWatermarkCheckpoints = new LazyOffsetCheckpoints(this.highWatermarkCheckpoints)
          if (partition.maybeCreateFutureReplica(destinationDir, highWatermarkCheckpoints)) {
            val futureLog = futureLocalLogOrException(topicPartition)
            logManager.abortAndPauseCleaning(topicPartition)

            val initialFetchState = InitialFetchState(BrokerEndPoint(config.brokerId, "localhost", -1),
              partition.getLeaderEpoch, futureLog.highWatermark)
            replicaAlterLogDirsManager.addFetcherForPartitions(Map(topicPartition -> initialFetchState))
          }

          (topicPartition, Errors.NONE)
        } catch {
          case e@(_: InvalidTopicException |
                  _: LogDirNotFoundException |
                  _: ReplicaNotAvailableException |
                  _: KafkaStorageException) =>
            warn("Unable to alter log dirs for %s".format(topicPartition), e)
            (topicPartition, Errors.forException(e))
          case t: Throwable =>
            error("Error while changing replica dir for partition %s".format(topicPartition), t)
            (topicPartition, Errors.forException(t))
        }
      }
    }
  }

  /*
   * Get the LogDirInfo for the specified list of partitions.
   *
   * Each LogDirInfo specifies the following information for a given log directory:
   * 1) Error of the log directory, e.g. whether the log is online or offline
   * 2) size and lag of current and future logs for each partition in the given log directory. Only logs of the queried partitions
   *    are included. There may be future logs (which will replace the current logs of the partition in the future) on the broker after KIP-113 is implemented.
   */
  def describeLogDirs(partitions: Set[TopicPartition]): List[DescribeLogDirsResponseData.DescribeLogDirsResult] = {
    val logsByDir = logManager.allLogs.groupBy(log => log.parentDir)

    config.logDirs.toSet.map { logDir: String =>
      val absolutePath = new File(logDir).getAbsolutePath
      try {
        if (!logManager.isLogDirOnline(absolutePath))
          throw new KafkaStorageException(s"Log directory $absolutePath is offline")

        logsByDir.get(absolutePath) match {
          case Some(logs) =>
            val topicInfos = logs.groupBy(_.topicPartition.topic).map{case (topic, logs) =>
              new DescribeLogDirsResponseData.DescribeLogDirsTopic().setName(topic).setPartitions(
                logs.filter { log =>
                  partitions.contains(log.topicPartition)
                }.map { log =>
                  new DescribeLogDirsResponseData.DescribeLogDirsPartition()
                    .setPartitionSize(log.size)
                    .setPartitionIndex(log.topicPartition.partition)
                    .setOffsetLag(getLogEndOffsetLag(log.topicPartition, log.logEndOffset, log.isFuture))
                    .setIsFutureKey(log.isFuture)
                }.toList.asJava)
            }.toList.asJava

            new DescribeLogDirsResponseData.DescribeLogDirsResult().setLogDir(absolutePath)
              .setErrorCode(Errors.NONE.code).setTopics(topicInfos)
          case None =>
            new DescribeLogDirsResponseData.DescribeLogDirsResult().setLogDir(absolutePath)
              .setErrorCode(Errors.NONE.code)
        }

      } catch {
        case e: KafkaStorageException =>
          warn("Unable to describe replica dirs for %s".format(absolutePath), e)
          new DescribeLogDirsResponseData.DescribeLogDirsResult()
            .setLogDir(absolutePath)
            .setErrorCode(Errors.KAFKA_STORAGE_ERROR.code)
        case t: Throwable =>
          error(s"Error while describing replica in dir $absolutePath", t)
          new DescribeLogDirsResponseData.DescribeLogDirsResult()
            .setLogDir(absolutePath)
            .setErrorCode(Errors.forException(t).code)
      }
    }.toList
  }

  def getLogEndOffsetLag(topicPartition: TopicPartition, logEndOffset: Long, isFuture: Boolean): Long = {
    localLog(topicPartition) match {
      case Some(log) =>
        if (isFuture)
          log.logEndOffset - logEndOffset
        else
          math.max(log.highWatermark - logEndOffset, 0)
      case None =>
        // return -1L to indicate that the LEO lag is not available if the replica is not created or is offline
        DescribeLogDirsResponse.INVALID_OFFSET_LAG
    }
  }

  def deleteRecords(timeout: Long,
                    offsetPerPartition: Map[TopicPartition, Long],
                    responseCallback: Map[TopicPartition, DeleteRecordsPartitionResult] => Unit): Unit = {
    val timeBeforeLocalDeleteRecords = time.milliseconds
    val localDeleteRecordsResults = deleteRecordsOnLocalLog(offsetPerPartition)
    debug("Delete records on local log in %d ms".format(time.milliseconds - timeBeforeLocalDeleteRecords))

    val deleteRecordsStatus = localDeleteRecordsResults.map { case (topicPartition, result) =>
      topicPartition ->
        DeleteRecordsPartitionStatus(
          result.requestedOffset, // requested offset
          new DeleteRecordsPartitionResult()
            .setLowWatermark(result.lowWatermark)
            .setErrorCode(result.error.code)
            .setPartitionIndex(topicPartition.partition)) // response status
    }

    if (delayedDeleteRecordsRequired(localDeleteRecordsResults)) {
      // create delayed delete records operation
      val delayedDeleteRecords = new DelayedDeleteRecords(timeout, deleteRecordsStatus, this, responseCallback)

      // create a list of (topic, partition) pairs to use as keys for this delayed delete records operation
      val deleteRecordsRequestKeys = offsetPerPartition.keys.map(TopicPartitionOperationKey(_)).toSeq

      // try to complete the request immediately, otherwise put it into the purgatory
      // this is because while the delayed delete records operation is being created, new
      // requests may arrive and hence make this operation completable.
      delayedDeleteRecordsPurgatory.tryCompleteElseWatch(delayedDeleteRecords, deleteRecordsRequestKeys)
    } else {
      // we can respond immediately
      val deleteRecordsResponseStatus = deleteRecordsStatus.map { case (k, status) => k -> status.responseStatus }
      responseCallback(deleteRecordsResponseStatus)
    }
  }

  // If all the following conditions are true, we need to put a delayed produce request and wait for replication to complete
  //
  // 1. required acks = -1
  // 2. there is data to append
  // 3. at least one partition append was successful (fewer errors than partitions)
  private def delayedProduceRequestRequired(requiredAcks: Short,
                                            entriesPerPartition: Map[TopicPartition, MemoryRecords],
                                            localProduceResults: Map[TopicPartition, LogAppendResult]): Boolean = {
    requiredAcks == -1 &&
    entriesPerPartition.nonEmpty &&
    localProduceResults.values.count(_.exception.isDefined) < entriesPerPartition.size
  }

  private def isValidRequiredAcks(requiredAcks: Short): Boolean = {
    requiredAcks == -1 || requiredAcks == 1 || requiredAcks == 0
  }

  /**
   * Append the messages to the local replica logs
   */
  private def appendToLocalLog(internalTopicsAllowed: Boolean,
                               origin: AppendOrigin,
                               entriesPerPartition: Map[TopicPartition, MemoryRecords],
                               requiredAcks: Short,
                               bufferSupplier: BufferSupplier): Map[TopicPartition, LogAppendResult] = {
    val traceEnabled = isTraceEnabled
    def processFailedRecord(topicPartition: TopicPartition, t: Throwable) = {
      val logStartOffset = getPartition(topicPartition) match {
        case HostedPartition.Online(partition) => partition.logStartOffset
        case HostedPartition.None | HostedPartition.Offline => -1L
      }
      brokerTopicStats.topicStats(topicPartition.topic).failedProduceRequestRate.mark()
      brokerTopicStats.allTopicsStats.failedProduceRequestRate.mark()
      error(s"Error processing append operation on partition $topicPartition", t)

      logStartOffset
    }

    if (traceEnabled)
      trace(s"Append [$entriesPerPartition] to local log")

    entriesPerPartition.map { case (topicPartition, records) =>
      brokerTopicStats.topicStats(topicPartition.topic).totalProduceRequestRate.mark()
      brokerTopicStats.allTopicsStats.totalProduceRequestRate.mark()

      // reject appending to internal topics if it is not allowed
      if (Topic.isInternal(topicPartition.topic) && !internalTopicsAllowed) {
        (topicPartition, LogAppendResult(
          LogAppendInfo.UnknownLogAppendInfo,
          Some(new InvalidTopicException(s"Cannot append to internal topic ${topicPartition.topic}"))))
      } else {
        try {
          val partition = getPartitionOrException(topicPartition, expectLeader = true)
          val info = partition.appendRecordsToLeader(records, origin, requiredAcks, bufferSupplier)
          val numAppendedMessages = info.numMessages

          // update stats for successfully appended bytes and messages as bytesInRate and messageInRate
          brokerTopicStats.topicStats(topicPartition.topic).bytesInRate.mark(records.sizeInBytes)
          brokerTopicStats.allTopicsStats.bytesInRate.mark(records.sizeInBytes)
          brokerTopicStats.topicStats(topicPartition.topic).messagesInRate.mark(numAppendedMessages)
          brokerTopicStats.allTopicsStats.messagesInRate.mark(numAppendedMessages)

          if (traceEnabled)
            trace(s"${records.sizeInBytes} written to log $topicPartition beginning at offset " +
              s"${info.firstOffset.getOrElse(-1)} and ending at offset ${info.lastOffset}")

          (topicPartition, LogAppendResult(info))
        } catch {
          // NOTE: Failed produce requests metric is not incremented for known exceptions
          // it is supposed to indicate un-expected failures of a broker in handling a produce request
          case e@ (_: UnknownTopicOrPartitionException |
                   _: NotLeaderForPartitionException |
                   _: RecordTooLargeException |
                   _: RecordBatchTooLargeException |
                   _: CorruptRecordException |
                   _: KafkaStorageException) =>
            (topicPartition, LogAppendResult(LogAppendInfo.UnknownLogAppendInfo, Some(e)))
          case rve: RecordValidationException =>
            val logStartOffset = processFailedRecord(topicPartition, rve.invalidException)
            val recordErrors = rve.recordErrors
            (topicPartition, LogAppendResult(LogAppendInfo.unknownLogAppendInfoWithAdditionalInfo(
              logStartOffset, recordErrors, rve.invalidException.getMessage), Some(rve.invalidException)))
          case t: Throwable =>
            val logStartOffset = processFailedRecord(topicPartition, t)
            (topicPartition, LogAppendResult(LogAppendInfo.unknownLogAppendInfoWithLogStartOffset(logStartOffset), Some(t)))
        }
      }
    }
  }

  def fetchTierOffset(topicPartition: TopicPartition,
                      timestamp: Long,
                      currentLeaderEpoch: Option[Integer],
                      fetchOnlyFromLeader: Boolean): Option[Long] = {
    val partition = getPartitionOrException(topicPartition, expectLeader = fetchOnlyFromLeader)
    partition.fetchTierOffsetForType(timestamp, currentLeaderEpoch, fetchOnlyFromLeader)
  }

  /**
   * Fetch offsets for timestamps.
   * If any offsets require fetches from the tiered section of the log, stages a DelayedListOffset request
   * in purgatory.
   * @param lookupMetadata Map of TopicPartition -> (Optional[LeaderEpoch], Timestamp)
   * @param isolationLevel Optional isolation level
   * @param fetchOnlyFromLeader fetchOnlyFromLeader boolean
   * @param responseCallback callback to call with fetched Map of TopicPartition -> FileTimestampAndOffset
   *                         when request is completed or has hit a timeout
   * @param delayMs number of ms to allow the fetch to complete if the request is staged in purgatory
   */
  def fetchOffsetsForTimestamps(lookupMetadata: Map[TopicPartition, (Optional[Integer], Long)],
                                isolationLevel: Option[IsolationLevel],
                                fetchOnlyFromLeader: Boolean,
                                responseCallback: Map[TopicPartition, Option[FileTimestampAndOffset]] => Unit,
                                delayMs: Long): Unit = {
    val tierLists = new util.HashMap[TopicPartition, TierTimestampAndOffset]()
    val localLists = new util.HashMap[TopicPartition, Option[FileTimestampAndOffset]]()
    lookupMetadata.map { case (topicPartition, (leaderAndEpoch, timestamp)) =>
      try {
        fetchOffsetForTimestamp(topicPartition, timestamp, isolationLevel,
          leaderAndEpoch, fetchOnlyFromLeader)
        match {
          case Some(timestampAndOffset: TierTimestampAndOffset) =>
            tierLists.put(topicPartition, timestampAndOffset)
          case Some(timestampAndOffset: FileTimestampAndOffset) =>
            localLists.put(topicPartition, Some(timestampAndOffset))
          case Some(timestampAndOffset) =>
            throw new Exception("Unexpected implementation of TimestampAndOffset " + timestampAndOffset.getClass)
          case None =>
            localLists.put(topicPartition, None)
        }
      } catch {
        case e: Exception =>
          localLists.put(topicPartition, Some(new FileTimestampAndOffset(timestamp, leaderAndEpoch, e)))
      }
    }

    if (tierLists.isEmpty) {
      responseCallback(localLists.asScala)
    } else {
      val completionCallback = (delayedOperationKey: DelayedOperationKey) =>
        delayedListOffsetsPurgatory.checkAndComplete(delayedOperationKey): Unit
      val pending = tierReplicaComponents.fetcherOpt.get.fetchOffsetForTimestamp(tierLists, completionCallback.asJava)
      val delayedListOffsets = new DelayedListOffsets(delayMs, fetchOnlyFromLeader, localLists, pending, this, responseCallback)
      val delayedOperationKeys = pending.delayedOperationKeys.asScala ++ lookupMetadata.keys.map(tp => TopicPartitionOperationKey(tp.topic(), tp.partition()))
      delayedListOffsetsPurgatory.tryCompleteElseWatch(delayedListOffsets, delayedOperationKeys)
    }
  }

  private def fetchOffsetForTimestamp(topicPartition: TopicPartition,
                                      timestamp: Long,
                                      isolationLevel: Option[IsolationLevel],
                                      currentLeaderEpoch: Optional[Integer],
                                      fetchOnlyFromLeader: Boolean): Option[TimestampAndOffset] = {
    val partition = getPartitionOrException(topicPartition, expectLeader = fetchOnlyFromLeader)
    if (timestamp == ListOffsetRequest.LOCAL_START_OFFSET || timestamp == ListOffsetRequest.LOCAL_END_OFFSET) {
      val offsetOpt = fetchTierOffset(topicPartition, timestamp, currentLeaderEpoch.asScala, fetchOnlyFromLeader = true)
      offsetOpt.map(offset => new FileTimestampAndOffset(timestamp, offset, Optional.empty(): Optional[Integer]))
    } else {
      partition.fetchOffsetForTimestamp(timestamp, isolationLevel, currentLeaderEpoch, fetchOnlyFromLeader)
    }
  }

  def legacyFetchOffsetsForTimestamp(topicPartition: TopicPartition,
                                     timestamp: Long,
                                     maxNumOffsets: Int,
                                     isFromConsumer: Boolean,
                                     fetchOnlyFromLeader: Boolean): Seq[Long] = {
    val partition = getPartitionOrException(topicPartition, expectLeader = fetchOnlyFromLeader)
    partition.legacyFetchOffsetsForTimestamp(timestamp, maxNumOffsets, isFromConsumer, fetchOnlyFromLeader)
  }

  def mergeIntoFetchPartitionStatusList(fetchInfos: Seq[(TopicPartition, PartitionData)],
                                        logReadResultMap: mutable.HashMap[TopicPartition, _ <: AbstractLogReadResult]): Seq[(TopicPartition, FetchPartitionStatus)] = {
    fetchInfos.flatMap { case (topicPartition: TopicPartition, partitionData: PartitionData) =>
      logReadResultMap.get(topicPartition).map {
        case localResult: LogReadResult => topicPartition -> FetchPartitionStatus(localResult.info.fetchOffsetMetadata, partitionData)
        case _: TierLogReadResult => topicPartition -> FetchPartitionStatus(LogOffsetMetadata.UnknownOffsetMetadata, partitionData)
      }
    }
  }

  /**
   * Fetch messages from a replica, and wait until enough data can be fetched and return;
   * the callback function will be triggered either when timeout or required fetch info is satisfied.
   * Consumers may fetch from any replica, but followers can only fetch from the leader.
   */
  def fetchMessages(timeout: Long,
                    replicaId: Int,
                    fetchMinBytes: Int,
                    fetchMaxBytes: Int,
                    hardMaxBytesLimit: Boolean,
                    fetchInfos: Seq[(TopicPartition, PartitionData)],
                    quota: ReplicaQuota,
                    responseCallback: Seq[(TopicPartition, FetchPartitionData)] => Unit,
                    isolationLevel: IsolationLevel,
                    clientMetadata: Option[ClientMetadata]): Unit = {
    val isFromFollower = Request.isValidBrokerId(replicaId)
    val isFromConsumer = !(isFromFollower || replicaId == Request.FutureLocalReplicaId)
    val fetchIsolation = if (!isFromConsumer)
      FetchLogEnd
    else if (isolationLevel == IsolationLevel.READ_COMMITTED)
      FetchTxnCommitted
    else
      FetchHighWatermark

    // Restrict fetching to leader if request is from follower or from a client with older version (no ClientMetadata)
    val fetchOnlyFromLeader = isFromFollower || (isFromConsumer && clientMetadata.isEmpty)
    def readFromLog(): Seq[(TopicPartition, AbstractLogReadResult)] = {
      val result = readFromLocalLog(
        replicaId = replicaId,
        fetchOnlyFromLeader = fetchOnlyFromLeader,
        fetchIsolation = fetchIsolation,
        fetchMaxBytes = fetchMaxBytes,
        hardMaxBytesLimit = hardMaxBytesLimit,
        readPartitionInfo = fetchInfos,
        quota = quota,
        clientMetadata = clientMetadata)
      if (isFromFollower) updateFollowerFetchState(replicaId, result)
      else result
    }

    val logReadResults = readFromLog()

    // check if this fetch request can be satisfied right away
    var localReadableBytes: Long = 0
    var errorReadingData = false

    val localLogReadResultMap = new mutable.HashMap[TopicPartition, LogReadResult]
    val tierLogReadResultMap = new mutable.HashMap[TopicPartition, TierLogReadResult]
    var anyPartitionsNeedHwUpdate = false
<<<<<<< HEAD

    logReadResults.foreach {
      case (topicPartition: TopicPartition, logReadResult: LogReadResult) =>
        if (logReadResult.error != Errors.NONE)
          errorReadingData = true
        localReadableBytes = localReadableBytes + logReadResult.info.records.sizeInBytes
        localLogReadResultMap.put(topicPartition, logReadResult)
        if (isFromFollower && logReadResult.followerNeedsHwUpdate) {
          anyPartitionsNeedHwUpdate = true
        }

      case (topicPartition: TopicPartition, tierLogReadResult: TierLogReadResult) =>
        if (tierLogReadResult.error != Errors.NONE)
          errorReadingData = true
        tierLogReadResultMap.put(topicPartition, tierLogReadResult)
=======
    logReadResults.foreach { case (topicPartition, logReadResult) =>
      brokerTopicStats.topicStats(topicPartition.topic).totalFetchRequestRate.mark()
      brokerTopicStats.allTopicsStats.totalFetchRequestRate.mark()

      if (logReadResult.error != Errors.NONE)
        errorReadingData = true
      bytesReadable = bytesReadable + logReadResult.info.records.sizeInBytes
      logReadResultMap.put(topicPartition, logReadResult)
      if (isFromFollower && logReadResult.followerNeedsHwUpdate) {
        anyPartitionsNeedHwUpdate = true
      }
>>>>>>> c10f391c
    }

    // respond immediately if 1) fetch request does not want to wait
    //                        2) fetch request does not require any data
    //                        3) fetch request does not require any tiered data and has enough data available in local store to respond
    //                        4) some error happens while reading data
    //                        5) any of the requested partitions need HW update
    if (timeout <= 0 || fetchInfos.isEmpty || (tierLogReadResultMap.isEmpty && localReadableBytes >= fetchMinBytes) || errorReadingData || anyPartitionsNeedHwUpdate) {
      val fetchPartitionData = logReadResults.map { case (tp, result) =>
        val records = result match {
          case logReadResult: LogReadResult =>
            FetchLag.maybeRecordConsumerFetchTimeLag(!isFromFollower, logReadResult, brokerTopicStats)
            logReadResult.info.records
          case _: TierLogReadResult => MemoryRecords.EMPTY
        }
        tp -> FetchPartitionData(result.error, result.highWatermark, result.leaderLogStartOffset, records,
          result.lastStableOffset, result.info.abortedTransactions, result.preferredReadReplica,
          isFromFollower && isAddingReplica(tp, replicaId))
      }
      responseCallback(fetchPartitionData)
    } else {
      val tierFetchPartitionStatusList = mergeIntoFetchPartitionStatusList(fetchInfos, tierLogReadResultMap)
      val localFetchPartitionStatusList = mergeIntoFetchPartitionStatusList(fetchInfos, localLogReadResultMap)

      // create a list of (topic, partition) pairs to use as keys for this delayed fetch operation
      val localDelayedFetchKeys = localFetchPartitionStatusList.map { case (tp, _) => TopicPartitionOperationKey(tp) }

      if (tierLogReadResultMap.isEmpty) {
        val localFetchMetadata = SFetchMetadata(fetchMinBytes, fetchMaxBytes, hardMaxBytesLimit, fetchOnlyFromLeader,
          fetchIsolation, isFromFollower, replicaId, localFetchPartitionStatusList)

        val delayedFetch = new DelayedFetch(timeout, localFetchMetadata, this, quota, None,
          clientMetadata, brokerTopicStats, responseCallback)

        // try to complete the request immediately, otherwise put it into the purgatory;
        // this is because while the delayed fetch operation is being created, new requests
        // may arrive and hence make this operation completable.
        delayedFetchPurgatory.tryCompleteElseWatch(delayedFetch, localDelayedFetchKeys)
      } else {
        // Must use the logReadResult list instead of the tierLogReadResultMap to ensure ordering is maintained.
        val tierFetchMetadataList = logReadResults.collect { case (_, tierLogReadResult: TierLogReadResult) => tierLogReadResult.info.fetchMetadata }

        val completionCallback = (delayedOperationKey: DelayedOperationKey) =>
          delayedFetchPurgatory.checkAndComplete(delayedOperationKey): Unit
        val tierFetcher = tierReplicaComponents.fetcherOpt.getOrElse(throw new IllegalStateException("Attempted to initiate fetch for tiered data but there is no TierFetcher present"))
        val pendingFetch = tierFetcher.fetch(tierFetchMetadataList.asJava, isolationLevel, completionCallback.asJava)

        // Create TopicPartitionOperationKey's for all local partitions included in this fetch. Merge the resulting
        // set of keys with the list of TierFetchOperationKeys returned from initiating the tier fetch.
        val delayedFetchKeys = localDelayedFetchKeys ++ pendingFetch.delayedOperationKeys.asScala

        // For tiered fetches, we set the lower bound on the fetch timeout to 15s, which is half of the default request
        // timeout. This forces all requests with max.wait < 15000 to wait for the tier fetch to complete, or the 15000
        // to elapse. This is only temporary until a solution is found for caching segment data between requests.
        val boundedTimeout = Math.max(timeout, 15000)
        val tierAndLocalFetchMetadata = SFetchMetadata(fetchMinBytes, fetchMaxBytes, hardMaxBytesLimit, fetchOnlyFromLeader,
          fetchIsolation, isFromFollower, replicaId, localFetchPartitionStatusList ++ tierFetchPartitionStatusList)
        val delayedFetch = new DelayedFetch(boundedTimeout, tierAndLocalFetchMetadata, this, quota, Some(pendingFetch),
          clientMetadata, brokerTopicStats, responseCallback)
        // Gather up all of the fetchInfos
        delayedFetchPurgatory.tryCompleteElseWatch(delayedFetch, delayedFetchKeys)
      }
    }
  }

  /**
   * Read from multiple topic partitions at the given offset up to maxSize bytes
   */
  def readFromLocalLog(replicaId: Int,
                       fetchOnlyFromLeader: Boolean,
                       fetchIsolation: FetchIsolation,
                       fetchMaxBytes: Int,
                       hardMaxBytesLimit: Boolean,
                       readPartitionInfo: Seq[(TopicPartition, PartitionData)],
                       quota: ReplicaQuota,
                       clientMetadata: Option[ClientMetadata]): Seq[(TopicPartition, AbstractLogReadResult)] = {
    val traceEnabled = isTraceEnabled

    def read(tp: TopicPartition, fetchInfo: PartitionData, limitBytes: Int, minOneMessage: Boolean): AbstractLogReadResult = {
      val offset = fetchInfo.fetchOffset
      val partitionFetchSize = fetchInfo.maxBytes
      val followerLogStartOffset = fetchInfo.logStartOffset

      val adjustedMaxBytes = math.min(fetchInfo.maxBytes, limitBytes)
      try {
        if (traceEnabled)
          trace(s"Fetching log segment for partition $tp, offset $offset, partition fetch size $partitionFetchSize, " +
            s"remaining response limit $limitBytes" +
            (if (minOneMessage) s", ignoring response/partition size limits" else ""))

        // expect leader if the fetch is from follower
        val partition = getPartitionOrException(tp, expectLeader = fetchOnlyFromLeader)
        val fetchTimeMs = time.milliseconds

        // If we are the leader, determine the preferred read-replica
        val preferredReadReplica = clientMetadata.flatMap(
          metadata => findPreferredReadReplica(partition, metadata, replicaId, fetchInfo.fetchOffset, fetchTimeMs))

        if (preferredReadReplica.isDefined) {
          replicaSelectorOpt.foreach { selector =>
            debug(s"Replica selector ${selector.getClass.getSimpleName} returned preferred replica " +
              s"${preferredReadReplica.get} for $clientMetadata")
          }
          // If a preferred read-replica is set, skip the read
          val offsetSnapshot = partition.fetchOffsetSnapshot(fetchInfo.currentLeaderEpoch, fetchOnlyFromLeader = false)
          LogReadResult(info = FetchDataInfo(LogOffsetMetadata.UnknownOffsetMetadata, MemoryRecords.EMPTY),
            highWatermark = offsetSnapshot.highWatermark.messageOffset,
            leaderLogStartOffset = offsetSnapshot.logStartOffset,
            leaderLogEndOffset = offsetSnapshot.logEndOffset.messageOffset,
            followerLogStartOffset = followerLogStartOffset,
            fetchTimeMs = -1L,
            readSize = 0,
            isReadAllowed = false,
            lastStableOffset = Some(offsetSnapshot.lastStableOffset.messageOffset),
            preferredReadReplica = preferredReadReplica,
            exception = None)
        } else {
          val isFromConsumer = !(Request.isValidBrokerId(replicaId) || replicaId == Request.FutureLocalReplicaId)

          // Try the read first, this tells us whether we need all of adjustedFetchSize for this partition
          val readInfo: LogReadInfo = partition.readRecords(
            fetchOffset = fetchInfo.fetchOffset,
            currentLeaderEpoch = fetchInfo.currentLeaderEpoch,
            maxBytes = adjustedMaxBytes,
            fetchIsolation = fetchIsolation,
            fetchOnlyFromLeader = fetchOnlyFromLeader,
            minOneMessage = minOneMessage,
            permitPreferredTierRead = isFromConsumer)

          // Check if the HW known to the follower is behind the actual HW if a replica selector is defined
          val followerNeedsHwUpdate = replicaSelectorOpt.isDefined &&
            partition.getReplica(replicaId).exists(replica => replica.lastSentHighWatermark < readInfo.highWatermark)
<<<<<<< HEAD

          val (fetchOffsetMetadata, firstEntryIncomplete) = readInfo.fetchedData match {
            case localReadInfo: FetchDataInfo => (localReadInfo.fetchOffsetMetadata, localReadInfo.firstEntryIncomplete)
            case _: TierFetchDataInfo => (LogOffsetMetadata.UnknownOffsetMetadata, false)
          }
=======
>>>>>>> c10f391c

          val fetchDataInfo = if (shouldLeaderThrottle(quota, partition, replicaId)) {
            // If the partition is being throttled, simply return an empty set.
            markLeaderReplicaThrottle()
            FetchDataInfo(fetchOffsetMetadata, MemoryRecords.EMPTY)
          } else if (!hardMaxBytesLimit && firstEntryIncomplete) {
            // For FetchRequest version 3, we replace incomplete message sets with an empty one as consumers can make
            // progress in such cases and don't need to report a `RecordTooLargeException`
            FetchDataInfo(fetchOffsetMetadata, MemoryRecords.EMPTY)
          } else {
            readInfo.fetchedData
          }

          fetchDataInfo match {
            case info: FetchDataInfo =>
              LogReadResult(info = info,
                highWatermark = readInfo.highWatermark,
                leaderLogStartOffset = readInfo.logStartOffset,
                leaderLogEndOffset = readInfo.logEndOffset,
                followerLogStartOffset = followerLogStartOffset,
                fetchTimeMs = fetchTimeMs,
                readSize = adjustedMaxBytes,
                isReadAllowed = adjustedMaxBytes > 0 || minOneMessage,
                lastStableOffset = Some(readInfo.lastStableOffset),
                preferredReadReplica = preferredReadReplica,
                followerNeedsHwUpdate = followerNeedsHwUpdate,
                exception = None)

            case info: TierFetchDataInfo =>
              TierLogReadResult(info = info,
                highWatermark = readInfo.highWatermark,
                leaderLogStartOffset = readInfo.logStartOffset,
                leaderLogEndOffset = readInfo.logEndOffset,
                followerLogStartOffset = followerLogStartOffset,
                fetchTimeMs = fetchTimeMs,
                readSize = adjustedMaxBytes,
                lastStableOffset = Some(readInfo.lastStableOffset),
                preferredReadReplica = preferredReadReplica,
                exception = None)
          }
        }
      } catch {
        // NOTE: Failed fetch requests metric is not incremented for known exceptions since it
        // is supposed to indicate un-expected failure of a broker in handling a fetch request
        case e@ (_: UnknownTopicOrPartitionException |
                 _: NotLeaderForPartitionException |
                 _: UnknownLeaderEpochException |
                 _: FencedLeaderEpochException |
                 _: ReplicaNotAvailableException |
                 _: KafkaStorageException |
                 _: OffsetOutOfRangeException) =>
          LogReadResult(info = FetchDataInfo(LogOffsetMetadata.UnknownOffsetMetadata, MemoryRecords.EMPTY),
            highWatermark = Log.UnknownOffset,
            leaderLogStartOffset = Log.UnknownOffset,
            leaderLogEndOffset = Log.UnknownOffset,
            followerLogStartOffset = Log.UnknownOffset,
            fetchTimeMs = -1L,
            readSize = 0,
            isReadAllowed = false,
            lastStableOffset = None,
            exception = Some(e))
        case e: Throwable =>
          brokerTopicStats.topicStats(tp.topic).failedFetchRequestRate.mark()
          brokerTopicStats.allTopicsStats.failedFetchRequestRate.mark()

          val fetchSource = Request.describeReplicaId(replicaId)
          error(s"Error processing fetch with max size $adjustedMaxBytes from $fetchSource " +
            s"on partition $tp: $fetchInfo", e)

          LogReadResult(info = FetchDataInfo(LogOffsetMetadata.UnknownOffsetMetadata, MemoryRecords.EMPTY),
            highWatermark = Log.UnknownOffset,
            leaderLogStartOffset = Log.UnknownOffset,
            leaderLogEndOffset = Log.UnknownOffset,
            followerLogStartOffset = Log.UnknownOffset,
            fetchTimeMs = -1L,
            readSize = 0,
            isReadAllowed = false,
            lastStableOffset = None,
            exception = Some(e))
      }
    }

    var limitBytes = fetchMaxBytes
    val result = new mutable.ArrayBuffer[(TopicPartition, AbstractLogReadResult)]
    var minOneMessage = !hardMaxBytesLimit
    readPartitionInfo.foreach { case (tp, fetchInfo) =>
      val readResult = read(tp, fetchInfo, limitBytes, minOneMessage)
      val recordBatchSize =
        readResult match {
          case localResult: LogReadResult => localResult.info.records.sizeInBytes
          case tierResult: TierLogReadResult => tierResult.info.fetchMetadata.maxBytes.intValue
        }
      // Once we read from a non-empty partition, we stop ignoring request and partition level size limits
      if (recordBatchSize > 0)
        minOneMessage = false
      limitBytes = math.max(0, limitBytes - recordBatchSize)
      result += (tp -> readResult)
    }
    result
  }

  /**
    * Using the configured [[ReplicaSelector]], determine the preferred read replica for a partition given the
    * client metadata, the requested offset, and the current set of replicas. If the preferred read replica is the
    * leader, return None
    */
  def findPreferredReadReplica(partition: Partition,
                               clientMetadata: ClientMetadata,
                               replicaId: Int,
                               fetchOffset: Long,
                               currentTimeMs: Long): Option[Int] = {
    partition.leaderReplicaIdOpt.flatMap { leaderReplicaId =>
      // Don't look up preferred for follower fetches via normal replication
      if (Request.isValidBrokerId(replicaId))
        None
      else {
        replicaSelectorOpt.flatMap { replicaSelector =>
          val replicaEndpoints = metadataCache.getPartitionReplicaEndpoints(partition.topicPartition,
            new ListenerName(clientMetadata.listenerName))
          val replicaInfos = partition.remoteReplicas
            // Exclude replicas that don't have the requested offset (whether or not if they're in the ISR)
            .filter(replica => replica.logEndOffset >= fetchOffset && replica.logStartOffset <= fetchOffset)
            .map(replica => new DefaultReplicaView(
              replicaEndpoints.getOrElse(replica.brokerId, Node.noNode()),
              replica.logEndOffset,
              currentTimeMs - replica.lastCaughtUpTimeMs))

          val leaderReplica = new DefaultReplicaView(
            replicaEndpoints.getOrElse(leaderReplicaId, Node.noNode()),
            partition.localLogOrException.logEndOffset, 0L)
          val replicaInfoSet = mutable.Set[ReplicaView]() ++= replicaInfos += leaderReplica

          val partitionInfo = new DefaultPartitionView(replicaInfoSet.asJava, leaderReplica)
          replicaSelector.select(partition.topicPartition, clientMetadata, partitionInfo).asScala.collect {
            // Even though the replica selector can return the leader, we don't want to send it out with the
            // FetchResponse, so we exclude it here
            case selected if !selected.endpoint.isEmpty && selected != leaderReplica => selected.endpoint.id
          }
        }
      }
    }
  }

  /**
   *  To avoid ISR thrashing, we only throttle a replica on the leader if it's in the throttled replica list,
   *  the quota is exceeded and the replica is not in sync.
   */
  def shouldLeaderThrottle(quota: ReplicaQuota, partition: Partition, replicaId: Int): Boolean = {
    val isReplicaInSync = partition.inSyncReplicaIds.contains(replicaId)
    !isReplicaInSync && quota.isThrottled(partition.topicPartition) && quota.isQuotaExceeded
  }

  def getLogConfig(topicPartition: TopicPartition): Option[LogConfig] = localLog(topicPartition).map(_.config)

  def updateLogConfig(topicPartition: TopicPartition, newConfig: LogConfig): Unit = {
    localLog(topicPartition).foreach { log =>
      val tierPartitionState = log.tierPartitionState
      val oldTieringEnabled = tierPartitionState.isTieringEnabled
      log.updateConfig(newConfig)

      // if tiering has now been enabled, propagate replica state to tierReplicaManager
      tierReplicaComponents.replicaManagerOpt.foreach { tierReplicaManager =>
        val newTieringEnabled = tierPartitionState.isTieringEnabled
        if (!oldTieringEnabled && newTieringEnabled) {
          replicaStateChangeLock synchronized {
            getPartition(topicPartition) match {
              case HostedPartition.Online(partition) =>
                if (partition.isLeader)
                  tierReplicaManager.becomeLeader(tierPartitionState, partition.getLeaderEpoch)
                else
                  tierReplicaManager.becomeFollower(tierPartitionState)

              case _ =>
            }
          }
        }
      }
    }
  }

  def getMagic(topicPartition: TopicPartition): Option[Byte] = getLogConfig(topicPartition).map(_.messageFormatVersion.recordVersion.value)

  def maybeUpdateMetadataCache(correlationId: Int, updateMetadataRequest: UpdateMetadataRequest) : Seq[TopicPartition] =  {
    replicaStateChangeLock synchronized {
      if(updateMetadataRequest.controllerEpoch < controllerEpoch) {
        val stateControllerEpochErrorMessage = s"Received update metadata request with correlation id $correlationId " +
          s"from an old controller ${updateMetadataRequest.controllerId} with epoch ${updateMetadataRequest.controllerEpoch}. " +
          s"Latest known controller epoch is $controllerEpoch"
        stateChangeLogger.warn(stateControllerEpochErrorMessage)
        throw new ControllerMovedException(stateChangeLogger.messageWithPrefix(stateControllerEpochErrorMessage))
      } else {
        val deletedPartitions = metadataCache.updateMetadata(correlationId, updateMetadataRequest)
        controllerEpoch = updateMetadataRequest.controllerEpoch
        deletedPartitions
      }
    }
  }

  def becomeLeaderOrFollower(correlationId: Int,
                             leaderAndIsrRequest: LeaderAndIsrRequest,
                             onLeadershipChange: (Iterable[Partition], Iterable[Partition]) => Unit): LeaderAndIsrResponse = {
    replicaStateChangeLock synchronized {
      val controllerId = leaderAndIsrRequest.controllerId
      val requestPartitionStates = leaderAndIsrRequest.partitionStates.asScala
      stateChangeLogger.info(s"Handling LeaderAndIsr request correlationId $correlationId from controller " +
        s"$controllerId for ${requestPartitionStates.size} partitions")
      if (stateChangeLogger.isTraceEnabled)
        requestPartitionStates.foreach { partitionState =>
          stateChangeLogger.trace(s"Received LeaderAndIsr request $partitionState " +
            s"correlation id $correlationId from controller $controllerId " +
            s"epoch ${leaderAndIsrRequest.controllerEpoch}")
        }

      if (leaderAndIsrRequest.controllerEpoch < controllerEpoch) {
        stateChangeLogger.warn(s"Ignoring LeaderAndIsr request from controller $controllerId with " +
          s"correlation id $correlationId since its controller epoch ${leaderAndIsrRequest.controllerEpoch} is old. " +
          s"Latest known controller epoch is $controllerEpoch")
        leaderAndIsrRequest.getErrorResponse(0, Errors.STALE_CONTROLLER_EPOCH.exception)
      } else {
        val responseMap = new mutable.HashMap[TopicPartition, Errors]
        controllerEpoch = leaderAndIsrRequest.controllerEpoch

        val partitionStates = new mutable.HashMap[Partition, LeaderAndIsrPartitionState]()

        // First create the partition if it doesn't exist already
        requestPartitionStates.foreach { partitionState =>
          val topicPartition = new TopicPartition(partitionState.topicName, partitionState.partitionIndex)
          val partitionOpt = getPartition(topicPartition) match {
            case HostedPartition.Offline =>
              stateChangeLogger.warn(s"Ignoring LeaderAndIsr request from " +
                s"controller $controllerId with correlation id $correlationId " +
                s"epoch $controllerEpoch for partition $topicPartition as the local replica for the " +
                "partition is in an offline log directory")
              responseMap.put(topicPartition, Errors.KAFKA_STORAGE_ERROR)
              None

            case HostedPartition.Online(partition) =>
              Some(partition)

            case HostedPartition.None =>
              val partition = Partition(topicPartition, time, this)
              allPartitions.putIfNotExists(topicPartition, HostedPartition.Online(partition))
              Some(partition)
          }

          // Next check partition's leader epoch
          partitionOpt.foreach { partition =>
            val currentLeaderEpoch = partition.getLeaderEpoch
            val requestLeaderEpoch = partitionState.leaderEpoch

            // We propagate the partition state down if:
            // 1. The leader epoch is higher than the current leader epoch of the partition
            // 2. The leader epoch is same as the current leader epoch but a new topic id is being assigned. This is
            //    needed to handle the case where a topic id is assigned for the first time after upgrade.
            def propagatePartitionState(requestLeaderEpoch: Int, currentLeaderEpoch: Int, partition: Partition): Boolean = {
              requestLeaderEpoch > currentLeaderEpoch ||
                (requestLeaderEpoch == currentLeaderEpoch &&
                  partition.log.flatMap(_.topicIdPartition).isEmpty &&
                  partitionState.topicId != MessageUtil.ZERO_UUID)
            }

            if (propagatePartitionState(requestLeaderEpoch, currentLeaderEpoch, partition)) {
              // If the leader epoch is valid record the epoch of the controller that made the leadership decision.
              // This is useful while updating the isr to maintain the decision maker controller's epoch in the zookeeper path
              if (partitionState.replicas.contains(localBrokerId))
                partitionStates.put(partition, partitionState)
              else {
                stateChangeLogger.warn(s"Ignoring LeaderAndIsr request from controller $controllerId with " +
                  s"correlation id $correlationId epoch $controllerEpoch for partition $topicPartition as itself is not " +
                  s"in assigned replica list ${partitionState.replicas.asScala.mkString(",")}")
                responseMap.put(topicPartition, Errors.UNKNOWN_TOPIC_OR_PARTITION)
              }
            } else if (requestLeaderEpoch < currentLeaderEpoch) {
              stateChangeLogger.warn(s"Ignoring LeaderAndIsr request from " +
                s"controller $controllerId with correlation id $correlationId " +
                s"epoch $controllerEpoch for partition $topicPartition since its associated " +
                s"leader epoch $requestLeaderEpoch is smaller than the current " +
                s"leader epoch $currentLeaderEpoch")
              responseMap.put(topicPartition, Errors.STALE_CONTROLLER_EPOCH)
            } else {
              stateChangeLogger.info(s"Ignoring LeaderAndIsr request from " +
                s"controller $controllerId with correlation id $correlationId " +
                s"epoch $controllerEpoch for partition $topicPartition since its associated " +
                s"leader epoch $requestLeaderEpoch matches the current leader epoch")
              responseMap.put(topicPartition, Errors.STALE_CONTROLLER_EPOCH)
            }
          }
        }

        val partitionsToBeLeader = partitionStates.filter { case (_, partitionState) =>
          partitionState.leader == localBrokerId
        }
        val partitionsToBeFollower = partitionStates.filter { case (k, _) => !partitionsToBeLeader.contains(k) }

        val highWatermarkCheckpoints = new LazyOffsetCheckpoints(this.highWatermarkCheckpoints)
        val partitionsBecomeLeader = if (partitionsToBeLeader.nonEmpty)
          makeLeaders(controllerId, controllerEpoch, partitionsToBeLeader, correlationId, responseMap,
            highWatermarkCheckpoints)
        else
          Set.empty[Partition]
        val partitionsBecomeFollower = if (partitionsToBeFollower.nonEmpty)
          makeFollowers(controllerId, controllerEpoch, partitionsToBeFollower, correlationId, responseMap,
            highWatermarkCheckpoints)
        else
          Set.empty[Partition]

        /*
         * KAFKA-8392
         * For topic partitions of which the broker is no longer a leader, delete metrics related to
         * those topics. Note that this means the broker stops being either a replica or a leader of
         * partitions of said topics
         */
        val leaderTopicSet = leaderPartitionsIterator.map(_.topic).toSet
        val followerTopicSet = partitionsBecomeFollower.map(_.topic).toSet
        followerTopicSet.diff(leaderTopicSet).foreach(brokerTopicStats.removeOldLeaderMetrics)

        // remove metrics for brokers which are not followers of a topic
        leaderTopicSet.diff(followerTopicSet).foreach(brokerTopicStats.removeOldFollowerMetrics)

        leaderAndIsrRequest.partitionStates.asScala.foreach { partitionState =>
          val topicPartition = new TopicPartition(partitionState.topicName, partitionState.partitionIndex)
          /*
           * If there is offline log directory, a Partition object may have been created by getOrCreatePartition()
           * before getOrCreateReplica() failed to create local replica due to KafkaStorageException.
           * In this case ReplicaManager.allPartitions will map this topic-partition to an empty Partition object.
           * we need to map this topic-partition to OfflinePartition instead.
           */
          if (localLog(topicPartition).isEmpty)
            markPartitionOffline(topicPartition)
        }

        // we initialize highwatermark thread after the first leaderisrrequest. This ensures that all the partitions
        // have been completely populated before starting the checkpointing there by avoiding weird race conditions
        startHighWatermarkCheckPointThread()

        // delete stray logs
        if (leaderAndIsrRequest.containsAllReplicas)
          deleteStrayLogs()

        maybeAddLogDirFetchers(partitionStates.keySet, highWatermarkCheckpoints)

        shutdownIdleFetcherThreads()
        onLeadershipChange(partitionsBecomeLeader, partitionsBecomeFollower)
        val responsePartitions = responseMap.iterator.map { case (tp, error) =>
          new LeaderAndIsrPartitionError()
            .setTopicName(tp.topic)
            .setPartitionIndex(tp.partition)
            .setErrorCode(error.code)
        }.toBuffer
        new LeaderAndIsrResponse(
          new LeaderAndIsrResponseData()
            .setErrorCode(Errors.NONE.code)
            .setPartitionErrors(responsePartitions.asJava),
          leaderAndIsrRequest.isConfluentRequest)
      }
    }
  }

  private def maybeAddLogDirFetchers(partitions: Set[Partition],
                                     offsetCheckpoints: OffsetCheckpoints): Unit = {
    val futureReplicasAndInitialOffset = new mutable.HashMap[TopicPartition, InitialFetchState]
    for (partition <- partitions) {
      val topicPartition = partition.topicPartition
      if (logManager.getLog(topicPartition, isFuture = true).isDefined) {
        partition.log.foreach { log =>
          val leader = BrokerEndPoint(config.brokerId, "localhost", -1)

          // Add future replica log to partition's map
          partition.createLogIfNotExists(
            isNew = false,
            isFutureReplica = true,
            offsetCheckpoints)

          // pause cleaning for partitions that are being moved and start ReplicaAlterDirThread to move
          // replica from source dir to destination dir
          logManager.abortAndPauseCleaning(topicPartition)

          futureReplicasAndInitialOffset.put(topicPartition, InitialFetchState(leader,
            partition.getLeaderEpoch, log.highWatermark))
        }
      }
    }

    if (futureReplicasAndInitialOffset.nonEmpty)
      replicaAlterLogDirsManager.addFetcherForPartitions(futureReplicasAndInitialOffset)
  }

  /*
   * Make the current broker to become leader for a given set of partitions by:
   *
   * 1. Stop fetchers for these partitions
   * 2. Update the partition metadata in cache
   * 3. Add these partitions to the leader partitions set
   *
   * If an unexpected error is thrown in this function, it will be propagated to KafkaApis where
   * the error message will be set on each partition since we do not know which partition caused it. Otherwise,
   * return the set of partitions that are made leader due to this method
   *
   *  TODO: the above may need to be fixed later
   */
  private def makeLeaders(controllerId: Int,
                          controllerEpoch: Int,
                          partitionStates: Map[Partition, LeaderAndIsrPartitionState],
                          correlationId: Int,
                          responseMap: mutable.Map[TopicPartition, Errors],
                          highWatermarkCheckpoints: OffsetCheckpoints): Set[Partition] = {
    val traceEnabled = stateChangeLogger.isTraceEnabled
    partitionStates.keys.foreach { partition =>
      if (traceEnabled)
        stateChangeLogger.trace(s"Handling LeaderAndIsr request correlationId $correlationId from " +
          s"controller $controllerId epoch $controllerEpoch starting the become-leader transition for " +
          s"partition ${partition.topicPartition}")
      responseMap.put(partition.topicPartition, Errors.NONE)
    }

    val partitionsToMakeLeaders = mutable.Set[Partition]()
    val linkedPartitionsToMakeLeaders = mutable.Set[Partition]()

    try {
      // First stop fetchers for all the partitions
      replicaFetcherManager.removeFetcherForPartitions(partitionStates.keySet.map(_.topicPartition))
      clusterLinkManager.foreach(_.removePartitions(partitionStates))
      stateChangeLogger.info(s"Stopped fetchers as part of LeaderAndIsr request correlationId $correlationId from " +
        s"controller $controllerId epoch $controllerEpoch as part of the become-leader transition for " +
        s"${partitionStates.size} partitions")
      // Update the partition information to be the leader
      partitionStates.foreach { case (partition, partitionState) =>
        try {
          if (partition.makeLeader(partitionState, highWatermarkCheckpoints))
            partitionsToMakeLeaders += partition
          else
            stateChangeLogger.info(s"Skipped the become-leader state change after marking its " +
              s"partition as leader with correlation id $correlationId from controller $controllerId epoch $controllerEpoch for " +
              s"partition ${partition.topicPartition} (last update controller epoch ${partitionState.controllerEpoch}) " +
              s"since it is already the leader for the partition.")
          if (partition.isActiveLinkDestination)
            linkedPartitionsToMakeLeaders += partition
        } catch {
          case e: KafkaStorageException =>
            stateChangeLogger.error(s"Skipped the become-leader state change with " +
              s"correlation id $correlationId from controller $controllerId epoch $controllerEpoch for partition ${partition.topicPartition} " +
              s"(last update controller epoch ${partitionState.controllerEpoch}) since " +
              s"the replica for the partition is offline due to disk error $e")
            val dirOpt = getLogDir(partition.topicPartition)
            error(s"Error while making broker the leader for partition $partition in dir $dirOpt", e)
            responseMap.put(partition.topicPartition, Errors.KAFKA_STORAGE_ERROR)
        }
      }

    } catch {
      case e: Throwable =>
        partitionStates.keys.foreach { partition =>
          stateChangeLogger.error(s"Error while processing LeaderAndIsr request correlationId $correlationId received " +
            s"from controller $controllerId epoch $controllerEpoch for partition ${partition.topicPartition}", e)
        }
        // Re-throw the exception for it to be caught in KafkaApis
        throw e
    }

    if (traceEnabled)
      partitionStates.keys.foreach { partition =>
        stateChangeLogger.trace(s"Completed LeaderAndIsr request correlationId $correlationId from controller $controllerId " +
          s"epoch $controllerEpoch for the become-leader transition for partition ${partition.topicPartition}")
      }

    clusterLinkManager.foreach(_.addPartitions(linkedPartitionsToMakeLeaders))

    partitionsToMakeLeaders
  }

  /*
   * Make the current broker to become follower for a given set of partitions by:
   *
   * 1. Remove these partitions from the leader partitions set.
   * 2. Mark the replicas as followers so that no more data can be added from the producer clients.
   * 3. Stop fetchers for these partitions so that no more data can be added by the replica fetcher threads.
   * 4. Truncate the log and checkpoint offsets for these partitions.
   * 5. Clear the produce and fetch requests in the purgatory
   * 6. If the broker is not shutting down, add the fetcher to the new leaders.
   *
   * The ordering of doing these steps make sure that the replicas in transition will not
   * take any more messages before checkpointing offsets so that all messages before the checkpoint
   * are guaranteed to be flushed to disks
   *
   * If an unexpected error is thrown in this function, it will be propagated to KafkaApis where
   * the error message will be set on each partition since we do not know which partition caused it. Otherwise,
   * return the set of partitions that are made follower due to this method
   */
  private def makeFollowers(controllerId: Int,
                            controllerEpoch: Int,
                            partitionStates: Map[Partition, LeaderAndIsrPartitionState],
                            correlationId: Int,
                            responseMap: mutable.Map[TopicPartition, Errors],
                            highWatermarkCheckpoints: OffsetCheckpoints) : Set[Partition] = {
    val traceLoggingEnabled = stateChangeLogger.isTraceEnabled
    partitionStates.foreach { case (partition, partitionState) =>
      if (traceLoggingEnabled)
        stateChangeLogger.trace(s"Handling LeaderAndIsr request correlationId $correlationId from controller $controllerId " +
          s"epoch $controllerEpoch starting the become-follower transition for partition ${partition.topicPartition} with leader " +
          s"${partitionState.leader}")
      responseMap.put(partition.topicPartition, Errors.NONE)
    }

    val partitionsToMakeFollower: mutable.Set[Partition] = mutable.Set()
    try {
      // TODO: Delete leaders from LeaderAndIsrRequest
      partitionStates.foreach { case (partition, partitionState) =>
        val newLeaderBrokerId = partitionState.leader
        try {
          metadataCache.getAliveBrokers.find(_.id == newLeaderBrokerId) match {
            // Only change partition state when the leader is available
            case Some(_) =>
              if (partition.makeFollower(partitionState, highWatermarkCheckpoints))
                partitionsToMakeFollower += partition
              else
                stateChangeLogger.info(s"Skipped the become-follower state change after marking its partition as " +
                  s"follower with correlation id $correlationId from controller $controllerId epoch $controllerEpoch " +
                  s"for partition ${partition.topicPartition} (last update " +
                  s"controller epoch ${partitionState.controllerEpoch}) " +
                  s"since the new leader $newLeaderBrokerId is the same as the old leader")
            case None =>
              // The leader broker should always be present in the metadata cache.
              // If not, we should record the error message and abort the transition process for this partition
              stateChangeLogger.error(s"Received LeaderAndIsrRequest with correlation id $correlationId from " +
                s"controller $controllerId epoch $controllerEpoch for partition ${partition.topicPartition} " +
                s"(last update controller epoch ${partitionState.controllerEpoch}) " +
                s"but cannot become follower since the new leader $newLeaderBrokerId is unavailable.")
              // Create the local replica even if the leader is unavailable. This is required to ensure that we include
              // the partition's high watermark in the checkpoint file (see KAFKA-1647)
              partition.createLogIfNotExists(isNew = partitionState.isNew, isFutureReplica = false,
                highWatermarkCheckpoints)
          }
        } catch {
          case e: KafkaStorageException =>
            stateChangeLogger.error(s"Skipped the become-follower state change with correlation id $correlationId from " +
              s"controller $controllerId epoch $controllerEpoch for partition ${partition.topicPartition} " +
              s"(last update controller epoch ${partitionState.controllerEpoch}) with leader " +
              s"$newLeaderBrokerId since the replica for the partition is offline due to disk error $e")
            val dirOpt = getLogDir(partition.topicPartition)
            error(s"Error while making broker the follower for partition $partition with leader " +
              s"$newLeaderBrokerId in dir $dirOpt", e)
            responseMap.put(partition.topicPartition, Errors.KAFKA_STORAGE_ERROR)
        }
      }

      replicaFetcherManager.removeFetcherForPartitions(partitionsToMakeFollower.map(_.topicPartition))
      clusterLinkManager.foreach(_.removePartitionsAndMetadata(partitionsToMakeFollower.map(_.topicPartition)))
      stateChangeLogger.info(s"Stopped fetchers as part of become-follower request from controller $controllerId " +
        s"epoch $controllerEpoch with correlation id $correlationId for ${partitionsToMakeFollower.size} partitions")

      partitionsToMakeFollower.foreach { partition =>
        completeDelayedRequests(partition.topicPartition)
      }

      if (isShuttingDown.get()) {
        if (traceLoggingEnabled) {
          partitionsToMakeFollower.foreach { partition =>
            stateChangeLogger.trace(s"Skipped the adding-fetcher step of the become-follower state " +
              s"change with correlation id $correlationId from controller $controllerId epoch $controllerEpoch for " +
              s"partition ${partition.topicPartition} with leader ${partitionStates(partition).leader} " +
              "since it is shutting down")
          }
        }
      } else {
        // we do not need to check if the leader exists again since this has been done at the beginning of this process
        val partitionsToMakeFollowerWithLeaderAndOffset = partitionsToMakeFollower.map { partition =>
          val leader = metadataCache.getAliveBrokers.find(_.id == partition.leaderReplicaIdOpt.get).get
            .brokerEndPoint(config.interBrokerListenerName)
          val fetchOffset = partition.localLogOrException.highWatermark
          partition.topicPartition -> InitialFetchState(leader, partition.getLeaderEpoch, fetchOffset)
       }.toMap

        replicaFetcherManager.addFetcherForPartitions(partitionsToMakeFollowerWithLeaderAndOffset)
      }
    } catch {
      case e: Throwable =>
        stateChangeLogger.error(s"Error while processing LeaderAndIsr request with correlationId $correlationId " +
          s"received from controller $controllerId epoch $controllerEpoch", e)
        // Re-throw the exception for it to be caught in KafkaApis
        throw e
    }

    if (traceLoggingEnabled)
      partitionStates.keys.foreach { partition =>
        stateChangeLogger.trace(s"Completed LeaderAndIsr request correlationId $correlationId from controller $controllerId " +
          s"epoch $controllerEpoch for the become-follower transition for partition ${partition.topicPartition} with leader " +
          s"${partitionStates(partition).leader}")
      }

    partitionsToMakeFollower
  }

  private def maybeShrinkIsr(): Unit = {
    trace("Evaluating ISR list of partitions to see which replicas can be removed from the ISR")

    // Shrink ISRs for non offline partitions
    allPartitions.keys.foreach { topicPartition =>
      nonOfflinePartition(topicPartition).foreach(_.maybeShrinkIsr())
    }
  }

  /**
   * Update the follower's fetch state on the leader based on the last fetch request and update `readResult`.
   * If the follower replica is not recognized to be one of the assigned replicas, do not update
   * `readResult` so that log start/end offset and high watermark is consistent with
   * records in fetch response. Log start/end offset and high watermark may change not only due to
   * this fetch request, e.g., rolling new log segment and removing old log segment may move log
   * start offset further than the last offset in the fetched records. The followers will get the
   * updated leader's state in the next fetch response.
   */
  private def updateFollowerFetchState(followerId: Int,
                                       readResults: Seq[(TopicPartition, AbstractLogReadResult)]): Seq[(TopicPartition, AbstractLogReadResult)] = {
    readResults.map { case (topicPartition, readResult) =>
      val updatedReadResult = if (readResult.error != Errors.NONE) {
        debug(s"Skipping update of fetch state for follower $followerId since the " +
          s"log read returned error ${readResult.error}")
        readResult
      } else {
        readResult match {
          case readResult: LogReadResult =>
            nonOfflinePartition(topicPartition) match {
              case Some(partition) =>
                if (partition.updateFollowerFetchState(followerId,
                  followerFetchOffsetMetadata = readResult.info.fetchOffsetMetadata,
                  followerStartOffset = readResult.followerLogStartOffset,
                  followerFetchTimeMs = readResult.fetchTimeMs,
                  leaderEndOffset = readResult.leaderLogEndOffset,
                  lastSentHighwatermark = readResult.highWatermark)) {
                  readResult
                } else {
                  warn(s"Leader $localBrokerId failed to record follower $followerId's position " +
                    s"${readResult.info.fetchOffsetMetadata.messageOffset}, and last sent HW since the replica " +
                    s"is not recognized to be one of the assigned replicas ${partition.assignmentState.replicas.mkString(",")} " +
                    s"for partition $topicPartition. Empty records will be returned for this partition.")
                  readResult.withEmptyFetchInfo
                }
              case None =>
                warn(s"While recording the replica LEO, the partition $topicPartition hasn't been created.")
                readResult
            }
          case readResult: TierLogReadResult =>
            val reason = s"Lagging follower $followerId fetched from the tiered portion of the log at offset " +
              s"${readResult.info.fetchMetadata.fetchStartOffset} for partition $topicPartition"
            info(reason)
            LogReadResult(info = FetchDataInfo(LogOffsetMetadata.UnknownOffsetMetadata, MemoryRecords.EMPTY),
              highWatermark = -1L,
              leaderLogStartOffset = -1L,
              leaderLogEndOffset = -1L,
              followerLogStartOffset = -1L,
              fetchTimeMs = -1L,
              readSize = 0,
              isReadAllowed = false,
              lastStableOffset = None,
              exception = Some(new OffsetTieredException(reason)))
        }
      }
      topicPartition -> updatedReadResult
    }
  }

  def leaderPartitionsIterator: Iterator[Partition] =
    nonOfflinePartitionsIterator.filter(_.leaderLogIfLocal.isDefined)

  def getLogEndOffset(topicPartition: TopicPartition): Option[Long] =
    nonOfflinePartition(topicPartition).flatMap(_.leaderLogIfLocal.map(_.logEndOffset))

  // Flushes the highwatermark value for all partitions to the highwatermark file
  def checkpointHighWatermarks(): Unit = {
    def putHw(logDirToCheckpoints: mutable.AnyRefMap[String, mutable.AnyRefMap[TopicPartition, Long]],
              log: AbstractLog): Unit = {
      val checkpoints = logDirToCheckpoints.getOrElseUpdate(log.parentDir,
        new mutable.AnyRefMap[TopicPartition, Long]())
      checkpoints.put(log.topicPartition, log.highWatermark)
    }

    val logDirToHws = new mutable.AnyRefMap[String, mutable.AnyRefMap[TopicPartition, Long]](
      allPartitions.size)
    nonOfflinePartitionsIterator.foreach { partition =>
      partition.log.foreach(putHw(logDirToHws, _))
      partition.futureLog.foreach(putHw(logDirToHws, _))
    }

    for ((logDir, hws) <- logDirToHws) {
      try highWatermarkCheckpoints.get(logDir).foreach(_.write(hws))
      catch {
        case e: KafkaStorageException =>
          error(s"Error while writing to highwatermark file in directory $logDir", e)
      }
    }
  }

  // Used only by test
  def markPartitionOffline(tp: TopicPartition): Unit = replicaStateChangeLock synchronized {
    allPartitions.put(tp, HostedPartition.Offline)
    Partition.removeMetrics(tp)
  }

  def markFollowerReplicaThrottle(): Unit = synchronized {
    throttledFollowerReplicasRate.mark()
  }

  def markLeaderReplicaThrottle(): Unit = synchronized {
    throttledLeaderReplicasRate.mark()
  }

  // logDir should be an absolute path
  // sendZkNotification is needed for unit test
  def handleLogDirFailure(dir: String, sendZkNotification: Boolean = true): Unit = {
    if (!logManager.isLogDirOnline(dir))
      return
    warn(s"Stopping serving replicas in dir $dir")
    replicaStateChangeLock synchronized {
      val newOfflinePartitions = nonOfflinePartitionsIterator.filter { partition =>
        partition.log.exists { _.parentDir == dir }
      }.map(_.topicPartition).toSet

      val partitionsWithOfflineFutureReplica = nonOfflinePartitionsIterator.filter { partition =>
        partition.futureLog.exists { _.parentDir == dir }
      }.toSet

      replicaFetcherManager.removeFetcherForPartitions(newOfflinePartitions)
      clusterLinkManager.foreach(_.removePartitionsAndMetadata(newOfflinePartitions))
      replicaAlterLogDirsManager.removeFetcherForPartitions(newOfflinePartitions ++ partitionsWithOfflineFutureReplica.map(_.topicPartition))

      partitionsWithOfflineFutureReplica.foreach(partition => partition.removeFutureLocalReplica(deleteFromLogDir = false))
      newOfflinePartitions.foreach { topicPartition =>
        markPartitionOffline(topicPartition)
      }
      newOfflinePartitions.map(_.topic).foreach { topic: String =>
        maybeRemoveTopicMetrics(topic)
      }
      highWatermarkCheckpoints = highWatermarkCheckpoints.filter { case (checkpointDir, _) => checkpointDir != dir }

      warn(s"Broker $localBrokerId stopped fetcher for partitions ${newOfflinePartitions.mkString(",")} and stopped moving logs " +
           s"for partitions ${partitionsWithOfflineFutureReplica.mkString(",")} because they are in the failed log directory $dir.")
    }
    logManager.handleLogDirFailure(dir)

    if (sendZkNotification)
      zkClient.propagateLogDirEvent(localBrokerId)
    warn(s"Stopped serving replicas in dir $dir")
  }

  def removeMetrics(): Unit = {
    removeMetric("LeaderCount")
    removeMetric("PartitionCount")
    removeMetric("OfflineReplicaCount")
    removeMetric("UnderReplicatedPartitions")
    removeMetric("UnderMinIsrPartitionCount")
    removeMetric("AtMinIsrPartitionCount")
    removeMetric("NotCaughtUpPartitionCount")
    removeMetric("MaxLastStableOffsetLag")
    removeMetric("ThrottledLeaderReplicasPerSec")
    removeMetric("ThrottledFollowerReplicasPerSec")
  }

  // High watermark do not need to be checkpointed only when under unit tests
  def shutdown(checkpointHW: Boolean = true): Unit = {
    info("Shutting down")
    removeMetrics()
    if (logDirFailureHandler != null)
      logDirFailureHandler.shutdown()
    replicaFetcherManager.shutdown()
    replicaAlterLogDirsManager.shutdown()
    delayedFetchPurgatory.shutdown()
    delayedProducePurgatory.shutdown()
    delayedDeleteRecordsPurgatory.shutdown()
    delayedElectLeaderPurgatory.shutdown()
    delayedListOffsetsPurgatory.shutdown()
    if (checkpointHW)
      checkpointHighWatermarks()
    replicaSelectorOpt.foreach(_.close)
    info("Shut down completely")
  }

  protected def createReplicaFetcherManager(metrics: Metrics, time: Time, threadNamePrefix: Option[String], quotaManager: ReplicationQuotaManager) = {
    new ReplicaFetcherManager(config, this, metrics, time, threadNamePrefix, quotaManager, tierReplicaComponents.stateFetcherOpt)
  }

  protected def createReplicaAlterLogDirsManager(quotaManager: ReplicationQuotaManager, brokerTopicStats: BrokerTopicStats) = {
    new ReplicaAlterLogDirsManager(config, this, quotaManager, brokerTopicStats)
  }

  protected def createReplicaSelector(): Option[ReplicaSelector] = {
    config.replicaSelectorClassName.map { className =>
      val tmpReplicaSelector: ReplicaSelector = CoreUtils.createObject[ReplicaSelector](className)
      tmpReplicaSelector.configure(config.originals())
      tmpReplicaSelector
    }
  }

  def lastOffsetForLeaderEpoch(requestedEpochInfo: Map[TopicPartition, OffsetsForLeaderEpochRequest.PartitionData]): Map[TopicPartition, EpochEndOffset] = {
    requestedEpochInfo.map { case (tp, partitionData) =>
      val epochEndOffset = getPartition(tp) match {
        case HostedPartition.Online(partition) =>
          partition.lastOffsetForLeaderEpoch(partitionData.currentLeaderEpoch, partitionData.leaderEpoch,
            fetchOnlyFromLeader = true)

        case HostedPartition.Offline =>
          new EpochEndOffset(Errors.KAFKA_STORAGE_ERROR, UNDEFINED_EPOCH, UNDEFINED_EPOCH_OFFSET)

        case HostedPartition.None if metadataCache.contains(tp) =>
          new EpochEndOffset(Errors.NOT_LEADER_FOR_PARTITION, UNDEFINED_EPOCH, UNDEFINED_EPOCH_OFFSET)

        case HostedPartition.None =>
          new EpochEndOffset(Errors.UNKNOWN_TOPIC_OR_PARTITION, UNDEFINED_EPOCH, UNDEFINED_EPOCH_OFFSET)
      }
      tp -> epochEndOffset
    }
  }

  def electLeaders(
    controller: KafkaController,
    partitions: Set[TopicPartition],
    electionType: ElectionType,
    responseCallback: Map[TopicPartition, ApiError] => Unit,
    requestTimeout: Int
  ): Unit = {

    val deadline = time.milliseconds() + requestTimeout

    def electionCallback(results: Map[TopicPartition, Either[ApiError, Int]]): Unit = {
      val expectedLeaders = mutable.Map.empty[TopicPartition, Int]
      val failures = mutable.Map.empty[TopicPartition, ApiError]
      results.foreach {
        case (partition, Right(leader)) => expectedLeaders += partition -> leader
        case (partition, Left(error)) => failures += partition -> error
      }

      if (expectedLeaders.nonEmpty) {
        val watchKeys = expectedLeaders.iterator.map {
          case (tp, _) => TopicPartitionOperationKey(tp)
        }.toBuffer

        delayedElectLeaderPurgatory.tryCompleteElseWatch(
          new DelayedElectLeader(
            math.max(0, deadline - time.milliseconds()),
            expectedLeaders,
            failures,
            this,
            responseCallback
          ),
          watchKeys
        )
      } else {
          // There are no partitions actually being elected, so return immediately
          responseCallback(failures)
      }
    }

    controller.electLeaders(partitions, electionType, electionCallback)
  }

  def shutdownIdleFetcherThreads(): Unit = {
    replicaFetcherManager.shutdownIdleFetcherThreads()
    replicaAlterLogDirsManager.shutdownIdleFetcherThreads()
    clusterLinkManager.foreach(_.shutdownIdleFetcherThreads())
  }
}

object FetchLag {
  val UnknownFetchLagMs: Long = -1L

  /**
   * Calculate the lag as the difference to the fetch timestamp (ms) which is based on current time  as retention is
   * computed based on current timestamp too.
   * 1. result.isReadAllowed is FALSE then read did not happen; fetch time lag cannot be computed
   * 2. Empty batch indicated zero lag, as the consumer is caught up
   * 3. Non empty record batch with NO_TIMESTAMP indicates messages with older format.
   * 4. lag = result.fetchTimeMs - firstBatchTimestamp
   */
  private def lagInMs(result: LogReadResult): Long = {
    if (!result.isReadAllowed)
      return FetchLag.UnknownFetchLagMs

    val iterator = result.info.records.batches.iterator
    if (!iterator.hasNext())
      return 0L

    val firstBatchTimestamp = iterator.next().maxTimestamp()
    if (firstBatchTimestamp == RecordBatch.NO_TIMESTAMP || result.fetchTimeMs < firstBatchTimestamp)
      return UnknownFetchLagMs

    result.fetchTimeMs - firstBatchTimestamp
  }

  def maybeRecordConsumerFetchTimeLag(isFromConsumer: Boolean,
                                      result: LogReadResult,
                                      brokerTopicStats: BrokerTopicStats): Unit = {
    if (isFromConsumer) {
      val fetchLagMs = FetchLag.lagInMs(result)
      if (fetchLagMs != FetchLag.UnknownFetchLagMs)
        brokerTopicStats.allTopicsStats.consumerFetchLagTimeMs.update(fetchLagMs)
    }
  }
}

/**
  * Replica layer components for tiered storage.
  * @param replicaManagerOpt Replica manager for tiered storage
  * @param fetcherOpt Tier fetcher instance
  * @param stateFetcherOpt Tier state fetcher instance
  * @param logComponents Log components for tiered storage
  */
case class TierReplicaComponents(replicaManagerOpt: Option[TierReplicaManager],
                                 fetcherOpt: Option[TierFetcher],
                                 stateFetcherOpt: Option[TierStateFetcher],
                                 logComponents: TierLogComponents)

object TierReplicaComponents {
  val EMPTY = TierReplicaComponents(None, None, None, TierLogComponents.EMPTY)
}<|MERGE_RESOLUTION|>--- conflicted
+++ resolved
@@ -1166,13 +1166,19 @@
     var localReadableBytes: Long = 0
     var errorReadingData = false
 
+    def updateBrokerTopicStats(topic: String): Unit = {
+      brokerTopicStats.topicStats(topic).totalFetchRequestRate.mark()
+      brokerTopicStats.allTopicsStats.totalFetchRequestRate.mark()
+    }
+
     val localLogReadResultMap = new mutable.HashMap[TopicPartition, LogReadResult]
     val tierLogReadResultMap = new mutable.HashMap[TopicPartition, TierLogReadResult]
     var anyPartitionsNeedHwUpdate = false
-<<<<<<< HEAD
 
     logReadResults.foreach {
       case (topicPartition: TopicPartition, logReadResult: LogReadResult) =>
+        updateBrokerTopicStats(topicPartition.topic)
+
         if (logReadResult.error != Errors.NONE)
           errorReadingData = true
         localReadableBytes = localReadableBytes + logReadResult.info.records.sizeInBytes
@@ -1182,22 +1188,11 @@
         }
 
       case (topicPartition: TopicPartition, tierLogReadResult: TierLogReadResult) =>
+        updateBrokerTopicStats(topicPartition.topic)
+
         if (tierLogReadResult.error != Errors.NONE)
           errorReadingData = true
         tierLogReadResultMap.put(topicPartition, tierLogReadResult)
-=======
-    logReadResults.foreach { case (topicPartition, logReadResult) =>
-      brokerTopicStats.topicStats(topicPartition.topic).totalFetchRequestRate.mark()
-      brokerTopicStats.allTopicsStats.totalFetchRequestRate.mark()
-
-      if (logReadResult.error != Errors.NONE)
-        errorReadingData = true
-      bytesReadable = bytesReadable + logReadResult.info.records.sizeInBytes
-      logReadResultMap.put(topicPartition, logReadResult)
-      if (isFromFollower && logReadResult.followerNeedsHwUpdate) {
-        anyPartitionsNeedHwUpdate = true
-      }
->>>>>>> c10f391c
     }
 
     // respond immediately if 1) fetch request does not want to wait
@@ -1330,14 +1325,11 @@
           // Check if the HW known to the follower is behind the actual HW if a replica selector is defined
           val followerNeedsHwUpdate = replicaSelectorOpt.isDefined &&
             partition.getReplica(replicaId).exists(replica => replica.lastSentHighWatermark < readInfo.highWatermark)
-<<<<<<< HEAD
 
           val (fetchOffsetMetadata, firstEntryIncomplete) = readInfo.fetchedData match {
             case localReadInfo: FetchDataInfo => (localReadInfo.fetchOffsetMetadata, localReadInfo.firstEntryIncomplete)
             case _: TierFetchDataInfo => (LogOffsetMetadata.UnknownOffsetMetadata, false)
           }
-=======
->>>>>>> c10f391c
 
           val fetchDataInfo = if (shouldLeaderThrottle(quota, partition, replicaId)) {
             // If the partition is being throttled, simply return an empty set.
