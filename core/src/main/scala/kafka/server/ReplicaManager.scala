/**
 * Licensed to the Apache Software Foundation (ASF) under one or more
 * contributor license agreements.  See the NOTICE file distributed with
 * this work for additional information regarding copyright ownership.
 * The ASF licenses this file to You under the Apache License, Version 2.0
 * (the "License"); you may not use this file except in compliance with
 * the License.  You may obtain a copy of the License at
 *
 *    http://www.apache.org/licenses/LICENSE-2.0
 *
 * Unless required by applicable law or agreed to in writing, software
 * distributed under the License is distributed on an "AS IS" BASIS,
 * WITHOUT WARRANTIES OR CONDITIONS OF ANY KIND, either express or implied.
 * See the License for the specific language governing permissions and
 * limitations under the License.
 */
package kafka.server

import java.io.File
import java.util
import java.util.Optional
import java.util.concurrent.TimeUnit
import java.util.concurrent.atomic.{AtomicBoolean, AtomicLong}
import java.util.concurrent.locks.Lock

import com.yammer.metrics.core.{Gauge, Meter}
import kafka.api._
import kafka.cluster.{BrokerEndPoint, Partition}
import kafka.common.RecordValidationException
import kafka.controller.{KafkaController, StateChangeLogger}
import kafka.log._
import kafka.metrics.KafkaMetricsGroup
import kafka.server.{FetchMetadata => SFetchMetadata}
import kafka.server.HostedPartition.Online
import kafka.server.QuotaFactory.QuotaManagers
import kafka.server.checkpoints.{LazyOffsetCheckpoints, OffsetCheckpointFile, OffsetCheckpoints}
import kafka.tier.{TierReplicaManager, TierTimestampAndOffset}
import kafka.tier.fetcher.{TierFetchResult, TierFetcher, TierStateFetcher}
import kafka.utils._
import kafka.zk.KafkaZkClient
import org.apache.kafka.common.{ElectionType, IsolationLevel, Node, TopicPartition}
import org.apache.kafka.common.errors._
import org.apache.kafka.common.internals.Topic
import org.apache.kafka.common.message.LeaderAndIsrRequestData.LeaderAndIsrPartitionState
import org.apache.kafka.common.message.LeaderAndIsrResponseData
import org.apache.kafka.common.message.LeaderAndIsrResponseData.LeaderAndIsrPartitionError
import org.apache.kafka.common.metrics.Metrics
import org.apache.kafka.common.network.ListenerName
import org.apache.kafka.common.protocol.{Errors, MessageUtil}
import org.apache.kafka.common.record.FileRecords.{FileTimestampAndOffset, TimestampAndOffset}
import org.apache.kafka.common.record._
import org.apache.kafka.common.replica.PartitionView.DefaultPartitionView
import org.apache.kafka.common.replica.ReplicaView.DefaultReplicaView
import org.apache.kafka.common.replica.{ClientMetadata, _}
import org.apache.kafka.common.requests.DescribeLogDirsResponse.{LogDirInfo, ReplicaInfo}
import org.apache.kafka.common.requests.EpochEndOffset._
import org.apache.kafka.common.requests.FetchRequest.PartitionData
import org.apache.kafka.common.requests.FetchResponse.AbortedTransaction
import org.apache.kafka.common.requests.ProduceResponse.PartitionResponse
import org.apache.kafka.common.requests.TierListOffsetRequest.OffsetType
import org.apache.kafka.common.requests._
import org.apache.kafka.common.utils.Time

import scala.collection.JavaConverters._
import scala.collection.{Map, Seq, Set, mutable}
import scala.compat.java8.FunctionConverters._
import scala.compat.java8.OptionConverters._

/*
 * Result metadata of a log append operation on the log
 */
case class LogAppendResult(info: LogAppendInfo, exception: Option[Throwable] = None) {
  def error: Errors = exception match {
    case None => Errors.NONE
    case Some(e) => Errors.forException(e)
  }
}

case class LogDeleteRecordsResult(requestedOffset: Long, lowWatermark: Long, exception: Option[Throwable] = None) {
  def error: Errors = exception match {
    case None => Errors.NONE
    case Some(e) => Errors.forException(e)
  }
}

/*
 * Result metadata of a log read operation on the log
 * @param info @FetchDataInfo returned by the @Log read
 * @param hw high watermark of the local replica
 * @param readSize amount of data that was read from the log i.e. size of the fetch
 * @param isReadFromLogEnd true if the request read up to the log end offset snapshot
 *                         when the read was initiated, false otherwise
 * @param preferredReadReplica the preferred read replica to be used for future fetches
 * @param exception Exception if error encountered while reading from the log
 */
sealed trait AbstractLogReadResult {
  def info: AbstractFetchDataInfo
  def highWatermark: Long
  def leaderLogStartOffset: Long
  def leaderLogEndOffset: Long
  def fetchTimeMs: Long
  def readSize: Int
  def lastStableOffset: Option[Long]
  def exception: Option[Throwable]
  def preferredReadReplica: Option[Int]
  def followerNeedsHwUpdate: Boolean

  def error: Errors = exception match {
    case None => Errors.NONE
    case Some(e) => Errors.forException(e)
  }
}

/*
 * Result metadata of a local log read operation
 * @param isReadAllowed read operation is not allowed for this partition as fetch request
 *                      maxBytes was already satisfied by previous partitions when
 *                      hardMaxBytesLimitNote in TRUE
 */
case class LogReadResult(info: FetchDataInfo,
                         highWatermark: Long,
                         leaderLogStartOffset: Long,
                         leaderLogEndOffset: Long,
                         followerLogStartOffset: Long,
                         fetchTimeMs: Long,
                         readSize: Int,
                         lastStableOffset: Option[Long],
                         isReadAllowed: Boolean,
                         preferredReadReplica: Option[Int] = None,
                         followerNeedsHwUpdate: Boolean = false,
                         exception: Option[Throwable] = None) extends AbstractLogReadResult {

  def withEmptyFetchInfo: LogReadResult =
    copy(info = FetchDataInfo(LogOffsetMetadata.UnknownOffsetMetadata, MemoryRecords.EMPTY))

  override def toString =
    s"Fetch Data: [$info], HW: [$highWatermark], leaderLogStartOffset: [$leaderLogStartOffset], leaderLogEndOffset: [$leaderLogEndOffset], " +
    s"followerLogStartOffset: [$followerLogStartOffset], fetchTimeMs: [$fetchTimeMs], readSize: [$readSize], lastStableOffset: [$lastStableOffset], isReadAllowed: [$isReadAllowed] error: [$error]"
}

case class TierLogReadResult(info: TierFetchDataInfo,
                             highWatermark: Long,
                             leaderLogStartOffset: Long,
                             leaderLogEndOffset: Long,
                             followerLogStartOffset: Long,
                             fetchTimeMs: Long,
                             readSize: Int,
                             lastStableOffset: Option[Long],
                             preferredReadReplica: Option[Int] = None,
                             exception: Option[Throwable] = None) extends AbstractLogReadResult {
  /**
    * An attempt to fetch tiered data by the follower will raise an [[OffsetTieredException]]. See [[ReplicaManager.updateFollowerFetchState]].
    */
  val followerNeedsHwUpdate = false

  override def toString =
    s"Tiered Fetch Data: [$info], HW: [$highWatermark], leaderLogStartOffset: [$leaderLogStartOffset], leaderLogEndOffset: [$leaderLogEndOffset], " +
      s"followerLogStartOffset: [$followerLogStartOffset], fetchTimeMs: [$fetchTimeMs], readSize: [$readSize], lastStableOffset: [$lastStableOffset], error: [$error]"

  /**
    * Convert this TierLogReadResult into a LogReadResult to be returned to the client.
    * This requires TierFetchResult's from a completed tier fetch.
    */
  def intoLogReadResult(tierFetchResult: TierFetchResult, isReadAllowed: Boolean): LogReadResult = {
    var newInfo: FetchDataInfo = FetchDataInfo(
      LogOffsetMetadata.UnknownOffsetMetadata,
      tierFetchResult.records,
      firstEntryIncomplete = false,
      this.info.abortedTransactions)

    if (!tierFetchResult.abortedTxns.isEmpty) {
      val abortedTransactionList = tierFetchResult.abortedTxns.asScala.map(_.asAbortedTransaction).toList
      newInfo = newInfo.addAbortedTransactions(abortedTransactionList)
    }

    val exceptionOpt = this.exception.orElse(Option(tierFetchResult.exception))
    LogReadResult(
      info = newInfo,
      highWatermark = this.highWatermark,
      leaderLogStartOffset = this.leaderLogStartOffset,
      leaderLogEndOffset = this.leaderLogEndOffset,
      followerLogStartOffset = this.followerLogStartOffset,
      fetchTimeMs = this.fetchTimeMs,
      readSize = this.readSize,
      isReadAllowed = isReadAllowed,
      lastStableOffset = this.lastStableOffset,
      preferredReadReplica = this.preferredReadReplica,
      followerNeedsHwUpdate = this.followerNeedsHwUpdate,
      exception = exceptionOpt
    )
  }
}

case class FetchPartitionData(error: Errors = Errors.NONE,
                              highWatermark: Long,
                              logStartOffset: Long,
                              records: Records,
                              lastStableOffset: Option[Long],
                              abortedTransactions: Option[List[AbortedTransaction]],
                              preferredReadReplica: Option[Int],
                              isReassignmentFetch: Boolean)


/**
 * Trait to represent the state of hosted partitions. We create a concrete (active) Partition
 * instance when the broker receives a LeaderAndIsr request from the controller indicating
 * that it should be either a leader or follower of a partition.
 */
sealed trait HostedPartition
object HostedPartition {
  /**
   * This broker does not have any state for this partition locally.
   */
  final object None extends HostedPartition

  /**
   * This broker hosts the partition and it is online.
   */
  final case class Online(partition: Partition) extends HostedPartition

  /**
   * This broker hosts the partition, but it is in an offline log directory.
   */
  final object Offline extends HostedPartition
}

object ReplicaManager {
  val HighWatermarkFilename = "replication-offset-checkpoint"
  val IsrChangePropagationBlackOut = 5000L
  val IsrChangePropagationInterval = 60000L
}

class ReplicaManager(val config: KafkaConfig,
                     metrics: Metrics,
                     time: Time,
                     val zkClient: KafkaZkClient,
                     scheduler: Scheduler,
                     val logManager: LogManager,
                     val isShuttingDown: AtomicBoolean,
                     quotaManagers: QuotaManagers,
                     val brokerTopicStats: BrokerTopicStats,
                     val metadataCache: MetadataCache,
                     logDirFailureChannel: LogDirFailureChannel,
                     val delayedProducePurgatory: DelayedOperationPurgatory[DelayedProduce],
                     val delayedFetchPurgatory: DelayedOperationPurgatory[DelayedFetch],
                     val delayedDeleteRecordsPurgatory: DelayedOperationPurgatory[DelayedDeleteRecords],
                     val delayedElectLeaderPurgatory: DelayedOperationPurgatory[DelayedElectLeader],
                     val delayedListOffsetsPurgatory: DelayedOperationPurgatory[DelayedListOffsets],
                     val tierReplicaComponents: TierReplicaComponents,
                     threadNamePrefix: Option[String]) extends Logging with KafkaMetricsGroup {

  def this(config: KafkaConfig,
           metrics: Metrics,
           time: Time,
           zkClient: KafkaZkClient,
           scheduler: Scheduler,
           logManager: LogManager,
           isShuttingDown: AtomicBoolean,
           quotaManagers: QuotaManagers,
           brokerTopicStats: BrokerTopicStats,
           metadataCache: MetadataCache,
           logDirFailureChannel: LogDirFailureChannel,
           tierReplicaComponents: TierReplicaComponents,
           threadNamePrefix: Option[String] = None) {
    this(config, metrics, time, zkClient, scheduler, logManager, isShuttingDown,
      quotaManagers, brokerTopicStats, metadataCache, logDirFailureChannel,
      DelayedOperationPurgatory[DelayedProduce](
        purgatoryName = "Produce", brokerId = config.brokerId,
        purgeInterval = config.producerPurgatoryPurgeIntervalRequests),
      DelayedOperationPurgatory[DelayedFetch](
        purgatoryName = "Fetch", brokerId = config.brokerId,
        purgeInterval = config.fetchPurgatoryPurgeIntervalRequests),
      DelayedOperationPurgatory[DelayedDeleteRecords](
        purgatoryName = "DeleteRecords", brokerId = config.brokerId,
        purgeInterval = config.deleteRecordsPurgatoryPurgeIntervalRequests),
      DelayedOperationPurgatory[DelayedElectLeader](
        purgatoryName = "ElectLeader", brokerId = config.brokerId),
      DelayedOperationPurgatory[DelayedListOffsets](
        purgatoryName = "ListOffsets", brokerId = config.brokerId),
      tierReplicaComponents,
      threadNamePrefix)
  }

  /* epoch of the controller that last changed the leader */
  @volatile var controllerEpoch: Int = KafkaController.InitialControllerEpoch
  private val localBrokerId = config.brokerId
  private val allPartitions = new Pool[TopicPartition, HostedPartition](
    valueFactory = Some(tp => HostedPartition.Online(Partition(tp, time, this)))
  )
  private val replicaStateChangeLock = new Object
  val replicaFetcherManager = createReplicaFetcherManager(metrics, time, threadNamePrefix, quotaManagers.follower)
  val replicaAlterLogDirsManager = createReplicaAlterLogDirsManager(quotaManagers.alterLogDirs, brokerTopicStats)
  private val highWatermarkCheckPointThreadStarted = new AtomicBoolean(false)
  @volatile var highWatermarkCheckpoints: Map[String, OffsetCheckpointFile] = logManager.liveLogDirs.map(dir =>
    (dir.getAbsolutePath, new OffsetCheckpointFile(new File(dir, ReplicaManager.HighWatermarkFilename), logDirFailureChannel))).toMap

  this.logIdent = s"[ReplicaManager broker=$localBrokerId] "
  private val stateChangeLogger = new StateChangeLogger(localBrokerId, inControllerContext = false, None)

  private val isrChangeSet: mutable.Set[TopicPartition] = new mutable.HashSet[TopicPartition]()
  private val lastIsrChangeMs = new AtomicLong(System.currentTimeMillis())
  private val lastIsrPropagationMs = new AtomicLong(System.currentTimeMillis())

  private var logDirFailureHandler: LogDirFailureHandler = null

  private class LogDirFailureHandler(name: String, haltBrokerOnDirFailure: Boolean) extends ShutdownableThread(name) {
    override def doWork(): Unit = {
      val newOfflineLogDir = logDirFailureChannel.takeNextOfflineLogDir()
      if (haltBrokerOnDirFailure) {
        fatal(s"Halting broker because dir $newOfflineLogDir is offline")
        Exit.halt(1)
      }
      handleLogDirFailure(newOfflineLogDir)
    }
  }

  val replicaSelectorOpt: Option[ReplicaSelector] = createReplicaSelector()

  val leaderCount = newGauge(
    "LeaderCount",
    new Gauge[Int] {
      def value = leaderPartitionsIterator.size
    }
  )
  val partitionCount = newGauge(
    "PartitionCount",
    new Gauge[Int] {
      def value = allPartitions.size
    }
  )
  val offlineReplicaCount = newGauge(
    "OfflineReplicaCount",
    new Gauge[Int] {
      def value = offlinePartitionCount
    }
  )
  val underReplicatedPartitions = newGauge(
    "UnderReplicatedPartitions",
    new Gauge[Int] {
      def value = underReplicatedPartitionCount
    }
  )
  val underMinIsrPartitionCount = newGauge(
    "UnderMinIsrPartitionCount",
    new Gauge[Int] {
      def value = leaderPartitionsIterator.count(_.isUnderMinIsr)
    }
  )
  val atMinIsrPartitionCount = newGauge(
    "AtMinIsrPartitionCount",
    new Gauge[Int] {
      def value = leaderPartitionsIterator.count(_.isAtMinIsr)
    }
  )
  val reassigningPartitions = newGauge(
    "ReassigningPartitions",
    new Gauge[Int] {
      def value = reassigningPartitionsCount
    }
  )

  def reassigningPartitionsCount: Int = leaderPartitionsIterator.count(_.isReassigning)

  val notCaughtUpPartitionCount = newGauge(
    "NotCaughtUpPartitionCount",
    new Gauge[Int] {
      def value(): Int = leaderPartitionsIterator.count(_.isNotCaughtUp)
    }
  )

  val isrExpandRate: Meter = newMeter("IsrExpandsPerSec", "expands", TimeUnit.SECONDS)
  val isrShrinkRate: Meter = newMeter("IsrShrinksPerSec", "shrinks", TimeUnit.SECONDS)
  val failedIsrUpdatesRate: Meter = newMeter("FailedIsrUpdatesPerSec", "failedUpdates", TimeUnit.SECONDS)

  def underReplicatedPartitionCount: Int = leaderPartitionsIterator.count(_.isUnderReplicated)

  def startHighWatermarkCheckPointThread() = {
    if (highWatermarkCheckPointThreadStarted.compareAndSet(false, true))
      scheduler.schedule("highwatermark-checkpoint", checkpointHighWatermarks _, period = config.replicaHighWatermarkCheckpointIntervalMs, unit = TimeUnit.MILLISECONDS)
  }

  def recordIsrChange(topicPartition: TopicPartition): Unit = {
    isrChangeSet synchronized {
      isrChangeSet += topicPartition
      lastIsrChangeMs.set(System.currentTimeMillis())
    }
  }
  /**
   * This function periodically runs to see if ISR needs to be propagated. It propagates ISR when:
   * 1. There is ISR change not propagated yet.
   * 2. There is no ISR Change in the last five seconds, or it has been more than 60 seconds since the last ISR propagation.
   * This allows an occasional ISR change to be propagated within a few seconds, and avoids overwhelming controller and
   * other brokers when large amount of ISR change occurs.
   */
  def maybePropagateIsrChanges(): Unit = {
    val now = System.currentTimeMillis()
    isrChangeSet synchronized {
      if (isrChangeSet.nonEmpty &&
        (lastIsrChangeMs.get() + ReplicaManager.IsrChangePropagationBlackOut < now ||
          lastIsrPropagationMs.get() + ReplicaManager.IsrChangePropagationInterval < now)) {
        zkClient.propagateIsrChanges(isrChangeSet)
        isrChangeSet.clear()
        lastIsrPropagationMs.set(now)
      }
    }
  }

  // When ReplicaAlterDirThread finishes replacing a current replica with a future replica, it will
  // remove the partition from the partition state map. But it will not close itself even if the
  // partition state map is empty. Thus we need to call shutdownIdleReplicaAlterDirThread() periodically
  // to shutdown idle ReplicaAlterDirThread
  def shutdownIdleReplicaAlterLogDirsThread(): Unit = {
    replicaAlterLogDirsManager.shutdownIdleFetcherThreads()
  }

  def getLog(topicPartition: TopicPartition): Option[AbstractLog] = logManager.getLog(topicPartition)

  def hasDelayedElectionOperations: Boolean = delayedElectLeaderPurgatory.numDelayed != 0

  def tryCompleteElection(key: DelayedOperationKey): Unit = {
    val completed = delayedElectLeaderPurgatory.checkAndComplete(key)
    debug("Request key %s unblocked %d ElectLeader.".format(key.keyLabel, completed))
  }

  def startup(): Unit = {
    // start ISR expiration thread
    // A follower can lag behind leader for up to config.replicaLagTimeMaxMs x 1.5 before it is removed from ISR
    scheduler.schedule("isr-expiration", maybeShrinkIsr _, period = config.replicaLagTimeMaxMs / 2, unit = TimeUnit.MILLISECONDS)
    scheduler.schedule("isr-change-propagation", maybePropagateIsrChanges _, period = 2500L, unit = TimeUnit.MILLISECONDS)
    scheduler.schedule("shutdown-idle-replica-alter-log-dirs-thread", shutdownIdleReplicaAlterLogDirsThread _, period = 10000L, unit = TimeUnit.MILLISECONDS)

    // If inter-broker protocol (IBP) < 1.0, the controller will send LeaderAndIsrRequest V0 which does not include isNew field.
    // In this case, the broker receiving the request cannot determine whether it is safe to create a partition if a log directory has failed.
    // Thus, we choose to halt the broker on any log diretory failure if IBP < 1.0
    val haltBrokerOnFailure = config.interBrokerProtocolVersion < KAFKA_1_0_IV0
    logDirFailureHandler = new LogDirFailureHandler("LogDirFailureHandler", haltBrokerOnFailure)
    logDirFailureHandler.start()
  }

  private def maybeRemoveTopicMetrics(topic: String): Unit = {
    val topicHasOnlinePartition = allPartitions.values.exists {
      case HostedPartition.Online(partition) => topic == partition.topic
      case HostedPartition.None | HostedPartition.Offline => false
    }
    if (!topicHasOnlinePartition)
      brokerTopicStats.removeMetrics(topic)
  }

  def stopReplica(topicPartition: TopicPartition, deletePartition: Boolean)  = {
    stateChangeLogger.trace(s"Handling stop replica (delete=$deletePartition) for partition $topicPartition")

    if (deletePartition) {
      val topicIdPartitionOpt = logManager.getLog(topicPartition).flatMap(_.topicIdPartition)

      getPartition(topicPartition) match {
        case HostedPartition.Offline =>
          throw new KafkaStorageException(s"Partition $topicPartition is on an offline disk")

        case hostedPartition @ HostedPartition.Online(removedPartition) =>
          if (allPartitions.remove(topicPartition, hostedPartition)) {
            maybeRemoveTopicMetrics(topicPartition.topic)
            // this will delete the local log. This call may throw exception if the log is on offline directory
            removedPartition.delete()
          }

        case HostedPartition.None =>
          stateChangeLogger.trace(s"Ignoring stop replica (delete=$deletePartition) for partition " +
            s"$topicPartition as replica doesn't exist on broker")
      }

      // Delete log and corresponding folders in case replica manager doesn't hold them anymore.
      // This could happen when topic is being deleted while broker is down and recovers.
      if (logManager.getLog(topicPartition).isDefined)
        logManager.asyncDelete(topicPartition)
      if (logManager.getLog(topicPartition, isFuture = true).isDefined)
        logManager.asyncDelete(topicPartition, isFuture = true)

      topicIdPartitionOpt.foreach { topicIdPartition =>
        tierReplicaComponents.logComponents.topicConsumerOpt.foreach(_.deregister(topicIdPartition))
        tierReplicaComponents.replicaManagerOpt.foreach(_.delete(topicIdPartition))
      }
    }
    stateChangeLogger.trace(s"Finished handling stop replica (delete=$deletePartition) for partition $topicPartition")
  }

  def stopReplicas(stopReplicaRequest: StopReplicaRequest): (mutable.Map[TopicPartition, Errors], Errors) = {
    replicaStateChangeLock synchronized {
      val responseMap = new collection.mutable.HashMap[TopicPartition, Errors]
      if (stopReplicaRequest.controllerEpoch() < controllerEpoch) {
        stateChangeLogger.warn("Received stop replica request from an old controller epoch " +
          s"${stopReplicaRequest.controllerEpoch}. Latest known controller epoch is $controllerEpoch")
        (responseMap, Errors.STALE_CONTROLLER_EPOCH)
      } else {
        val partitions = stopReplicaRequest.partitions.asScala.toSet
        controllerEpoch = stopReplicaRequest.controllerEpoch
        // First stop fetchers for all partitions, then stop the corresponding replicas
        replicaFetcherManager.removeFetcherForPartitions(partitions)
        replicaAlterLogDirsManager.removeFetcherForPartitions(partitions)
        for (topicPartition <- partitions){
          try {
            stopReplica(topicPartition, stopReplicaRequest.deletePartitions)
            responseMap.put(topicPartition, Errors.NONE)
          } catch {
            case e: KafkaStorageException =>
              stateChangeLogger.error(s"Ignoring stop replica (delete=${stopReplicaRequest.deletePartitions}) for " +
                s"partition $topicPartition due to storage exception", e)
              responseMap.put(topicPartition, Errors.KAFKA_STORAGE_ERROR)
          }
        }
        (responseMap, Errors.NONE)
      }
    }
  }

  def getPartition(topicPartition: TopicPartition): HostedPartition = {
    Option(allPartitions.get(topicPartition)).getOrElse(HostedPartition.None)
  }

  def isAddingReplica(topicPartition: TopicPartition, replicaId: Int): Boolean = {
    getPartition(topicPartition) match {
      case Online(partition) => partition.isAddingReplica(replicaId)
      case _ => false
    }
  }

  // Visible for testing
  def createPartition(topicPartition: TopicPartition): Partition = {
    val partition = Partition(topicPartition, time, this)
    allPartitions.put(topicPartition, HostedPartition.Online(partition))
    partition
  }

  def nonOfflinePartition(topicPartition: TopicPartition): Option[Partition] = {
    getPartition(topicPartition) match {
      case HostedPartition.Online(partition) => Some(partition)
      case HostedPartition.None | HostedPartition.Offline => None
    }
  }

  // An iterator over all non offline partitions. This is a weakly consistent iterator; a partition made offline after
  // the iterator has been constructed could still be returned by this iterator.
  private def nonOfflinePartitionsIterator: Iterator[Partition] = {
    allPartitions.values.iterator.flatMap {
      case HostedPartition.Online(partition) => Some(partition)
      case HostedPartition.None | HostedPartition.Offline => None
    }
  }

  private def offlinePartitionCount: Int = {
    allPartitions.values.iterator.count(_ == HostedPartition.Offline)
  }

  def getPartitionOrException(topicPartition: TopicPartition, expectLeader: Boolean): Partition = {
    getPartition(topicPartition) match {
      case HostedPartition.Online(partition) =>
        partition

      case HostedPartition.Offline =>
        throw new KafkaStorageException(s"Partition $topicPartition is in an offline log directory")

      case HostedPartition.None if metadataCache.contains(topicPartition) =>
        if (expectLeader) {
          // The topic exists, but this broker is no longer a replica of it, so we return NOT_LEADER which
          // forces clients to refresh metadata to find the new location. This can happen, for example,
          // during a partition reassignment if a produce request from the client is sent to a broker after
          // the local replica has been deleted.
          throw new NotLeaderForPartitionException(s"Broker $localBrokerId is not a replica of $topicPartition")
        } else {
          throw new ReplicaNotAvailableException(s"Partition $topicPartition is not available")
        }

      case HostedPartition.None =>
        throw new UnknownTopicOrPartitionException(s"Partition $topicPartition doesn't exist")
    }
  }

  def localLogOrException(topicPartition: TopicPartition): AbstractLog = {
    getPartitionOrException(topicPartition, expectLeader = false).localLogOrException
  }

  def futureLocalLogOrException(topicPartition: TopicPartition): AbstractLog = {
    getPartitionOrException(topicPartition, expectLeader = false).futureLocalLogOrException
  }

  def localLog(topicPartition: TopicPartition): Option[AbstractLog] = {
    nonOfflinePartition(topicPartition).flatMap(_.log)
  }

  def getLogDir(topicPartition: TopicPartition): Option[String] = {
    localLog(topicPartition).map(_.dir.getParent)
  }

  /**
   * Append messages to leader replicas of the partition, and wait for them to be replicated to other replicas;
   * the callback function will be triggered either when timeout or the required acks are satisfied;
   * if the callback function itself is already synchronized on some object then pass this object to avoid deadlock.
   */
  def appendRecords(timeout: Long,
                    requiredAcks: Short,
                    internalTopicsAllowed: Boolean,
                    isFromClient: Boolean,
                    entriesPerPartition: Map[TopicPartition, MemoryRecords],
                    responseCallback: Map[TopicPartition, PartitionResponse] => Unit,
                    delayedProduceLock: Option[Lock] = None,
                    recordConversionStatsCallback: Map[TopicPartition, RecordConversionStats] => Unit = _ => ()): Unit = {
    if (isValidRequiredAcks(requiredAcks)) {
      val sTime = time.milliseconds
      val localProduceResults = appendToLocalLog(internalTopicsAllowed = internalTopicsAllowed,
        isFromClient = isFromClient, entriesPerPartition, requiredAcks)
      debug("Produce to local log in %d ms".format(time.milliseconds - sTime))

      val produceStatus = localProduceResults.map { case (topicPartition, result) =>
        topicPartition ->
                ProducePartitionStatus(
                  result.info.lastOffset + 1, // required offset
                  new PartitionResponse(result.error, result.info.firstOffset.getOrElse(-1), result.info.logAppendTime,
                    result.info.logStartOffset, result.info.recordErrors.asJava, result.info.errorMessage)) // response status
      }

      recordConversionStatsCallback(localProduceResults.map { case (k, v) => k -> v.info.recordConversionStats })

      if (delayedProduceRequestRequired(requiredAcks, entriesPerPartition, localProduceResults)) {
        // create delayed produce operation
        val produceMetadata = ProduceMetadata(requiredAcks, produceStatus)
        val delayedProduce = new DelayedProduce(timeout, produceMetadata, this, responseCallback, delayedProduceLock)

        // create a list of (topic, partition) pairs to use as keys for this delayed produce operation
        val producerRequestKeys = entriesPerPartition.keys.map(TopicPartitionOperationKey(_)).toSeq

        // try to complete the request immediately, otherwise put it into the purgatory
        // this is because while the delayed produce operation is being created, new
        // requests may arrive and hence make this operation completable.
        delayedProducePurgatory.tryCompleteElseWatch(delayedProduce, producerRequestKeys)

      } else {
        // we can respond immediately
        val produceResponseStatus = produceStatus.map { case (k, status) => k -> status.responseStatus }
        responseCallback(produceResponseStatus)
      }
    } else {
      // If required.acks is outside accepted range, something is wrong with the client
      // Just return an error and don't handle the request at all
      val responseStatus = entriesPerPartition.map { case (topicPartition, _) =>
        topicPartition -> new PartitionResponse(Errors.INVALID_REQUIRED_ACKS,
          LogAppendInfo.UnknownLogAppendInfo.firstOffset.getOrElse(-1), RecordBatch.NO_TIMESTAMP, LogAppendInfo.UnknownLogAppendInfo.logStartOffset)
      }
      responseCallback(responseStatus)
    }
  }

  /**
   * Delete records on leader replicas of the partition, and wait for delete records operation be propagated to other replicas;
   * the callback function will be triggered either when timeout or logStartOffset of all live replicas have reached the specified offset
   */
  private def deleteRecordsOnLocalLog(offsetPerPartition: Map[TopicPartition, Long]): Map[TopicPartition, LogDeleteRecordsResult] = {
    trace("Delete records on local logs to offsets [%s]".format(offsetPerPartition))
    offsetPerPartition.map { case (topicPartition, requestedOffset) =>
      // reject delete records operation on internal topics
      if (Topic.isInternal(topicPartition.topic)) {
        (topicPartition, LogDeleteRecordsResult(-1L, -1L, Some(new InvalidTopicException(s"Cannot delete records of internal topic ${topicPartition.topic}"))))
      } else {
        try {
          val partition = getPartitionOrException(topicPartition, expectLeader = true)
          val logDeleteResult = partition.deleteRecordsOnLeader(requestedOffset)
          (topicPartition, logDeleteResult)
        } catch {
          case e@ (_: UnknownTopicOrPartitionException |
                   _: NotLeaderForPartitionException |
                   _: OffsetOutOfRangeException |
                   _: PolicyViolationException |
                   _: KafkaStorageException) =>
            (topicPartition, LogDeleteRecordsResult(-1L, -1L, Some(e)))
          case t: Throwable =>
            error("Error processing delete records operation on partition %s".format(topicPartition), t)
            (topicPartition, LogDeleteRecordsResult(-1L, -1L, Some(t)))
        }
      }
    }
  }

  // If there exists a topic partition that meets the following requirement,
  // we need to put a delayed DeleteRecordsRequest and wait for the delete records operation to complete
  //
  // 1. the delete records operation on this partition is successful
  // 2. low watermark of this partition is smaller than the specified offset
  private def delayedDeleteRecordsRequired(localDeleteRecordsResults: Map[TopicPartition, LogDeleteRecordsResult]): Boolean = {
    localDeleteRecordsResults.exists{ case (_, deleteRecordsResult) =>
      deleteRecordsResult.exception.isEmpty && deleteRecordsResult.lowWatermark < deleteRecordsResult.requestedOffset
    }
  }

  /**
   * For each pair of partition and log directory specified in the map, if the partition has already been created on
   * this broker, move its log files to the specified log directory. Otherwise, record the pair in the memory so that
   * the partition will be created in the specified log directory when broker receives LeaderAndIsrRequest for the partition later.
   */
  def alterReplicaLogDirs(partitionDirs: Map[TopicPartition, String]): Map[TopicPartition, Errors] = {
    replicaStateChangeLock synchronized {
      partitionDirs.map { case (topicPartition, destinationDir) =>
        try {
          /* If the topic name is exceptionally long, we can't support altering the log directory.
           * See KAFKA-4893 for details.
           * TODO: fix this by implementing topic IDs. */
          if (Log.logFutureDirName(topicPartition).size > 255)
            throw new InvalidTopicException("The topic name is too long.")
          if (!logManager.isLogDirOnline(destinationDir))
            throw new KafkaStorageException(s"Log directory $destinationDir is offline")

          getPartition(topicPartition) match {
            case HostedPartition.Online(partition) =>
              // Stop current replica movement if the destinationDir is different from the existing destination log directory
              if (partition.futureReplicaDirChanged(destinationDir)) {
                replicaAlterLogDirsManager.removeFetcherForPartitions(Set(topicPartition))
                partition.removeFutureLocalReplica()
              }
            case HostedPartition.Offline =>
              throw new KafkaStorageException(s"Partition $topicPartition is offline")

            case HostedPartition.None => // Do nothing
          }

          // If the log for this partition has not been created yet:
          // 1) Record the destination log directory in the memory so that the partition will be created in this log directory
          //    when broker receives LeaderAndIsrRequest for this partition later.
          // 2) Respond with ReplicaNotAvailableException for this partition in the AlterReplicaLogDirsResponse
          logManager.maybeUpdatePreferredLogDir(topicPartition, destinationDir)

          // throw ReplicaNotAvailableException if replica does not exist for the given partition
          val partition = getPartitionOrException(topicPartition, expectLeader = false)
          partition.localLogOrException

          // If the destinationLDir is different from the current log directory of the replica:
          // - If there is no offline log directory, create the future log in the destinationDir (if it does not exist) and
          //   start ReplicaAlterDirThread to move data of this partition from the current log to the future log
          // - Otherwise, return KafkaStorageException. We do not create the future log while there is offline log directory
          //   so that we can avoid creating future log for the same partition in multiple log directories.
          val highWatermarkCheckpoints = new LazyOffsetCheckpoints(this.highWatermarkCheckpoints)
          if (partition.maybeCreateFutureReplica(destinationDir, highWatermarkCheckpoints)) {
            val futureLog = futureLocalLogOrException(topicPartition)
            logManager.abortAndPauseCleaning(topicPartition)

            val initialFetchState = InitialFetchState(BrokerEndPoint(config.brokerId, "localhost", -1),
              partition.getLeaderEpoch, futureLog.highWatermark)
            replicaAlterLogDirsManager.addFetcherForPartitions(Map(topicPartition -> initialFetchState))
          }

          (topicPartition, Errors.NONE)
        } catch {
          case e@(_: InvalidTopicException |
                  _: LogDirNotFoundException |
                  _: ReplicaNotAvailableException |
                  _: KafkaStorageException) =>
            (topicPartition, Errors.forException(e))
          case t: Throwable =>
            error("Error while changing replica dir for partition %s".format(topicPartition), t)
            (topicPartition, Errors.forException(t))
        }
      }
    }
  }

  /*
   * Get the LogDirInfo for the specified list of partitions.
   *
   * Each LogDirInfo specifies the following information for a given log directory:
   * 1) Error of the log directory, e.g. whether the log is online or offline
   * 2) size and lag of current and future logs for each partition in the given log directory. Only logs of the queried partitions
   *    are included. There may be future logs (which will replace the current logs of the partition in the future) on the broker after KIP-113 is implemented.
   */
  def describeLogDirs(partitions: Set[TopicPartition]): Map[String, LogDirInfo] = {
    val logsByDir = logManager.allLogs.groupBy(log => log.dir.getParent)

    config.logDirs.toSet.map { logDir: String =>
      val absolutePath = new File(logDir).getAbsolutePath
      try {
        if (!logManager.isLogDirOnline(absolutePath))
          throw new KafkaStorageException(s"Log directory $absolutePath is offline")

        logsByDir.get(absolutePath) match {
          case Some(logs) =>
            val replicaInfos = logs.filter { log =>
              partitions.contains(log.topicPartition)
            }.map { log =>
              log.topicPartition -> new ReplicaInfo(log.size, getLogEndOffsetLag(log.topicPartition, log.logEndOffset, log.isFuture), log.isFuture)
            }.toMap

            (absolutePath, new LogDirInfo(Errors.NONE, replicaInfos.asJava))
          case None =>
            (absolutePath, new LogDirInfo(Errors.NONE, Map.empty[TopicPartition, ReplicaInfo].asJava))
        }

      } catch {
        case _: KafkaStorageException =>
          (absolutePath, new LogDirInfo(Errors.KAFKA_STORAGE_ERROR, Map.empty[TopicPartition, ReplicaInfo].asJava))
        case t: Throwable =>
          error(s"Error while describing replica in dir $absolutePath", t)
          (absolutePath, new LogDirInfo(Errors.forException(t), Map.empty[TopicPartition, ReplicaInfo].asJava))
      }
    }.toMap
  }

  def getLogEndOffsetLag(topicPartition: TopicPartition, logEndOffset: Long, isFuture: Boolean): Long = {
    localLog(topicPartition) match {
      case Some(log) =>
        if (isFuture)
          log.logEndOffset - logEndOffset
        else
          math.max(log.highWatermark - logEndOffset, 0)
      case None =>
        // return -1L to indicate that the LEO lag is not available if the replica is not created or is offline
        DescribeLogDirsResponse.INVALID_OFFSET_LAG
    }
  }

  def deleteRecords(timeout: Long,
                    offsetPerPartition: Map[TopicPartition, Long],
                    responseCallback: Map[TopicPartition, DeleteRecordsResponse.PartitionResponse] => Unit): Unit = {
    val timeBeforeLocalDeleteRecords = time.milliseconds
    val localDeleteRecordsResults = deleteRecordsOnLocalLog(offsetPerPartition)
    debug("Delete records on local log in %d ms".format(time.milliseconds - timeBeforeLocalDeleteRecords))

    val deleteRecordsStatus = localDeleteRecordsResults.map { case (topicPartition, result) =>
      topicPartition ->
        DeleteRecordsPartitionStatus(
          result.requestedOffset, // requested offset
          new DeleteRecordsResponse.PartitionResponse(result.lowWatermark, result.error)) // response status
    }

    if (delayedDeleteRecordsRequired(localDeleteRecordsResults)) {
      // create delayed delete records operation
      val delayedDeleteRecords = new DelayedDeleteRecords(timeout, deleteRecordsStatus, this, responseCallback)

      // create a list of (topic, partition) pairs to use as keys for this delayed delete records operation
      val deleteRecordsRequestKeys = offsetPerPartition.keys.map(TopicPartitionOperationKey(_)).toSeq

      // try to complete the request immediately, otherwise put it into the purgatory
      // this is because while the delayed delete records operation is being created, new
      // requests may arrive and hence make this operation completable.
      delayedDeleteRecordsPurgatory.tryCompleteElseWatch(delayedDeleteRecords, deleteRecordsRequestKeys)
    } else {
      // we can respond immediately
      val deleteRecordsResponseStatus = deleteRecordsStatus.map { case (k, status) => k -> status.responseStatus }
      responseCallback(deleteRecordsResponseStatus)
    }
  }

  // If all the following conditions are true, we need to put a delayed produce request and wait for replication to complete
  //
  // 1. required acks = -1
  // 2. there is data to append
  // 3. at least one partition append was successful (fewer errors than partitions)
  private def delayedProduceRequestRequired(requiredAcks: Short,
                                            entriesPerPartition: Map[TopicPartition, MemoryRecords],
                                            localProduceResults: Map[TopicPartition, LogAppendResult]): Boolean = {
    requiredAcks == -1 &&
    entriesPerPartition.nonEmpty &&
    localProduceResults.values.count(_.exception.isDefined) < entriesPerPartition.size
  }

  private def isValidRequiredAcks(requiredAcks: Short): Boolean = {
    requiredAcks == -1 || requiredAcks == 1 || requiredAcks == 0
  }

  /**
   * Append the messages to the local replica logs
   */
  private def appendToLocalLog(internalTopicsAllowed: Boolean,
                               isFromClient: Boolean,
                               entriesPerPartition: Map[TopicPartition, MemoryRecords],
                               requiredAcks: Short): Map[TopicPartition, LogAppendResult] = {

    def processFailedRecord(topicPartition: TopicPartition, t: Throwable) = {
      val logStartOffset = getPartition(topicPartition) match {
        case HostedPartition.Online(partition) => partition.logStartOffset
        case HostedPartition.None | HostedPartition.Offline => -1L
      }
      brokerTopicStats.topicStats(topicPartition.topic).failedProduceRequestRate.mark()
      brokerTopicStats.allTopicsStats.failedProduceRequestRate.mark()
      error(s"Error processing append operation on partition $topicPartition", t)

      logStartOffset
    }

    trace(s"Append [$entriesPerPartition] to local log")
    entriesPerPartition.map { case (topicPartition, records) =>
      brokerTopicStats.topicStats(topicPartition.topic).totalProduceRequestRate.mark()
      brokerTopicStats.allTopicsStats.totalProduceRequestRate.mark()

      // reject appending to internal topics if it is not allowed
      if (Topic.isInternal(topicPartition.topic) && !internalTopicsAllowed) {
        (topicPartition, LogAppendResult(
          LogAppendInfo.UnknownLogAppendInfo,
          Some(new InvalidTopicException(s"Cannot append to internal topic ${topicPartition.topic}"))))
      } else {
        try {
          val partition = getPartitionOrException(topicPartition, expectLeader = true)
          val info = partition.appendRecordsToLeader(records, isFromClient, requiredAcks)
          val numAppendedMessages = info.numMessages

          // update stats for successfully appended bytes and messages as bytesInRate and messageInRate
          brokerTopicStats.topicStats(topicPartition.topic).bytesInRate.mark(records.sizeInBytes)
          brokerTopicStats.allTopicsStats.bytesInRate.mark(records.sizeInBytes)
          brokerTopicStats.topicStats(topicPartition.topic).messagesInRate.mark(numAppendedMessages)
          brokerTopicStats.allTopicsStats.messagesInRate.mark(numAppendedMessages)

          trace(s"${records.sizeInBytes} written to log $topicPartition beginning at offset " +
            s"${info.firstOffset.getOrElse(-1)} and ending at offset ${info.lastOffset}")
          (topicPartition, LogAppendResult(info))
        } catch {
          // NOTE: Failed produce requests metric is not incremented for known exceptions
          // it is supposed to indicate un-expected failures of a broker in handling a produce request
          case e@ (_: UnknownTopicOrPartitionException |
                   _: NotLeaderForPartitionException |
                   _: RecordTooLargeException |
                   _: RecordBatchTooLargeException |
                   _: CorruptRecordException |
                   _: KafkaStorageException) =>
            (topicPartition, LogAppendResult(LogAppendInfo.UnknownLogAppendInfo, Some(e)))
          case rve: RecordValidationException =>
            val logStartOffset = processFailedRecord(topicPartition, rve.invalidException)
            val recordErrors = rve.recordErrors
            (topicPartition, LogAppendResult(LogAppendInfo.unknownLogAppendInfoWithAdditionalInfo(
              logStartOffset, recordErrors, rve.invalidException.getMessage), Some(rve.invalidException)))
          case t: Throwable =>
            val logStartOffset = processFailedRecord(topicPartition, t)
            (topicPartition, LogAppendResult(LogAppendInfo.unknownLogAppendInfoWithLogStartOffset(logStartOffset), Some(t)))
        }
      }
    }
  }

  def fetchTierOffset(topicPartition: TopicPartition,
                      timestamp: Long,
                      currentLeaderEpoch: Option[Integer],
                      fetchOnlyFromLeader: Boolean): Option[Long] = {
    val partition = getPartitionOrException(topicPartition, expectLeader = fetchOnlyFromLeader)
    partition.fetchTierOffsetForType(timestamp, currentLeaderEpoch, fetchOnlyFromLeader)
  }

  /**
   * Fetch offsets for timestamps.
   * If any offsets require fetches from the tiered section of the log, stages a DelayedListOffset request
   * in purgatory.
   * @param lookupMetadata Map of TopicPartition -> (Optional[LeaderEpoch], Timestamp)
   * @param isolationLevel Optional isolation level
   * @param fetchOnlyFromLeader fetchOnlyFromLeader boolean
   * @param responseCallback callback to call with fetched Map of TopicPartition -> FileTimestampAndOffset
   *                         when request is completed or has hit a timeout
   * @param delayMs number of ms to allow the fetch to complete if the request is staged in purgatory
   */
  def fetchOffsetsForTimestamps(lookupMetadata: Map[TopicPartition, (Optional[Integer], Long)],
                                isolationLevel: Option[IsolationLevel],
                                fetchOnlyFromLeader: Boolean,
                                responseCallback: Map[TopicPartition, Option[FileTimestampAndOffset]] => Unit,
                                delayMs: Long): Unit = {
    val tierLists = new util.HashMap[TopicPartition, TierTimestampAndOffset]()
    val localLists = new util.HashMap[TopicPartition, Option[FileTimestampAndOffset]]()
    lookupMetadata.map { case (topicPartition, (leaderAndEpoch, timestamp)) =>
      try {
        fetchOffsetForTimestamp(topicPartition, timestamp, isolationLevel,
          leaderAndEpoch, fetchOnlyFromLeader)
        match {
          case Some(timestampAndOffset: TierTimestampAndOffset) =>
            tierLists.put(topicPartition, timestampAndOffset)
          case Some(timestampAndOffset: FileTimestampAndOffset) =>
            localLists.put(topicPartition, Some(timestampAndOffset))
          case Some(timestampAndOffset) =>
            throw new Exception("Unexpected implementation of TimestampAndOffset " + timestampAndOffset.getClass)
          case None =>
            localLists.put(topicPartition, None)
        }
      } catch {
        case e: Exception =>
          localLists.put(topicPartition, Some(new FileTimestampAndOffset(timestamp, leaderAndEpoch, e)))
      }
    }

    if (tierLists.isEmpty) {
      responseCallback(localLists.asScala)
    } else {
      val completionCallback = (delayedOperationKey: DelayedOperationKey) =>
        delayedListOffsetsPurgatory.checkAndComplete(delayedOperationKey): Unit
      val pending = tierReplicaComponents.fetcherOpt.get.fetchOffsetForTimestamp(tierLists, completionCallback.asJava)
      val delayedListOffsets = new DelayedListOffsets(delayMs, fetchOnlyFromLeader, localLists, pending, this, responseCallback)
      val delayedOperationKeys = pending.delayedOperationKeys.asScala ++ lookupMetadata.keys.map(tp => TopicPartitionOperationKey(tp.topic(), tp.partition()))
      delayedListOffsetsPurgatory.tryCompleteElseWatch(delayedListOffsets, delayedOperationKeys)
    }
  }

  private def fetchOffsetForTimestamp(topicPartition: TopicPartition,
                                      timestamp: Long,
                                      isolationLevel: Option[IsolationLevel],
                                      currentLeaderEpoch: Optional[Integer],
                                      fetchOnlyFromLeader: Boolean): Option[TimestampAndOffset] = {
    val partition = getPartitionOrException(topicPartition, expectLeader = fetchOnlyFromLeader)
    if (timestamp == ListOffsetRequest.LOCAL_START_OFFSET || timestamp == ListOffsetRequest.LOCAL_END_OFFSET) {
      val offsetOpt = fetchTierOffset(topicPartition, timestamp, currentLeaderEpoch.asScala, fetchOnlyFromLeader = true)
      offsetOpt.map(offset => new FileTimestampAndOffset(timestamp, offset, Optional.empty(): Optional[Integer]))
    } else {
      partition.fetchOffsetForTimestamp(timestamp, isolationLevel, currentLeaderEpoch, fetchOnlyFromLeader)
    }
  }

  def legacyFetchOffsetsForTimestamp(topicPartition: TopicPartition,
                                     timestamp: Long,
                                     maxNumOffsets: Int,
                                     isFromConsumer: Boolean,
                                     fetchOnlyFromLeader: Boolean): Seq[Long] = {
    val partition = getPartitionOrException(topicPartition, expectLeader = fetchOnlyFromLeader)
    partition.legacyFetchOffsetsForTimestamp(timestamp, maxNumOffsets, isFromConsumer, fetchOnlyFromLeader)
  }

  def mergeIntoFetchPartitionStatusList(fetchInfos: Seq[(TopicPartition, PartitionData)],
                                        logReadResultMap: mutable.HashMap[TopicPartition, _ <: AbstractLogReadResult]): Seq[(TopicPartition, FetchPartitionStatus)] = {
    fetchInfos.flatMap { case (topicPartition: TopicPartition, partitionData: PartitionData) =>
      logReadResultMap.get(topicPartition).map {
        case localResult: LogReadResult => topicPartition -> FetchPartitionStatus(localResult.info.fetchOffsetMetadata, partitionData)
        case _: TierLogReadResult => topicPartition -> FetchPartitionStatus(LogOffsetMetadata.UnknownOffsetMetadata, partitionData)
      }
    }
  }

  /**
   * Fetch messages from a replica, and wait until enough data can be fetched and return;
   * the callback function will be triggered either when timeout or required fetch info is satisfied.
   * Consumers may fetch from any replica, but followers can only fetch from the leader.
   */
  def fetchMessages(timeout: Long,
                    replicaId: Int,
                    fetchMinBytes: Int,
                    fetchMaxBytes: Int,
                    hardMaxBytesLimit: Boolean,
                    fetchInfos: Seq[(TopicPartition, PartitionData)],
                    quota: ReplicaQuota,
                    responseCallback: Seq[(TopicPartition, FetchPartitionData)] => Unit,
                    isolationLevel: IsolationLevel,
                    clientMetadata: Option[ClientMetadata]): Unit = {
    val isFromFollower = Request.isValidBrokerId(replicaId)
    val isFromConsumer = !(isFromFollower || replicaId == Request.FutureLocalReplicaId)
    val fetchIsolation = if (!isFromConsumer)
      FetchLogEnd
    else if (isolationLevel == IsolationLevel.READ_COMMITTED)
      FetchTxnCommitted
    else
      FetchHighWatermark

    // Restrict fetching to leader if request is from follower or from a client with older version (no ClientMetadata)
    val fetchOnlyFromLeader = isFromFollower || (isFromConsumer && clientMetadata.isEmpty)
    def readFromLog(): Seq[(TopicPartition, AbstractLogReadResult)] = {
      val result = readFromLocalLog(
        replicaId = replicaId,
        fetchOnlyFromLeader = fetchOnlyFromLeader,
        fetchIsolation = fetchIsolation,
        fetchMaxBytes = fetchMaxBytes,
        hardMaxBytesLimit = hardMaxBytesLimit,
        readPartitionInfo = fetchInfos,
        quota = quota,
        clientMetadata = clientMetadata)
      if (isFromFollower) updateFollowerFetchState(replicaId, result)
      else result
    }

    val logReadResults = readFromLog()

    // check if this fetch request can be satisfied right away
    var localReadableBytes: Long = 0
    var errorReadingData = false

    val localLogReadResultMap = new mutable.HashMap[TopicPartition, LogReadResult]
    val tierLogReadResultMap = new mutable.HashMap[TopicPartition, TierLogReadResult]
    var anyPartitionsNeedHwUpdate = false

    logReadResults.foreach {
      case (topicPartition: TopicPartition, logReadResult: LogReadResult) =>
        if (logReadResult.error != Errors.NONE)
          errorReadingData = true
        localReadableBytes = localReadableBytes + logReadResult.info.records.sizeInBytes
        localLogReadResultMap.put(topicPartition, logReadResult)
        if (isFromFollower && logReadResult.followerNeedsHwUpdate) {
          anyPartitionsNeedHwUpdate = true
        }

      case (topicPartition: TopicPartition, tierLogReadResult: TierLogReadResult) =>
        if (tierLogReadResult.error != Errors.NONE)
          errorReadingData = true
        tierLogReadResultMap.put(topicPartition, tierLogReadResult)
    }

    // respond immediately if 1) fetch request does not want to wait
    //                        2) fetch request does not require any data
    //                        3) fetch request does not require any tiered data and has enough data available in local store to respond
    //                        4) some error happens while reading data
    //                        5) any of the requested partitions need HW update
    if (timeout <= 0 || fetchInfos.isEmpty || (tierLogReadResultMap.isEmpty && localReadableBytes >= fetchMinBytes) || errorReadingData || anyPartitionsNeedHwUpdate) {
      val fetchPartitionData = logReadResults.map { case (tp, result) =>
        val records = result match {
          case logReadResult: LogReadResult =>
            FetchLag.maybeRecordConsumerFetchTimeLag(!isFromFollower, logReadResult, brokerTopicStats)
            logReadResult.info.records
          case _: TierLogReadResult => MemoryRecords.EMPTY
        }
        tp -> FetchPartitionData(result.error, result.highWatermark, result.leaderLogStartOffset, records,
          result.lastStableOffset, result.info.abortedTransactions, result.preferredReadReplica,
          isFromFollower && isAddingReplica(tp, replicaId))
      }
      responseCallback(fetchPartitionData)
    } else {
<<<<<<< HEAD
      val tierFetchPartitionStatusList = mergeIntoFetchPartitionStatusList(fetchInfos, tierLogReadResultMap)
      val localFetchPartitionStatusList = mergeIntoFetchPartitionStatusList(fetchInfos, localLogReadResultMap)
=======
      // construct the fetch results from the read results
      val fetchPartitionStatus = new mutable.ArrayBuffer[(TopicPartition, FetchPartitionStatus)]
      fetchInfos.foreach { case (topicPartition, partitionData) =>
        logReadResultMap.get(topicPartition).foreach(logReadResult => {
          val logOffsetMetadata = logReadResult.info.fetchOffsetMetadata
          fetchPartitionStatus += (topicPartition -> FetchPartitionStatus(logOffsetMetadata, partitionData))
        })
      }
      val fetchMetadata: SFetchMetadata = SFetchMetadata(fetchMinBytes, fetchMaxBytes, hardMaxBytesLimit,
        fetchOnlyFromLeader, fetchIsolation, isFromFollower, replicaId, fetchPartitionStatus)
      val delayedFetch = new DelayedFetch(timeout, fetchMetadata, this, quota, clientMetadata,
        responseCallback)
>>>>>>> f9667b6c

      // create a list of (topic, partition) pairs to use as keys for this delayed fetch operation
      val localDelayedFetchKeys = localFetchPartitionStatusList.map { case (tp, _) => TopicPartitionOperationKey(tp) }

      if (tierLogReadResultMap.isEmpty) {
        val localFetchMetadata = SFetchMetadata(fetchMinBytes, fetchMaxBytes, hardMaxBytesLimit, fetchOnlyFromLeader,
          fetchIsolation, isFromFollower, replicaId, localFetchPartitionStatusList)

        val delayedFetch = new DelayedFetch(timeout, localFetchMetadata, this, quota, None,
          clientMetadata, brokerTopicStats, maybeUpdateHwAndSendResponse)

        // try to complete the request immediately, otherwise put it into the purgatory;
        // this is because while the delayed fetch operation is being created, new requests
        // may arrive and hence make this operation completable.
        delayedFetchPurgatory.tryCompleteElseWatch(delayedFetch, localDelayedFetchKeys)
      } else {
        // Must use the logReadResult list instead of the tierLogReadResultMap to ensure ordering is maintained.
        val tierFetchMetadataList = logReadResults.collect { case (_, tierLogReadResult: TierLogReadResult) => tierLogReadResult.info.fetchMetadata }

        val completionCallback = (delayedOperationKey: DelayedOperationKey) =>
          delayedFetchPurgatory.checkAndComplete(delayedOperationKey): Unit
        val tierFetcher = tierReplicaComponents.fetcherOpt.getOrElse(throw new IllegalStateException("Attempted to initiate fetch for tiered data but there is no TierFetcher present"))
        val pendingFetch = tierFetcher.fetch(tierFetchMetadataList.asJava, isolationLevel, completionCallback.asJava)

        // Create TopicPartitionOperationKey's for all local partitions included in this fetch. Merge the resulting
        // set of keys with the list of TierFetchOperationKeys returned from initiating the tier fetch.
        val delayedFetchKeys = localDelayedFetchKeys ++ pendingFetch.delayedOperationKeys.asScala

        // For tiered fetches, we set the lower bound on the fetch timeout to 15s, which is half of the default request
        // timeout. This forces all requests with max.wait < 15000 to wait for the tier fetch to complete, or the 15000
        // to elapse. This is only temporary until a solution is found for caching segment data between requests.
        val boundedTimeout = Math.max(timeout, 15000)
        val tierAndLocalFetchMetadata = SFetchMetadata(fetchMinBytes, fetchMaxBytes, hardMaxBytesLimit, fetchOnlyFromLeader,
          fetchIsolation, isFromFollower, replicaId, localFetchPartitionStatusList ++ tierFetchPartitionStatusList)
        val delayedFetch = new DelayedFetch(boundedTimeout, tierAndLocalFetchMetadata, this, quota, Some(pendingFetch),
          clientMetadata, brokerTopicStats, maybeUpdateHwAndSendResponse)
        // Gather up all of the fetchInfos
        delayedFetchPurgatory.tryCompleteElseWatch(delayedFetch, delayedFetchKeys)
      }
    }
  }

  /**
   * Read from multiple topic partitions at the given offset up to maxSize bytes
   */
  def readFromLocalLog(replicaId: Int,
                       fetchOnlyFromLeader: Boolean,
                       fetchIsolation: FetchIsolation,
                       fetchMaxBytes: Int,
                       hardMaxBytesLimit: Boolean,
                       readPartitionInfo: Seq[(TopicPartition, PartitionData)],
                       quota: ReplicaQuota,
                       clientMetadata: Option[ClientMetadata]): Seq[(TopicPartition, AbstractLogReadResult)] = {

    def read(tp: TopicPartition, fetchInfo: PartitionData, limitBytes: Int, minOneMessage: Boolean): AbstractLogReadResult = {
      val offset = fetchInfo.fetchOffset
      val partitionFetchSize = fetchInfo.maxBytes
      val followerLogStartOffset = fetchInfo.logStartOffset

      brokerTopicStats.topicStats(tp.topic).totalFetchRequestRate.mark()
      brokerTopicStats.allTopicsStats.totalFetchRequestRate.mark()

      val adjustedMaxBytes = math.min(fetchInfo.maxBytes, limitBytes)
      try {
        trace(s"Fetching log segment for partition $tp, offset $offset, partition fetch size $partitionFetchSize, " +
          s"remaining response limit $limitBytes" +
          (if (minOneMessage) s", ignoring response/partition size limits" else ""))

        // expect leader if the fetch is from follower
        val partition = getPartitionOrException(tp, expectLeader = fetchOnlyFromLeader)
        val fetchTimeMs = time.milliseconds

        // If we are the leader, determine the preferred read-replica
        val preferredReadReplica = clientMetadata.flatMap(
          metadata => findPreferredReadReplica(tp, metadata, replicaId, fetchInfo.fetchOffset, fetchTimeMs))

        if (preferredReadReplica.isDefined) {
          replicaSelectorOpt.foreach{ selector =>
            debug(s"Replica selector ${selector.getClass.getSimpleName} returned preferred replica " +
              s"${preferredReadReplica.get} for $clientMetadata")
          }
          // If a preferred read-replica is set, skip the read
          val offsetSnapshot = partition.fetchOffsetSnapshot(fetchInfo.currentLeaderEpoch, fetchOnlyFromLeader = false)
          LogReadResult(info = FetchDataInfo(LogOffsetMetadata.UnknownOffsetMetadata, MemoryRecords.EMPTY),
            highWatermark = offsetSnapshot.highWatermark.messageOffset,
            leaderLogStartOffset = offsetSnapshot.logStartOffset,
            leaderLogEndOffset = offsetSnapshot.logEndOffset.messageOffset,
            followerLogStartOffset = followerLogStartOffset,
            fetchTimeMs = -1L,
            readSize = 0,
            isReadAllowed = false,
            lastStableOffset = Some(offsetSnapshot.lastStableOffset.messageOffset),
            preferredReadReplica = preferredReadReplica,
            exception = None)
        } else {
          // Try the read first, this tells us whether we need all of adjustedFetchSize for this partition
          val readInfo: LogReadInfo = partition.readRecords(
            fetchOffset = fetchInfo.fetchOffset,
            currentLeaderEpoch = fetchInfo.currentLeaderEpoch,
            maxBytes = adjustedMaxBytes,
            fetchIsolation = fetchIsolation,
            fetchOnlyFromLeader = fetchOnlyFromLeader,
            minOneMessage = minOneMessage)

          // Check if the HW known to the follower is behind the actual HW
          val followerNeedsHwUpdate: Boolean = partition.getReplica(replicaId)
            .exists(replica => replica.lastSentHighWatermark < readInfo.highWatermark)

          val (fetchOffsetMetadata, firstEntryIncomplete) = readInfo.fetchedData match {
            case localReadInfo: FetchDataInfo => (localReadInfo.fetchOffsetMetadata, localReadInfo.firstEntryIncomplete)
            case _: TierFetchDataInfo => (LogOffsetMetadata.UnknownOffsetMetadata, false)
          }

          val fetchDataInfo = if (shouldLeaderThrottle(quota, tp, replicaId)) {
            // If the partition is being throttled, simply return an empty set.
            FetchDataInfo(fetchOffsetMetadata, MemoryRecords.EMPTY)
          } else if (!hardMaxBytesLimit && firstEntryIncomplete) {
            // For FetchRequest version 3, we replace incomplete message sets with an empty one as consumers can make
            // progress in such cases and don't need to report a `RecordTooLargeException`
            FetchDataInfo(fetchOffsetMetadata, MemoryRecords.EMPTY)
          } else {
            readInfo.fetchedData
          }

          fetchDataInfo match {
            case info: FetchDataInfo =>
              LogReadResult(info = info,
                highWatermark = readInfo.highWatermark,
                leaderLogStartOffset = readInfo.logStartOffset,
                leaderLogEndOffset = readInfo.logEndOffset,
                followerLogStartOffset = followerLogStartOffset,
                fetchTimeMs = fetchTimeMs,
                readSize = adjustedMaxBytes,
                isReadAllowed = adjustedMaxBytes > 0 || minOneMessage,
                lastStableOffset = Some(readInfo.lastStableOffset),
                preferredReadReplica = preferredReadReplica,
                followerNeedsHwUpdate = followerNeedsHwUpdate,
                exception = None)

            case info: TierFetchDataInfo =>
              TierLogReadResult(info = info,
                highWatermark = readInfo.highWatermark,
                leaderLogStartOffset = readInfo.logStartOffset,
                leaderLogEndOffset = readInfo.logEndOffset,
                followerLogStartOffset = followerLogStartOffset,
                fetchTimeMs = fetchTimeMs,
                readSize = adjustedMaxBytes,
                lastStableOffset = Some(readInfo.lastStableOffset),
                preferredReadReplica = preferredReadReplica,
                exception = None)
          }
        }
      } catch {
        // NOTE: Failed fetch requests metric is not incremented for known exceptions since it
        // is supposed to indicate un-expected failure of a broker in handling a fetch request
        case e@ (_: UnknownTopicOrPartitionException |
                 _: NotLeaderForPartitionException |
                 _: UnknownLeaderEpochException |
                 _: FencedLeaderEpochException |
                 _: ReplicaNotAvailableException |
                 _: KafkaStorageException |
                 _: OffsetOutOfRangeException) =>
          LogReadResult(info = FetchDataInfo(LogOffsetMetadata.UnknownOffsetMetadata, MemoryRecords.EMPTY),
            highWatermark = Log.UnknownOffset,
            leaderLogStartOffset = Log.UnknownOffset,
            leaderLogEndOffset = Log.UnknownOffset,
            followerLogStartOffset = Log.UnknownOffset,
            fetchTimeMs = -1L,
            readSize = 0,
            isReadAllowed = false,
            lastStableOffset = None,
            exception = Some(e))
        case e: Throwable =>
          brokerTopicStats.topicStats(tp.topic).failedFetchRequestRate.mark()
          brokerTopicStats.allTopicsStats.failedFetchRequestRate.mark()

          val fetchSource = Request.describeReplicaId(replicaId)
          error(s"Error processing fetch with max size $adjustedMaxBytes from $fetchSource " +
            s"on partition $tp: $fetchInfo", e)

          LogReadResult(info = FetchDataInfo(LogOffsetMetadata.UnknownOffsetMetadata, MemoryRecords.EMPTY),
            highWatermark = Log.UnknownOffset,
            leaderLogStartOffset = Log.UnknownOffset,
            leaderLogEndOffset = Log.UnknownOffset,
            followerLogStartOffset = Log.UnknownOffset,
            fetchTimeMs = -1L,
            readSize = 0,
            isReadAllowed = false,
            lastStableOffset = None,
            exception = Some(e))
      }
    }

    var limitBytes = fetchMaxBytes
    val result = new mutable.ArrayBuffer[(TopicPartition, AbstractLogReadResult)]
    var minOneMessage = !hardMaxBytesLimit
    readPartitionInfo.foreach { case (tp, fetchInfo) =>
      val readResult = read(tp, fetchInfo, limitBytes, minOneMessage)
      val recordBatchSize =
        readResult match {
          case localResult: LogReadResult => localResult.info.records.sizeInBytes
          case tierResult: TierLogReadResult => tierResult.info.fetchMetadata.maxBytes.intValue
        }
      // Once we read from a non-empty partition, we stop ignoring request and partition level size limits
      if (recordBatchSize > 0)
        minOneMessage = false
      limitBytes = math.max(0, limitBytes - recordBatchSize)
      result += (tp -> readResult)
    }
    result
  }

  /**
    * Using the configured [[ReplicaSelector]], determine the preferred read replica for a partition given the
    * client metadata, the requested offset, and the current set of replicas. If the preferred read replica is the
    * leader, return None
    */
  def findPreferredReadReplica(tp: TopicPartition,
                               clientMetadata: ClientMetadata,
                               replicaId: Int,
                               fetchOffset: Long,
                               currentTimeMs: Long): Option[Int] = {
    val partition = getPartitionOrException(tp, expectLeader = false)

    if (partition.isLeader) {
      if (Request.isValidBrokerId(replicaId)) {
        // Don't look up preferred for follower fetches via normal replication
        Option.empty
      } else {
        replicaSelectorOpt.flatMap { replicaSelector =>
          val replicaEndpoints = metadataCache.getPartitionReplicaEndpoints(tp, new ListenerName(clientMetadata.listenerName))
          var replicaInfoSet: Set[ReplicaView] = partition.remoteReplicas
            // Exclude replicas that don't have the requested offset (whether or not if they're in the ISR)
            .filter(replica => replica.logEndOffset >= fetchOffset)
            .filter(replica => replica.logStartOffset <= fetchOffset)
            .map(replica => new DefaultReplicaView(
              replicaEndpoints.getOrElse(replica.brokerId, Node.noNode()),
              replica.logEndOffset,
              currentTimeMs - replica.lastCaughtUpTimeMs))
            .toSet

          if (partition.leaderReplicaIdOpt.isDefined) {
            val leaderReplica: ReplicaView = partition.leaderReplicaIdOpt
              .map(replicaId => replicaEndpoints.getOrElse(replicaId, Node.noNode()))
              .map(leaderNode => new DefaultReplicaView(leaderNode, partition.localLogOrException.logEndOffset, 0L))
              .get
            replicaInfoSet ++= Set(leaderReplica)

            val partitionInfo = new DefaultPartitionView(replicaInfoSet.asJava, leaderReplica)
            replicaSelector.select(tp, clientMetadata, partitionInfo).asScala
              .filter(!_.endpoint.isEmpty)
              // Even though the replica selector can return the leader, we don't want to send it out with the
              // FetchResponse, so we exclude it here
              .filter(!_.equals(leaderReplica))
              .map(_.endpoint.id)
          } else {
            None
          }
        }
      }
    } else {
      None
    }
  }

  /**
   *  To avoid ISR thrashing, we only throttle a replica on the leader if it's in the throttled replica list,
   *  the quota is exceeded and the replica is not in sync.
   */
  def shouldLeaderThrottle(quota: ReplicaQuota, topicPartition: TopicPartition, replicaId: Int): Boolean = {
    val isReplicaInSync = nonOfflinePartition(topicPartition).exists(_.inSyncReplicaIds.contains(replicaId))
    !isReplicaInSync && quota.isThrottled(topicPartition) && quota.isQuotaExceeded
  }

  def getLogConfig(topicPartition: TopicPartition): Option[LogConfig] = localLog(topicPartition).map(_.config)

  def updateLogConfig(topicPartition: TopicPartition, newConfig: LogConfig): Unit = {
    localLog(topicPartition).foreach { log =>
      val tierPartitionState = log.tierPartitionState
      val oldTieringEnabled = tierPartitionState.isTieringEnabled
      log.updateConfig(newConfig)

      // if tiering has now been enabled, propagate replica state to tierReplicaManager
      tierReplicaComponents.replicaManagerOpt.foreach { tierReplicaManager =>
        val newTieringEnabled = tierPartitionState.isTieringEnabled
        if (!oldTieringEnabled && newTieringEnabled) {
          replicaStateChangeLock synchronized {
            getPartition(topicPartition) match {
              case HostedPartition.Online(partition) =>
                if (partition.isLeader)
                  tierReplicaManager.becomeLeader(tierPartitionState, partition.getLeaderEpoch)
                else
                  tierReplicaManager.becomeFollower(tierPartitionState)

              case _ =>
            }
          }
        }
      }
    }
  }

  def getMagic(topicPartition: TopicPartition): Option[Byte] = getLogConfig(topicPartition).map(_.messageFormatVersion.recordVersion.value)

  def maybeUpdateMetadataCache(correlationId: Int, updateMetadataRequest: UpdateMetadataRequest) : Seq[TopicPartition] =  {
    replicaStateChangeLock synchronized {
      if(updateMetadataRequest.controllerEpoch < controllerEpoch) {
        val stateControllerEpochErrorMessage = s"Received update metadata request with correlation id $correlationId " +
          s"from an old controller ${updateMetadataRequest.controllerId} with epoch ${updateMetadataRequest.controllerEpoch}. " +
          s"Latest known controller epoch is $controllerEpoch"
        stateChangeLogger.warn(stateControllerEpochErrorMessage)
        throw new ControllerMovedException(stateChangeLogger.messageWithPrefix(stateControllerEpochErrorMessage))
      } else {
        val deletedPartitions = metadataCache.updateMetadata(correlationId, updateMetadataRequest)
        controllerEpoch = updateMetadataRequest.controllerEpoch
        deletedPartitions
      }
    }
  }

  def becomeLeaderOrFollower(correlationId: Int,
                             leaderAndIsrRequest: LeaderAndIsrRequest,
                             onLeadershipChange: (Iterable[Partition], Iterable[Partition]) => Unit): LeaderAndIsrResponse = {
    if (stateChangeLogger.isTraceEnabled) {
      leaderAndIsrRequest.partitionStates.asScala.foreach { partitionState =>
        stateChangeLogger.trace(s"Received LeaderAndIsr request $partitionState " +
          s"correlation id $correlationId from controller ${leaderAndIsrRequest.controllerId} " +
          s"epoch ${leaderAndIsrRequest.controllerEpoch}")
      }
    }
    replicaStateChangeLock synchronized {
      if (leaderAndIsrRequest.controllerEpoch < controllerEpoch) {
        stateChangeLogger.warn(s"Ignoring LeaderAndIsr request from controller ${leaderAndIsrRequest.controllerId} with " +
          s"correlation id $correlationId since its controller epoch ${leaderAndIsrRequest.controllerEpoch} is old. " +
          s"Latest known controller epoch is $controllerEpoch")
        leaderAndIsrRequest.getErrorResponse(0, Errors.STALE_CONTROLLER_EPOCH.exception)
      } else {
        val responseMap = new mutable.HashMap[TopicPartition, Errors]
        val controllerId = leaderAndIsrRequest.controllerId
        controllerEpoch = leaderAndIsrRequest.controllerEpoch

        // First check partition's leader epoch
        val partitionStates = new mutable.HashMap[Partition, LeaderAndIsrPartitionState]()
        val newPartitions = new mutable.HashSet[Partition]

        leaderAndIsrRequest.partitionStates.asScala.foreach { partitionState =>
          val topicPartition = new TopicPartition(partitionState.topicName, partitionState.partitionIndex)
          val partitionOpt = getPartition(topicPartition) match {
            case HostedPartition.Offline =>
              stateChangeLogger.warn(s"Ignoring LeaderAndIsr request from " +
                s"controller $controllerId with correlation id $correlationId " +
                s"epoch $controllerEpoch for partition $topicPartition as the local replica for the " +
                "partition is in an offline log directory")
              responseMap.put(topicPartition, Errors.KAFKA_STORAGE_ERROR)
              None

            case HostedPartition.Online(partition) => Some(partition)

            case HostedPartition.None =>
              val partition = Partition(topicPartition, time, this)
              allPartitions.putIfNotExists(topicPartition, HostedPartition.Online(partition))
              newPartitions.add(partition)
              Some(partition)
          }

          partitionOpt.foreach { partition =>
            val currentLeaderEpoch = partition.getLeaderEpoch
            val requestLeaderEpoch = partitionState.leaderEpoch

            // We propagate the partition state down if:
            // 1. The leader epoch is higher than the current leader epoch of the partition
            // 2. The leader epoch is same as the current leader epoch but a new topic id is being assigned. This is
            //    needed to handle the case where a topic id is assigned for the first time after upgrade.
            def propagatePartitionState(requestLeaderEpoch: Int, currentLeaderEpoch: Int, partition: Partition): Boolean = {
              requestLeaderEpoch > currentLeaderEpoch ||
                (requestLeaderEpoch == currentLeaderEpoch &&
                  partition.log.flatMap(_.topicIdPartition).isEmpty &&
                  partitionState.topicId != MessageUtil.ZERO_UUID)
            }

            if (propagatePartitionState(requestLeaderEpoch, currentLeaderEpoch, partition)) {
              // If the leader epoch is valid record the epoch of the controller that made the leadership decision.
              // This is useful while updating the isr to maintain the decision maker controller's epoch in the zookeeper path
              if (partitionState.replicas.contains(localBrokerId))
                partitionStates.put(partition, partitionState)
              else {
                stateChangeLogger.warn(s"Ignoring LeaderAndIsr request from controller $controllerId with " +
                  s"correlation id $correlationId epoch $controllerEpoch for partition $topicPartition as itself is not " +
                  s"in assigned replica list ${partitionState.replicas.asScala.mkString(",")}")
                responseMap.put(topicPartition, Errors.UNKNOWN_TOPIC_OR_PARTITION)
              }
            } else if (requestLeaderEpoch < currentLeaderEpoch) {
              stateChangeLogger.warn(s"Ignoring LeaderAndIsr request from " +
                s"controller $controllerId with correlation id $correlationId " +
                s"epoch $controllerEpoch for partition $topicPartition since its associated " +
                s"leader epoch $requestLeaderEpoch is smaller than the current " +
                s"leader epoch $currentLeaderEpoch")
              responseMap.put(topicPartition, Errors.STALE_CONTROLLER_EPOCH)
            } else {
              stateChangeLogger.debug(s"Ignoring LeaderAndIsr request from " +
                s"controller $controllerId with correlation id $correlationId " +
                s"epoch $controllerEpoch for partition $topicPartition since its associated " +
                s"leader epoch $requestLeaderEpoch matches the current leader epoch")
              responseMap.put(topicPartition, Errors.STALE_CONTROLLER_EPOCH)
            }
          }
        }

        val partitionsTobeLeader = partitionStates.filter { case (_, partitionState) =>
          partitionState.leader == localBrokerId
        }
        val partitionsToBeFollower = partitionStates -- partitionsTobeLeader.keys

        val highWatermarkCheckpoints = new LazyOffsetCheckpoints(this.highWatermarkCheckpoints)
        val partitionsBecomeLeader = if (partitionsTobeLeader.nonEmpty)
          makeLeaders(controllerId, controllerEpoch, partitionsTobeLeader, correlationId, responseMap,
            highWatermarkCheckpoints)
        else
          Set.empty[Partition]
        val partitionsBecomeFollower = if (partitionsToBeFollower.nonEmpty)
          makeFollowers(controllerId, controllerEpoch, partitionsToBeFollower, correlationId, responseMap,
            highWatermarkCheckpoints)
        else
          Set.empty[Partition]

        /*
         * KAFKA-8392
         * For topic partitions of which the broker is no longer a leader, delete metrics related to
         * those topics. Note that this means the broker stops being either a replica or a leader of
         * partitions of said topics
         */
        val leaderTopicSet = leaderPartitionsIterator.map(_.topic).toSet
        val followerTopicSet = partitionsBecomeFollower.map(_.topic).toSet
        followerTopicSet.diff(leaderTopicSet).foreach(brokerTopicStats.removeOldLeaderMetrics)

        // remove metrics for brokers which are not followers of a topic
        leaderTopicSet.diff(followerTopicSet).foreach(brokerTopicStats.removeOldFollowerMetrics)

        leaderAndIsrRequest.partitionStates.asScala.foreach { partitionState =>
          val topicPartition = new TopicPartition(partitionState.topicName, partitionState.partitionIndex)
          /*
           * If there is offline log directory, a Partition object may have been created by getOrCreatePartition()
           * before getOrCreateReplica() failed to create local replica due to KafkaStorageException.
           * In this case ReplicaManager.allPartitions will map this topic-partition to an empty Partition object.
           * we need to map this topic-partition to OfflinePartition instead.
           */
          if (localLog(topicPartition).isEmpty)
            markPartitionOffline(topicPartition)
        }

        // we initialize highwatermark thread after the first leaderisrrequest. This ensures that all the partitions
        // have been completely populated before starting the checkpointing there by avoiding weird race conditions
        startHighWatermarkCheckPointThread()

        val futureReplicasAndInitialOffset = new mutable.HashMap[TopicPartition, InitialFetchState]
        for (partition <- newPartitions) {
          val topicPartition = partition.topicPartition
          if (logManager.getLog(topicPartition, isFuture = true).isDefined) {
            partition.log.foreach { log =>
              val leader = BrokerEndPoint(config.brokerId, "localhost", -1)

              // Add future replica to partition's map
              partition.createLogIfNotExists(Request.FutureLocalReplicaId, isNew = false, isFutureReplica = true,
                highWatermarkCheckpoints)

              // pause cleaning for partitions that are being moved and start ReplicaAlterDirThread to move
              // replica from source dir to destination dir
              logManager.abortAndPauseCleaning(topicPartition)

              futureReplicasAndInitialOffset.put(topicPartition, InitialFetchState(leader,
                partition.getLeaderEpoch, log.highWatermark))
            }
          }
        }
        replicaAlterLogDirsManager.addFetcherForPartitions(futureReplicasAndInitialOffset)

        replicaFetcherManager.shutdownIdleFetcherThreads()
        replicaAlterLogDirsManager.shutdownIdleFetcherThreads()
        onLeadershipChange(partitionsBecomeLeader, partitionsBecomeFollower)
        val responsePartitions = responseMap.iterator.map { case (tp, error) =>
          new LeaderAndIsrPartitionError()
            .setTopicName(tp.topic)
            .setPartitionIndex(tp.partition)
            .setErrorCode(error.code)
        }.toBuffer
        new LeaderAndIsrResponse(
          new LeaderAndIsrResponseData()
            .setErrorCode(Errors.NONE.code)
            .setPartitionErrors(responsePartitions.asJava),
          leaderAndIsrRequest.isConfluentRequest)
      }
    }
  }

  /*
   * Make the current broker to become leader for a given set of partitions by:
   *
   * 1. Stop fetchers for these partitions
   * 2. Update the partition metadata in cache
   * 3. Add these partitions to the leader partitions set
   *
   * If an unexpected error is thrown in this function, it will be propagated to KafkaApis where
   * the error message will be set on each partition since we do not know which partition caused it. Otherwise,
   * return the set of partitions that are made leader due to this method
   *
   *  TODO: the above may need to be fixed later
   */
  private def makeLeaders(controllerId: Int,
                          controllerEpoch: Int,
                          partitionStates: Map[Partition, LeaderAndIsrPartitionState],
                          correlationId: Int,
                          responseMap: mutable.Map[TopicPartition, Errors],
                          highWatermarkCheckpoints: OffsetCheckpoints): Set[Partition] = {
    partitionStates.keys.foreach { partition =>
      stateChangeLogger.trace(s"Handling LeaderAndIsr request correlationId $correlationId from " +
        s"controller $controllerId epoch $controllerEpoch starting the become-leader transition for " +
        s"partition ${partition.topicPartition}")
    }

    for (partition <- partitionStates.keys)
      responseMap.put(partition.topicPartition, Errors.NONE)

    val partitionsToMakeLeaders = mutable.Set[Partition]()

    try {
      // First stop fetchers for all the partitions
      replicaFetcherManager.removeFetcherForPartitions(partitionStates.keySet.map(_.topicPartition))
      // Update the partition information to be the leader
      partitionStates.foreach { case (partition, partitionState) =>
        try {
          if (partition.makeLeader(controllerId, partitionState, correlationId, highWatermarkCheckpoints)) {
            partitionsToMakeLeaders += partition
            stateChangeLogger.trace(s"Stopped fetchers as part of become-leader request from " +
              s"controller $controllerId epoch $controllerEpoch with correlation id $correlationId for partition ${partition.topicPartition} " +
              s"(last update controller epoch ${partitionState.controllerEpoch})")
          } else
            stateChangeLogger.info(s"Skipped the become-leader state change after marking its " +
              s"partition as leader with correlation id $correlationId from controller $controllerId epoch $controllerEpoch for " +
              s"partition ${partition.topicPartition} (last update controller epoch ${partitionState.controllerEpoch}) " +
              s"since it is already the leader for the partition.")
        } catch {
          case e: KafkaStorageException =>
            stateChangeLogger.error(s"Skipped the become-leader state change with " +
              s"correlation id $correlationId from controller $controllerId epoch $controllerEpoch for partition ${partition.topicPartition} " +
              s"(last update controller epoch ${partitionState.controllerEpoch}) since " +
              s"the replica for the partition is offline due to disk error $e")
            val dirOpt = getLogDir(partition.topicPartition)
            error(s"Error while making broker the leader for partition $partition in dir $dirOpt", e)
            responseMap.put(partition.topicPartition, Errors.KAFKA_STORAGE_ERROR)
        }
      }

    } catch {
      case e: Throwable =>
        partitionStates.keys.foreach { partition =>
          stateChangeLogger.error(s"Error while processing LeaderAndIsr request correlationId $correlationId received " +
            s"from controller $controllerId epoch $controllerEpoch for partition ${partition.topicPartition}", e)
        }
        // Re-throw the exception for it to be caught in KafkaApis
        throw e
    }

    partitionStates.keys.foreach { partition =>
      stateChangeLogger.trace(s"Completed LeaderAndIsr request correlationId $correlationId from controller $controllerId " +
        s"epoch $controllerEpoch for the become-leader transition for partition ${partition.topicPartition}")
    }

    partitionsToMakeLeaders
  }

  /*
   * Make the current broker to become follower for a given set of partitions by:
   *
   * 1. Remove these partitions from the leader partitions set.
   * 2. Mark the replicas as followers so that no more data can be added from the producer clients.
   * 3. Stop fetchers for these partitions so that no more data can be added by the replica fetcher threads.
   * 4. Truncate the log and checkpoint offsets for these partitions.
   * 5. Clear the produce and fetch requests in the purgatory
   * 6. If the broker is not shutting down, add the fetcher to the new leaders.
   *
   * The ordering of doing these steps make sure that the replicas in transition will not
   * take any more messages before checkpointing offsets so that all messages before the checkpoint
   * are guaranteed to be flushed to disks
   *
   * If an unexpected error is thrown in this function, it will be propagated to KafkaApis where
   * the error message will be set on each partition since we do not know which partition caused it. Otherwise,
   * return the set of partitions that are made follower due to this method
   */
  private def makeFollowers(controllerId: Int,
                            controllerEpoch: Int,
                            partitionStates: Map[Partition, LeaderAndIsrPartitionState],
                            correlationId: Int,
                            responseMap: mutable.Map[TopicPartition, Errors],
                            highWatermarkCheckpoints: OffsetCheckpoints) : Set[Partition] = {
    partitionStates.foreach { case (partition, partitionState) =>
      stateChangeLogger.trace(s"Handling LeaderAndIsr request correlationId $correlationId from controller $controllerId " +
        s"epoch $controllerEpoch starting the become-follower transition for partition ${partition.topicPartition} with leader " +
        s"${partitionState.leader}")
    }

    for (partition <- partitionStates.keys)
      responseMap.put(partition.topicPartition, Errors.NONE)

    val partitionsToMakeFollower: mutable.Set[Partition] = mutable.Set()
    try {
      // TODO: Delete leaders from LeaderAndIsrRequest
      partitionStates.foreach { case (partition, partitionState) =>
        val newLeaderBrokerId = partitionState.leader
        try {
          metadataCache.getAliveBrokers.find(_.id == newLeaderBrokerId) match {
            // Only change partition state when the leader is available
            case Some(_) =>
              if (partition.makeFollower(controllerId, partitionState, correlationId, highWatermarkCheckpoints))
                partitionsToMakeFollower += partition
              else
                stateChangeLogger.info(s"Skipped the become-follower state change after marking its partition as " +
                  s"follower with correlation id $correlationId from controller $controllerId epoch $controllerEpoch " +
                  s"for partition ${partition.topicPartition} (last update " +
                  s"controller epoch ${partitionState.controllerEpoch}) " +
                  s"since the new leader $newLeaderBrokerId is the same as the old leader")
            case None =>
              // The leader broker should always be present in the metadata cache.
              // If not, we should record the error message and abort the transition process for this partition
              stateChangeLogger.error(s"Received LeaderAndIsrRequest with correlation id $correlationId from " +
                s"controller $controllerId epoch $controllerEpoch for partition ${partition.topicPartition} " +
                s"(last update controller epoch ${partitionState.controllerEpoch}) " +
                s"but cannot become follower since the new leader $newLeaderBrokerId is unavailable.")
              // Create the local replica even if the leader is unavailable. This is required to ensure that we include
              // the partition's high watermark in the checkpoint file (see KAFKA-1647)
              partition.createLogIfNotExists(localBrokerId, isNew = partitionState.isNew, isFutureReplica = false,
                highWatermarkCheckpoints)
          }
        } catch {
          case e: KafkaStorageException =>
            stateChangeLogger.error(s"Skipped the become-follower state change with correlation id $correlationId from " +
              s"controller $controllerId epoch $controllerEpoch for partition ${partition.topicPartition} " +
              s"(last update controller epoch ${partitionState.controllerEpoch}) with leader " +
              s"$newLeaderBrokerId since the replica for the partition is offline due to disk error $e")
            val dirOpt = getLogDir(partition.topicPartition)
            error(s"Error while making broker the follower for partition $partition with leader " +
              s"$newLeaderBrokerId in dir $dirOpt", e)
            responseMap.put(partition.topicPartition, Errors.KAFKA_STORAGE_ERROR)
        }
      }

      replicaFetcherManager.removeFetcherForPartitions(partitionsToMakeFollower.map(_.topicPartition))
      partitionsToMakeFollower.foreach { partition =>
        stateChangeLogger.trace(s"Stopped fetchers as part of become-follower request from controller $controllerId " +
          s"epoch $controllerEpoch with correlation id $correlationId for partition ${partition.topicPartition} with leader " +
          s"${partitionStates(partition).leader}")
      }

      partitionsToMakeFollower.foreach { partition =>
        val topicPartitionOperationKey = TopicPartitionOperationKey(partition.topicPartition)
        delayedProducePurgatory.checkAndComplete(topicPartitionOperationKey)
        delayedFetchPurgatory.checkAndComplete(topicPartitionOperationKey)
        delayedListOffsetsPurgatory.checkAndComplete(topicPartitionOperationKey)
      }

      partitionsToMakeFollower.foreach { partition =>
        stateChangeLogger.trace(s"Truncated logs and checkpointed recovery boundaries for partition " +
          s"${partition.topicPartition} as part of become-follower request with correlation id $correlationId from " +
          s"controller $controllerId epoch $controllerEpoch with leader ${partitionStates(partition).leader}")
      }

      if (isShuttingDown.get()) {
        partitionsToMakeFollower.foreach { partition =>
          stateChangeLogger.trace(s"Skipped the adding-fetcher step of the become-follower state " +
            s"change with correlation id $correlationId from controller $controllerId epoch $controllerEpoch for " +
            s"partition ${partition.topicPartition} with leader ${partitionStates(partition).leader} " +
            "since it is shutting down")
        }
      } else {
        // we do not need to check if the leader exists again since this has been done at the beginning of this process
        val partitionsToMakeFollowerWithLeaderAndOffset = partitionsToMakeFollower.map { partition =>
          val leader = metadataCache.getAliveBrokers.find(_.id == partition.leaderReplicaIdOpt.get).get
            .brokerEndPoint(config.interBrokerListenerName)
          val fetchOffset = partition.localLogOrException.highWatermark
          partition.topicPartition -> InitialFetchState(leader, partition.getLeaderEpoch, fetchOffset)
       }.toMap

        replicaFetcherManager.addFetcherForPartitions(partitionsToMakeFollowerWithLeaderAndOffset)
        partitionsToMakeFollowerWithLeaderAndOffset.foreach { case (partition, initialFetchState) =>
          stateChangeLogger.trace(s"Started fetcher to new leader as part of become-follower " +
            s"request from controller $controllerId epoch $controllerEpoch with correlation id $correlationId for " +
            s"partition $partition with leader ${initialFetchState.leader}")
        }
      }
    } catch {
      case e: Throwable =>
        stateChangeLogger.error(s"Error while processing LeaderAndIsr request with correlationId $correlationId " +
          s"received from controller $controllerId epoch $controllerEpoch", e)
        // Re-throw the exception for it to be caught in KafkaApis
        throw e
    }

    partitionStates.keys.foreach { partition =>
      stateChangeLogger.trace(s"Completed LeaderAndIsr request correlationId $correlationId from controller $controllerId " +
        s"epoch $controllerEpoch for the become-follower transition for partition ${partition.topicPartition} with leader " +
        s"${partitionStates(partition).leader}")
    }

    partitionsToMakeFollower
  }

  private def maybeShrinkIsr(): Unit = {
    trace("Evaluating ISR list of partitions to see which replicas can be removed from the ISR")

    // Shrink ISRs for non offline partitions
    allPartitions.keys.foreach { topicPartition =>
      nonOfflinePartition(topicPartition).foreach(_.maybeShrinkIsr())
    }
  }

  /**
   * Update the follower's fetch state on the leader based on the last fetch request and update `readResult`.
   * If the follower replica is not recognized to be one of the assigned replicas, do not update
   * `readResult` so that log start/end offset and high watermark is consistent with
   * records in fetch response. Log start/end offset and high watermark may change not only due to
   * this fetch request, e.g., rolling new log segment and removing old log segment may move log
   * start offset further than the last offset in the fetched records. The followers will get the
   * updated leader's state in the next fetch response.
   */
  private def updateFollowerFetchState(followerId: Int,
                                       readResults: Seq[(TopicPartition, AbstractLogReadResult)]): Seq[(TopicPartition, AbstractLogReadResult)] = {
    readResults.map { case (topicPartition, readResult) =>
      val updatedReadResult = if (readResult.error != Errors.NONE) {
        debug(s"Skipping update of fetch state for follower $followerId since the " +
          s"log read returned error ${readResult.error}")
        readResult
      } else {
<<<<<<< HEAD
        readResult match {
          case readResult: LogReadResult =>
            nonOfflinePartition(topicPartition) match {
              case Some(partition) =>
                if (partition.updateFollowerFetchState(followerId,
                  followerFetchOffsetMetadata = readResult.info.fetchOffsetMetadata,
                  followerStartOffset = readResult.followerLogStartOffset,
                  followerFetchTimeMs = readResult.fetchTimeMs,
                  leaderEndOffset = readResult.leaderLogEndOffset)) {
                  readResult
                } else {
                  warn(s"Leader $localBrokerId failed to record follower $followerId's position " +
                    s"${readResult.info.fetchOffsetMetadata.messageOffset} since the replica is not recognized to be " +
                    s"one of the assigned replicas ${partition.assignmentState.replicas.mkString(",")} " +
                    s"for partition $topicPartition. Empty records will be returned for this partition.")
                  readResult.withEmptyFetchInfo
                }
              case None =>
                warn(s"While recording the replica LEO, the partition $topicPartition hasn't been created.")
                readResult
=======
        nonOfflinePartition(topicPartition) match {
          case Some(partition) =>
            if (partition.updateFollowerFetchState(followerId,
              followerFetchOffsetMetadata = readResult.info.fetchOffsetMetadata,
              followerStartOffset = readResult.followerLogStartOffset,
              followerFetchTimeMs = readResult.fetchTimeMs,
              leaderEndOffset = readResult.leaderLogEndOffset,
              lastSentHighwatermark = readResult.highWatermark)) {
              readResult
            } else {
              warn(s"Leader $localBrokerId failed to record follower $followerId's position " +
                s"${readResult.info.fetchOffsetMetadata.messageOffset}, and last sent HW since the replica " +
                s"is not recognized to be one of the assigned replicas ${partition.assignmentState.replicas.mkString(",")} " +
                s"for partition $topicPartition. Empty records will be returned for this partition.")
              readResult.withEmptyFetchInfo
>>>>>>> f9667b6c
            }
          case readResult: TierLogReadResult =>
            val reason = s"Attempt to fetch tiered data by follower $followerId from $localBrokerId at offset " +
              s"${readResult.info.fetchMetadata.fetchStartOffset}}"
            warn(reason)
            LogReadResult(info = FetchDataInfo(LogOffsetMetadata.UnknownOffsetMetadata, MemoryRecords.EMPTY),
              highWatermark = -1L,
              leaderLogStartOffset = -1L,
              leaderLogEndOffset = -1L,
              followerLogStartOffset = -1L,
              fetchTimeMs = -1L,
              readSize = 0,
              isReadAllowed = false,
              lastStableOffset = None,
              exception = Some(new OffsetTieredException(reason)))
        }
      }
      topicPartition -> updatedReadResult
    }
  }

<<<<<<< HEAD

  private def updateFollowerHighWatermark(topicPartition: TopicPartition, followerId: Int, highWatermark: Long): Unit = {
    nonOfflinePartition(topicPartition).flatMap(_.getReplica(followerId)) match {
      case Some(replica) => replica.updateLastSentHighWatermark(highWatermark)
      case None =>
        warn(s"While updating the HW for follower $followerId for partition $topicPartition, " +
          s"the replica could not be found.")
    }
  }

  def leaderPartitionsIterator: Iterator[Partition] =
=======
  private def leaderPartitionsIterator: Iterator[Partition] =
>>>>>>> f9667b6c
    nonOfflinePartitionsIterator.filter(_.leaderLogIfLocal.isDefined)

  def getLogEndOffset(topicPartition: TopicPartition): Option[Long] =
    nonOfflinePartition(topicPartition).flatMap(_.leaderLogIfLocal.map(_.logEndOffset))

  // Flushes the highwatermark value for all partitions to the highwatermark file
  def checkpointHighWatermarks(): Unit = {
    val localLogs = nonOfflinePartitionsIterator.flatMap { partition =>
      val logsList: mutable.Set[AbstractLog] = mutable.Set()
      partition.log.foreach(logsList.add)
      partition.futureLog.foreach(logsList.add)
      logsList
    }.toBuffer
    val logsByDir = localLogs.groupBy(_.dir.getParent)
    for ((dir, logs) <- logsByDir) {
      val hwms = logs.map(log => log.topicPartition -> log.highWatermark).toMap
      try {
        highWatermarkCheckpoints.get(dir).foreach(_.write(hwms))
      } catch {
        case e: KafkaStorageException =>
          error(s"Error while writing to highwatermark file in directory $dir", e)
      }
    }
  }

  // Used only by test
  def markPartitionOffline(tp: TopicPartition): Unit = replicaStateChangeLock synchronized {
    allPartitions.put(tp, HostedPartition.Offline)
    Partition.removeMetrics(tp)
  }

  // logDir should be an absolute path
  // sendZkNotification is needed for unit test
  def handleLogDirFailure(dir: String, sendZkNotification: Boolean = true): Unit = {
    if (!logManager.isLogDirOnline(dir))
      return
    warn(s"Stopping serving replicas in dir $dir")
    replicaStateChangeLock synchronized {
      val newOfflinePartitions = nonOfflinePartitionsIterator.filter { partition =>
        partition.log.exists { _.dir.getParent == dir }
      }.map(_.topicPartition).toSet

      val partitionsWithOfflineFutureReplica = nonOfflinePartitionsIterator.filter { partition =>
        partition.futureLog.exists { _.dir.getParent == dir }
      }.toSet

      replicaFetcherManager.removeFetcherForPartitions(newOfflinePartitions)
      replicaAlterLogDirsManager.removeFetcherForPartitions(newOfflinePartitions ++ partitionsWithOfflineFutureReplica.map(_.topicPartition))

      partitionsWithOfflineFutureReplica.foreach(partition => partition.removeFutureLocalReplica(deleteFromLogDir = false))
      newOfflinePartitions.foreach { topicPartition =>
        markPartitionOffline(topicPartition)
      }
      newOfflinePartitions.map(_.topic).foreach { topic: String =>
        maybeRemoveTopicMetrics(topic)
      }
      highWatermarkCheckpoints = highWatermarkCheckpoints.filter { case (checkpointDir, _) => checkpointDir != dir }

      warn(s"Broker $localBrokerId stopped fetcher for partitions ${newOfflinePartitions.mkString(",")} and stopped moving logs " +
           s"for partitions ${partitionsWithOfflineFutureReplica.mkString(",")} because they are in the failed log directory $dir.")
    }
    logManager.handleLogDirFailure(dir)

    if (sendZkNotification)
      zkClient.propagateLogDirEvent(localBrokerId)
    warn(s"Stopped serving replicas in dir $dir")
  }

  def removeMetrics(): Unit = {
    removeMetric("LeaderCount")
    removeMetric("PartitionCount")
    removeMetric("OfflineReplicaCount")
    removeMetric("UnderReplicatedPartitions")
    removeMetric("UnderMinIsrPartitionCount")
    removeMetric("AtMinIsrPartitionCount")
    removeMetric("NotCaughtUpPartitionCount")
  }

  // High watermark do not need to be checkpointed only when under unit tests
  def shutdown(checkpointHW: Boolean = true): Unit = {
    info("Shutting down")
    removeMetrics()
    if (logDirFailureHandler != null)
      logDirFailureHandler.shutdown()
    replicaFetcherManager.shutdown()
    replicaAlterLogDirsManager.shutdown()
    delayedFetchPurgatory.shutdown()
    delayedProducePurgatory.shutdown()
    delayedDeleteRecordsPurgatory.shutdown()
    delayedElectLeaderPurgatory.shutdown()
    delayedListOffsetsPurgatory.shutdown()
    if (checkpointHW)
      checkpointHighWatermarks()
    replicaSelectorOpt.foreach(_.close)
    info("Shut down completely")
  }

  protected def createReplicaFetcherManager(metrics: Metrics, time: Time, threadNamePrefix: Option[String], quotaManager: ReplicationQuotaManager) = {
    new ReplicaFetcherManager(config, this, metrics, time, threadNamePrefix, quotaManager, tierReplicaComponents.stateFetcherOpt)
  }

  protected def createReplicaAlterLogDirsManager(quotaManager: ReplicationQuotaManager, brokerTopicStats: BrokerTopicStats) = {
    new ReplicaAlterLogDirsManager(config, this, quotaManager, brokerTopicStats)
  }

  protected def createReplicaSelector(): Option[ReplicaSelector] = {
    config.replicaSelectorClassName.map { className =>
      val tmpReplicaSelector: ReplicaSelector = CoreUtils.createObject[ReplicaSelector](className)
      tmpReplicaSelector.configure(config.originals())
      tmpReplicaSelector
    }
  }

  def lastOffsetForLeaderEpoch(requestedEpochInfo: Map[TopicPartition, OffsetsForLeaderEpochRequest.PartitionData]): Map[TopicPartition, EpochEndOffset] = {
    requestedEpochInfo.map { case (tp, partitionData) =>
      val epochEndOffset = getPartition(tp) match {
        case HostedPartition.Online(partition) =>
          partition.lastOffsetForLeaderEpoch(partitionData.currentLeaderEpoch, partitionData.leaderEpoch,
            fetchOnlyFromLeader = true)

        case HostedPartition.Offline =>
          new EpochEndOffset(Errors.KAFKA_STORAGE_ERROR, UNDEFINED_EPOCH, UNDEFINED_EPOCH_OFFSET)

        case HostedPartition.None if metadataCache.contains(tp) =>
          new EpochEndOffset(Errors.NOT_LEADER_FOR_PARTITION, UNDEFINED_EPOCH, UNDEFINED_EPOCH_OFFSET)

        case HostedPartition.None =>
          new EpochEndOffset(Errors.UNKNOWN_TOPIC_OR_PARTITION, UNDEFINED_EPOCH, UNDEFINED_EPOCH_OFFSET)
      }
      tp -> epochEndOffset
    }
  }

  def electLeaders(
    controller: KafkaController,
    partitions: Set[TopicPartition],
    electionType: ElectionType,
    responseCallback: Map[TopicPartition, ApiError] => Unit,
    requestTimeout: Int
  ): Unit = {

    val deadline = time.milliseconds() + requestTimeout

    def electionCallback(results: Map[TopicPartition, Either[ApiError, Int]]): Unit = {
      val expectedLeaders = mutable.Map.empty[TopicPartition, Int]
      val failures = mutable.Map.empty[TopicPartition, ApiError]
      results.foreach {
        case (partition, Right(leader)) => expectedLeaders += partition -> leader
        case (partition, Left(error)) => failures += partition -> error
      }

      if (expectedLeaders.nonEmpty) {
        val watchKeys = expectedLeaders.iterator.map {
          case (tp, _) => TopicPartitionOperationKey(tp)
        }.toBuffer

        delayedElectLeaderPurgatory.tryCompleteElseWatch(
          new DelayedElectLeader(
            math.max(0, deadline - time.milliseconds()),
            expectedLeaders,
            failures,
            this,
            responseCallback
          ),
          watchKeys
        )
      } else {
          // There are no partitions actually being elected, so return immediately
          responseCallback(failures)
      }
    }

    controller.electLeaders(partitions, electionType, electionCallback)
  }
}

object FetchLag {
  val UnknownFetchLagMs: Long = -1L

  /**
   * Calculate the lag as the difference to the fetch timestamp (ms) which is based on current time  as retention is
   * computed based on current timestamp too.
   * 1. result.isReadAllowed is FALSE then read did not happen; fetch time lag cannot be computed
   * 2. Empty batch indicated zero lag, as the consumer is caught up
   * 3. Non empty record batch with NO_TIMESTAMP indicates messages with older format.
   * 4. lag = result.fetchTimeMs - firstBatchTimestamp
   */
  private def lagInMs(result: LogReadResult): Long = {
    if (!result.isReadAllowed)
      return FetchLag.UnknownFetchLagMs

    val iterator = result.info.records.batches.iterator
    if (!iterator.hasNext())
      return 0L

    val firstBatchTimestamp = iterator.next().maxTimestamp()
    if (firstBatchTimestamp == RecordBatch.NO_TIMESTAMP || result.fetchTimeMs < firstBatchTimestamp)
      return UnknownFetchLagMs

    result.fetchTimeMs - firstBatchTimestamp
  }

  def maybeRecordConsumerFetchTimeLag(isFromConsumer: Boolean,
                                      result: LogReadResult,
                                      brokerTopicStats: BrokerTopicStats): Unit = {
    if (isFromConsumer) {
      val fetchLagMs = FetchLag.lagInMs(result)
      if (fetchLagMs != FetchLag.UnknownFetchLagMs)
        brokerTopicStats.allTopicsStats.consumerFetchLagTimeMs.update(fetchLagMs)
    }
  }
}

/**
  * Replica layer components for tiered storage.
  * @param replicaManagerOpt Replica manager for tiered storage
  * @param fetcherOpt Tier fetcher instance
  * @param stateFetcherOpt Tier state fetcher instance
  * @param logComponents Log components for tiered storage
  */
case class TierReplicaComponents(replicaManagerOpt: Option[TierReplicaManager],
                                 fetcherOpt: Option[TierFetcher],
                                 stateFetcherOpt: Option[TierStateFetcher],
                                 logComponents: TierLogComponents)

object TierReplicaComponents {
  val EMPTY = TierReplicaComponents(None, None, None, TierLogComponents.EMPTY)
}<|MERGE_RESOLUTION|>--- conflicted
+++ resolved
@@ -1105,23 +1105,8 @@
       }
       responseCallback(fetchPartitionData)
     } else {
-<<<<<<< HEAD
       val tierFetchPartitionStatusList = mergeIntoFetchPartitionStatusList(fetchInfos, tierLogReadResultMap)
       val localFetchPartitionStatusList = mergeIntoFetchPartitionStatusList(fetchInfos, localLogReadResultMap)
-=======
-      // construct the fetch results from the read results
-      val fetchPartitionStatus = new mutable.ArrayBuffer[(TopicPartition, FetchPartitionStatus)]
-      fetchInfos.foreach { case (topicPartition, partitionData) =>
-        logReadResultMap.get(topicPartition).foreach(logReadResult => {
-          val logOffsetMetadata = logReadResult.info.fetchOffsetMetadata
-          fetchPartitionStatus += (topicPartition -> FetchPartitionStatus(logOffsetMetadata, partitionData))
-        })
-      }
-      val fetchMetadata: SFetchMetadata = SFetchMetadata(fetchMinBytes, fetchMaxBytes, hardMaxBytesLimit,
-        fetchOnlyFromLeader, fetchIsolation, isFromFollower, replicaId, fetchPartitionStatus)
-      val delayedFetch = new DelayedFetch(timeout, fetchMetadata, this, quota, clientMetadata,
-        responseCallback)
->>>>>>> f9667b6c
 
       // create a list of (topic, partition) pairs to use as keys for this delayed fetch operation
       val localDelayedFetchKeys = localFetchPartitionStatusList.map { case (tp, _) => TopicPartitionOperationKey(tp) }
@@ -1131,7 +1116,7 @@
           fetchIsolation, isFromFollower, replicaId, localFetchPartitionStatusList)
 
         val delayedFetch = new DelayedFetch(timeout, localFetchMetadata, this, quota, None,
-          clientMetadata, brokerTopicStats, maybeUpdateHwAndSendResponse)
+          clientMetadata, brokerTopicStats, responseCallback)
 
         // try to complete the request immediately, otherwise put it into the purgatory;
         // this is because while the delayed fetch operation is being created, new requests
@@ -1157,7 +1142,7 @@
         val tierAndLocalFetchMetadata = SFetchMetadata(fetchMinBytes, fetchMaxBytes, hardMaxBytesLimit, fetchOnlyFromLeader,
           fetchIsolation, isFromFollower, replicaId, localFetchPartitionStatusList ++ tierFetchPartitionStatusList)
         val delayedFetch = new DelayedFetch(boundedTimeout, tierAndLocalFetchMetadata, this, quota, Some(pendingFetch),
-          clientMetadata, brokerTopicStats, maybeUpdateHwAndSendResponse)
+          clientMetadata, brokerTopicStats, responseCallback)
         // Gather up all of the fetchInfos
         delayedFetchPurgatory.tryCompleteElseWatch(delayedFetch, delayedFetchKeys)
       }
@@ -1853,7 +1838,6 @@
           s"log read returned error ${readResult.error}")
         readResult
       } else {
-<<<<<<< HEAD
         readResult match {
           case readResult: LogReadResult =>
             nonOfflinePartition(topicPartition) match {
@@ -1862,35 +1846,19 @@
                   followerFetchOffsetMetadata = readResult.info.fetchOffsetMetadata,
                   followerStartOffset = readResult.followerLogStartOffset,
                   followerFetchTimeMs = readResult.fetchTimeMs,
-                  leaderEndOffset = readResult.leaderLogEndOffset)) {
+                  leaderEndOffset = readResult.leaderLogEndOffset,
+                  lastSentHighwatermark = readResult.highWatermark)) {
                   readResult
                 } else {
                   warn(s"Leader $localBrokerId failed to record follower $followerId's position " +
-                    s"${readResult.info.fetchOffsetMetadata.messageOffset} since the replica is not recognized to be " +
-                    s"one of the assigned replicas ${partition.assignmentState.replicas.mkString(",")} " +
+                    s"${readResult.info.fetchOffsetMetadata.messageOffset}, and last sent HW since the replica " +
+                    s"is not recognized to be one of the assigned replicas ${partition.assignmentState.replicas.mkString(",")} " +
                     s"for partition $topicPartition. Empty records will be returned for this partition.")
                   readResult.withEmptyFetchInfo
                 }
               case None =>
                 warn(s"While recording the replica LEO, the partition $topicPartition hasn't been created.")
                 readResult
-=======
-        nonOfflinePartition(topicPartition) match {
-          case Some(partition) =>
-            if (partition.updateFollowerFetchState(followerId,
-              followerFetchOffsetMetadata = readResult.info.fetchOffsetMetadata,
-              followerStartOffset = readResult.followerLogStartOffset,
-              followerFetchTimeMs = readResult.fetchTimeMs,
-              leaderEndOffset = readResult.leaderLogEndOffset,
-              lastSentHighwatermark = readResult.highWatermark)) {
-              readResult
-            } else {
-              warn(s"Leader $localBrokerId failed to record follower $followerId's position " +
-                s"${readResult.info.fetchOffsetMetadata.messageOffset}, and last sent HW since the replica " +
-                s"is not recognized to be one of the assigned replicas ${partition.assignmentState.replicas.mkString(",")} " +
-                s"for partition $topicPartition. Empty records will be returned for this partition.")
-              readResult.withEmptyFetchInfo
->>>>>>> f9667b6c
             }
           case readResult: TierLogReadResult =>
             val reason = s"Attempt to fetch tiered data by follower $followerId from $localBrokerId at offset " +
@@ -1912,21 +1880,7 @@
     }
   }
 
-<<<<<<< HEAD
-
-  private def updateFollowerHighWatermark(topicPartition: TopicPartition, followerId: Int, highWatermark: Long): Unit = {
-    nonOfflinePartition(topicPartition).flatMap(_.getReplica(followerId)) match {
-      case Some(replica) => replica.updateLastSentHighWatermark(highWatermark)
-      case None =>
-        warn(s"While updating the HW for follower $followerId for partition $topicPartition, " +
-          s"the replica could not be found.")
-    }
-  }
-
-  def leaderPartitionsIterator: Iterator[Partition] =
-=======
-  private def leaderPartitionsIterator: Iterator[Partition] =
->>>>>>> f9667b6c
+ def leaderPartitionsIterator: Iterator[Partition] =
     nonOfflinePartitionsIterator.filter(_.leaderLogIfLocal.isDefined)
 
   def getLogEndOffset(topicPartition: TopicPartition): Option[Long] =
