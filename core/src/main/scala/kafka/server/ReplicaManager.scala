/**
 * Licensed to the Apache Software Foundation (ASF) under one or more
 * contributor license agreements.  See the NOTICE file distributed with
 * this work for additional information regarding copyright ownership.
 * The ASF licenses this file to You under the Apache License, Version 2.0
 * (the "License"); you may not use this file except in compliance with
 * the License.  You may obtain a copy of the License at
 *
 *    http://www.apache.org/licenses/LICENSE-2.0
 *
 * Unless required by applicable law or agreed to in writing, software
 * distributed under the License is distributed on an "AS IS" BASIS,
 * WITHOUT WARRANTIES OR CONDITIONS OF ANY KIND, either express or implied.
 * See the License for the specific language governing permissions and
 * limitations under the License.
 */
package kafka.server

import java.io.File
import java.util
import java.util.Optional
import java.util.concurrent.TimeUnit
import java.util.concurrent.atomic.{AtomicBoolean, AtomicLong}
import java.util.concurrent.locks.Lock

import com.yammer.metrics.core.Meter
import kafka.api._
import kafka.cluster.{BrokerEndPoint, Partition}
import kafka.common.RecordValidationException
import kafka.controller.{KafkaController, StateChangeLogger}
import kafka.log._
import kafka.metrics.KafkaMetricsGroup
import kafka.server.{FetchMetadata => SFetchMetadata}
import kafka.server.HostedPartition.Online
import kafka.server.QuotaFactory.QuotaManagers
import kafka.server.checkpoints.{LazyOffsetCheckpoints, OffsetCheckpointFile, OffsetCheckpoints}
import kafka.server.link.ClusterLinkReplicaManager
import kafka.tier.{TierReplicaManager, TierTimestampAndOffset}
import kafka.tier.fetcher.{TierFetchResult, TierFetcher, TierStateFetcher}
import kafka.utils._
import kafka.zk.KafkaZkClient
import org.apache.kafka.common.{ElectionType, IsolationLevel, Node, TopicPartition}
import org.apache.kafka.common.errors._
import org.apache.kafka.common.internals.Topic
import org.apache.kafka.common.message.LeaderAndIsrRequestData.LeaderAndIsrPartitionState
import org.apache.kafka.common.message.DeleteRecordsResponseData.DeleteRecordsPartitionResult
import org.apache.kafka.common.message.{DescribeLogDirsResponseData, LeaderAndIsrResponseData}
import org.apache.kafka.common.message.LeaderAndIsrResponseData.LeaderAndIsrPartitionError
import org.apache.kafka.common.message.StopReplicaRequestData.StopReplicaPartitionState
import org.apache.kafka.common.metrics.Metrics
import org.apache.kafka.common.network.ListenerName
import org.apache.kafka.common.protocol.{Errors, MessageUtil}
import org.apache.kafka.common.record.FileRecords.{FileTimestampAndOffset, TimestampAndOffset}
import org.apache.kafka.common.record._
import org.apache.kafka.common.replica.PartitionView.DefaultPartitionView
import org.apache.kafka.common.replica.ReplicaView.DefaultReplicaView
import org.apache.kafka.common.replica.{ClientMetadata, _}
import org.apache.kafka.common.requests.EpochEndOffset._
import org.apache.kafka.common.requests.FetchRequest.PartitionData
import org.apache.kafka.common.requests.FetchResponse.AbortedTransaction
import org.apache.kafka.common.requests.ProduceResponse.PartitionResponse
import org.apache.kafka.common.requests._
import org.apache.kafka.common.utils.Time

import scala.jdk.CollectionConverters._
import scala.collection.{Map, Seq, Set, mutable}
import scala.compat.java8.FunctionConverters._
import scala.compat.java8.OptionConverters._

/*
 * Result metadata of a log append operation on the log
 */
case class LogAppendResult(info: LogAppendInfo, exception: Option[Throwable] = None) {
  def error: Errors = exception match {
    case None => Errors.NONE
    case Some(e) => Errors.forException(e)
  }
}

case class LogDeleteRecordsResult(requestedOffset: Long, lowWatermark: Long, exception: Option[Throwable] = None) {
  def error: Errors = exception match {
    case None => Errors.NONE
    case Some(e) => Errors.forException(e)
  }
}

/*
 * Result metadata of a log read operation on the log
 * @param info @FetchDataInfo returned by the @Log read
 * @param hw high watermark of the local replica
 * @param readSize amount of data that was read from the log i.e. size of the fetch
 * @param isReadFromLogEnd true if the request read up to the log end offset snapshot
 *                         when the read was initiated, false otherwise
 * @param preferredReadReplica the preferred read replica to be used for future fetches
 * @param exception Exception if error encountered while reading from the log
 */
sealed trait AbstractLogReadResult {
  def info: AbstractFetchDataInfo
  def highWatermark: Long
  def leaderLogStartOffset: Long
  def leaderLogEndOffset: Long
  def fetchTimeMs: Long
  def readSize: Int
  def lastStableOffset: Option[Long]
  def exception: Option[Throwable]
  def preferredReadReplica: Option[Int]
  def followerNeedsHwUpdate: Boolean

  def error: Errors = exception match {
    case None => Errors.NONE
    case Some(e) => Errors.forException(e)
  }
}

/*
 * Result metadata of a local log read operation
 * @param isReadAllowed read operation is not allowed for this partition as fetch request
 *                      maxBytes was already satisfied by previous partitions when
 *                      hardMaxBytesLimitNote in TRUE
 */
case class LogReadResult(info: FetchDataInfo,
                         highWatermark: Long,
                         leaderLogStartOffset: Long,
                         leaderLogEndOffset: Long,
                         followerLogStartOffset: Long,
                         fetchTimeMs: Long,
                         readSize: Int,
                         lastStableOffset: Option[Long],
                         isReadAllowed: Boolean,
                         preferredReadReplica: Option[Int] = None,
                         followerNeedsHwUpdate: Boolean = false,
                         exception: Option[Throwable] = None) extends AbstractLogReadResult {

  def withEmptyFetchInfo: LogReadResult =
    copy(info = FetchDataInfo(LogOffsetMetadata.UnknownOffsetMetadata, MemoryRecords.EMPTY))

  override def toString =
    s"Fetch Data: [$info], HW: [$highWatermark], leaderLogStartOffset: [$leaderLogStartOffset], leaderLogEndOffset: [$leaderLogEndOffset], " +
    s"followerLogStartOffset: [$followerLogStartOffset], fetchTimeMs: [$fetchTimeMs], readSize: [$readSize], lastStableOffset: [$lastStableOffset], isReadAllowed: [$isReadAllowed] error: [$error]"
}

case class TierLogReadResult(info: TierFetchDataInfo,
                             highWatermark: Long,
                             leaderLogStartOffset: Long,
                             leaderLogEndOffset: Long,
                             followerLogStartOffset: Long,
                             fetchTimeMs: Long,
                             readSize: Int,
                             lastStableOffset: Option[Long],
                             preferredReadReplica: Option[Int] = None,
                             exception: Option[Throwable] = None) extends AbstractLogReadResult {
  /**
    * An attempt to fetch tiered data by the follower will raise an [[OffsetTieredException]]. See [[ReplicaManager.updateFollowerFetchState]].
    */
  val followerNeedsHwUpdate = false

  override def toString =
    s"Tiered Fetch Data: [$info], HW: [$highWatermark], leaderLogStartOffset: [$leaderLogStartOffset], leaderLogEndOffset: [$leaderLogEndOffset], " +
      s"followerLogStartOffset: [$followerLogStartOffset], fetchTimeMs: [$fetchTimeMs], readSize: [$readSize], lastStableOffset: [$lastStableOffset], error: [$error]"

  /**
    * Convert this TierLogReadResult into a LogReadResult to be returned to the client.
    * This requires TierFetchResult's from a completed tier fetch.
    */
  def intoLogReadResult(tierFetchResult: TierFetchResult, isReadAllowed: Boolean): LogReadResult = {
    var newInfo: FetchDataInfo = FetchDataInfo(
      LogOffsetMetadata.UnknownOffsetMetadata,
      tierFetchResult.records,
      firstEntryIncomplete = false,
      this.info.abortedTransactions)

    if (!tierFetchResult.abortedTxns.isEmpty) {
      val abortedTransactionList = tierFetchResult.abortedTxns.asScala.map(_.asAbortedTransaction).toList
      newInfo = newInfo.addAbortedTransactions(abortedTransactionList)
    }

    val exceptionOpt = this.exception.orElse(Option(tierFetchResult.exception))
    LogReadResult(
      info = newInfo,
      highWatermark = this.highWatermark,
      leaderLogStartOffset = this.leaderLogStartOffset,
      leaderLogEndOffset = this.leaderLogEndOffset,
      followerLogStartOffset = this.followerLogStartOffset,
      fetchTimeMs = this.fetchTimeMs,
      readSize = this.readSize,
      isReadAllowed = isReadAllowed,
      lastStableOffset = this.lastStableOffset,
      preferredReadReplica = this.preferredReadReplica,
      followerNeedsHwUpdate = this.followerNeedsHwUpdate,
      exception = exceptionOpt
    )
  }
}

case class FetchPartitionData(error: Errors = Errors.NONE,
                              highWatermark: Long,
                              logStartOffset: Long,
                              records: Records,
                              lastStableOffset: Option[Long],
                              abortedTransactions: Option[List[AbortedTransaction]],
                              preferredReadReplica: Option[Int],
                              isReassignmentFetch: Boolean)


/**
 * Trait to represent the state of hosted partitions. We create a concrete (active) Partition
 * instance when the broker receives a LeaderAndIsr request from the controller indicating
 * that it should be either a leader or follower of a partition.
 */
sealed trait HostedPartition
object HostedPartition {
  /**
   * This broker does not have any state for this partition locally.
   */
  final object None extends HostedPartition

  /**
   * This broker hosts the partition and it is online.
   */
  final case class Online(partition: Partition) extends HostedPartition

  /**
   * This broker hosts the partition, but it is in an offline log directory.
   */
  final object Offline extends HostedPartition
}

object ReplicaManager {
  val HighWatermarkFilename = "replication-offset-checkpoint"
  val IsrChangePropagationBlackOut = 5000L
  val IsrChangePropagationInterval = 60000L
}

class ReplicaManager(val config: KafkaConfig,
                     metrics: Metrics,
                     time: Time,
                     val zkClient: KafkaZkClient,
                     scheduler: Scheduler,
                     val logManager: LogManager,
                     val isShuttingDown: AtomicBoolean,
                     quotaManagers: QuotaManagers,
                     val brokerTopicStats: BrokerTopicStats,
                     val metadataCache: MetadataCache,
                     logDirFailureChannel: LogDirFailureChannel,
                     val delayedProducePurgatory: DelayedOperationPurgatory[DelayedProduce],
                     val delayedFetchPurgatory: DelayedOperationPurgatory[DelayedFetch],
                     val delayedDeleteRecordsPurgatory: DelayedOperationPurgatory[DelayedDeleteRecords],
                     val delayedElectLeaderPurgatory: DelayedOperationPurgatory[DelayedElectLeader],
                     val delayedListOffsetsPurgatory: DelayedOperationPurgatory[DelayedListOffsets],
                     val tierReplicaComponents: TierReplicaComponents,
                     val adminManager: AdminManager,
                     threadNamePrefix: Option[String]) extends Logging with KafkaMetricsGroup {

  def this(config: KafkaConfig,
           metrics: Metrics,
           time: Time,
           zkClient: KafkaZkClient,
           scheduler: Scheduler,
           logManager: LogManager,
           isShuttingDown: AtomicBoolean,
           quotaManagers: QuotaManagers,
           brokerTopicStats: BrokerTopicStats,
           metadataCache: MetadataCache,
           logDirFailureChannel: LogDirFailureChannel,
           tierReplicaComponents: TierReplicaComponents,
           adminManager: AdminManager,
           threadNamePrefix: Option[String] = None) = {
    this(config, metrics, time, zkClient, scheduler, logManager, isShuttingDown,
      quotaManagers, brokerTopicStats, metadataCache, logDirFailureChannel,
      DelayedOperationPurgatory[DelayedProduce](
        purgatoryName = "Produce", brokerId = config.brokerId,
        purgeInterval = config.producerPurgatoryPurgeIntervalRequests),
      DelayedOperationPurgatory[DelayedFetch](
        purgatoryName = "Fetch", brokerId = config.brokerId,
        purgeInterval = config.fetchPurgatoryPurgeIntervalRequests),
      DelayedOperationPurgatory[DelayedDeleteRecords](
        purgatoryName = "DeleteRecords", brokerId = config.brokerId,
        purgeInterval = config.deleteRecordsPurgatoryPurgeIntervalRequests),
      DelayedOperationPurgatory[DelayedElectLeader](
        purgatoryName = "ElectLeader", brokerId = config.brokerId),
      DelayedOperationPurgatory[DelayedListOffsets](
        purgatoryName = "ListOffsets", brokerId = config.brokerId),
      tierReplicaComponents,
      adminManager,
      threadNamePrefix)
  }

  /* epoch of the controller that last changed the leader */
  @volatile var controllerEpoch: Int = KafkaController.InitialControllerEpoch
  private val localBrokerId = config.brokerId
  private[server] val allPartitions = new Pool[TopicPartition, HostedPartition](
    valueFactory = Some(tp => HostedPartition.Online(Partition(tp, time, this)))
  )
  private val replicaStateChangeLock = new Object
  val replicaFetcherManager = createReplicaFetcherManager(metrics, time, threadNamePrefix, quotaManagers.follower)
  val replicaAlterLogDirsManager = createReplicaAlterLogDirsManager(quotaManagers.alterLogDirs, brokerTopicStats)
  val clusterLinkManager = createClusterLinkManager(metrics, time, threadNamePrefix)
  private val highWatermarkCheckPointThreadStarted = new AtomicBoolean(false)
  @volatile var highWatermarkCheckpoints: Map[String, OffsetCheckpointFile] = logManager.liveLogDirs.map(dir =>
    (dir.getAbsolutePath, new OffsetCheckpointFile(new File(dir, ReplicaManager.HighWatermarkFilename), logDirFailureChannel))).toMap

  this.logIdent = s"[ReplicaManager broker=$localBrokerId] "
  private val stateChangeLogger = new StateChangeLogger(localBrokerId, inControllerContext = false, None)

  private val isrChangeSet: mutable.Set[TopicPartition] = new mutable.HashSet[TopicPartition]()
  private val lastIsrChangeMs = new AtomicLong(System.currentTimeMillis())
  private val lastIsrPropagationMs = new AtomicLong(System.currentTimeMillis())

  private var logDirFailureHandler: LogDirFailureHandler = null

  private class LogDirFailureHandler(name: String, haltBrokerOnDirFailure: Boolean) extends ShutdownableThread(name) {
    override def doWork(): Unit = {
      val newOfflineLogDir = logDirFailureChannel.takeNextOfflineLogDir()
      if (haltBrokerOnDirFailure) {
        fatal(s"Halting broker because dir $newOfflineLogDir is offline")
        Exit.halt(1)
      }
      handleLogDirFailure(newOfflineLogDir)
    }
  }

  // Visible for testing
  private[server] val replicaSelectorOpt: Option[ReplicaSelector] = createReplicaSelector()

  newGauge("LeaderCount", () => leaderPartitionsIterator.size)
  // Visible for testing
  private[kafka] val partitionCount = newGauge("PartitionCount", () => allPartitions.size)
  newGauge("OfflineReplicaCount", () => offlinePartitionCount)
  newGauge("UnderReplicatedPartitions", () => underReplicatedPartitionCount)
  newGauge("UnderMinIsrPartitionCount", () => leaderPartitionsIterator.count(_.isUnderMinIsr))
  newGauge("AtMinIsrPartitionCount", () => leaderPartitionsIterator.count(_.isAtMinIsr))
  newGauge("ReassigningPartitions", () => leaderPartitionsIterator.count(_.isReassigning))
  newGauge("NotCaughtUpPartitionCount", () => leaderPartitionsIterator.count(_.isNotCaughtUp))
  newGauge("MaxLastStableOffsetLag", () => maxLastStableOffsetLag)

  def maxLastStableOffsetLag: Long = {
    var maxLsoLag = 0L
    leaderPartitionsIterator.foreach { partition =>
      val lsoLag = partition.lastStableOffsetLag
      if (lsoLag > maxLsoLag)
        maxLsoLag = lsoLag
    }
    maxLsoLag
  }

  def underReplicatedPartitionCount: Int = leaderPartitionsIterator.count(_.isUnderReplicated)

  val isrExpandRate: Meter = newMeter("IsrExpandsPerSec", "expands", TimeUnit.SECONDS)
  val isrShrinkRate: Meter = newMeter("IsrShrinksPerSec", "shrinks", TimeUnit.SECONDS)
  val failedIsrUpdatesRate: Meter = newMeter("FailedIsrUpdatesPerSec", "failedUpdates", TimeUnit.SECONDS)

  def startHighWatermarkCheckPointThread(): Unit = {
    if (highWatermarkCheckPointThreadStarted.compareAndSet(false, true))
      scheduler.schedule("highwatermark-checkpoint", checkpointHighWatermarks _, period = config.replicaHighWatermarkCheckpointIntervalMs, unit = TimeUnit.MILLISECONDS)
  }

  def recordIsrChange(topicPartition: TopicPartition): Unit = {
    isrChangeSet synchronized {
      isrChangeSet += topicPartition
      lastIsrChangeMs.set(System.currentTimeMillis())
    }
  }
  /**
   * This function periodically runs to see if ISR needs to be propagated. It propagates ISR when:
   * 1. There is ISR change not propagated yet.
   * 2. There is no ISR Change in the last five seconds, or it has been more than 60 seconds since the last ISR propagation.
   * This allows an occasional ISR change to be propagated within a few seconds, and avoids overwhelming controller and
   * other brokers when large amount of ISR change occurs.
   */
  def maybePropagateIsrChanges(): Unit = {
    val now = System.currentTimeMillis()
    isrChangeSet synchronized {
      if (isrChangeSet.nonEmpty &&
        (lastIsrChangeMs.get() + ReplicaManager.IsrChangePropagationBlackOut < now ||
          lastIsrPropagationMs.get() + ReplicaManager.IsrChangePropagationInterval < now)) {
        zkClient.propagateIsrChanges(isrChangeSet)
        isrChangeSet.clear()
        lastIsrPropagationMs.set(now)
      }
    }
  }

  // When ReplicaAlterDirThread finishes replacing a current replica with a future replica, it will
  // remove the partition from the partition state map. But it will not close itself even if the
  // partition state map is empty. Thus we need to call shutdownIdleReplicaAlterDirThread() periodically
  // to shutdown idle ReplicaAlterDirThread
  def shutdownIdleReplicaAlterLogDirsThread(): Unit = {
    replicaAlterLogDirsManager.shutdownIdleFetcherThreads()
  }

  def getLog(topicPartition: TopicPartition): Option[AbstractLog] = logManager.getLog(topicPartition)

  def hasDelayedElectionOperations: Boolean = delayedElectLeaderPurgatory.numDelayed != 0

  def tryCompleteElection(key: DelayedOperationKey): Unit = {
    val completed = delayedElectLeaderPurgatory.checkAndComplete(key)
    debug("Request key %s unblocked %d ElectLeader.".format(key.keyLabel, completed))
  }

  def startup(): Unit = {
    // start ISR expiration thread
    // A follower can lag behind leader for up to config.replicaLagTimeMaxMs x 1.5 before it is removed from ISR
    scheduler.schedule("isr-expiration", maybeShrinkIsr _, period = config.replicaLagTimeMaxMs / 2, unit = TimeUnit.MILLISECONDS)
    scheduler.schedule("isr-change-propagation", maybePropagateIsrChanges _, period = 2500L, unit = TimeUnit.MILLISECONDS)
    scheduler.schedule("shutdown-idle-replica-alter-log-dirs-thread", shutdownIdleReplicaAlterLogDirsThread _, period = 10000L, unit = TimeUnit.MILLISECONDS)

    // If inter-broker protocol (IBP) < 1.0, the controller will send LeaderAndIsrRequest V0 which does not include isNew field.
    // In this case, the broker receiving the request cannot determine whether it is safe to create a partition if a log directory has failed.
    // Thus, we choose to halt the broker on any log diretory failure if IBP < 1.0
    val haltBrokerOnFailure = config.interBrokerProtocolVersion < KAFKA_1_0_IV0
    logDirFailureHandler = new LogDirFailureHandler("LogDirFailureHandler", haltBrokerOnFailure)
    logDirFailureHandler.start()
  }

  private def maybeRemoveTopicMetrics(topic: String): Unit = {
    val topicHasOnlinePartition = allPartitions.values.exists {
      case HostedPartition.Online(partition) => topic == partition.topic
      case HostedPartition.None | HostedPartition.Offline => false
    }
    if (!topicHasOnlinePartition)
      brokerTopicStats.removeMetrics(topic)
  }

  def stopReplica(topicPartition: TopicPartition, deletePartition: Boolean): Unit  = {
    if (deletePartition) {
      getPartition(topicPartition) match {
        case hostedPartition @ HostedPartition.Online(removedPartition) =>
          if (allPartitions.remove(topicPartition, hostedPartition)) {
            maybeRemoveTopicMetrics(topicPartition.topic)
            // this will delete the local log. This call may throw exception if the log is on offline directory
            removedPartition.delete()
          }

        case _ =>
      }

      // Delete log and corresponding folders in case replica manager doesn't hold them anymore.
      // This could happen when topic is being deleted while broker is down and recovers.
      Partition.deleteLog(topicPartition, logManager, tierReplicaComponents.replicaManagerOpt)
    }

    // If we were the leader, we may have some operations still waiting for completion.
    // We force completion to prevent them from timing out.
<<<<<<< HEAD
    completeDelayedRequests(topicPartition)

    stateChangeLogger.trace(s"Finished handling stop replica (delete=$deletePartition) for partition $topicPartition")
=======
    completeDelayedFetchOrProduceRequests(topicPartition)
>>>>>>> 02defca4
  }

  // package private for testing
  private[server] def deleteStrayLogs(): Unit = {
    val allReplicas = nonOfflinePartitionsIterator.map(_.topicPartition).toSet
    logManager.allLogs.map(_.topicPartition).filterNot { topicPartition =>
      allReplicas.contains(topicPartition)
    }.foreach { strayPartition =>
      if (config.strayPartitionDeletionEnabled) {
        warn(s"Deleting stray partition $strayPartition")
        Partition.deleteLog(strayPartition, logManager, tierReplicaComponents.replicaManagerOpt)
      } else {
        warn(s"Found stray partition $strayPartition")
      }
    }
  }

  private def completeDelayedRequests(topicPartition: TopicPartition): Unit = {
    val topicPartitionOperationKey = TopicPartitionOperationKey(topicPartition)
    delayedProducePurgatory.checkAndComplete(topicPartitionOperationKey)
    delayedFetchPurgatory.checkAndComplete(topicPartitionOperationKey)
    // Used for tiered storage
    delayedListOffsetsPurgatory.checkAndComplete(topicPartitionOperationKey)
  }

  def stopReplicas(correlationId: Int,
                   controllerId: Int,
                   controllerEpoch: Int,
                   brokerEpoch: Long,
                   partitionStates: Map[TopicPartition, StopReplicaPartitionState]
                  ): (mutable.Map[TopicPartition, Errors], Errors) = {
    replicaStateChangeLock synchronized {
      stateChangeLogger.info(s"Handling StopReplica request correlationId $correlationId from controller " +
        s"$controllerId for ${partitionStates.size} partitions")
      if (stateChangeLogger.isTraceEnabled)
        partitionStates.foreach { case (topicPartition, partitionState) =>
          stateChangeLogger.trace(s"Received StopReplica request $partitionState " +
            s"correlation id $correlationId from controller $controllerId " +
            s"epoch $controllerEpoch for partition $topicPartition")
        }

      val responseMap = new collection.mutable.HashMap[TopicPartition, Errors]
      if (controllerEpoch < this.controllerEpoch) {
        stateChangeLogger.warn(s"Ignoring StopReplica request from " +
          s"controller $controllerId with correlation id $correlationId " +
          s"since its controller epoch $controllerEpoch is old. " +
          s"Latest known controller epoch is ${this.controllerEpoch}")
        (responseMap, Errors.STALE_CONTROLLER_EPOCH)
      } else {
        this.controllerEpoch = controllerEpoch

        val stoppedPartitions = mutable.Map.empty[TopicPartition, StopReplicaPartitionState]
        partitionStates.foreach { case (topicPartition, partitionState) =>
          val deletePartition = partitionState.deletePartition

          getPartition(topicPartition) match {
            case HostedPartition.Offline =>
              stateChangeLogger.warn(s"Ignoring StopReplica request (delete=$deletePartition) from " +
                s"controller $controllerId with correlation id $correlationId " +
                s"epoch $controllerEpoch for partition $topicPartition as the local replica for the " +
                "partition is in an offline log directory")
              responseMap.put(topicPartition, Errors.KAFKA_STORAGE_ERROR)

            case HostedPartition.Online(partition) =>
              val currentLeaderEpoch = partition.getLeaderEpoch
              val requestLeaderEpoch = partitionState.leaderEpoch
              // When a topic is deleted, the leader epoch is not incremented. To circumvent this,
              // a sentinel value (EpochDuringDelete) overwriting any previous epoch is used.
              // When an older version of the StopReplica request which does not contain the leader
              // epoch, a sentinel value (NoEpoch) is used and bypass the epoch validation.
              if (requestLeaderEpoch == LeaderAndIsr.EpochDuringDelete ||
                  requestLeaderEpoch == LeaderAndIsr.NoEpoch ||
                  requestLeaderEpoch > currentLeaderEpoch) {
                stoppedPartitions += topicPartition -> partitionState
              } else if (requestLeaderEpoch < currentLeaderEpoch) {
                stateChangeLogger.warn(s"Ignoring StopReplica request (delete=$deletePartition) from " +
                  s"controller $controllerId with correlation id $correlationId " +
                  s"epoch $controllerEpoch for partition $topicPartition since its associated " +
                  s"leader epoch $requestLeaderEpoch is smaller than the current " +
                  s"leader epoch $currentLeaderEpoch")
                responseMap.put(topicPartition, Errors.FENCED_LEADER_EPOCH)
              } else {
                stateChangeLogger.info(s"Ignoring StopReplica request (delete=$deletePartition) from " +
                  s"controller $controllerId with correlation id $correlationId " +
                  s"epoch $controllerEpoch for partition $topicPartition since its associated " +
                  s"leader epoch $requestLeaderEpoch matches the current leader epoch")
                responseMap.put(topicPartition, Errors.FENCED_LEADER_EPOCH)
              }

            case HostedPartition.None =>
              // Delete log and corresponding folders in case replica manager doesn't hold them anymore.
              // This could happen when topic is being deleted while broker is down and recovers.
              stoppedPartitions += topicPartition -> partitionState
          }
        }

        // First stop fetchers for all partitions, then stop the corresponding replicas
        val partitions = stoppedPartitions.keySet
        replicaFetcherManager.removeFetcherForPartitions(partitions)
        clusterLinkManager.removePartitionsAndMetadata(partitions)
        replicaAlterLogDirsManager.removeFetcherForPartitions(partitions)

        stoppedPartitions.foreach { case (topicPartition, partitionState) =>
          val deletePartition = partitionState.deletePartition
          try {
            stopReplica(topicPartition, deletePartition)
            responseMap.put(topicPartition, Errors.NONE)
          } catch {
            case e: KafkaStorageException =>
              stateChangeLogger.error(s"Ignoring StopReplica request (delete=$deletePartition) from " +
                s"controller $controllerId with correlation id $correlationId " +
                s"epoch $controllerEpoch for partition $topicPartition as the local replica for the " +
                "partition is in an offline log directory", e)
              responseMap.put(topicPartition, Errors.KAFKA_STORAGE_ERROR)
          }
        }

        (responseMap, Errors.NONE)
      }
    }
  }

  def getPartition(topicPartition: TopicPartition): HostedPartition = {
    Option(allPartitions.get(topicPartition)).getOrElse(HostedPartition.None)
  }

  def isAddingReplica(topicPartition: TopicPartition, replicaId: Int): Boolean = {
    getPartition(topicPartition) match {
      case Online(partition) => partition.isAddingReplica(replicaId)
      case _ => false
    }
  }

  // Visible for testing
  def createPartition(topicPartition: TopicPartition): Partition = {
    val partition = Partition(topicPartition, time, this)
    allPartitions.put(topicPartition, HostedPartition.Online(partition))
    partition
  }

  def nonOfflinePartition(topicPartition: TopicPartition): Option[Partition] = {
    getPartition(topicPartition) match {
      case HostedPartition.Online(partition) => Some(partition)
      case HostedPartition.None | HostedPartition.Offline => None
    }
  }

  // An iterator over all non offline partitions. This is a weakly consistent iterator; a partition made offline after
  // the iterator has been constructed could still be returned by this iterator.
  private def nonOfflinePartitionsIterator: Iterator[Partition] = {
    allPartitions.values.iterator.flatMap {
      case HostedPartition.Online(partition) => Some(partition)
      case HostedPartition.None | HostedPartition.Offline => None
    }
  }

  private def offlinePartitionCount: Int = {
    allPartitions.values.iterator.count(_ == HostedPartition.Offline)
  }

  def getPartitionOrException(topicPartition: TopicPartition, expectLeader: Boolean): Partition = {
    getPartitionOrError(topicPartition, expectLeader) match {
      case Left(Errors.KAFKA_STORAGE_ERROR) =>
        throw new KafkaStorageException(s"Partition $topicPartition is in an offline log directory")

      case Left(error) =>
        throw error.exception(s"Error while fetching partition state for $topicPartition")

      case Right(partition) => partition
    }
  }

  def getPartitionOrError(topicPartition: TopicPartition, expectLeader: Boolean): Either[Errors, Partition] = {
    getPartition(topicPartition) match {
      case HostedPartition.Online(partition) =>
        Right(partition)

      case HostedPartition.Offline =>
        Left(Errors.KAFKA_STORAGE_ERROR)

      case HostedPartition.None if metadataCache.contains(topicPartition) =>
        if (expectLeader) {
          // The topic exists, but this broker is no longer a replica of it, so we return NOT_LEADER which
          // forces clients to refresh metadata to find the new location. This can happen, for example,
          // during a partition reassignment if a produce request from the client is sent to a broker after
          // the local replica has been deleted.
          Left(Errors.NOT_LEADER_FOR_PARTITION)
        } else {
          Left(Errors.REPLICA_NOT_AVAILABLE)
        }

      case HostedPartition.None =>
        Left(Errors.UNKNOWN_TOPIC_OR_PARTITION)
    }
  }

  def localLogOrException(topicPartition: TopicPartition): AbstractLog = {
    getPartitionOrException(topicPartition, expectLeader = false).localLogOrException
  }

  def futureLocalLogOrException(topicPartition: TopicPartition): AbstractLog = {
    getPartitionOrException(topicPartition, expectLeader = false).futureLocalLogOrException
  }

<<<<<<< HEAD
  def localLog(topicPartition: TopicPartition): Option[AbstractLog] = {
=======
  def futureLogExists(topicPartition: TopicPartition): Boolean = {
    getPartitionOrException(topicPartition, expectLeader = false).futureLog.isDefined
  }

  def localLog(topicPartition: TopicPartition): Option[Log] = {
>>>>>>> 02defca4
    nonOfflinePartition(topicPartition).flatMap(_.log)
  }

  def getLogDir(topicPartition: TopicPartition): Option[String] = {
    localLog(topicPartition).map(_.parentDir)
  }

  /**
   * Append messages to leader replicas of the partition, and wait for them to be replicated to other replicas;
   * the callback function will be triggered either when timeout or the required acks are satisfied;
   * if the callback function itself is already synchronized on some object then pass this object to avoid deadlock.
   */
  def appendRecords(timeout: Long,
                    requiredAcks: Short,
                    internalTopicsAllowed: Boolean,
                    origin: AppendOrigin,
                    entriesPerPartition: Map[TopicPartition, MemoryRecords],
                    responseCallback: Map[TopicPartition, PartitionResponse] => Unit,
                    delayedProduceLock: Option[Lock] = None,
                    recordConversionStatsCallback: Map[TopicPartition, RecordConversionStats] => Unit = _ => ()): Unit = {
    if (isValidRequiredAcks(requiredAcks)) {
      val sTime = time.milliseconds
      val localProduceResults = appendToLocalLog(internalTopicsAllowed = internalTopicsAllowed,
        origin, entriesPerPartition, requiredAcks)
      debug("Produce to local log in %d ms".format(time.milliseconds - sTime))

      val produceStatus = localProduceResults.map { case (topicPartition, result) =>
        topicPartition ->
                ProducePartitionStatus(
                  result.info.lastOffset + 1, // required offset
                  new PartitionResponse(result.error, result.info.firstOffset.getOrElse(-1), result.info.logAppendTime,
                    result.info.logStartOffset, result.info.recordErrors.asJava, result.info.errorMessage)) // response status
      }

      recordConversionStatsCallback(localProduceResults.map { case (k, v) => k -> v.info.recordConversionStats })

      if (delayedProduceRequestRequired(requiredAcks, entriesPerPartition, localProduceResults)) {
        // create delayed produce operation
        val produceMetadata = ProduceMetadata(requiredAcks, produceStatus)
        val delayedProduce = new DelayedProduce(timeout, produceMetadata, this, responseCallback, delayedProduceLock)

        // create a list of (topic, partition) pairs to use as keys for this delayed produce operation
        val producerRequestKeys = entriesPerPartition.keys.map(TopicPartitionOperationKey(_)).toSeq

        // try to complete the request immediately, otherwise put it into the purgatory
        // this is because while the delayed produce operation is being created, new
        // requests may arrive and hence make this operation completable.
        delayedProducePurgatory.tryCompleteElseWatch(delayedProduce, producerRequestKeys)

      } else {
        // we can respond immediately
        val produceResponseStatus = produceStatus.map { case (k, status) => k -> status.responseStatus }
        responseCallback(produceResponseStatus)
      }
    } else {
      // If required.acks is outside accepted range, something is wrong with the client
      // Just return an error and don't handle the request at all
      val responseStatus = entriesPerPartition.map { case (topicPartition, _) =>
        topicPartition -> new PartitionResponse(Errors.INVALID_REQUIRED_ACKS,
          LogAppendInfo.UnknownLogAppendInfo.firstOffset.getOrElse(-1), RecordBatch.NO_TIMESTAMP, LogAppendInfo.UnknownLogAppendInfo.logStartOffset)
      }
      responseCallback(responseStatus)
    }
  }

  /**
   * Delete records on leader replicas of the partition, and wait for delete records operation be propagated to other replicas;
   * the callback function will be triggered either when timeout or logStartOffset of all live replicas have reached the specified offset
   */
  private def deleteRecordsOnLocalLog(offsetPerPartition: Map[TopicPartition, Long]): Map[TopicPartition, LogDeleteRecordsResult] = {
    trace("Delete records on local logs to offsets [%s]".format(offsetPerPartition))
    offsetPerPartition.map { case (topicPartition, requestedOffset) =>
      // reject delete records operation on internal topics
      if (Topic.isInternal(topicPartition.topic)) {
        (topicPartition, LogDeleteRecordsResult(-1L, -1L, Some(new InvalidTopicException(s"Cannot delete records of internal topic ${topicPartition.topic}"))))
      } else {
        try {
          val partition = getPartitionOrException(topicPartition, expectLeader = true)
          val logDeleteResult = partition.deleteRecordsOnLeader(requestedOffset)
          (topicPartition, logDeleteResult)
        } catch {
          case e@ (_: UnknownTopicOrPartitionException |
                   _: NotLeaderForPartitionException |
                   _: OffsetOutOfRangeException |
                   _: PolicyViolationException |
                   _: KafkaStorageException) =>
            (topicPartition, LogDeleteRecordsResult(-1L, -1L, Some(e)))
          case t: Throwable =>
            error("Error processing delete records operation on partition %s".format(topicPartition), t)
            (topicPartition, LogDeleteRecordsResult(-1L, -1L, Some(t)))
        }
      }
    }
  }

  // If there exists a topic partition that meets the following requirement,
  // we need to put a delayed DeleteRecordsRequest and wait for the delete records operation to complete
  //
  // 1. the delete records operation on this partition is successful
  // 2. low watermark of this partition is smaller than the specified offset
  private def delayedDeleteRecordsRequired(localDeleteRecordsResults: Map[TopicPartition, LogDeleteRecordsResult]): Boolean = {
    localDeleteRecordsResults.exists{ case (_, deleteRecordsResult) =>
      deleteRecordsResult.exception.isEmpty && deleteRecordsResult.lowWatermark < deleteRecordsResult.requestedOffset
    }
  }

  /**
   * For each pair of partition and log directory specified in the map, if the partition has already been created on
   * this broker, move its log files to the specified log directory. Otherwise, record the pair in the memory so that
   * the partition will be created in the specified log directory when broker receives LeaderAndIsrRequest for the partition later.
   */
  def alterReplicaLogDirs(partitionDirs: Map[TopicPartition, String]): Map[TopicPartition, Errors] = {
    replicaStateChangeLock synchronized {
      partitionDirs.map { case (topicPartition, destinationDir) =>
        try {
          /* If the topic name is exceptionally long, we can't support altering the log directory.
           * See KAFKA-4893 for details.
           * TODO: fix this by implementing topic IDs. */
          if (Log.logFutureDirName(topicPartition).size > 255)
            throw new InvalidTopicException("The topic name is too long.")
          if (!logManager.isLogDirOnline(destinationDir))
            throw new KafkaStorageException(s"Log directory $destinationDir is offline")

          getPartition(topicPartition) match {
            case HostedPartition.Online(partition) =>
              // Stop current replica movement if the destinationDir is different from the existing destination log directory
              if (partition.futureReplicaDirChanged(destinationDir)) {
                replicaAlterLogDirsManager.removeFetcherForPartitions(Set(topicPartition))
                partition.removeFutureLocalReplica()
              }
            case HostedPartition.Offline =>
              throw new KafkaStorageException(s"Partition $topicPartition is offline")

            case HostedPartition.None => // Do nothing
          }

          // If the log for this partition has not been created yet:
          // 1) Record the destination log directory in the memory so that the partition will be created in this log directory
          //    when broker receives LeaderAndIsrRequest for this partition later.
          // 2) Respond with ReplicaNotAvailableException for this partition in the AlterReplicaLogDirsResponse
          logManager.maybeUpdatePreferredLogDir(topicPartition, destinationDir)

          // throw ReplicaNotAvailableException if replica does not exist for the given partition
          val partition = getPartitionOrException(topicPartition, expectLeader = false)
          partition.localLogOrException

          // If the destinationLDir is different from the current log directory of the replica:
          // - If there is no offline log directory, create the future log in the destinationDir (if it does not exist) and
          //   start ReplicaAlterDirThread to move data of this partition from the current log to the future log
          // - Otherwise, return KafkaStorageException. We do not create the future log while there is offline log directory
          //   so that we can avoid creating future log for the same partition in multiple log directories.
          val highWatermarkCheckpoints = new LazyOffsetCheckpoints(this.highWatermarkCheckpoints)
          if (partition.maybeCreateFutureReplica(destinationDir, highWatermarkCheckpoints)) {
            val futureLog = futureLocalLogOrException(topicPartition)
            logManager.abortAndPauseCleaning(topicPartition)

            val initialFetchState = InitialFetchState(BrokerEndPoint(config.brokerId, "localhost", -1),
              partition.getLeaderEpoch, futureLog.highWatermark)
            replicaAlterLogDirsManager.addFetcherForPartitions(Map(topicPartition -> initialFetchState))
          }

          (topicPartition, Errors.NONE)
        } catch {
          case e@(_: InvalidTopicException |
                  _: LogDirNotFoundException |
                  _: ReplicaNotAvailableException |
                  _: KafkaStorageException) =>
            warn("Unable to alter log dirs for %s".format(topicPartition), e)
            (topicPartition, Errors.forException(e))
          case t: Throwable =>
            error("Error while changing replica dir for partition %s".format(topicPartition), t)
            (topicPartition, Errors.forException(t))
        }
      }
    }
  }

  /*
   * Get the LogDirInfo for the specified list of partitions.
   *
   * Each LogDirInfo specifies the following information for a given log directory:
   * 1) Error of the log directory, e.g. whether the log is online or offline
   * 2) size and lag of current and future logs for each partition in the given log directory. Only logs of the queried partitions
   *    are included. There may be future logs (which will replace the current logs of the partition in the future) on the broker after KIP-113 is implemented.
   */
  def describeLogDirs(partitions: Set[TopicPartition]): List[DescribeLogDirsResponseData.DescribeLogDirsResult] = {
    val logsByDir = logManager.allLogs.groupBy(log => log.parentDir)

    config.logDirs.toSet.map { logDir: String =>
      val absolutePath = new File(logDir).getAbsolutePath
      try {
        if (!logManager.isLogDirOnline(absolutePath))
          throw new KafkaStorageException(s"Log directory $absolutePath is offline")

        logsByDir.get(absolutePath) match {
          case Some(logs) =>
            val topicInfos = logs.groupBy(_.topicPartition.topic).map{case (topic, logs) =>
              new DescribeLogDirsResponseData.DescribeLogDirsTopic().setName(topic).setPartitions(
                logs.filter { log =>
                  partitions.contains(log.topicPartition)
                }.map { log =>
                  new DescribeLogDirsResponseData.DescribeLogDirsPartition()
                    .setPartitionSize(log.size)
                    .setPartitionIndex(log.topicPartition.partition)
                    .setOffsetLag(getLogEndOffsetLag(log.topicPartition, log.logEndOffset, log.isFuture))
                    .setIsFutureKey(log.isFuture)
                }.toList.asJava)
            }.toList.asJava

            new DescribeLogDirsResponseData.DescribeLogDirsResult().setLogDir(absolutePath)
              .setErrorCode(Errors.NONE.code).setTopics(topicInfos)
          case None =>
            new DescribeLogDirsResponseData.DescribeLogDirsResult().setLogDir(absolutePath)
              .setErrorCode(Errors.NONE.code)
        }

      } catch {
        case e: KafkaStorageException =>
          warn("Unable to describe replica dirs for %s".format(absolutePath), e)
          new DescribeLogDirsResponseData.DescribeLogDirsResult()
            .setLogDir(absolutePath)
            .setErrorCode(Errors.KAFKA_STORAGE_ERROR.code)
        case t: Throwable =>
          error(s"Error while describing replica in dir $absolutePath", t)
          new DescribeLogDirsResponseData.DescribeLogDirsResult()
            .setLogDir(absolutePath)
            .setErrorCode(Errors.forException(t).code)
      }
    }.toList
  }

  def getLogEndOffsetLag(topicPartition: TopicPartition, logEndOffset: Long, isFuture: Boolean): Long = {
    localLog(topicPartition) match {
      case Some(log) =>
        if (isFuture)
          log.logEndOffset - logEndOffset
        else
          math.max(log.highWatermark - logEndOffset, 0)
      case None =>
        // return -1L to indicate that the LEO lag is not available if the replica is not created or is offline
        DescribeLogDirsResponse.INVALID_OFFSET_LAG
    }
  }

  def deleteRecords(timeout: Long,
                    offsetPerPartition: Map[TopicPartition, Long],
                    responseCallback: Map[TopicPartition, DeleteRecordsPartitionResult] => Unit): Unit = {
    val timeBeforeLocalDeleteRecords = time.milliseconds
    val localDeleteRecordsResults = deleteRecordsOnLocalLog(offsetPerPartition)
    debug("Delete records on local log in %d ms".format(time.milliseconds - timeBeforeLocalDeleteRecords))

    val deleteRecordsStatus = localDeleteRecordsResults.map { case (topicPartition, result) =>
      topicPartition ->
        DeleteRecordsPartitionStatus(
          result.requestedOffset, // requested offset
          new DeleteRecordsPartitionResult()
            .setLowWatermark(result.lowWatermark)
            .setErrorCode(result.error.code)
            .setPartitionIndex(topicPartition.partition)) // response status
    }

    if (delayedDeleteRecordsRequired(localDeleteRecordsResults)) {
      // create delayed delete records operation
      val delayedDeleteRecords = new DelayedDeleteRecords(timeout, deleteRecordsStatus, this, responseCallback)

      // create a list of (topic, partition) pairs to use as keys for this delayed delete records operation
      val deleteRecordsRequestKeys = offsetPerPartition.keys.map(TopicPartitionOperationKey(_)).toSeq

      // try to complete the request immediately, otherwise put it into the purgatory
      // this is because while the delayed delete records operation is being created, new
      // requests may arrive and hence make this operation completable.
      delayedDeleteRecordsPurgatory.tryCompleteElseWatch(delayedDeleteRecords, deleteRecordsRequestKeys)
    } else {
      // we can respond immediately
      val deleteRecordsResponseStatus = deleteRecordsStatus.map { case (k, status) => k -> status.responseStatus }
      responseCallback(deleteRecordsResponseStatus)
    }
  }

  // If all the following conditions are true, we need to put a delayed produce request and wait for replication to complete
  //
  // 1. required acks = -1
  // 2. there is data to append
  // 3. at least one partition append was successful (fewer errors than partitions)
  private def delayedProduceRequestRequired(requiredAcks: Short,
                                            entriesPerPartition: Map[TopicPartition, MemoryRecords],
                                            localProduceResults: Map[TopicPartition, LogAppendResult]): Boolean = {
    requiredAcks == -1 &&
    entriesPerPartition.nonEmpty &&
    localProduceResults.values.count(_.exception.isDefined) < entriesPerPartition.size
  }

  private def isValidRequiredAcks(requiredAcks: Short): Boolean = {
    requiredAcks == -1 || requiredAcks == 1 || requiredAcks == 0
  }

  /**
   * Append the messages to the local replica logs
   */
  private def appendToLocalLog(internalTopicsAllowed: Boolean,
                               origin: AppendOrigin,
                               entriesPerPartition: Map[TopicPartition, MemoryRecords],
                               requiredAcks: Short): Map[TopicPartition, LogAppendResult] = {

    def processFailedRecord(topicPartition: TopicPartition, t: Throwable) = {
      val logStartOffset = getPartition(topicPartition) match {
        case HostedPartition.Online(partition) => partition.logStartOffset
        case HostedPartition.None | HostedPartition.Offline => -1L
      }
      brokerTopicStats.topicStats(topicPartition.topic).failedProduceRequestRate.mark()
      brokerTopicStats.allTopicsStats.failedProduceRequestRate.mark()
      error(s"Error processing append operation on partition $topicPartition", t)

      logStartOffset
    }

    trace(s"Append [$entriesPerPartition] to local log")
    entriesPerPartition.map { case (topicPartition, records) =>
      brokerTopicStats.topicStats(topicPartition.topic).totalProduceRequestRate.mark()
      brokerTopicStats.allTopicsStats.totalProduceRequestRate.mark()

      // reject appending to internal topics if it is not allowed
      if (Topic.isInternal(topicPartition.topic) && !internalTopicsAllowed) {
        (topicPartition, LogAppendResult(
          LogAppendInfo.UnknownLogAppendInfo,
          Some(new InvalidTopicException(s"Cannot append to internal topic ${topicPartition.topic}"))))
      } else {
        try {
          val partition = getPartitionOrException(topicPartition, expectLeader = true)
          val info = partition.appendRecordsToLeader(records, origin, requiredAcks)
          val numAppendedMessages = info.numMessages

          // update stats for successfully appended bytes and messages as bytesInRate and messageInRate
          brokerTopicStats.topicStats(topicPartition.topic).bytesInRate.mark(records.sizeInBytes)
          brokerTopicStats.allTopicsStats.bytesInRate.mark(records.sizeInBytes)
          brokerTopicStats.topicStats(topicPartition.topic).messagesInRate.mark(numAppendedMessages)
          brokerTopicStats.allTopicsStats.messagesInRate.mark(numAppendedMessages)

          trace(s"${records.sizeInBytes} written to log $topicPartition beginning at offset " +
            s"${info.firstOffset.getOrElse(-1)} and ending at offset ${info.lastOffset}")
          (topicPartition, LogAppendResult(info))
        } catch {
          // NOTE: Failed produce requests metric is not incremented for known exceptions
          // it is supposed to indicate un-expected failures of a broker in handling a produce request
          case e@ (_: UnknownTopicOrPartitionException |
                   _: NotLeaderForPartitionException |
                   _: RecordTooLargeException |
                   _: RecordBatchTooLargeException |
                   _: CorruptRecordException |
                   _: KafkaStorageException) =>
            (topicPartition, LogAppendResult(LogAppendInfo.UnknownLogAppendInfo, Some(e)))
          case rve: RecordValidationException =>
            val logStartOffset = processFailedRecord(topicPartition, rve.invalidException)
            val recordErrors = rve.recordErrors
            (topicPartition, LogAppendResult(LogAppendInfo.unknownLogAppendInfoWithAdditionalInfo(
              logStartOffset, recordErrors, rve.invalidException.getMessage), Some(rve.invalidException)))
          case t: Throwable =>
            val logStartOffset = processFailedRecord(topicPartition, t)
            (topicPartition, LogAppendResult(LogAppendInfo.unknownLogAppendInfoWithLogStartOffset(logStartOffset), Some(t)))
        }
      }
    }
  }

  def fetchTierOffset(topicPartition: TopicPartition,
                      timestamp: Long,
                      currentLeaderEpoch: Option[Integer],
                      fetchOnlyFromLeader: Boolean): Option[Long] = {
    val partition = getPartitionOrException(topicPartition, expectLeader = fetchOnlyFromLeader)
    partition.fetchTierOffsetForType(timestamp, currentLeaderEpoch, fetchOnlyFromLeader)
  }

  /**
   * Fetch offsets for timestamps.
   * If any offsets require fetches from the tiered section of the log, stages a DelayedListOffset request
   * in purgatory.
   * @param lookupMetadata Map of TopicPartition -> (Optional[LeaderEpoch], Timestamp)
   * @param isolationLevel Optional isolation level
   * @param fetchOnlyFromLeader fetchOnlyFromLeader boolean
   * @param responseCallback callback to call with fetched Map of TopicPartition -> FileTimestampAndOffset
   *                         when request is completed or has hit a timeout
   * @param delayMs number of ms to allow the fetch to complete if the request is staged in purgatory
   */
  def fetchOffsetsForTimestamps(lookupMetadata: Map[TopicPartition, (Optional[Integer], Long)],
                                isolationLevel: Option[IsolationLevel],
                                fetchOnlyFromLeader: Boolean,
                                responseCallback: Map[TopicPartition, Option[FileTimestampAndOffset]] => Unit,
                                delayMs: Long): Unit = {
    val tierLists = new util.HashMap[TopicPartition, TierTimestampAndOffset]()
    val localLists = new util.HashMap[TopicPartition, Option[FileTimestampAndOffset]]()
    lookupMetadata.map { case (topicPartition, (leaderAndEpoch, timestamp)) =>
      try {
        fetchOffsetForTimestamp(topicPartition, timestamp, isolationLevel,
          leaderAndEpoch, fetchOnlyFromLeader)
        match {
          case Some(timestampAndOffset: TierTimestampAndOffset) =>
            tierLists.put(topicPartition, timestampAndOffset)
          case Some(timestampAndOffset: FileTimestampAndOffset) =>
            localLists.put(topicPartition, Some(timestampAndOffset))
          case Some(timestampAndOffset) =>
            throw new Exception("Unexpected implementation of TimestampAndOffset " + timestampAndOffset.getClass)
          case None =>
            localLists.put(topicPartition, None)
        }
      } catch {
        case e: Exception =>
          localLists.put(topicPartition, Some(new FileTimestampAndOffset(timestamp, leaderAndEpoch, e)))
      }
    }

    if (tierLists.isEmpty) {
      responseCallback(localLists.asScala)
    } else {
      val completionCallback = (delayedOperationKey: DelayedOperationKey) =>
        delayedListOffsetsPurgatory.checkAndComplete(delayedOperationKey): Unit
      val pending = tierReplicaComponents.fetcherOpt.get.fetchOffsetForTimestamp(tierLists, completionCallback.asJava)
      val delayedListOffsets = new DelayedListOffsets(delayMs, fetchOnlyFromLeader, localLists, pending, this, responseCallback)
      val delayedOperationKeys = pending.delayedOperationKeys.asScala ++ lookupMetadata.keys.map(tp => TopicPartitionOperationKey(tp.topic(), tp.partition()))
      delayedListOffsetsPurgatory.tryCompleteElseWatch(delayedListOffsets, delayedOperationKeys)
    }
  }

  private def fetchOffsetForTimestamp(topicPartition: TopicPartition,
                                      timestamp: Long,
                                      isolationLevel: Option[IsolationLevel],
                                      currentLeaderEpoch: Optional[Integer],
                                      fetchOnlyFromLeader: Boolean): Option[TimestampAndOffset] = {
    val partition = getPartitionOrException(topicPartition, expectLeader = fetchOnlyFromLeader)
    if (timestamp == ListOffsetRequest.LOCAL_START_OFFSET || timestamp == ListOffsetRequest.LOCAL_END_OFFSET) {
      val offsetOpt = fetchTierOffset(topicPartition, timestamp, currentLeaderEpoch.asScala, fetchOnlyFromLeader = true)
      offsetOpt.map(offset => new FileTimestampAndOffset(timestamp, offset, Optional.empty(): Optional[Integer]))
    } else {
      partition.fetchOffsetForTimestamp(timestamp, isolationLevel, currentLeaderEpoch, fetchOnlyFromLeader)
    }
  }

  def legacyFetchOffsetsForTimestamp(topicPartition: TopicPartition,
                                     timestamp: Long,
                                     maxNumOffsets: Int,
                                     isFromConsumer: Boolean,
                                     fetchOnlyFromLeader: Boolean): Seq[Long] = {
    val partition = getPartitionOrException(topicPartition, expectLeader = fetchOnlyFromLeader)
    partition.legacyFetchOffsetsForTimestamp(timestamp, maxNumOffsets, isFromConsumer, fetchOnlyFromLeader)
  }

  def mergeIntoFetchPartitionStatusList(fetchInfos: Seq[(TopicPartition, PartitionData)],
                                        logReadResultMap: mutable.HashMap[TopicPartition, _ <: AbstractLogReadResult]): Seq[(TopicPartition, FetchPartitionStatus)] = {
    fetchInfos.flatMap { case (topicPartition: TopicPartition, partitionData: PartitionData) =>
      logReadResultMap.get(topicPartition).map {
        case localResult: LogReadResult => topicPartition -> FetchPartitionStatus(localResult.info.fetchOffsetMetadata, partitionData)
        case _: TierLogReadResult => topicPartition -> FetchPartitionStatus(LogOffsetMetadata.UnknownOffsetMetadata, partitionData)
      }
    }
  }

  /**
   * Fetch messages from a replica, and wait until enough data can be fetched and return;
   * the callback function will be triggered either when timeout or required fetch info is satisfied.
   * Consumers may fetch from any replica, but followers can only fetch from the leader.
   */
  def fetchMessages(timeout: Long,
                    replicaId: Int,
                    fetchMinBytes: Int,
                    fetchMaxBytes: Int,
                    hardMaxBytesLimit: Boolean,
                    fetchInfos: Seq[(TopicPartition, PartitionData)],
                    quota: ReplicaQuota,
                    responseCallback: Seq[(TopicPartition, FetchPartitionData)] => Unit,
                    isolationLevel: IsolationLevel,
                    clientMetadata: Option[ClientMetadata]): Unit = {
    val isFromFollower = Request.isValidBrokerId(replicaId)
    val isFromConsumer = !(isFromFollower || replicaId == Request.FutureLocalReplicaId)
    val fetchIsolation = if (!isFromConsumer)
      FetchLogEnd
    else if (isolationLevel == IsolationLevel.READ_COMMITTED)
      FetchTxnCommitted
    else
      FetchHighWatermark

    // Restrict fetching to leader if request is from follower or from a client with older version (no ClientMetadata)
    val fetchOnlyFromLeader = isFromFollower || (isFromConsumer && clientMetadata.isEmpty)
    def readFromLog(): Seq[(TopicPartition, AbstractLogReadResult)] = {
      val result = readFromLocalLog(
        replicaId = replicaId,
        fetchOnlyFromLeader = fetchOnlyFromLeader,
        fetchIsolation = fetchIsolation,
        fetchMaxBytes = fetchMaxBytes,
        hardMaxBytesLimit = hardMaxBytesLimit,
        readPartitionInfo = fetchInfos,
        quota = quota,
        clientMetadata = clientMetadata)
      if (isFromFollower) updateFollowerFetchState(replicaId, result)
      else result
    }

    val logReadResults = readFromLog()

    // check if this fetch request can be satisfied right away
    var localReadableBytes: Long = 0
    var errorReadingData = false

    val localLogReadResultMap = new mutable.HashMap[TopicPartition, LogReadResult]
    val tierLogReadResultMap = new mutable.HashMap[TopicPartition, TierLogReadResult]
    var anyPartitionsNeedHwUpdate = false

    logReadResults.foreach {
      case (topicPartition: TopicPartition, logReadResult: LogReadResult) =>
        if (logReadResult.error != Errors.NONE)
          errorReadingData = true
        localReadableBytes = localReadableBytes + logReadResult.info.records.sizeInBytes
        localLogReadResultMap.put(topicPartition, logReadResult)
        if (isFromFollower && logReadResult.followerNeedsHwUpdate) {
          anyPartitionsNeedHwUpdate = true
        }

      case (topicPartition: TopicPartition, tierLogReadResult: TierLogReadResult) =>
        if (tierLogReadResult.error != Errors.NONE)
          errorReadingData = true
        tierLogReadResultMap.put(topicPartition, tierLogReadResult)
    }

    // respond immediately if 1) fetch request does not want to wait
    //                        2) fetch request does not require any data
    //                        3) fetch request does not require any tiered data and has enough data available in local store to respond
    //                        4) some error happens while reading data
    //                        5) any of the requested partitions need HW update
    if (timeout <= 0 || fetchInfos.isEmpty || (tierLogReadResultMap.isEmpty && localReadableBytes >= fetchMinBytes) || errorReadingData || anyPartitionsNeedHwUpdate) {
      val fetchPartitionData = logReadResults.map { case (tp, result) =>
        val records = result match {
          case logReadResult: LogReadResult =>
            FetchLag.maybeRecordConsumerFetchTimeLag(!isFromFollower, logReadResult, brokerTopicStats)
            logReadResult.info.records
          case _: TierLogReadResult => MemoryRecords.EMPTY
        }
        tp -> FetchPartitionData(result.error, result.highWatermark, result.leaderLogStartOffset, records,
          result.lastStableOffset, result.info.abortedTransactions, result.preferredReadReplica,
          isFromFollower && isAddingReplica(tp, replicaId))
      }
      responseCallback(fetchPartitionData)
    } else {
      val tierFetchPartitionStatusList = mergeIntoFetchPartitionStatusList(fetchInfos, tierLogReadResultMap)
      val localFetchPartitionStatusList = mergeIntoFetchPartitionStatusList(fetchInfos, localLogReadResultMap)

      // create a list of (topic, partition) pairs to use as keys for this delayed fetch operation
      val localDelayedFetchKeys = localFetchPartitionStatusList.map { case (tp, _) => TopicPartitionOperationKey(tp) }

      if (tierLogReadResultMap.isEmpty) {
        val localFetchMetadata = SFetchMetadata(fetchMinBytes, fetchMaxBytes, hardMaxBytesLimit, fetchOnlyFromLeader,
          fetchIsolation, isFromFollower, replicaId, localFetchPartitionStatusList)

        val delayedFetch = new DelayedFetch(timeout, localFetchMetadata, this, quota, None,
          clientMetadata, brokerTopicStats, responseCallback)

        // try to complete the request immediately, otherwise put it into the purgatory;
        // this is because while the delayed fetch operation is being created, new requests
        // may arrive and hence make this operation completable.
        delayedFetchPurgatory.tryCompleteElseWatch(delayedFetch, localDelayedFetchKeys)
      } else {
        // Must use the logReadResult list instead of the tierLogReadResultMap to ensure ordering is maintained.
        val tierFetchMetadataList = logReadResults.collect { case (_, tierLogReadResult: TierLogReadResult) => tierLogReadResult.info.fetchMetadata }

        val completionCallback = (delayedOperationKey: DelayedOperationKey) =>
          delayedFetchPurgatory.checkAndComplete(delayedOperationKey): Unit
        val tierFetcher = tierReplicaComponents.fetcherOpt.getOrElse(throw new IllegalStateException("Attempted to initiate fetch for tiered data but there is no TierFetcher present"))
        val pendingFetch = tierFetcher.fetch(tierFetchMetadataList.asJava, isolationLevel, completionCallback.asJava)

        // Create TopicPartitionOperationKey's for all local partitions included in this fetch. Merge the resulting
        // set of keys with the list of TierFetchOperationKeys returned from initiating the tier fetch.
        val delayedFetchKeys = localDelayedFetchKeys ++ pendingFetch.delayedOperationKeys.asScala

        // For tiered fetches, we set the lower bound on the fetch timeout to 15s, which is half of the default request
        // timeout. This forces all requests with max.wait < 15000 to wait for the tier fetch to complete, or the 15000
        // to elapse. This is only temporary until a solution is found for caching segment data between requests.
        val boundedTimeout = Math.max(timeout, 15000)
        val tierAndLocalFetchMetadata = SFetchMetadata(fetchMinBytes, fetchMaxBytes, hardMaxBytesLimit, fetchOnlyFromLeader,
          fetchIsolation, isFromFollower, replicaId, localFetchPartitionStatusList ++ tierFetchPartitionStatusList)
        val delayedFetch = new DelayedFetch(boundedTimeout, tierAndLocalFetchMetadata, this, quota, Some(pendingFetch),
          clientMetadata, brokerTopicStats, responseCallback)
        // Gather up all of the fetchInfos
        delayedFetchPurgatory.tryCompleteElseWatch(delayedFetch, delayedFetchKeys)
      }
    }
  }

  /**
   * Read from multiple topic partitions at the given offset up to maxSize bytes
   */
  def readFromLocalLog(replicaId: Int,
                       fetchOnlyFromLeader: Boolean,
                       fetchIsolation: FetchIsolation,
                       fetchMaxBytes: Int,
                       hardMaxBytesLimit: Boolean,
                       readPartitionInfo: Seq[(TopicPartition, PartitionData)],
                       quota: ReplicaQuota,
                       clientMetadata: Option[ClientMetadata]): Seq[(TopicPartition, AbstractLogReadResult)] = {

    def read(tp: TopicPartition, fetchInfo: PartitionData, limitBytes: Int, minOneMessage: Boolean): AbstractLogReadResult = {
      val offset = fetchInfo.fetchOffset
      val partitionFetchSize = fetchInfo.maxBytes
      val followerLogStartOffset = fetchInfo.logStartOffset

      brokerTopicStats.topicStats(tp.topic).totalFetchRequestRate.mark()
      brokerTopicStats.allTopicsStats.totalFetchRequestRate.mark()

      val adjustedMaxBytes = math.min(fetchInfo.maxBytes, limitBytes)
      try {
        trace(s"Fetching log segment for partition $tp, offset $offset, partition fetch size $partitionFetchSize, " +
          s"remaining response limit $limitBytes" +
          (if (minOneMessage) s", ignoring response/partition size limits" else ""))

        // expect leader if the fetch is from follower
        val partition = getPartitionOrException(tp, expectLeader = fetchOnlyFromLeader)
        val fetchTimeMs = time.milliseconds

        // If we are the leader, determine the preferred read-replica
        val preferredReadReplica = clientMetadata.flatMap(
          metadata => findPreferredReadReplica(partition, metadata, replicaId, fetchInfo.fetchOffset, fetchTimeMs))

        if (preferredReadReplica.isDefined) {
          replicaSelectorOpt.foreach{ selector =>
            debug(s"Replica selector ${selector.getClass.getSimpleName} returned preferred replica " +
              s"${preferredReadReplica.get} for $clientMetadata")
          }
          // If a preferred read-replica is set, skip the read
          val offsetSnapshot = partition.fetchOffsetSnapshot(fetchInfo.currentLeaderEpoch, fetchOnlyFromLeader = false)
          LogReadResult(info = FetchDataInfo(LogOffsetMetadata.UnknownOffsetMetadata, MemoryRecords.EMPTY),
            highWatermark = offsetSnapshot.highWatermark.messageOffset,
            leaderLogStartOffset = offsetSnapshot.logStartOffset,
            leaderLogEndOffset = offsetSnapshot.logEndOffset.messageOffset,
            followerLogStartOffset = followerLogStartOffset,
            fetchTimeMs = -1L,
            readSize = 0,
            isReadAllowed = false,
            lastStableOffset = Some(offsetSnapshot.lastStableOffset.messageOffset),
            preferredReadReplica = preferredReadReplica,
            exception = None)
        } else {
          val isFromConsumer = !(Request.isValidBrokerId(replicaId) || replicaId == Request.FutureLocalReplicaId)

          // Try the read first, this tells us whether we need all of adjustedFetchSize for this partition
          val readInfo: LogReadInfo = partition.readRecords(
            fetchOffset = fetchInfo.fetchOffset,
            currentLeaderEpoch = fetchInfo.currentLeaderEpoch,
            maxBytes = adjustedMaxBytes,
            fetchIsolation = fetchIsolation,
            fetchOnlyFromLeader = fetchOnlyFromLeader,
            minOneMessage = minOneMessage,
            permitPreferredTierRead = isFromConsumer)

          // Check if the HW known to the follower is behind the actual HW
          val followerNeedsHwUpdate: Boolean = partition.getReplica(replicaId)
            .exists(replica => replica.lastSentHighWatermark < readInfo.highWatermark)

<<<<<<< HEAD
          val (fetchOffsetMetadata, firstEntryIncomplete) = readInfo.fetchedData match {
            case localReadInfo: FetchDataInfo => (localReadInfo.fetchOffsetMetadata, localReadInfo.firstEntryIncomplete)
            case _: TierFetchDataInfo => (LogOffsetMetadata.UnknownOffsetMetadata, false)
          }

          val fetchDataInfo = if (shouldLeaderThrottle(quota, tp, replicaId)) {
=======
          val fetchDataInfo = if (shouldLeaderThrottle(quota, partition, replicaId)) {
>>>>>>> 02defca4
            // If the partition is being throttled, simply return an empty set.
            FetchDataInfo(fetchOffsetMetadata, MemoryRecords.EMPTY)
          } else if (!hardMaxBytesLimit && firstEntryIncomplete) {
            // For FetchRequest version 3, we replace incomplete message sets with an empty one as consumers can make
            // progress in such cases and don't need to report a `RecordTooLargeException`
            FetchDataInfo(fetchOffsetMetadata, MemoryRecords.EMPTY)
          } else {
            readInfo.fetchedData
          }

          fetchDataInfo match {
            case info: FetchDataInfo =>
              LogReadResult(info = info,
                highWatermark = readInfo.highWatermark,
                leaderLogStartOffset = readInfo.logStartOffset,
                leaderLogEndOffset = readInfo.logEndOffset,
                followerLogStartOffset = followerLogStartOffset,
                fetchTimeMs = fetchTimeMs,
                readSize = adjustedMaxBytes,
                isReadAllowed = adjustedMaxBytes > 0 || minOneMessage,
                lastStableOffset = Some(readInfo.lastStableOffset),
                preferredReadReplica = preferredReadReplica,
                followerNeedsHwUpdate = followerNeedsHwUpdate,
                exception = None)

            case info: TierFetchDataInfo =>
              TierLogReadResult(info = info,
                highWatermark = readInfo.highWatermark,
                leaderLogStartOffset = readInfo.logStartOffset,
                leaderLogEndOffset = readInfo.logEndOffset,
                followerLogStartOffset = followerLogStartOffset,
                fetchTimeMs = fetchTimeMs,
                readSize = adjustedMaxBytes,
                lastStableOffset = Some(readInfo.lastStableOffset),
                preferredReadReplica = preferredReadReplica,
                exception = None)
          }
        }
      } catch {
        // NOTE: Failed fetch requests metric is not incremented for known exceptions since it
        // is supposed to indicate un-expected failure of a broker in handling a fetch request
        case e@ (_: UnknownTopicOrPartitionException |
                 _: NotLeaderForPartitionException |
                 _: UnknownLeaderEpochException |
                 _: FencedLeaderEpochException |
                 _: ReplicaNotAvailableException |
                 _: KafkaStorageException |
                 _: OffsetOutOfRangeException) =>
          LogReadResult(info = FetchDataInfo(LogOffsetMetadata.UnknownOffsetMetadata, MemoryRecords.EMPTY),
            highWatermark = Log.UnknownOffset,
            leaderLogStartOffset = Log.UnknownOffset,
            leaderLogEndOffset = Log.UnknownOffset,
            followerLogStartOffset = Log.UnknownOffset,
            fetchTimeMs = -1L,
            readSize = 0,
            isReadAllowed = false,
            lastStableOffset = None,
            exception = Some(e))
        case e: Throwable =>
          brokerTopicStats.topicStats(tp.topic).failedFetchRequestRate.mark()
          brokerTopicStats.allTopicsStats.failedFetchRequestRate.mark()

          val fetchSource = Request.describeReplicaId(replicaId)
          error(s"Error processing fetch with max size $adjustedMaxBytes from $fetchSource " +
            s"on partition $tp: $fetchInfo", e)

          LogReadResult(info = FetchDataInfo(LogOffsetMetadata.UnknownOffsetMetadata, MemoryRecords.EMPTY),
            highWatermark = Log.UnknownOffset,
            leaderLogStartOffset = Log.UnknownOffset,
            leaderLogEndOffset = Log.UnknownOffset,
            followerLogStartOffset = Log.UnknownOffset,
            fetchTimeMs = -1L,
            readSize = 0,
            isReadAllowed = false,
            lastStableOffset = None,
            exception = Some(e))
      }
    }

    var limitBytes = fetchMaxBytes
    val result = new mutable.ArrayBuffer[(TopicPartition, AbstractLogReadResult)]
    var minOneMessage = !hardMaxBytesLimit
    readPartitionInfo.foreach { case (tp, fetchInfo) =>
      val readResult = read(tp, fetchInfo, limitBytes, minOneMessage)
      val recordBatchSize =
        readResult match {
          case localResult: LogReadResult => localResult.info.records.sizeInBytes
          case tierResult: TierLogReadResult => tierResult.info.fetchMetadata.maxBytes.intValue
        }
      // Once we read from a non-empty partition, we stop ignoring request and partition level size limits
      if (recordBatchSize > 0)
        minOneMessage = false
      limitBytes = math.max(0, limitBytes - recordBatchSize)
      result += (tp -> readResult)
    }
    result
  }

  /**
    * Using the configured [[ReplicaSelector]], determine the preferred read replica for a partition given the
    * client metadata, the requested offset, and the current set of replicas. If the preferred read replica is the
    * leader, return None
    */
  def findPreferredReadReplica(partition: Partition,
                               clientMetadata: ClientMetadata,
                               replicaId: Int,
                               fetchOffset: Long,
                               currentTimeMs: Long): Option[Int] = {
    if (partition.isLeader) {
      if (Request.isValidBrokerId(replicaId)) {
        // Don't look up preferred for follower fetches via normal replication
        Option.empty
      } else {
        replicaSelectorOpt.flatMap { replicaSelector =>
          val replicaEndpoints = metadataCache.getPartitionReplicaEndpoints(partition.topicPartition, new ListenerName(clientMetadata.listenerName))
          var replicaInfoSet: Set[ReplicaView] = partition.remoteReplicas
            // Exclude replicas that don't have the requested offset (whether or not if they're in the ISR)
            .filter(replica => replica.logEndOffset >= fetchOffset)
            .filter(replica => replica.logStartOffset <= fetchOffset)
            .map(replica => new DefaultReplicaView(
              replicaEndpoints.getOrElse(replica.brokerId, Node.noNode()),
              replica.logEndOffset,
              currentTimeMs - replica.lastCaughtUpTimeMs))
            .toSet

          if (partition.leaderReplicaIdOpt.isDefined) {
            val leaderReplica: ReplicaView = partition.leaderReplicaIdOpt
              .map(replicaId => replicaEndpoints.getOrElse(replicaId, Node.noNode()))
              .map(leaderNode => new DefaultReplicaView(leaderNode, partition.localLogOrException.logEndOffset, 0L))
              .get
            replicaInfoSet ++= Set(leaderReplica)

            val partitionInfo = new DefaultPartitionView(replicaInfoSet.asJava, leaderReplica)
            replicaSelector.select(partition.topicPartition, clientMetadata, partitionInfo).asScala
              .filter(!_.endpoint.isEmpty)
              // Even though the replica selector can return the leader, we don't want to send it out with the
              // FetchResponse, so we exclude it here
              .filter(!_.equals(leaderReplica))
              .map(_.endpoint.id)
          } else {
            None
          }
        }
      }
    } else {
      None
    }
  }

  /**
   *  To avoid ISR thrashing, we only throttle a replica on the leader if it's in the throttled replica list,
   *  the quota is exceeded and the replica is not in sync.
   */
  def shouldLeaderThrottle(quota: ReplicaQuota, partition: Partition, replicaId: Int): Boolean = {
    val isReplicaInSync = partition.inSyncReplicaIds.contains(replicaId)
    !isReplicaInSync && quota.isThrottled(partition.topicPartition) && quota.isQuotaExceeded
  }

  def getLogConfig(topicPartition: TopicPartition): Option[LogConfig] = localLog(topicPartition).map(_.config)

  def updateLogConfig(topicPartition: TopicPartition, newConfig: LogConfig): Unit = {
    localLog(topicPartition).foreach { log =>
      val tierPartitionState = log.tierPartitionState
      val oldTieringEnabled = tierPartitionState.isTieringEnabled
      log.updateConfig(newConfig)

      // if tiering has now been enabled, propagate replica state to tierReplicaManager
      tierReplicaComponents.replicaManagerOpt.foreach { tierReplicaManager =>
        val newTieringEnabled = tierPartitionState.isTieringEnabled
        if (!oldTieringEnabled && newTieringEnabled) {
          replicaStateChangeLock synchronized {
            getPartition(topicPartition) match {
              case HostedPartition.Online(partition) =>
                if (partition.isLeader)
                  tierReplicaManager.becomeLeader(tierPartitionState, partition.getLeaderEpoch)
                else
                  tierReplicaManager.becomeFollower(tierPartitionState)

              case _ =>
            }
          }
        }
      }
    }
  }

  def getMagic(topicPartition: TopicPartition): Option[Byte] = getLogConfig(topicPartition).map(_.messageFormatVersion.recordVersion.value)

  def maybeUpdateMetadataCache(correlationId: Int, updateMetadataRequest: UpdateMetadataRequest) : Seq[TopicPartition] =  {
    replicaStateChangeLock synchronized {
      if(updateMetadataRequest.controllerEpoch < controllerEpoch) {
        val stateControllerEpochErrorMessage = s"Received update metadata request with correlation id $correlationId " +
          s"from an old controller ${updateMetadataRequest.controllerId} with epoch ${updateMetadataRequest.controllerEpoch}. " +
          s"Latest known controller epoch is $controllerEpoch"
        stateChangeLogger.warn(stateControllerEpochErrorMessage)
        throw new ControllerMovedException(stateChangeLogger.messageWithPrefix(stateControllerEpochErrorMessage))
      } else {
        val deletedPartitions = metadataCache.updateMetadata(correlationId, updateMetadataRequest)
        controllerEpoch = updateMetadataRequest.controllerEpoch
        deletedPartitions
      }
    }
  }

  def becomeLeaderOrFollower(correlationId: Int,
                             leaderAndIsrRequest: LeaderAndIsrRequest,
                             onLeadershipChange: (Iterable[Partition], Iterable[Partition]) => Unit): LeaderAndIsrResponse = {
    replicaStateChangeLock synchronized {
      val controllerId = leaderAndIsrRequest.controllerId
      val requestPartitionStates = leaderAndIsrRequest.partitionStates.asScala
      stateChangeLogger.info(s"Handling LeaderAndIsr request correlationId $correlationId from controller " +
        s"$controllerId for ${requestPartitionStates.size} partitions")
      if (stateChangeLogger.isTraceEnabled)
        requestPartitionStates.foreach { partitionState =>
          stateChangeLogger.trace(s"Received LeaderAndIsr request $partitionState " +
            s"correlation id $correlationId from controller $controllerId " +
            s"epoch ${leaderAndIsrRequest.controllerEpoch}")
        }

      if (leaderAndIsrRequest.controllerEpoch < controllerEpoch) {
        stateChangeLogger.warn(s"Ignoring LeaderAndIsr request from controller $controllerId with " +
          s"correlation id $correlationId since its controller epoch ${leaderAndIsrRequest.controllerEpoch} is old. " +
          s"Latest known controller epoch is $controllerEpoch")
        leaderAndIsrRequest.getErrorResponse(0, Errors.STALE_CONTROLLER_EPOCH.exception)
      } else {
        val responseMap = new mutable.HashMap[TopicPartition, Errors]
        controllerEpoch = leaderAndIsrRequest.controllerEpoch

        val partitionStates = new mutable.HashMap[Partition, LeaderAndIsrPartitionState]()

        // First create the partition if it doesn't exist already
        requestPartitionStates.foreach { partitionState =>
          val topicPartition = new TopicPartition(partitionState.topicName, partitionState.partitionIndex)
          val partitionOpt = getPartition(topicPartition) match {
            case HostedPartition.Offline =>
              stateChangeLogger.warn(s"Ignoring LeaderAndIsr request from " +
                s"controller $controllerId with correlation id $correlationId " +
                s"epoch $controllerEpoch for partition $topicPartition as the local replica for the " +
                "partition is in an offline log directory")
              responseMap.put(topicPartition, Errors.KAFKA_STORAGE_ERROR)
              None

            case HostedPartition.Online(partition) =>
              Some(partition)

            case HostedPartition.None =>
              val partition = Partition(topicPartition, time, this)
              allPartitions.putIfNotExists(topicPartition, HostedPartition.Online(partition))
              Some(partition)
          }

          // Next check partition's leader epoch
          partitionOpt.foreach { partition =>
            val currentLeaderEpoch = partition.getLeaderEpoch
            val requestLeaderEpoch = partitionState.leaderEpoch

            // We propagate the partition state down if:
            // 1. The leader epoch is higher than the current leader epoch of the partition
            // 2. The leader epoch is same as the current leader epoch but a new topic id is being assigned. This is
            //    needed to handle the case where a topic id is assigned for the first time after upgrade.
            def propagatePartitionState(requestLeaderEpoch: Int, currentLeaderEpoch: Int, partition: Partition): Boolean = {
              requestLeaderEpoch > currentLeaderEpoch ||
                (requestLeaderEpoch == currentLeaderEpoch &&
                  partition.log.flatMap(_.topicIdPartition).isEmpty &&
                  partitionState.topicId != MessageUtil.ZERO_UUID)
            }

            if (propagatePartitionState(requestLeaderEpoch, currentLeaderEpoch, partition)) {
              // If the leader epoch is valid record the epoch of the controller that made the leadership decision.
              // This is useful while updating the isr to maintain the decision maker controller's epoch in the zookeeper path
              if (partitionState.replicas.contains(localBrokerId))
                partitionStates.put(partition, partitionState)
              else {
                stateChangeLogger.warn(s"Ignoring LeaderAndIsr request from controller $controllerId with " +
                  s"correlation id $correlationId epoch $controllerEpoch for partition $topicPartition as itself is not " +
                  s"in assigned replica list ${partitionState.replicas.asScala.mkString(",")}")
                responseMap.put(topicPartition, Errors.UNKNOWN_TOPIC_OR_PARTITION)
              }
            } else if (requestLeaderEpoch < currentLeaderEpoch) {
              stateChangeLogger.warn(s"Ignoring LeaderAndIsr request from " +
                s"controller $controllerId with correlation id $correlationId " +
                s"epoch $controllerEpoch for partition $topicPartition since its associated " +
                s"leader epoch $requestLeaderEpoch is smaller than the current " +
                s"leader epoch $currentLeaderEpoch")
              responseMap.put(topicPartition, Errors.STALE_CONTROLLER_EPOCH)
            } else {
              stateChangeLogger.info(s"Ignoring LeaderAndIsr request from " +
                s"controller $controllerId with correlation id $correlationId " +
                s"epoch $controllerEpoch for partition $topicPartition since its associated " +
                s"leader epoch $requestLeaderEpoch matches the current leader epoch")
              responseMap.put(topicPartition, Errors.STALE_CONTROLLER_EPOCH)
            }
          }
        }

        val partitionsToBeLeader = partitionStates.filter { case (_, partitionState) =>
          partitionState.leader == localBrokerId
        }
        val partitionsToBeFollower = partitionStates.filter { case (k, _) => !partitionsToBeLeader.contains(k) }

        val highWatermarkCheckpoints = new LazyOffsetCheckpoints(this.highWatermarkCheckpoints)
        val partitionsBecomeLeader = if (partitionsToBeLeader.nonEmpty)
          makeLeaders(controllerId, controllerEpoch, partitionsToBeLeader, correlationId, responseMap,
            highWatermarkCheckpoints)
        else
          Set.empty[Partition]
        val partitionsBecomeFollower = if (partitionsToBeFollower.nonEmpty)
          makeFollowers(controllerId, controllerEpoch, partitionsToBeFollower, correlationId, responseMap,
            highWatermarkCheckpoints)
        else
          Set.empty[Partition]

        /*
         * KAFKA-8392
         * For topic partitions of which the broker is no longer a leader, delete metrics related to
         * those topics. Note that this means the broker stops being either a replica or a leader of
         * partitions of said topics
         */
        val leaderTopicSet = leaderPartitionsIterator.map(_.topic).toSet
        val followerTopicSet = partitionsBecomeFollower.map(_.topic).toSet
        followerTopicSet.diff(leaderTopicSet).foreach(brokerTopicStats.removeOldLeaderMetrics)

        // remove metrics for brokers which are not followers of a topic
        leaderTopicSet.diff(followerTopicSet).foreach(brokerTopicStats.removeOldFollowerMetrics)

        leaderAndIsrRequest.partitionStates.asScala.foreach { partitionState =>
          val topicPartition = new TopicPartition(partitionState.topicName, partitionState.partitionIndex)
          /*
           * If there is offline log directory, a Partition object may have been created by getOrCreatePartition()
           * before getOrCreateReplica() failed to create local replica due to KafkaStorageException.
           * In this case ReplicaManager.allPartitions will map this topic-partition to an empty Partition object.
           * we need to map this topic-partition to OfflinePartition instead.
           */
          if (localLog(topicPartition).isEmpty)
            markPartitionOffline(topicPartition)
        }

        // we initialize highwatermark thread after the first leaderisrrequest. This ensures that all the partitions
        // have been completely populated before starting the checkpointing there by avoiding weird race conditions
        startHighWatermarkCheckPointThread()

<<<<<<< HEAD
        // delete stray logs
        if (leaderAndIsrRequest.containsAllReplicas)
          deleteStrayLogs()

        val futureReplicasAndInitialOffset = new mutable.HashMap[TopicPartition, InitialFetchState]
        for (partition <- updatedPartitions) {
          val topicPartition = partition.topicPartition
          if (logManager.getLog(topicPartition, isFuture = true).isDefined) {
            partition.log.foreach { log =>
              val leader = BrokerEndPoint(config.brokerId, "localhost", -1)

              // Add future replica to partition's map
              partition.createLogIfNotExists(isNew = false, isFutureReplica = true,
                highWatermarkCheckpoints)

              // pause cleaning for partitions that are being moved and start ReplicaAlterDirThread to move
              // replica from source dir to destination dir
              logManager.abortAndPauseCleaning(topicPartition)

              futureReplicasAndInitialOffset.put(topicPartition, InitialFetchState(leader,
                partition.getLeaderEpoch, log.highWatermark))
            }
          }
        }
        replicaAlterLogDirsManager.addFetcherForPartitions(futureReplicasAndInitialOffset)
=======
        maybeAddLogDirFetchers(partitionStates.keySet, highWatermarkCheckpoints)
>>>>>>> 02defca4

        shutdownIdleFetcherThreads()
        onLeadershipChange(partitionsBecomeLeader, partitionsBecomeFollower)
        val responsePartitions = responseMap.iterator.map { case (tp, error) =>
          new LeaderAndIsrPartitionError()
            .setTopicName(tp.topic)
            .setPartitionIndex(tp.partition)
            .setErrorCode(error.code)
        }.toBuffer
        new LeaderAndIsrResponse(
          new LeaderAndIsrResponseData()
            .setErrorCode(Errors.NONE.code)
            .setPartitionErrors(responsePartitions.asJava),
          leaderAndIsrRequest.isConfluentRequest)
      }
    }
  }

  private def maybeAddLogDirFetchers(partitions: Set[Partition],
                                     offsetCheckpoints: OffsetCheckpoints): Unit = {
    val futureReplicasAndInitialOffset = new mutable.HashMap[TopicPartition, InitialFetchState]
    for (partition <- partitions) {
      val topicPartition = partition.topicPartition
      if (logManager.getLog(topicPartition, isFuture = true).isDefined) {
        partition.log.foreach { log =>
          val leader = BrokerEndPoint(config.brokerId, "localhost", -1)

          // Add future replica log to partition's map
          partition.createLogIfNotExists(
            isNew = false,
            isFutureReplica = true,
            offsetCheckpoints)

          // pause cleaning for partitions that are being moved and start ReplicaAlterDirThread to move
          // replica from source dir to destination dir
          logManager.abortAndPauseCleaning(topicPartition)

          futureReplicasAndInitialOffset.put(topicPartition, InitialFetchState(leader,
            partition.getLeaderEpoch, log.highWatermark))
        }
      }
    }

    if (futureReplicasAndInitialOffset.nonEmpty)
      replicaAlterLogDirsManager.addFetcherForPartitions(futureReplicasAndInitialOffset)
  }

  /*
   * Make the current broker to become leader for a given set of partitions by:
   *
   * 1. Stop fetchers for these partitions
   * 2. Update the partition metadata in cache
   * 3. Add these partitions to the leader partitions set
   *
   * If an unexpected error is thrown in this function, it will be propagated to KafkaApis where
   * the error message will be set on each partition since we do not know which partition caused it. Otherwise,
   * return the set of partitions that are made leader due to this method
   *
   *  TODO: the above may need to be fixed later
   */
  private def makeLeaders(controllerId: Int,
                          controllerEpoch: Int,
                          partitionStates: Map[Partition, LeaderAndIsrPartitionState],
                          correlationId: Int,
                          responseMap: mutable.Map[TopicPartition, Errors],
                          highWatermarkCheckpoints: OffsetCheckpoints): Set[Partition] = {
    val traceEnabled = stateChangeLogger.isTraceEnabled
    partitionStates.keys.foreach { partition =>
      if (traceEnabled)
        stateChangeLogger.trace(s"Handling LeaderAndIsr request correlationId $correlationId from " +
          s"controller $controllerId epoch $controllerEpoch starting the become-leader transition for " +
          s"partition ${partition.topicPartition}")
      responseMap.put(partition.topicPartition, Errors.NONE)
    }

    val partitionsToMakeLeaders = mutable.Set[Partition]()
    val linkedPartitionsToMakeLeaders = mutable.Set[Partition]()

    try {
      // First stop fetchers for all the partitions
      replicaFetcherManager.removeFetcherForPartitions(partitionStates.keySet.map(_.topicPartition))
      clusterLinkManager.removePartitions(partitionStates)
      stateChangeLogger.info(s"Stopped fetchers as part of LeaderAndIsr request correlationId $correlationId from " +
        s"controller $controllerId epoch $controllerEpoch as part of the become-leader transition for " +
        s"${partitionStates.size} partitions")
      // Update the partition information to be the leader
      partitionStates.foreach { case (partition, partitionState) =>
        try {
          if (partition.makeLeader(partitionState, highWatermarkCheckpoints))
            partitionsToMakeLeaders += partition
          else
            stateChangeLogger.info(s"Skipped the become-leader state change after marking its " +
              s"partition as leader with correlation id $correlationId from controller $controllerId epoch $controllerEpoch for " +
              s"partition ${partition.topicPartition} (last update controller epoch ${partitionState.controllerEpoch}) " +
              s"since it is already the leader for the partition.")
          if (partition.isLinkDestination)
            linkedPartitionsToMakeLeaders += partition
        } catch {
          case e: KafkaStorageException =>
            stateChangeLogger.error(s"Skipped the become-leader state change with " +
              s"correlation id $correlationId from controller $controllerId epoch $controllerEpoch for partition ${partition.topicPartition} " +
              s"(last update controller epoch ${partitionState.controllerEpoch}) since " +
              s"the replica for the partition is offline due to disk error $e")
            val dirOpt = getLogDir(partition.topicPartition)
            error(s"Error while making broker the leader for partition $partition in dir $dirOpt", e)
            responseMap.put(partition.topicPartition, Errors.KAFKA_STORAGE_ERROR)
        }
      }

    } catch {
      case e: Throwable =>
        partitionStates.keys.foreach { partition =>
          stateChangeLogger.error(s"Error while processing LeaderAndIsr request correlationId $correlationId received " +
            s"from controller $controllerId epoch $controllerEpoch for partition ${partition.topicPartition}", e)
        }
        // Re-throw the exception for it to be caught in KafkaApis
        throw e
    }

    if (traceEnabled)
      partitionStates.keys.foreach { partition =>
        stateChangeLogger.trace(s"Completed LeaderAndIsr request correlationId $correlationId from controller $controllerId " +
          s"epoch $controllerEpoch for the become-leader transition for partition ${partition.topicPartition}")
      }

    clusterLinkManager.addPartitions(linkedPartitionsToMakeLeaders)

    partitionsToMakeLeaders
  }

  /*
   * Make the current broker to become follower for a given set of partitions by:
   *
   * 1. Remove these partitions from the leader partitions set.
   * 2. Mark the replicas as followers so that no more data can be added from the producer clients.
   * 3. Stop fetchers for these partitions so that no more data can be added by the replica fetcher threads.
   * 4. Truncate the log and checkpoint offsets for these partitions.
   * 5. Clear the produce and fetch requests in the purgatory
   * 6. If the broker is not shutting down, add the fetcher to the new leaders.
   *
   * The ordering of doing these steps make sure that the replicas in transition will not
   * take any more messages before checkpointing offsets so that all messages before the checkpoint
   * are guaranteed to be flushed to disks
   *
   * If an unexpected error is thrown in this function, it will be propagated to KafkaApis where
   * the error message will be set on each partition since we do not know which partition caused it. Otherwise,
   * return the set of partitions that are made follower due to this method
   */
  private def makeFollowers(controllerId: Int,
                            controllerEpoch: Int,
                            partitionStates: Map[Partition, LeaderAndIsrPartitionState],
                            correlationId: Int,
                            responseMap: mutable.Map[TopicPartition, Errors],
                            highWatermarkCheckpoints: OffsetCheckpoints) : Set[Partition] = {
    val traceLoggingEnabled = stateChangeLogger.isTraceEnabled
    partitionStates.foreach { case (partition, partitionState) =>
      if (traceLoggingEnabled)
        stateChangeLogger.trace(s"Handling LeaderAndIsr request correlationId $correlationId from controller $controllerId " +
          s"epoch $controllerEpoch starting the become-follower transition for partition ${partition.topicPartition} with leader " +
          s"${partitionState.leader}")
      responseMap.put(partition.topicPartition, Errors.NONE)
    }

    val partitionsToMakeFollower: mutable.Set[Partition] = mutable.Set()
    try {
      // TODO: Delete leaders from LeaderAndIsrRequest
      partitionStates.foreach { case (partition, partitionState) =>
        val newLeaderBrokerId = partitionState.leader
        try {
          metadataCache.getAliveBrokers.find(_.id == newLeaderBrokerId) match {
            // Only change partition state when the leader is available
            case Some(_) =>
              if (partition.makeFollower(partitionState, highWatermarkCheckpoints))
                partitionsToMakeFollower += partition
              else
                stateChangeLogger.info(s"Skipped the become-follower state change after marking its partition as " +
                  s"follower with correlation id $correlationId from controller $controllerId epoch $controllerEpoch " +
                  s"for partition ${partition.topicPartition} (last update " +
                  s"controller epoch ${partitionState.controllerEpoch}) " +
                  s"since the new leader $newLeaderBrokerId is the same as the old leader")
            case None =>
              // The leader broker should always be present in the metadata cache.
              // If not, we should record the error message and abort the transition process for this partition
              stateChangeLogger.error(s"Received LeaderAndIsrRequest with correlation id $correlationId from " +
                s"controller $controllerId epoch $controllerEpoch for partition ${partition.topicPartition} " +
                s"(last update controller epoch ${partitionState.controllerEpoch}) " +
                s"but cannot become follower since the new leader $newLeaderBrokerId is unavailable.")
              // Create the local replica even if the leader is unavailable. This is required to ensure that we include
              // the partition's high watermark in the checkpoint file (see KAFKA-1647)
              partition.createLogIfNotExists(isNew = partitionState.isNew, isFutureReplica = false,
                highWatermarkCheckpoints)
          }
        } catch {
          case e: KafkaStorageException =>
            stateChangeLogger.error(s"Skipped the become-follower state change with correlation id $correlationId from " +
              s"controller $controllerId epoch $controllerEpoch for partition ${partition.topicPartition} " +
              s"(last update controller epoch ${partitionState.controllerEpoch}) with leader " +
              s"$newLeaderBrokerId since the replica for the partition is offline due to disk error $e")
            val dirOpt = getLogDir(partition.topicPartition)
            error(s"Error while making broker the follower for partition $partition with leader " +
              s"$newLeaderBrokerId in dir $dirOpt", e)
            responseMap.put(partition.topicPartition, Errors.KAFKA_STORAGE_ERROR)
        }
      }

      replicaFetcherManager.removeFetcherForPartitions(partitionsToMakeFollower.map(_.topicPartition))
      clusterLinkManager.removePartitionsAndMetadata(partitionsToMakeFollower.map(_.topicPartition))
      stateChangeLogger.info(s"Stopped fetchers as part of become-follower request from controller $controllerId " +
        s"epoch $controllerEpoch with correlation id $correlationId for ${partitionsToMakeFollower.size} partitions")

      partitionsToMakeFollower.foreach { partition =>
        completeDelayedRequests(partition.topicPartition)
      }

      if (isShuttingDown.get()) {
        if (traceLoggingEnabled) {
          partitionsToMakeFollower.foreach { partition =>
            stateChangeLogger.trace(s"Skipped the adding-fetcher step of the become-follower state " +
              s"change with correlation id $correlationId from controller $controllerId epoch $controllerEpoch for " +
              s"partition ${partition.topicPartition} with leader ${partitionStates(partition).leader} " +
              "since it is shutting down")
          }
        }
      } else {
        // we do not need to check if the leader exists again since this has been done at the beginning of this process
        val partitionsToMakeFollowerWithLeaderAndOffset = partitionsToMakeFollower.map { partition =>
          val leader = metadataCache.getAliveBrokers.find(_.id == partition.leaderReplicaIdOpt.get).get
            .brokerEndPoint(config.interBrokerListenerName)
          val fetchOffset = partition.localLogOrException.highWatermark
          partition.topicPartition -> InitialFetchState(leader, partition.getLeaderEpoch, fetchOffset)
       }.toMap

        replicaFetcherManager.addFetcherForPartitions(partitionsToMakeFollowerWithLeaderAndOffset)
      }
    } catch {
      case e: Throwable =>
        stateChangeLogger.error(s"Error while processing LeaderAndIsr request with correlationId $correlationId " +
          s"received from controller $controllerId epoch $controllerEpoch", e)
        // Re-throw the exception for it to be caught in KafkaApis
        throw e
    }

    if (traceLoggingEnabled)
      partitionStates.keys.foreach { partition =>
        stateChangeLogger.trace(s"Completed LeaderAndIsr request correlationId $correlationId from controller $controllerId " +
          s"epoch $controllerEpoch for the become-follower transition for partition ${partition.topicPartition} with leader " +
          s"${partitionStates(partition).leader}")
      }

    partitionsToMakeFollower
  }

  private def maybeShrinkIsr(): Unit = {
    trace("Evaluating ISR list of partitions to see which replicas can be removed from the ISR")

    // Shrink ISRs for non offline partitions
    allPartitions.keys.foreach { topicPartition =>
      nonOfflinePartition(topicPartition).foreach(_.maybeShrinkIsr())
    }
  }

  /**
   * Update the follower's fetch state on the leader based on the last fetch request and update `readResult`.
   * If the follower replica is not recognized to be one of the assigned replicas, do not update
   * `readResult` so that log start/end offset and high watermark is consistent with
   * records in fetch response. Log start/end offset and high watermark may change not only due to
   * this fetch request, e.g., rolling new log segment and removing old log segment may move log
   * start offset further than the last offset in the fetched records. The followers will get the
   * updated leader's state in the next fetch response.
   */
  private def updateFollowerFetchState(followerId: Int,
                                       readResults: Seq[(TopicPartition, AbstractLogReadResult)]): Seq[(TopicPartition, AbstractLogReadResult)] = {
    readResults.map { case (topicPartition, readResult) =>
      val updatedReadResult = if (readResult.error != Errors.NONE) {
        debug(s"Skipping update of fetch state for follower $followerId since the " +
          s"log read returned error ${readResult.error}")
        readResult
      } else {
        readResult match {
          case readResult: LogReadResult =>
            nonOfflinePartition(topicPartition) match {
              case Some(partition) =>
                if (partition.updateFollowerFetchState(followerId,
                  followerFetchOffsetMetadata = readResult.info.fetchOffsetMetadata,
                  followerStartOffset = readResult.followerLogStartOffset,
                  followerFetchTimeMs = readResult.fetchTimeMs,
                  leaderEndOffset = readResult.leaderLogEndOffset,
                  lastSentHighwatermark = readResult.highWatermark)) {
                  readResult
                } else {
                  warn(s"Leader $localBrokerId failed to record follower $followerId's position " +
                    s"${readResult.info.fetchOffsetMetadata.messageOffset}, and last sent HW since the replica " +
                    s"is not recognized to be one of the assigned replicas ${partition.assignmentState.replicas.mkString(",")} " +
                    s"for partition $topicPartition. Empty records will be returned for this partition.")
                  readResult.withEmptyFetchInfo
                }
              case None =>
                warn(s"While recording the replica LEO, the partition $topicPartition hasn't been created.")
                readResult
            }
          case readResult: TierLogReadResult =>
            val reason = s"Lagging follower $followerId fetched from the tiered portion of the log at offset " +
              s"${readResult.info.fetchMetadata.fetchStartOffset} for partition $topicPartition"
            info(reason)
            LogReadResult(info = FetchDataInfo(LogOffsetMetadata.UnknownOffsetMetadata, MemoryRecords.EMPTY),
              highWatermark = -1L,
              leaderLogStartOffset = -1L,
              leaderLogEndOffset = -1L,
              followerLogStartOffset = -1L,
              fetchTimeMs = -1L,
              readSize = 0,
              isReadAllowed = false,
              lastStableOffset = None,
              exception = Some(new OffsetTieredException(reason)))
        }
      }
      topicPartition -> updatedReadResult
    }
  }

  def leaderPartitionsIterator: Iterator[Partition] =
    nonOfflinePartitionsIterator.filter(_.leaderLogIfLocal.isDefined)

  def getLogEndOffset(topicPartition: TopicPartition): Option[Long] =
    nonOfflinePartition(topicPartition).flatMap(_.leaderLogIfLocal.map(_.logEndOffset))

  // Flushes the highwatermark value for all partitions to the highwatermark file
  def checkpointHighWatermarks(): Unit = {
    def putHw(logDirToCheckpoints: mutable.AnyRefMap[String, mutable.AnyRefMap[TopicPartition, Long]],
              log: AbstractLog): Unit = {
      val checkpoints = logDirToCheckpoints.getOrElseUpdate(log.parentDir,
        new mutable.AnyRefMap[TopicPartition, Long]())
      checkpoints.put(log.topicPartition, log.highWatermark)
    }

    val logDirToHws = new mutable.AnyRefMap[String, mutable.AnyRefMap[TopicPartition, Long]](
      allPartitions.size)
    nonOfflinePartitionsIterator.foreach { partition =>
      partition.log.foreach(putHw(logDirToHws, _))
      partition.futureLog.foreach(putHw(logDirToHws, _))
    }

    for ((logDir, hws) <- logDirToHws) {
      try highWatermarkCheckpoints.get(logDir).foreach(_.write(hws))
      catch {
        case e: KafkaStorageException =>
          error(s"Error while writing to highwatermark file in directory $logDir", e)
      }
    }
  }

  // Used only by test
  def markPartitionOffline(tp: TopicPartition): Unit = replicaStateChangeLock synchronized {
    allPartitions.put(tp, HostedPartition.Offline)
    Partition.removeMetrics(tp)
  }

  // logDir should be an absolute path
  // sendZkNotification is needed for unit test
  def handleLogDirFailure(dir: String, sendZkNotification: Boolean = true): Unit = {
    if (!logManager.isLogDirOnline(dir))
      return
    warn(s"Stopping serving replicas in dir $dir")
    replicaStateChangeLock synchronized {
      val newOfflinePartitions = nonOfflinePartitionsIterator.filter { partition =>
        partition.log.exists { _.parentDir == dir }
      }.map(_.topicPartition).toSet

      val partitionsWithOfflineFutureReplica = nonOfflinePartitionsIterator.filter { partition =>
        partition.futureLog.exists { _.parentDir == dir }
      }.toSet

      replicaFetcherManager.removeFetcherForPartitions(newOfflinePartitions)
      clusterLinkManager.removePartitionsAndMetadata(newOfflinePartitions)
      replicaAlterLogDirsManager.removeFetcherForPartitions(newOfflinePartitions ++ partitionsWithOfflineFutureReplica.map(_.topicPartition))

      partitionsWithOfflineFutureReplica.foreach(partition => partition.removeFutureLocalReplica(deleteFromLogDir = false))
      newOfflinePartitions.foreach { topicPartition =>
        markPartitionOffline(topicPartition)
      }
      newOfflinePartitions.map(_.topic).foreach { topic: String =>
        maybeRemoveTopicMetrics(topic)
      }
      highWatermarkCheckpoints = highWatermarkCheckpoints.filter { case (checkpointDir, _) => checkpointDir != dir }

      warn(s"Broker $localBrokerId stopped fetcher for partitions ${newOfflinePartitions.mkString(",")} and stopped moving logs " +
           s"for partitions ${partitionsWithOfflineFutureReplica.mkString(",")} because they are in the failed log directory $dir.")
    }
    logManager.handleLogDirFailure(dir)

    if (sendZkNotification)
      zkClient.propagateLogDirEvent(localBrokerId)
    warn(s"Stopped serving replicas in dir $dir")
  }

  def removeMetrics(): Unit = {
    removeMetric("LeaderCount")
    removeMetric("PartitionCount")
    removeMetric("OfflineReplicaCount")
    removeMetric("UnderReplicatedPartitions")
    removeMetric("UnderMinIsrPartitionCount")
    removeMetric("AtMinIsrPartitionCount")
    removeMetric("NotCaughtUpPartitionCount")
    removeMetric("MaxLastStableOffsetLag")
  }

  // High watermark do not need to be checkpointed only when under unit tests
  def shutdown(checkpointHW: Boolean = true): Unit = {
    info("Shutting down")
    removeMetrics()
    if (logDirFailureHandler != null)
      logDirFailureHandler.shutdown()
    replicaFetcherManager.shutdown()
    clusterLinkManager.shutdown()
    replicaAlterLogDirsManager.shutdown()
    delayedFetchPurgatory.shutdown()
    delayedProducePurgatory.shutdown()
    delayedDeleteRecordsPurgatory.shutdown()
    delayedElectLeaderPurgatory.shutdown()
    delayedListOffsetsPurgatory.shutdown()
    if (checkpointHW)
      checkpointHighWatermarks()
    replicaSelectorOpt.foreach(_.close)
    info("Shut down completely")
  }

  protected def createReplicaFetcherManager(metrics: Metrics, time: Time, threadNamePrefix: Option[String], quotaManager: ReplicationQuotaManager) = {
    new ReplicaFetcherManager(config, this, metrics, time, threadNamePrefix, quotaManager, tierReplicaComponents.stateFetcherOpt)
  }

  protected def createReplicaAlterLogDirsManager(quotaManager: ReplicationQuotaManager, brokerTopicStats: BrokerTopicStats) = {
    new ReplicaAlterLogDirsManager(config, this, quotaManager, brokerTopicStats)
  }

  protected def createClusterLinkManager(metrics: Metrics, time: Time, threadNamePrefix: Option[String]): ClusterLinkReplicaManager = {
    new ClusterLinkReplicaManager(config, this, quotaManagers.clusterLink, metrics, time, threadNamePrefix, tierReplicaComponents.stateFetcherOpt)
  }

  protected def createReplicaSelector(): Option[ReplicaSelector] = {
    config.replicaSelectorClassName.map { className =>
      val tmpReplicaSelector: ReplicaSelector = CoreUtils.createObject[ReplicaSelector](className)
      tmpReplicaSelector.configure(config.originals())
      tmpReplicaSelector
    }
  }

  def lastOffsetForLeaderEpoch(requestedEpochInfo: Map[TopicPartition, OffsetsForLeaderEpochRequest.PartitionData]): Map[TopicPartition, EpochEndOffset] = {
    requestedEpochInfo.map { case (tp, partitionData) =>
      val epochEndOffset = getPartition(tp) match {
        case HostedPartition.Online(partition) =>
          partition.lastOffsetForLeaderEpoch(partitionData.currentLeaderEpoch, partitionData.leaderEpoch,
            fetchOnlyFromLeader = true)

        case HostedPartition.Offline =>
          new EpochEndOffset(Errors.KAFKA_STORAGE_ERROR, UNDEFINED_EPOCH, UNDEFINED_EPOCH_OFFSET)

        case HostedPartition.None if metadataCache.contains(tp) =>
          new EpochEndOffset(Errors.NOT_LEADER_FOR_PARTITION, UNDEFINED_EPOCH, UNDEFINED_EPOCH_OFFSET)

        case HostedPartition.None =>
          new EpochEndOffset(Errors.UNKNOWN_TOPIC_OR_PARTITION, UNDEFINED_EPOCH, UNDEFINED_EPOCH_OFFSET)
      }
      tp -> epochEndOffset
    }
  }

  def electLeaders(
    controller: KafkaController,
    partitions: Set[TopicPartition],
    electionType: ElectionType,
    responseCallback: Map[TopicPartition, ApiError] => Unit,
    requestTimeout: Int
  ): Unit = {

    val deadline = time.milliseconds() + requestTimeout

    def electionCallback(results: Map[TopicPartition, Either[ApiError, Int]]): Unit = {
      val expectedLeaders = mutable.Map.empty[TopicPartition, Int]
      val failures = mutable.Map.empty[TopicPartition, ApiError]
      results.foreach {
        case (partition, Right(leader)) => expectedLeaders += partition -> leader
        case (partition, Left(error)) => failures += partition -> error
      }

      if (expectedLeaders.nonEmpty) {
        val watchKeys = expectedLeaders.iterator.map {
          case (tp, _) => TopicPartitionOperationKey(tp)
        }.toBuffer

        delayedElectLeaderPurgatory.tryCompleteElseWatch(
          new DelayedElectLeader(
            math.max(0, deadline - time.milliseconds()),
            expectedLeaders,
            failures,
            this,
            responseCallback
          ),
          watchKeys
        )
      } else {
          // There are no partitions actually being elected, so return immediately
          responseCallback(failures)
      }
    }

    controller.electLeaders(partitions, electionType, electionCallback)
  }

  def shutdownIdleFetcherThreads(): Unit = {
    replicaFetcherManager.shutdownIdleFetcherThreads()
    replicaAlterLogDirsManager.shutdownIdleFetcherThreads()
    clusterLinkManager.shutdownIdleFetcherThreads()
  }
}

object FetchLag {
  val UnknownFetchLagMs: Long = -1L

  /**
   * Calculate the lag as the difference to the fetch timestamp (ms) which is based on current time  as retention is
   * computed based on current timestamp too.
   * 1. result.isReadAllowed is FALSE then read did not happen; fetch time lag cannot be computed
   * 2. Empty batch indicated zero lag, as the consumer is caught up
   * 3. Non empty record batch with NO_TIMESTAMP indicates messages with older format.
   * 4. lag = result.fetchTimeMs - firstBatchTimestamp
   */
  private def lagInMs(result: LogReadResult): Long = {
    if (!result.isReadAllowed)
      return FetchLag.UnknownFetchLagMs

    val iterator = result.info.records.batches.iterator
    if (!iterator.hasNext())
      return 0L

    val firstBatchTimestamp = iterator.next().maxTimestamp()
    if (firstBatchTimestamp == RecordBatch.NO_TIMESTAMP || result.fetchTimeMs < firstBatchTimestamp)
      return UnknownFetchLagMs

    result.fetchTimeMs - firstBatchTimestamp
  }

  def maybeRecordConsumerFetchTimeLag(isFromConsumer: Boolean,
                                      result: LogReadResult,
                                      brokerTopicStats: BrokerTopicStats): Unit = {
    if (isFromConsumer) {
      val fetchLagMs = FetchLag.lagInMs(result)
      if (fetchLagMs != FetchLag.UnknownFetchLagMs)
        brokerTopicStats.allTopicsStats.consumerFetchLagTimeMs.update(fetchLagMs)
    }
  }
}

/**
  * Replica layer components for tiered storage.
  * @param replicaManagerOpt Replica manager for tiered storage
  * @param fetcherOpt Tier fetcher instance
  * @param stateFetcherOpt Tier state fetcher instance
  * @param logComponents Log components for tiered storage
  */
case class TierReplicaComponents(replicaManagerOpt: Option[TierReplicaManager],
                                 fetcherOpt: Option[TierFetcher],
                                 stateFetcherOpt: Option[TierStateFetcher],
                                 logComponents: TierLogComponents)

object TierReplicaComponents {
  val EMPTY = TierReplicaComponents(None, None, None, TierLogComponents.EMPTY)
}<|MERGE_RESOLUTION|>--- conflicted
+++ resolved
@@ -441,13 +441,9 @@
 
     // If we were the leader, we may have some operations still waiting for completion.
     // We force completion to prevent them from timing out.
-<<<<<<< HEAD
     completeDelayedRequests(topicPartition)
 
     stateChangeLogger.trace(s"Finished handling stop replica (delete=$deletePartition) for partition $topicPartition")
-=======
-    completeDelayedFetchOrProduceRequests(topicPartition)
->>>>>>> 02defca4
   }
 
   // package private for testing
@@ -652,15 +648,11 @@
     getPartitionOrException(topicPartition, expectLeader = false).futureLocalLogOrException
   }
 
-<<<<<<< HEAD
-  def localLog(topicPartition: TopicPartition): Option[AbstractLog] = {
-=======
   def futureLogExists(topicPartition: TopicPartition): Boolean = {
     getPartitionOrException(topicPartition, expectLeader = false).futureLog.isDefined
   }
 
-  def localLog(topicPartition: TopicPartition): Option[Log] = {
->>>>>>> 02defca4
+  def localLog(topicPartition: TopicPartition): Option[AbstractLog] = {
     nonOfflinePartition(topicPartition).flatMap(_.log)
   }
 
@@ -1314,16 +1306,12 @@
           val followerNeedsHwUpdate: Boolean = partition.getReplica(replicaId)
             .exists(replica => replica.lastSentHighWatermark < readInfo.highWatermark)
 
-<<<<<<< HEAD
           val (fetchOffsetMetadata, firstEntryIncomplete) = readInfo.fetchedData match {
             case localReadInfo: FetchDataInfo => (localReadInfo.fetchOffsetMetadata, localReadInfo.firstEntryIncomplete)
             case _: TierFetchDataInfo => (LogOffsetMetadata.UnknownOffsetMetadata, false)
           }
 
-          val fetchDataInfo = if (shouldLeaderThrottle(quota, tp, replicaId)) {
-=======
           val fetchDataInfo = if (shouldLeaderThrottle(quota, partition, replicaId)) {
->>>>>>> 02defca4
             // If the partition is being throttled, simply return an empty set.
             FetchDataInfo(fetchOffsetMetadata, MemoryRecords.EMPTY)
           } else if (!hardMaxBytesLimit && firstEntryIncomplete) {
@@ -1665,35 +1653,11 @@
         // have been completely populated before starting the checkpointing there by avoiding weird race conditions
         startHighWatermarkCheckPointThread()
 
-<<<<<<< HEAD
         // delete stray logs
         if (leaderAndIsrRequest.containsAllReplicas)
           deleteStrayLogs()
 
-        val futureReplicasAndInitialOffset = new mutable.HashMap[TopicPartition, InitialFetchState]
-        for (partition <- updatedPartitions) {
-          val topicPartition = partition.topicPartition
-          if (logManager.getLog(topicPartition, isFuture = true).isDefined) {
-            partition.log.foreach { log =>
-              val leader = BrokerEndPoint(config.brokerId, "localhost", -1)
-
-              // Add future replica to partition's map
-              partition.createLogIfNotExists(isNew = false, isFutureReplica = true,
-                highWatermarkCheckpoints)
-
-              // pause cleaning for partitions that are being moved and start ReplicaAlterDirThread to move
-              // replica from source dir to destination dir
-              logManager.abortAndPauseCleaning(topicPartition)
-
-              futureReplicasAndInitialOffset.put(topicPartition, InitialFetchState(leader,
-                partition.getLeaderEpoch, log.highWatermark))
-            }
-          }
-        }
-        replicaAlterLogDirsManager.addFetcherForPartitions(futureReplicasAndInitialOffset)
-=======
         maybeAddLogDirFetchers(partitionStates.keySet, highWatermarkCheckpoints)
->>>>>>> 02defca4
 
         shutdownIdleFetcherThreads()
         onLeadershipChange(partitionsBecomeLeader, partitionsBecomeFollower)
