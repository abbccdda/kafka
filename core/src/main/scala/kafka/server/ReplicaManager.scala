/**
 * Licensed to the Apache Software Foundation (ASF) under one or more
 * contributor license agreements.  See the NOTICE file distributed with
 * this work for additional information regarding copyright ownership.
 * The ASF licenses this file to You under the Apache License, Version 2.0
 * (the "License"); you may not use this file except in compliance with
 * the License.  You may obtain a copy of the License at
 *
 *    http://www.apache.org/licenses/LICENSE-2.0
 *
 * Unless required by applicable law or agreed to in writing, software
 * distributed under the License is distributed on an "AS IS" BASIS,
 * WITHOUT WARRANTIES OR CONDITIONS OF ANY KIND, either express or implied.
 * See the License for the specific language governing permissions and
 * limitations under the License.
 */
package kafka.server

import java.io.File
import java.util
import java.util.Optional
import java.util.concurrent.TimeUnit
import java.util.concurrent.atomic.{AtomicBoolean, AtomicLong}
import java.util.concurrent.locks.Lock

import com.yammer.metrics.core.Meter
import kafka.api._
import kafka.cluster.{BrokerEndPoint, Partition}
import kafka.common.RecordValidationException
import kafka.controller.{KafkaController, StateChangeLogger}
import kafka.log._
import kafka.metrics.KafkaMetricsGroup
import kafka.server.{FetchMetadata => SFetchMetadata}
import kafka.server.HostedPartition.Online
import kafka.server.QuotaFactory.QuotaManagers
import kafka.server.checkpoints.{LazyOffsetCheckpoints, OffsetCheckpointFile, OffsetCheckpoints}
import kafka.server.link.ClusterLinkReplicaManager
import kafka.tier.{TierReplicaManager, TierTimestampAndOffset}
import kafka.tier.fetcher.{TierFetchResult, TierFetcher, TierStateFetcher}
import kafka.utils._
import kafka.zk.KafkaZkClient
import org.apache.kafka.common.{ElectionType, IsolationLevel, Node, TopicPartition}
import org.apache.kafka.common.errors._
import org.apache.kafka.common.internals.Topic
import org.apache.kafka.common.message.LeaderAndIsrRequestData.LeaderAndIsrPartitionState
import org.apache.kafka.common.message.DeleteRecordsResponseData.DeleteRecordsPartitionResult
import org.apache.kafka.common.message.{DescribeLogDirsResponseData, LeaderAndIsrResponseData}
import org.apache.kafka.common.message.LeaderAndIsrResponseData.LeaderAndIsrPartitionError
import org.apache.kafka.common.message.StopReplicaRequestData.StopReplicaPartitionState
import org.apache.kafka.common.metrics.Metrics
import org.apache.kafka.common.network.ListenerName
import org.apache.kafka.common.protocol.{Errors, MessageUtil}
import org.apache.kafka.common.record.FileRecords.{FileTimestampAndOffset, TimestampAndOffset}
import org.apache.kafka.common.record._
import org.apache.kafka.common.replica.PartitionView.DefaultPartitionView
import org.apache.kafka.common.replica.ReplicaView.DefaultReplicaView
import org.apache.kafka.common.replica.{ClientMetadata, _}
import org.apache.kafka.common.requests.EpochEndOffset._
import org.apache.kafka.common.requests.FetchRequest.PartitionData
import org.apache.kafka.common.requests.FetchResponse.AbortedTransaction
import org.apache.kafka.common.requests.ProduceResponse.PartitionResponse
import org.apache.kafka.common.requests._
import org.apache.kafka.common.utils.Time

import scala.jdk.CollectionConverters._
import scala.collection.{Map, Seq, Set, mutable}
import scala.compat.java8.FunctionConverters._
import scala.compat.java8.OptionConverters._

/*
 * Result metadata of a log append operation on the log
 */
case class LogAppendResult(info: LogAppendInfo, exception: Option[Throwable] = None) {
  def error: Errors = exception match {
    case None => Errors.NONE
    case Some(e) => Errors.forException(e)
  }
}

case class LogDeleteRecordsResult(requestedOffset: Long, lowWatermark: Long, exception: Option[Throwable] = None) {
  def error: Errors = exception match {
    case None => Errors.NONE
    case Some(e) => Errors.forException(e)
  }
}

/*
 * Result metadata of a log read operation on the log
 * @param info @FetchDataInfo returned by the @Log read
 * @param hw high watermark of the local replica
 * @param readSize amount of data that was read from the log i.e. size of the fetch
 * @param isReadFromLogEnd true if the request read up to the log end offset snapshot
 *                         when the read was initiated, false otherwise
 * @param preferredReadReplica the preferred read replica to be used for future fetches
 * @param exception Exception if error encountered while reading from the log
 */
sealed trait AbstractLogReadResult {
  def info: AbstractFetchDataInfo
  def highWatermark: Long
  def leaderLogStartOffset: Long
  def leaderLogEndOffset: Long
  def fetchTimeMs: Long
  def readSize: Int
  def lastStableOffset: Option[Long]
  def exception: Option[Throwable]
  def preferredReadReplica: Option[Int]
  def followerNeedsHwUpdate: Boolean

  def error: Errors = exception match {
    case None => Errors.NONE
    case Some(e) => Errors.forException(e)
  }
}

/*
 * Result metadata of a local log read operation
 * @param isReadAllowed read operation is not allowed for this partition as fetch request
 *                      maxBytes was already satisfied by previous partitions when
 *                      hardMaxBytesLimitNote in TRUE
 */
case class LogReadResult(info: FetchDataInfo,
                         highWatermark: Long,
                         leaderLogStartOffset: Long,
                         leaderLogEndOffset: Long,
                         followerLogStartOffset: Long,
                         fetchTimeMs: Long,
                         readSize: Int,
                         lastStableOffset: Option[Long],
                         isReadAllowed: Boolean,
                         preferredReadReplica: Option[Int] = None,
                         followerNeedsHwUpdate: Boolean = false,
                         exception: Option[Throwable] = None) extends AbstractLogReadResult {

  def withEmptyFetchInfo: LogReadResult =
    copy(info = FetchDataInfo(LogOffsetMetadata.UnknownOffsetMetadata, MemoryRecords.EMPTY))

  override def toString =
    s"Fetch Data: [$info], HW: [$highWatermark], leaderLogStartOffset: [$leaderLogStartOffset], leaderLogEndOffset: [$leaderLogEndOffset], " +
    s"followerLogStartOffset: [$followerLogStartOffset], fetchTimeMs: [$fetchTimeMs], readSize: [$readSize], lastStableOffset: [$lastStableOffset], isReadAllowed: [$isReadAllowed] error: [$error]"
}

case class TierLogReadResult(info: TierFetchDataInfo,
                             highWatermark: Long,
                             leaderLogStartOffset: Long,
                             leaderLogEndOffset: Long,
                             followerLogStartOffset: Long,
                             fetchTimeMs: Long,
                             readSize: Int,
                             lastStableOffset: Option[Long],
                             preferredReadReplica: Option[Int] = None,
                             exception: Option[Throwable] = None) extends AbstractLogReadResult {
  /**
    * An attempt to fetch tiered data by the follower will raise an [[OffsetTieredException]]. See [[ReplicaManager.updateFollowerFetchState]].
    */
  val followerNeedsHwUpdate = false

  override def toString =
    s"Tiered Fetch Data: [$info], HW: [$highWatermark], leaderLogStartOffset: [$leaderLogStartOffset], leaderLogEndOffset: [$leaderLogEndOffset], " +
      s"followerLogStartOffset: [$followerLogStartOffset], fetchTimeMs: [$fetchTimeMs], readSize: [$readSize], lastStableOffset: [$lastStableOffset], error: [$error]"

  /**
    * Convert this TierLogReadResult into a LogReadResult to be returned to the client.
    * This requires TierFetchResult's from a completed tier fetch.
    */
  def intoLogReadResult(tierFetchResult: TierFetchResult, isReadAllowed: Boolean): LogReadResult = {
    var newInfo: FetchDataInfo = FetchDataInfo(
      LogOffsetMetadata.UnknownOffsetMetadata,
      tierFetchResult.records,
      firstEntryIncomplete = false,
      this.info.abortedTransactions)

    if (!tierFetchResult.abortedTxns.isEmpty) {
      val abortedTransactionList = tierFetchResult.abortedTxns.asScala.map(_.asAbortedTransaction).toList
      newInfo = newInfo.addAbortedTransactions(abortedTransactionList)
    }

    val exceptionOpt = this.exception.orElse(Option(tierFetchResult.exception))
    LogReadResult(
      info = newInfo,
      highWatermark = this.highWatermark,
      leaderLogStartOffset = this.leaderLogStartOffset,
      leaderLogEndOffset = this.leaderLogEndOffset,
      followerLogStartOffset = this.followerLogStartOffset,
      fetchTimeMs = this.fetchTimeMs,
      readSize = this.readSize,
      isReadAllowed = isReadAllowed,
      lastStableOffset = this.lastStableOffset,
      preferredReadReplica = this.preferredReadReplica,
      followerNeedsHwUpdate = this.followerNeedsHwUpdate,
      exception = exceptionOpt
    )
  }
}

case class FetchPartitionData(error: Errors = Errors.NONE,
                              highWatermark: Long,
                              logStartOffset: Long,
                              records: Records,
                              lastStableOffset: Option[Long],
                              abortedTransactions: Option[List[AbortedTransaction]],
                              preferredReadReplica: Option[Int],
                              isReassignmentFetch: Boolean)


/**
 * Trait to represent the state of hosted partitions. We create a concrete (active) Partition
 * instance when the broker receives a LeaderAndIsr request from the controller indicating
 * that it should be either a leader or follower of a partition.
 */
sealed trait HostedPartition
object HostedPartition {
  /**
   * This broker does not have any state for this partition locally.
   */
  final object None extends HostedPartition

  /**
   * This broker hosts the partition and it is online.
   */
  final case class Online(partition: Partition) extends HostedPartition

  /**
   * This broker hosts the partition, but it is in an offline log directory.
   */
  final object Offline extends HostedPartition
}

object ReplicaManager {
  val HighWatermarkFilename = "replication-offset-checkpoint"
  val IsrChangePropagationBlackOut = 5000L
  val IsrChangePropagationInterval = 60000L
}

class ReplicaManager(val config: KafkaConfig,
                     metrics: Metrics,
                     time: Time,
                     val zkClient: KafkaZkClient,
                     scheduler: Scheduler,
                     val logManager: LogManager,
                     val isShuttingDown: AtomicBoolean,
                     quotaManagers: QuotaManagers,
                     val brokerTopicStats: BrokerTopicStats,
                     val metadataCache: MetadataCache,
                     logDirFailureChannel: LogDirFailureChannel,
                     val delayedProducePurgatory: DelayedOperationPurgatory[DelayedProduce],
                     val delayedFetchPurgatory: DelayedOperationPurgatory[DelayedFetch],
                     val delayedDeleteRecordsPurgatory: DelayedOperationPurgatory[DelayedDeleteRecords],
                     val delayedElectLeaderPurgatory: DelayedOperationPurgatory[DelayedElectLeader],
                     val delayedListOffsetsPurgatory: DelayedOperationPurgatory[DelayedListOffsets],
                     val tierReplicaComponents: TierReplicaComponents,
                     val adminManager: AdminManager,
                     threadNamePrefix: Option[String]) extends Logging with KafkaMetricsGroup {

  def this(config: KafkaConfig,
           metrics: Metrics,
           time: Time,
           zkClient: KafkaZkClient,
           scheduler: Scheduler,
           logManager: LogManager,
           isShuttingDown: AtomicBoolean,
           quotaManagers: QuotaManagers,
           brokerTopicStats: BrokerTopicStats,
           metadataCache: MetadataCache,
           logDirFailureChannel: LogDirFailureChannel,
           tierReplicaComponents: TierReplicaComponents,
           adminManager: AdminManager,
           threadNamePrefix: Option[String] = None) = {
    this(config, metrics, time, zkClient, scheduler, logManager, isShuttingDown,
      quotaManagers, brokerTopicStats, metadataCache, logDirFailureChannel,
      DelayedOperationPurgatory[DelayedProduce](
        purgatoryName = "Produce", brokerId = config.brokerId,
        purgeInterval = config.producerPurgatoryPurgeIntervalRequests),
      DelayedOperationPurgatory[DelayedFetch](
        purgatoryName = "Fetch", brokerId = config.brokerId,
        purgeInterval = config.fetchPurgatoryPurgeIntervalRequests),
      DelayedOperationPurgatory[DelayedDeleteRecords](
        purgatoryName = "DeleteRecords", brokerId = config.brokerId,
        purgeInterval = config.deleteRecordsPurgatoryPurgeIntervalRequests),
      DelayedOperationPurgatory[DelayedElectLeader](
        purgatoryName = "ElectLeader", brokerId = config.brokerId),
      DelayedOperationPurgatory[DelayedListOffsets](
        purgatoryName = "ListOffsets", brokerId = config.brokerId),
      tierReplicaComponents,
      adminManager,
      threadNamePrefix)
  }

  /* epoch of the controller that last changed the leader */
  @volatile var controllerEpoch: Int = KafkaController.InitialControllerEpoch
  private val localBrokerId = config.brokerId
  private[server] val allPartitions = new Pool[TopicPartition, HostedPartition](
    valueFactory = Some(tp => HostedPartition.Online(Partition(tp, time, this)))
  )
  private val replicaStateChangeLock = new Object
  val replicaFetcherManager = createReplicaFetcherManager(metrics, time, threadNamePrefix, quotaManagers.follower)
  val replicaAlterLogDirsManager = createReplicaAlterLogDirsManager(quotaManagers.alterLogDirs, brokerTopicStats)
  val clusterLinkManager = createClusterLinkManager(metrics, time, threadNamePrefix)
  private val highWatermarkCheckPointThreadStarted = new AtomicBoolean(false)
  @volatile var highWatermarkCheckpoints: Map[String, OffsetCheckpointFile] = logManager.liveLogDirs.map(dir =>
    (dir.getAbsolutePath, new OffsetCheckpointFile(new File(dir, ReplicaManager.HighWatermarkFilename), logDirFailureChannel))).toMap

  this.logIdent = s"[ReplicaManager broker=$localBrokerId] "
  private val stateChangeLogger = new StateChangeLogger(localBrokerId, inControllerContext = false, None)

  private val isrChangeSet: mutable.Set[TopicPartition] = new mutable.HashSet[TopicPartition]()
  private val lastIsrChangeMs = new AtomicLong(System.currentTimeMillis())
  private val lastIsrPropagationMs = new AtomicLong(System.currentTimeMillis())

  private var logDirFailureHandler: LogDirFailureHandler = null

  private class LogDirFailureHandler(name: String, haltBrokerOnDirFailure: Boolean) extends ShutdownableThread(name) {
    override def doWork(): Unit = {
      val newOfflineLogDir = logDirFailureChannel.takeNextOfflineLogDir()
      if (haltBrokerOnDirFailure) {
        fatal(s"Halting broker because dir $newOfflineLogDir is offline")
        Exit.halt(1)
      }
      handleLogDirFailure(newOfflineLogDir)
    }
  }

  // Visible for testing
  private[server] val replicaSelectorOpt: Option[ReplicaSelector] = createReplicaSelector()

  newGauge("LeaderCount", () => leaderPartitionsIterator.size)
  // Visible for testing
  private[kafka] val partitionCount = newGauge("PartitionCount", () => allPartitions.size)
  /**
   * ThrottledReplicasRate track the number of times any given replica was throttled as part of a fetch request.
   * Leader - the fetch response returned no data (throttled) for that replica
   * Follower - the fetch request did not include that replica (throttled)
   */
  private[kafka] val throttledLeaderReplicasRate = newMeter("ThrottledLeaderReplicasPerSec", "replicationThrottle", TimeUnit.SECONDS)
  private[kafka] val throttledFollowerReplicasRate = newMeter("ThrottledFollowerReplicasPerSec", "replicationThrottle", TimeUnit.SECONDS)
  newGauge("OfflineReplicaCount", () => offlinePartitionCount)
  newGauge("UnderReplicatedPartitions", () => underReplicatedPartitionCount)
  newGauge("UnderMinIsrPartitionCount", () => leaderPartitionsIterator.count(_.isUnderMinIsr))
  newGauge("AtMinIsrPartitionCount", () => leaderPartitionsIterator.count(_.isAtMinIsr))
  newGauge("ReassigningPartitions", () => leaderPartitionsIterator.count(_.isReassigning))
  newGauge("NotCaughtUpPartitionCount", () => leaderPartitionsIterator.count(_.isNotCaughtUp))
  newGauge("MaxLastStableOffsetLag", () => maxLastStableOffsetLag)

  def maxLastStableOffsetLag: Long = {
    var maxLsoLag = 0L
    leaderPartitionsIterator.foreach { partition =>
      val lsoLag = partition.lastStableOffsetLag
      if (lsoLag > maxLsoLag)
        maxLsoLag = lsoLag
    }
    maxLsoLag
  }

  def underReplicatedPartitionCount: Int = leaderPartitionsIterator.count(_.isUnderReplicated)

  val isrExpandRate: Meter = newMeter("IsrExpandsPerSec", "expands", TimeUnit.SECONDS)
  val isrShrinkRate: Meter = newMeter("IsrShrinksPerSec", "shrinks", TimeUnit.SECONDS)
  val failedIsrUpdatesRate: Meter = newMeter("FailedIsrUpdatesPerSec", "failedUpdates", TimeUnit.SECONDS)

  def startHighWatermarkCheckPointThread(): Unit = {
    if (highWatermarkCheckPointThreadStarted.compareAndSet(false, true))
      scheduler.schedule("highwatermark-checkpoint", checkpointHighWatermarks _, period = config.replicaHighWatermarkCheckpointIntervalMs, unit = TimeUnit.MILLISECONDS)
  }

  def recordIsrChange(topicPartition: TopicPartition): Unit = {
    isrChangeSet synchronized {
      isrChangeSet += topicPartition
      lastIsrChangeMs.set(System.currentTimeMillis())
    }
  }
  /**
   * This function periodically runs to see if ISR needs to be propagated. It propagates ISR when:
   * 1. There is ISR change not propagated yet.
   * 2. There is no ISR Change in the last five seconds, or it has been more than 60 seconds since the last ISR propagation.
   * This allows an occasional ISR change to be propagated within a few seconds, and avoids overwhelming controller and
   * other brokers when large amount of ISR change occurs.
   */
  def maybePropagateIsrChanges(): Unit = {
    val now = System.currentTimeMillis()
    isrChangeSet synchronized {
      if (isrChangeSet.nonEmpty &&
        (lastIsrChangeMs.get() + ReplicaManager.IsrChangePropagationBlackOut < now ||
          lastIsrPropagationMs.get() + ReplicaManager.IsrChangePropagationInterval < now)) {
        zkClient.propagateIsrChanges(isrChangeSet)
        isrChangeSet.clear()
        lastIsrPropagationMs.set(now)
      }
    }
  }

  // When ReplicaAlterDirThread finishes replacing a current replica with a future replica, it will
  // remove the partition from the partition state map. But it will not close itself even if the
  // partition state map is empty. Thus we need to call shutdownIdleReplicaAlterDirThread() periodically
  // to shutdown idle ReplicaAlterDirThread
  def shutdownIdleReplicaAlterLogDirsThread(): Unit = {
    replicaAlterLogDirsManager.shutdownIdleFetcherThreads()
  }

  def getLog(topicPartition: TopicPartition): Option[AbstractLog] = logManager.getLog(topicPartition)

  def hasDelayedElectionOperations: Boolean = delayedElectLeaderPurgatory.numDelayed != 0

  def tryCompleteElection(key: DelayedOperationKey): Unit = {
    val completed = delayedElectLeaderPurgatory.checkAndComplete(key)
    debug("Request key %s unblocked %d ElectLeader.".format(key.keyLabel, completed))
  }

  def startup(): Unit = {
    // start ISR expiration thread
    // A follower can lag behind leader for up to config.replicaLagTimeMaxMs x 1.5 before it is removed from ISR
    scheduler.schedule("isr-expiration", maybeShrinkIsr _, period = config.replicaLagTimeMaxMs / 2, unit = TimeUnit.MILLISECONDS)
    scheduler.schedule("isr-change-propagation", maybePropagateIsrChanges _, period = 2500L, unit = TimeUnit.MILLISECONDS)
    scheduler.schedule("shutdown-idle-replica-alter-log-dirs-thread", shutdownIdleReplicaAlterLogDirsThread _, period = 10000L, unit = TimeUnit.MILLISECONDS)

    // If inter-broker protocol (IBP) < 1.0, the controller will send LeaderAndIsrRequest V0 which does not include isNew field.
    // In this case, the broker receiving the request cannot determine whether it is safe to create a partition if a log directory has failed.
    // Thus, we choose to halt the broker on any log diretory failure if IBP < 1.0
    val haltBrokerOnFailure = config.interBrokerProtocolVersion < KAFKA_1_0_IV0
    logDirFailureHandler = new LogDirFailureHandler("LogDirFailureHandler", haltBrokerOnFailure)
    logDirFailureHandler.start()

    clusterLinkManager.startup()
  }

  private def maybeRemoveTopicMetrics(topic: String): Unit = {
    val topicHasOnlinePartition = allPartitions.values.exists {
      case HostedPartition.Online(partition) => topic == partition.topic
      case HostedPartition.None | HostedPartition.Offline => false
    }
    if (!topicHasOnlinePartition)
      brokerTopicStats.removeMetrics(topic)
  }

  def stopReplica(topicPartition: TopicPartition, deletePartition: Boolean): Unit  = {
    if (deletePartition) {
      getPartition(topicPartition) match {
        case hostedPartition @ HostedPartition.Online(removedPartition) =>
          if (allPartitions.remove(topicPartition, hostedPartition)) {
            maybeRemoveTopicMetrics(topicPartition.topic)
            // this will delete the local log. This call may throw exception if the log is on offline directory
            removedPartition.delete()
          }

        case _ =>
      }

      // Delete log and corresponding folders in case replica manager doesn't hold them anymore.
      // This could happen when topic is being deleted while broker is down and recovers.
      Partition.deleteLog(topicPartition, logManager, tierReplicaComponents.replicaManagerOpt)
    }

    // If we were the leader, we may have some operations still waiting for completion.
    // We force completion to prevent them from timing out.
    completeDelayedRequests(topicPartition)

    stateChangeLogger.trace(s"Finished handling stop replica (delete=$deletePartition) for partition $topicPartition")
  }

  // package private for testing
  private[server] def deleteStrayLogs(): Unit = {
    val allReplicas = nonOfflinePartitionsIterator.map(_.topicPartition).toSet
    logManager.allLogs.map(_.topicPartition).filterNot { topicPartition =>
      allReplicas.contains(topicPartition)
    }.foreach { strayPartition =>
      if (config.strayPartitionDeletionEnabled) {
        warn(s"Deleting stray partition $strayPartition")
        Partition.deleteLog(strayPartition, logManager, tierReplicaComponents.replicaManagerOpt)
      } else {
        warn(s"Found stray partition $strayPartition")
      }
    }
  }

  private def completeDelayedRequests(topicPartition: TopicPartition): Unit = {
    val topicPartitionOperationKey = TopicPartitionOperationKey(topicPartition)
    delayedProducePurgatory.checkAndComplete(topicPartitionOperationKey)
    delayedFetchPurgatory.checkAndComplete(topicPartitionOperationKey)
    // Used for tiered storage
    delayedListOffsetsPurgatory.checkAndComplete(topicPartitionOperationKey)
  }

  def stopReplicas(correlationId: Int,
                   controllerId: Int,
                   controllerEpoch: Int,
                   brokerEpoch: Long,
                   partitionStates: Map[TopicPartition, StopReplicaPartitionState]
                  ): (mutable.Map[TopicPartition, Errors], Errors) = {
    replicaStateChangeLock synchronized {
      stateChangeLogger.info(s"Handling StopReplica request correlationId $correlationId from controller " +
        s"$controllerId for ${partitionStates.size} partitions")
      if (stateChangeLogger.isTraceEnabled)
        partitionStates.foreach { case (topicPartition, partitionState) =>
          stateChangeLogger.trace(s"Received StopReplica request $partitionState " +
            s"correlation id $correlationId from controller $controllerId " +
            s"epoch $controllerEpoch for partition $topicPartition")
        }

      val responseMap = new collection.mutable.HashMap[TopicPartition, Errors]
      if (controllerEpoch < this.controllerEpoch) {
        stateChangeLogger.warn(s"Ignoring StopReplica request from " +
          s"controller $controllerId with correlation id $correlationId " +
          s"since its controller epoch $controllerEpoch is old. " +
          s"Latest known controller epoch is ${this.controllerEpoch}")
        (responseMap, Errors.STALE_CONTROLLER_EPOCH)
      } else {
        this.controllerEpoch = controllerEpoch

        val stoppedPartitions = mutable.Map.empty[TopicPartition, StopReplicaPartitionState]
        partitionStates.foreach { case (topicPartition, partitionState) =>
          val deletePartition = partitionState.deletePartition

          getPartition(topicPartition) match {
            case HostedPartition.Offline =>
              stateChangeLogger.warn(s"Ignoring StopReplica request (delete=$deletePartition) from " +
                s"controller $controllerId with correlation id $correlationId " +
                s"epoch $controllerEpoch for partition $topicPartition as the local replica for the " +
                "partition is in an offline log directory")
              responseMap.put(topicPartition, Errors.KAFKA_STORAGE_ERROR)

            case HostedPartition.Online(partition) =>
              val currentLeaderEpoch = partition.getLeaderEpoch
              val requestLeaderEpoch = partitionState.leaderEpoch
              // When a topic is deleted, the leader epoch is not incremented. To circumvent this,
              // a sentinel value (EpochDuringDelete) overwriting any previous epoch is used.
              // When an older version of the StopReplica request which does not contain the leader
              // epoch, a sentinel value (NoEpoch) is used and bypass the epoch validation.
              if (requestLeaderEpoch == LeaderAndIsr.EpochDuringDelete ||
                  requestLeaderEpoch == LeaderAndIsr.NoEpoch ||
                  requestLeaderEpoch > currentLeaderEpoch) {
                stoppedPartitions += topicPartition -> partitionState
              } else if (requestLeaderEpoch < currentLeaderEpoch) {
                stateChangeLogger.warn(s"Ignoring StopReplica request (delete=$deletePartition) from " +
                  s"controller $controllerId with correlation id $correlationId " +
                  s"epoch $controllerEpoch for partition $topicPartition since its associated " +
                  s"leader epoch $requestLeaderEpoch is smaller than the current " +
                  s"leader epoch $currentLeaderEpoch")
                responseMap.put(topicPartition, Errors.FENCED_LEADER_EPOCH)
              } else {
                stateChangeLogger.info(s"Ignoring StopReplica request (delete=$deletePartition) from " +
                  s"controller $controllerId with correlation id $correlationId " +
                  s"epoch $controllerEpoch for partition $topicPartition since its associated " +
                  s"leader epoch $requestLeaderEpoch matches the current leader epoch")
                responseMap.put(topicPartition, Errors.FENCED_LEADER_EPOCH)
              }

            case HostedPartition.None =>
              // Delete log and corresponding folders in case replica manager doesn't hold them anymore.
              // This could happen when topic is being deleted while broker is down and recovers.
              stoppedPartitions += topicPartition -> partitionState
          }
        }

        // First stop fetchers for all partitions, then stop the corresponding replicas
        val partitions = stoppedPartitions.keySet
        replicaFetcherManager.removeFetcherForPartitions(partitions)
        clusterLinkManager.removePartitionsAndMetadata(partitions)
        replicaAlterLogDirsManager.removeFetcherForPartitions(partitions)

        stoppedPartitions.foreach { case (topicPartition, partitionState) =>
          val deletePartition = partitionState.deletePartition
          try {
            stopReplica(topicPartition, deletePartition)
            responseMap.put(topicPartition, Errors.NONE)
          } catch {
            case e: KafkaStorageException =>
              stateChangeLogger.error(s"Ignoring StopReplica request (delete=$deletePartition) from " +
                s"controller $controllerId with correlation id $correlationId " +
                s"epoch $controllerEpoch for partition $topicPartition as the local replica for the " +
                "partition is in an offline log directory", e)
              responseMap.put(topicPartition, Errors.KAFKA_STORAGE_ERROR)
          }
        }

        (responseMap, Errors.NONE)
      }
    }
  }

  def getPartition(topicPartition: TopicPartition): HostedPartition = {
    Option(allPartitions.get(topicPartition)).getOrElse(HostedPartition.None)
  }

  def isAddingReplica(topicPartition: TopicPartition, replicaId: Int): Boolean = {
    getPartition(topicPartition) match {
      case Online(partition) => partition.isAddingReplica(replicaId)
      case _ => false
    }
  }

  // Visible for testing
  def createPartition(topicPartition: TopicPartition): Partition = {
    val partition = Partition(topicPartition, time, this)
    allPartitions.put(topicPartition, HostedPartition.Online(partition))
    partition
  }

  def nonOfflinePartition(topicPartition: TopicPartition): Option[Partition] = {
    getPartition(topicPartition) match {
      case HostedPartition.Online(partition) => Some(partition)
      case HostedPartition.None | HostedPartition.Offline => None
    }
  }

  // An iterator over all non offline partitions. This is a weakly consistent iterator; a partition made offline after
  // the iterator has been constructed could still be returned by this iterator.
  private def nonOfflinePartitionsIterator: Iterator[Partition] = {
    allPartitions.values.iterator.flatMap {
      case HostedPartition.Online(partition) => Some(partition)
      case HostedPartition.None | HostedPartition.Offline => None
    }
  }

  private def offlinePartitionCount: Int = {
    allPartitions.values.iterator.count(_ == HostedPartition.Offline)
  }

  def getPartitionOrException(topicPartition: TopicPartition, expectLeader: Boolean): Partition = {
    getPartitionOrError(topicPartition, expectLeader) match {
      case Left(Errors.KAFKA_STORAGE_ERROR) =>
        throw new KafkaStorageException(s"Partition $topicPartition is in an offline log directory")

      case Left(error) =>
        throw error.exception(s"Error while fetching partition state for $topicPartition")

      case Right(partition) => partition
    }
  }

  def getPartitionOrError(topicPartition: TopicPartition, expectLeader: Boolean): Either[Errors, Partition] = {
    getPartition(topicPartition) match {
      case HostedPartition.Online(partition) =>
        Right(partition)

      case HostedPartition.Offline =>
        Left(Errors.KAFKA_STORAGE_ERROR)

      case HostedPartition.None if metadataCache.contains(topicPartition) =>
        if (expectLeader) {
          // The topic exists, but this broker is no longer a replica of it, so we return NOT_LEADER which
          // forces clients to refresh metadata to find the new location. This can happen, for example,
          // during a partition reassignment if a produce request from the client is sent to a broker after
          // the local replica has been deleted.
          Left(Errors.NOT_LEADER_FOR_PARTITION)
        } else {
          Left(Errors.REPLICA_NOT_AVAILABLE)
        }

      case HostedPartition.None =>
        Left(Errors.UNKNOWN_TOPIC_OR_PARTITION)
    }
  }

  def localLogOrException(topicPartition: TopicPartition): AbstractLog = {
    getPartitionOrException(topicPartition, expectLeader = false).localLogOrException
  }

  def futureLocalLogOrException(topicPartition: TopicPartition): AbstractLog = {
    getPartitionOrException(topicPartition, expectLeader = false).futureLocalLogOrException
  }

  def futureLogExists(topicPartition: TopicPartition): Boolean = {
    getPartitionOrException(topicPartition, expectLeader = false).futureLog.isDefined
  }

  def localLog(topicPartition: TopicPartition): Option[AbstractLog] = {
    nonOfflinePartition(topicPartition).flatMap(_.log)
  }

  def getLogDir(topicPartition: TopicPartition): Option[String] = {
    localLog(topicPartition).map(_.parentDir)
  }

  /**
   * Append messages to leader replicas of the partition, and wait for them to be replicated to other replicas;
   * the callback function will be triggered either when timeout or the required acks are satisfied;
   * if the callback function itself is already synchronized on some object then pass this object to avoid deadlock.
   */
  def appendRecords(timeout: Long,
                    requiredAcks: Short,
                    internalTopicsAllowed: Boolean,
                    origin: AppendOrigin,
                    entriesPerPartition: Map[TopicPartition, MemoryRecords],
                    responseCallback: Map[TopicPartition, PartitionResponse] => Unit,
                    delayedProduceLock: Option[Lock] = None,
                    recordConversionStatsCallback: Map[TopicPartition, RecordConversionStats] => Unit = _ => (),
                    bufferSupplier: BufferSupplier = BufferSupplier.NO_CACHING): Unit = {
    if (isValidRequiredAcks(requiredAcks)) {
      val sTime = time.milliseconds
      val localProduceResults = appendToLocalLog(internalTopicsAllowed = internalTopicsAllowed,
        origin, entriesPerPartition, requiredAcks, bufferSupplier)
      debug("Produce to local log in %d ms".format(time.milliseconds - sTime))

      val produceStatus = localProduceResults.map { case (topicPartition, result) =>
        topicPartition ->
                ProducePartitionStatus(
                  result.info.lastOffset + 1, // required offset
                  new PartitionResponse(result.error, result.info.firstOffset.getOrElse(-1), result.info.logAppendTime,
                    result.info.logStartOffset, result.info.recordErrors.asJava, result.info.errorMessage)) // response status
      }

      recordConversionStatsCallback(localProduceResults.map { case (k, v) => k -> v.info.recordConversionStats })

      if (delayedProduceRequestRequired(requiredAcks, entriesPerPartition, localProduceResults)) {
        // create delayed produce operation
        val produceMetadata = ProduceMetadata(requiredAcks, produceStatus)
        val delayedProduce = new DelayedProduce(timeout, produceMetadata, this, responseCallback, delayedProduceLock)

        // create a list of (topic, partition) pairs to use as keys for this delayed produce operation
        val producerRequestKeys = entriesPerPartition.keys.map(TopicPartitionOperationKey(_)).toSeq

        // try to complete the request immediately, otherwise put it into the purgatory
        // this is because while the delayed produce operation is being created, new
        // requests may arrive and hence make this operation completable.
        delayedProducePurgatory.tryCompleteElseWatch(delayedProduce, producerRequestKeys)

      } else {
        // we can respond immediately
        val produceResponseStatus = produceStatus.map { case (k, status) => k -> status.responseStatus }
        responseCallback(produceResponseStatus)
      }
    } else {
      // If required.acks is outside accepted range, something is wrong with the client
      // Just return an error and don't handle the request at all
      val responseStatus = entriesPerPartition.map { case (topicPartition, _) =>
        topicPartition -> new PartitionResponse(Errors.INVALID_REQUIRED_ACKS,
          LogAppendInfo.UnknownLogAppendInfo.firstOffset.getOrElse(-1), RecordBatch.NO_TIMESTAMP, LogAppendInfo.UnknownLogAppendInfo.logStartOffset)
      }
      responseCallback(responseStatus)
    }
  }

  /**
   * Delete records on leader replicas of the partition, and wait for delete records operation be propagated to other replicas;
   * the callback function will be triggered either when timeout or logStartOffset of all live replicas have reached the specified offset
   */
  private def deleteRecordsOnLocalLog(offsetPerPartition: Map[TopicPartition, Long]): Map[TopicPartition, LogDeleteRecordsResult] = {
    trace("Delete records on local logs to offsets [%s]".format(offsetPerPartition))
    offsetPerPartition.map { case (topicPartition, requestedOffset) =>
      // reject delete records operation on internal topics
      if (Topic.isInternal(topicPartition.topic)) {
        (topicPartition, LogDeleteRecordsResult(-1L, -1L, Some(new InvalidTopicException(s"Cannot delete records of internal topic ${topicPartition.topic}"))))
      } else {
        try {
          val partition = getPartitionOrException(topicPartition, expectLeader = true)
          val logDeleteResult = partition.deleteRecordsOnLeader(requestedOffset)
          (topicPartition, logDeleteResult)
        } catch {
          case e@ (_: UnknownTopicOrPartitionException |
                   _: NotLeaderForPartitionException |
                   _: OffsetOutOfRangeException |
                   _: PolicyViolationException |
                   _: KafkaStorageException) =>
            (topicPartition, LogDeleteRecordsResult(-1L, -1L, Some(e)))
          case t: Throwable =>
            error("Error processing delete records operation on partition %s".format(topicPartition), t)
            (topicPartition, LogDeleteRecordsResult(-1L, -1L, Some(t)))
        }
      }
    }
  }

  // If there exists a topic partition that meets the following requirement,
  // we need to put a delayed DeleteRecordsRequest and wait for the delete records operation to complete
  //
  // 1. the delete records operation on this partition is successful
  // 2. low watermark of this partition is smaller than the specified offset
  private def delayedDeleteRecordsRequired(localDeleteRecordsResults: Map[TopicPartition, LogDeleteRecordsResult]): Boolean = {
    localDeleteRecordsResults.exists{ case (_, deleteRecordsResult) =>
      deleteRecordsResult.exception.isEmpty && deleteRecordsResult.lowWatermark < deleteRecordsResult.requestedOffset
    }
  }

  /**
   * For each pair of partition and log directory specified in the map, if the partition has already been created on
   * this broker, move its log files to the specified log directory. Otherwise, record the pair in the memory so that
   * the partition will be created in the specified log directory when broker receives LeaderAndIsrRequest for the partition later.
   */
  def alterReplicaLogDirs(partitionDirs: Map[TopicPartition, String]): Map[TopicPartition, Errors] = {
    replicaStateChangeLock synchronized {
      partitionDirs.map { case (topicPartition, destinationDir) =>
        try {
          /* If the topic name is exceptionally long, we can't support altering the log directory.
           * See KAFKA-4893 for details.
           * TODO: fix this by implementing topic IDs. */
          if (Log.logFutureDirName(topicPartition).size > 255)
            throw new InvalidTopicException("The topic name is too long.")
          if (!logManager.isLogDirOnline(destinationDir))
            throw new KafkaStorageException(s"Log directory $destinationDir is offline")

          getPartition(topicPartition) match {
            case HostedPartition.Online(partition) =>
              // Stop current replica movement if the destinationDir is different from the existing destination log directory
              if (partition.futureReplicaDirChanged(destinationDir)) {
                replicaAlterLogDirsManager.removeFetcherForPartitions(Set(topicPartition))
                partition.removeFutureLocalReplica()
              }
            case HostedPartition.Offline =>
              throw new KafkaStorageException(s"Partition $topicPartition is offline")

            case HostedPartition.None => // Do nothing
          }

          // If the log for this partition has not been created yet:
          // 1) Record the destination log directory in the memory so that the partition will be created in this log directory
          //    when broker receives LeaderAndIsrRequest for this partition later.
          // 2) Respond with ReplicaNotAvailableException for this partition in the AlterReplicaLogDirsResponse
          logManager.maybeUpdatePreferredLogDir(topicPartition, destinationDir)

          // throw ReplicaNotAvailableException if replica does not exist for the given partition
          val partition = getPartitionOrException(topicPartition, expectLeader = false)
          partition.localLogOrException

          // If the destinationLDir is different from the current log directory of the replica:
          // - If there is no offline log directory, create the future log in the destinationDir (if it does not exist) and
          //   start ReplicaAlterDirThread to move data of this partition from the current log to the future log
          // - Otherwise, return KafkaStorageException. We do not create the future log while there is offline log directory
          //   so that we can avoid creating future log for the same partition in multiple log directories.
          val highWatermarkCheckpoints = new LazyOffsetCheckpoints(this.highWatermarkCheckpoints)
          if (partition.maybeCreateFutureReplica(destinationDir, highWatermarkCheckpoints)) {
            val futureLog = futureLocalLogOrException(topicPartition)
            logManager.abortAndPauseCleaning(topicPartition)

            val initialFetchState = InitialFetchState(BrokerEndPoint(config.brokerId, "localhost", -1),
              partition.getLeaderEpoch, futureLog.highWatermark)
            replicaAlterLogDirsManager.addFetcherForPartitions(Map(topicPartition -> initialFetchState))
          }

          (topicPartition, Errors.NONE)
        } catch {
          case e@(_: InvalidTopicException |
                  _: LogDirNotFoundException |
                  _: ReplicaNotAvailableException |
                  _: KafkaStorageException) =>
            warn("Unable to alter log dirs for %s".format(topicPartition), e)
            (topicPartition, Errors.forException(e))
          case t: Throwable =>
            error("Error while changing replica dir for partition %s".format(topicPartition), t)
            (topicPartition, Errors.forException(t))
        }
      }
    }
  }

  /*
   * Get the LogDirInfo for the specified list of partitions.
   *
   * Each LogDirInfo specifies the following information for a given log directory:
   * 1) Error of the log directory, e.g. whether the log is online or offline
   * 2) size and lag of current and future logs for each partition in the given log directory. Only logs of the queried partitions
   *    are included. There may be future logs (which will replace the current logs of the partition in the future) on the broker after KIP-113 is implemented.
   */
  def describeLogDirs(partitions: Set[TopicPartition]): List[DescribeLogDirsResponseData.DescribeLogDirsResult] = {
    val logsByDir = logManager.allLogs.groupBy(log => log.parentDir)

    config.logDirs.toSet.map { logDir: String =>
      val absolutePath = new File(logDir).getAbsolutePath
      try {
        if (!logManager.isLogDirOnline(absolutePath))
          throw new KafkaStorageException(s"Log directory $absolutePath is offline")

        logsByDir.get(absolutePath) match {
          case Some(logs) =>
            val topicInfos = logs.groupBy(_.topicPartition.topic).map{case (topic, logs) =>
              new DescribeLogDirsResponseData.DescribeLogDirsTopic().setName(topic).setPartitions(
                logs.filter { log =>
                  partitions.contains(log.topicPartition)
                }.map { log =>
                  new DescribeLogDirsResponseData.DescribeLogDirsPartition()
                    .setPartitionSize(log.size)
                    .setPartitionIndex(log.topicPartition.partition)
                    .setOffsetLag(getLogEndOffsetLag(log.topicPartition, log.logEndOffset, log.isFuture))
                    .setIsFutureKey(log.isFuture)
                }.toList.asJava)
            }.toList.asJava

            new DescribeLogDirsResponseData.DescribeLogDirsResult().setLogDir(absolutePath)
              .setErrorCode(Errors.NONE.code).setTopics(topicInfos)
          case None =>
            new DescribeLogDirsResponseData.DescribeLogDirsResult().setLogDir(absolutePath)
              .setErrorCode(Errors.NONE.code)
        }

      } catch {
        case e: KafkaStorageException =>
          warn("Unable to describe replica dirs for %s".format(absolutePath), e)
          new DescribeLogDirsResponseData.DescribeLogDirsResult()
            .setLogDir(absolutePath)
            .setErrorCode(Errors.KAFKA_STORAGE_ERROR.code)
        case t: Throwable =>
          error(s"Error while describing replica in dir $absolutePath", t)
          new DescribeLogDirsResponseData.DescribeLogDirsResult()
            .setLogDir(absolutePath)
            .setErrorCode(Errors.forException(t).code)
      }
    }.toList
  }

  def getLogEndOffsetLag(topicPartition: TopicPartition, logEndOffset: Long, isFuture: Boolean): Long = {
    localLog(topicPartition) match {
      case Some(log) =>
        if (isFuture)
          log.logEndOffset - logEndOffset
        else
          math.max(log.highWatermark - logEndOffset, 0)
      case None =>
        // return -1L to indicate that the LEO lag is not available if the replica is not created or is offline
        DescribeLogDirsResponse.INVALID_OFFSET_LAG
    }
  }

  def deleteRecords(timeout: Long,
                    offsetPerPartition: Map[TopicPartition, Long],
                    responseCallback: Map[TopicPartition, DeleteRecordsPartitionResult] => Unit): Unit = {
    val timeBeforeLocalDeleteRecords = time.milliseconds
    val localDeleteRecordsResults = deleteRecordsOnLocalLog(offsetPerPartition)
    debug("Delete records on local log in %d ms".format(time.milliseconds - timeBeforeLocalDeleteRecords))

    val deleteRecordsStatus = localDeleteRecordsResults.map { case (topicPartition, result) =>
      topicPartition ->
        DeleteRecordsPartitionStatus(
          result.requestedOffset, // requested offset
          new DeleteRecordsPartitionResult()
            .setLowWatermark(result.lowWatermark)
            .setErrorCode(result.error.code)
            .setPartitionIndex(topicPartition.partition)) // response status
    }

    if (delayedDeleteRecordsRequired(localDeleteRecordsResults)) {
      // create delayed delete records operation
      val delayedDeleteRecords = new DelayedDeleteRecords(timeout, deleteRecordsStatus, this, responseCallback)

      // create a list of (topic, partition) pairs to use as keys for this delayed delete records operation
      val deleteRecordsRequestKeys = offsetPerPartition.keys.map(TopicPartitionOperationKey(_)).toSeq

      // try to complete the request immediately, otherwise put it into the purgatory
      // this is because while the delayed delete records operation is being created, new
      // requests may arrive and hence make this operation completable.
      delayedDeleteRecordsPurgatory.tryCompleteElseWatch(delayedDeleteRecords, deleteRecordsRequestKeys)
    } else {
      // we can respond immediately
      val deleteRecordsResponseStatus = deleteRecordsStatus.map { case (k, status) => k -> status.responseStatus }
      responseCallback(deleteRecordsResponseStatus)
    }
  }

  // If all the following conditions are true, we need to put a delayed produce request and wait for replication to complete
  //
  // 1. required acks = -1
  // 2. there is data to append
  // 3. at least one partition append was successful (fewer errors than partitions)
  private def delayedProduceRequestRequired(requiredAcks: Short,
                                            entriesPerPartition: Map[TopicPartition, MemoryRecords],
                                            localProduceResults: Map[TopicPartition, LogAppendResult]): Boolean = {
    requiredAcks == -1 &&
    entriesPerPartition.nonEmpty &&
    localProduceResults.values.count(_.exception.isDefined) < entriesPerPartition.size
  }

  private def isValidRequiredAcks(requiredAcks: Short): Boolean = {
    requiredAcks == -1 || requiredAcks == 1 || requiredAcks == 0
  }

  /**
   * Append the messages to the local replica logs
   */
  private def appendToLocalLog(internalTopicsAllowed: Boolean,
                               origin: AppendOrigin,
                               entriesPerPartition: Map[TopicPartition, MemoryRecords],
<<<<<<< HEAD
                               requiredAcks: Short,
                               bufferSupplier: BufferSupplier): Map[TopicPartition, LogAppendResult] = {

=======
                               requiredAcks: Short): Map[TopicPartition, LogAppendResult] = {
    val traceEnabled = isTraceEnabled
>>>>>>> 1f84e45a
    def processFailedRecord(topicPartition: TopicPartition, t: Throwable) = {
      val logStartOffset = getPartition(topicPartition) match {
        case HostedPartition.Online(partition) => partition.logStartOffset
        case HostedPartition.None | HostedPartition.Offline => -1L
      }
      brokerTopicStats.topicStats(topicPartition.topic).failedProduceRequestRate.mark()
      brokerTopicStats.allTopicsStats.failedProduceRequestRate.mark()
      error(s"Error processing append operation on partition $topicPartition", t)

      logStartOffset
    }

    if (traceEnabled)
      trace(s"Append [$entriesPerPartition] to local log")

    entriesPerPartition.map { case (topicPartition, records) =>
      brokerTopicStats.topicStats(topicPartition.topic).totalProduceRequestRate.mark()
      brokerTopicStats.allTopicsStats.totalProduceRequestRate.mark()

      // reject appending to internal topics if it is not allowed
      if (Topic.isInternal(topicPartition.topic) && !internalTopicsAllowed) {
        (topicPartition, LogAppendResult(
          LogAppendInfo.UnknownLogAppendInfo,
          Some(new InvalidTopicException(s"Cannot append to internal topic ${topicPartition.topic}"))))
      } else {
        try {
          val partition = getPartitionOrException(topicPartition, expectLeader = true)
          val info = partition.appendRecordsToLeader(records, origin, requiredAcks, bufferSupplier)
          val numAppendedMessages = info.numMessages

          // update stats for successfully appended bytes and messages as bytesInRate and messageInRate
          brokerTopicStats.topicStats(topicPartition.topic).bytesInRate.mark(records.sizeInBytes)
          brokerTopicStats.allTopicsStats.bytesInRate.mark(records.sizeInBytes)
          brokerTopicStats.topicStats(topicPartition.topic).messagesInRate.mark(numAppendedMessages)
          brokerTopicStats.allTopicsStats.messagesInRate.mark(numAppendedMessages)

          if (traceEnabled)
            trace(s"${records.sizeInBytes} written to log $topicPartition beginning at offset " +
              s"${info.firstOffset.getOrElse(-1)} and ending at offset ${info.lastOffset}")

          (topicPartition, LogAppendResult(info))
        } catch {
          // NOTE: Failed produce requests metric is not incremented for known exceptions
          // it is supposed to indicate un-expected failures of a broker in handling a produce request
          case e@ (_: UnknownTopicOrPartitionException |
                   _: NotLeaderForPartitionException |
                   _: RecordTooLargeException |
                   _: RecordBatchTooLargeException |
                   _: CorruptRecordException |
                   _: KafkaStorageException) =>
            (topicPartition, LogAppendResult(LogAppendInfo.UnknownLogAppendInfo, Some(e)))
          case rve: RecordValidationException =>
            val logStartOffset = processFailedRecord(topicPartition, rve.invalidException)
            val recordErrors = rve.recordErrors
            (topicPartition, LogAppendResult(LogAppendInfo.unknownLogAppendInfoWithAdditionalInfo(
              logStartOffset, recordErrors, rve.invalidException.getMessage), Some(rve.invalidException)))
          case t: Throwable =>
            val logStartOffset = processFailedRecord(topicPartition, t)
            (topicPartition, LogAppendResult(LogAppendInfo.unknownLogAppendInfoWithLogStartOffset(logStartOffset), Some(t)))
        }
      }
    }
  }

  def fetchTierOffset(topicPartition: TopicPartition,
                      timestamp: Long,
                      currentLeaderEpoch: Option[Integer],
                      fetchOnlyFromLeader: Boolean): Option[Long] = {
    val partition = getPartitionOrException(topicPartition, expectLeader = fetchOnlyFromLeader)
    partition.fetchTierOffsetForType(timestamp, currentLeaderEpoch, fetchOnlyFromLeader)
  }

  /**
   * Fetch offsets for timestamps.
   * If any offsets require fetches from the tiered section of the log, stages a DelayedListOffset request
   * in purgatory.
   * @param lookupMetadata Map of TopicPartition -> (Optional[LeaderEpoch], Timestamp)
   * @param isolationLevel Optional isolation level
   * @param fetchOnlyFromLeader fetchOnlyFromLeader boolean
   * @param responseCallback callback to call with fetched Map of TopicPartition -> FileTimestampAndOffset
   *                         when request is completed or has hit a timeout
   * @param delayMs number of ms to allow the fetch to complete if the request is staged in purgatory
   */
  def fetchOffsetsForTimestamps(lookupMetadata: Map[TopicPartition, (Optional[Integer], Long)],
                                isolationLevel: Option[IsolationLevel],
                                fetchOnlyFromLeader: Boolean,
                                responseCallback: Map[TopicPartition, Option[FileTimestampAndOffset]] => Unit,
                                delayMs: Long): Unit = {
    val tierLists = new util.HashMap[TopicPartition, TierTimestampAndOffset]()
    val localLists = new util.HashMap[TopicPartition, Option[FileTimestampAndOffset]]()
    lookupMetadata.map { case (topicPartition, (leaderAndEpoch, timestamp)) =>
      try {
        fetchOffsetForTimestamp(topicPartition, timestamp, isolationLevel,
          leaderAndEpoch, fetchOnlyFromLeader)
        match {
          case Some(timestampAndOffset: TierTimestampAndOffset) =>
            tierLists.put(topicPartition, timestampAndOffset)
          case Some(timestampAndOffset: FileTimestampAndOffset) =>
            localLists.put(topicPartition, Some(timestampAndOffset))
          case Some(timestampAndOffset) =>
            throw new Exception("Unexpected implementation of TimestampAndOffset " + timestampAndOffset.getClass)
          case None =>
            localLists.put(topicPartition, None)
        }
      } catch {
        case e: Exception =>
          localLists.put(topicPartition, Some(new FileTimestampAndOffset(timestamp, leaderAndEpoch, e)))
      }
    }

    if (tierLists.isEmpty) {
      responseCallback(localLists.asScala)
    } else {
      val completionCallback = (delayedOperationKey: DelayedOperationKey) =>
        delayedListOffsetsPurgatory.checkAndComplete(delayedOperationKey): Unit
      val pending = tierReplicaComponents.fetcherOpt.get.fetchOffsetForTimestamp(tierLists, completionCallback.asJava)
      val delayedListOffsets = new DelayedListOffsets(delayMs, fetchOnlyFromLeader, localLists, pending, this, responseCallback)
      val delayedOperationKeys = pending.delayedOperationKeys.asScala ++ lookupMetadata.keys.map(tp => TopicPartitionOperationKey(tp.topic(), tp.partition()))
      delayedListOffsetsPurgatory.tryCompleteElseWatch(delayedListOffsets, delayedOperationKeys)
    }
  }

  private def fetchOffsetForTimestamp(topicPartition: TopicPartition,
                                      timestamp: Long,
                                      isolationLevel: Option[IsolationLevel],
                                      currentLeaderEpoch: Optional[Integer],
                                      fetchOnlyFromLeader: Boolean): Option[TimestampAndOffset] = {
    val partition = getPartitionOrException(topicPartition, expectLeader = fetchOnlyFromLeader)
    if (timestamp == ListOffsetRequest.LOCAL_START_OFFSET || timestamp == ListOffsetRequest.LOCAL_END_OFFSET) {
      val offsetOpt = fetchTierOffset(topicPartition, timestamp, currentLeaderEpoch.asScala, fetchOnlyFromLeader = true)
      offsetOpt.map(offset => new FileTimestampAndOffset(timestamp, offset, Optional.empty(): Optional[Integer]))
    } else {
      partition.fetchOffsetForTimestamp(timestamp, isolationLevel, currentLeaderEpoch, fetchOnlyFromLeader)
    }
  }

  def legacyFetchOffsetsForTimestamp(topicPartition: TopicPartition,
                                     timestamp: Long,
                                     maxNumOffsets: Int,
                                     isFromConsumer: Boolean,
                                     fetchOnlyFromLeader: Boolean): Seq[Long] = {
    val partition = getPartitionOrException(topicPartition, expectLeader = fetchOnlyFromLeader)
    partition.legacyFetchOffsetsForTimestamp(timestamp, maxNumOffsets, isFromConsumer, fetchOnlyFromLeader)
  }

  def mergeIntoFetchPartitionStatusList(fetchInfos: Seq[(TopicPartition, PartitionData)],
                                        logReadResultMap: mutable.HashMap[TopicPartition, _ <: AbstractLogReadResult]): Seq[(TopicPartition, FetchPartitionStatus)] = {
    fetchInfos.flatMap { case (topicPartition: TopicPartition, partitionData: PartitionData) =>
      logReadResultMap.get(topicPartition).map {
        case localResult: LogReadResult => topicPartition -> FetchPartitionStatus(localResult.info.fetchOffsetMetadata, partitionData)
        case _: TierLogReadResult => topicPartition -> FetchPartitionStatus(LogOffsetMetadata.UnknownOffsetMetadata, partitionData)
      }
    }
  }

  /**
   * Fetch messages from a replica, and wait until enough data can be fetched and return;
   * the callback function will be triggered either when timeout or required fetch info is satisfied.
   * Consumers may fetch from any replica, but followers can only fetch from the leader.
   */
  def fetchMessages(timeout: Long,
                    replicaId: Int,
                    fetchMinBytes: Int,
                    fetchMaxBytes: Int,
                    hardMaxBytesLimit: Boolean,
                    fetchInfos: Seq[(TopicPartition, PartitionData)],
                    quota: ReplicaQuota,
                    responseCallback: Seq[(TopicPartition, FetchPartitionData)] => Unit,
                    isolationLevel: IsolationLevel,
                    clientMetadata: Option[ClientMetadata]): Unit = {
    val isFromFollower = Request.isValidBrokerId(replicaId)
    val isFromConsumer = !(isFromFollower || replicaId == Request.FutureLocalReplicaId)
    val fetchIsolation = if (!isFromConsumer)
      FetchLogEnd
    else if (isolationLevel == IsolationLevel.READ_COMMITTED)
      FetchTxnCommitted
    else
      FetchHighWatermark

    // Restrict fetching to leader if request is from follower or from a client with older version (no ClientMetadata)
    val fetchOnlyFromLeader = isFromFollower || (isFromConsumer && clientMetadata.isEmpty)
    def readFromLog(): Seq[(TopicPartition, AbstractLogReadResult)] = {
      val result = readFromLocalLog(
        replicaId = replicaId,
        fetchOnlyFromLeader = fetchOnlyFromLeader,
        fetchIsolation = fetchIsolation,
        fetchMaxBytes = fetchMaxBytes,
        hardMaxBytesLimit = hardMaxBytesLimit,
        readPartitionInfo = fetchInfos,
        quota = quota,
        clientMetadata = clientMetadata)
      if (isFromFollower) updateFollowerFetchState(replicaId, result)
      else result
    }

    val logReadResults = readFromLog()

    // check if this fetch request can be satisfied right away
    var localReadableBytes: Long = 0
    var errorReadingData = false

    val localLogReadResultMap = new mutable.HashMap[TopicPartition, LogReadResult]
    val tierLogReadResultMap = new mutable.HashMap[TopicPartition, TierLogReadResult]
    var anyPartitionsNeedHwUpdate = false

    logReadResults.foreach {
      case (topicPartition: TopicPartition, logReadResult: LogReadResult) =>
        if (logReadResult.error != Errors.NONE)
          errorReadingData = true
        localReadableBytes = localReadableBytes + logReadResult.info.records.sizeInBytes
        localLogReadResultMap.put(topicPartition, logReadResult)
        if (isFromFollower && logReadResult.followerNeedsHwUpdate) {
          anyPartitionsNeedHwUpdate = true
        }

      case (topicPartition: TopicPartition, tierLogReadResult: TierLogReadResult) =>
        if (tierLogReadResult.error != Errors.NONE)
          errorReadingData = true
        tierLogReadResultMap.put(topicPartition, tierLogReadResult)
    }

    // respond immediately if 1) fetch request does not want to wait
    //                        2) fetch request does not require any data
    //                        3) fetch request does not require any tiered data and has enough data available in local store to respond
    //                        4) some error happens while reading data
    //                        5) any of the requested partitions need HW update
    if (timeout <= 0 || fetchInfos.isEmpty || (tierLogReadResultMap.isEmpty && localReadableBytes >= fetchMinBytes) || errorReadingData || anyPartitionsNeedHwUpdate) {
      val fetchPartitionData = logReadResults.map { case (tp, result) =>
        val records = result match {
          case logReadResult: LogReadResult =>
            FetchLag.maybeRecordConsumerFetchTimeLag(!isFromFollower, logReadResult, brokerTopicStats)
            logReadResult.info.records
          case _: TierLogReadResult => MemoryRecords.EMPTY
        }
        tp -> FetchPartitionData(result.error, result.highWatermark, result.leaderLogStartOffset, records,
          result.lastStableOffset, result.info.abortedTransactions, result.preferredReadReplica,
          isFromFollower && isAddingReplica(tp, replicaId))
      }
      responseCallback(fetchPartitionData)
    } else {
      val tierFetchPartitionStatusList = mergeIntoFetchPartitionStatusList(fetchInfos, tierLogReadResultMap)
      val localFetchPartitionStatusList = mergeIntoFetchPartitionStatusList(fetchInfos, localLogReadResultMap)

      // create a list of (topic, partition) pairs to use as keys for this delayed fetch operation
      val localDelayedFetchKeys = localFetchPartitionStatusList.map { case (tp, _) => TopicPartitionOperationKey(tp) }

      if (tierLogReadResultMap.isEmpty) {
        val localFetchMetadata = SFetchMetadata(fetchMinBytes, fetchMaxBytes, hardMaxBytesLimit, fetchOnlyFromLeader,
          fetchIsolation, isFromFollower, replicaId, localFetchPartitionStatusList)

        val delayedFetch = new DelayedFetch(timeout, localFetchMetadata, this, quota, None,
          clientMetadata, brokerTopicStats, responseCallback)

        // try to complete the request immediately, otherwise put it into the purgatory;
        // this is because while the delayed fetch operation is being created, new requests
        // may arrive and hence make this operation completable.
        delayedFetchPurgatory.tryCompleteElseWatch(delayedFetch, localDelayedFetchKeys)
      } else {
        // Must use the logReadResult list instead of the tierLogReadResultMap to ensure ordering is maintained.
        val tierFetchMetadataList = logReadResults.collect { case (_, tierLogReadResult: TierLogReadResult) => tierLogReadResult.info.fetchMetadata }

        val completionCallback = (delayedOperationKey: DelayedOperationKey) =>
          delayedFetchPurgatory.checkAndComplete(delayedOperationKey): Unit
        val tierFetcher = tierReplicaComponents.fetcherOpt.getOrElse(throw new IllegalStateException("Attempted to initiate fetch for tiered data but there is no TierFetcher present"))
        val pendingFetch = tierFetcher.fetch(tierFetchMetadataList.asJava, isolationLevel, completionCallback.asJava)

        // Create TopicPartitionOperationKey's for all local partitions included in this fetch. Merge the resulting
        // set of keys with the list of TierFetchOperationKeys returned from initiating the tier fetch.
        val delayedFetchKeys = localDelayedFetchKeys ++ pendingFetch.delayedOperationKeys.asScala

        // For tiered fetches, we set the lower bound on the fetch timeout to 15s, which is half of the default request
        // timeout. This forces all requests with max.wait < 15000 to wait for the tier fetch to complete, or the 15000
        // to elapse. This is only temporary until a solution is found for caching segment data between requests.
        val boundedTimeout = Math.max(timeout, 15000)
        val tierAndLocalFetchMetadata = SFetchMetadata(fetchMinBytes, fetchMaxBytes, hardMaxBytesLimit, fetchOnlyFromLeader,
          fetchIsolation, isFromFollower, replicaId, localFetchPartitionStatusList ++ tierFetchPartitionStatusList)
        val delayedFetch = new DelayedFetch(boundedTimeout, tierAndLocalFetchMetadata, this, quota, Some(pendingFetch),
          clientMetadata, brokerTopicStats, responseCallback)
        // Gather up all of the fetchInfos
        delayedFetchPurgatory.tryCompleteElseWatch(delayedFetch, delayedFetchKeys)
      }
    }
  }

  /**
   * Read from multiple topic partitions at the given offset up to maxSize bytes
   */
  def readFromLocalLog(replicaId: Int,
                       fetchOnlyFromLeader: Boolean,
                       fetchIsolation: FetchIsolation,
                       fetchMaxBytes: Int,
                       hardMaxBytesLimit: Boolean,
                       readPartitionInfo: Seq[(TopicPartition, PartitionData)],
                       quota: ReplicaQuota,
<<<<<<< HEAD
                       clientMetadata: Option[ClientMetadata]): Seq[(TopicPartition, AbstractLogReadResult)] = {
=======
                       clientMetadata: Option[ClientMetadata]): Seq[(TopicPartition, LogReadResult)] = {
    val traceEnabled = isTraceEnabled
>>>>>>> 1f84e45a

    def read(tp: TopicPartition, fetchInfo: PartitionData, limitBytes: Int, minOneMessage: Boolean): AbstractLogReadResult = {
      val offset = fetchInfo.fetchOffset
      val partitionFetchSize = fetchInfo.maxBytes
      val followerLogStartOffset = fetchInfo.logStartOffset

      brokerTopicStats.topicStats(tp.topic).totalFetchRequestRate.mark()
      brokerTopicStats.allTopicsStats.totalFetchRequestRate.mark()

      val adjustedMaxBytes = math.min(fetchInfo.maxBytes, limitBytes)
      try {
        if (traceEnabled)
          trace(s"Fetching log segment for partition $tp, offset $offset, partition fetch size $partitionFetchSize, " +
            s"remaining response limit $limitBytes" +
            (if (minOneMessage) s", ignoring response/partition size limits" else ""))

        // expect leader if the fetch is from follower
        val partition = getPartitionOrException(tp, expectLeader = fetchOnlyFromLeader)
        val fetchTimeMs = time.milliseconds

        // If we are the leader, determine the preferred read-replica
        val preferredReadReplica = clientMetadata.flatMap(
          metadata => findPreferredReadReplica(partition, metadata, replicaId, fetchInfo.fetchOffset, fetchTimeMs))

        if (preferredReadReplica.isDefined) {
          replicaSelectorOpt.foreach{ selector =>
            debug(s"Replica selector ${selector.getClass.getSimpleName} returned preferred replica " +
              s"${preferredReadReplica.get} for $clientMetadata")
          }
          // If a preferred read-replica is set, skip the read
          val offsetSnapshot = partition.fetchOffsetSnapshot(fetchInfo.currentLeaderEpoch, fetchOnlyFromLeader = false)
          LogReadResult(info = FetchDataInfo(LogOffsetMetadata.UnknownOffsetMetadata, MemoryRecords.EMPTY),
            highWatermark = offsetSnapshot.highWatermark.messageOffset,
            leaderLogStartOffset = offsetSnapshot.logStartOffset,
            leaderLogEndOffset = offsetSnapshot.logEndOffset.messageOffset,
            followerLogStartOffset = followerLogStartOffset,
            fetchTimeMs = -1L,
            readSize = 0,
            isReadAllowed = false,
            lastStableOffset = Some(offsetSnapshot.lastStableOffset.messageOffset),
            preferredReadReplica = preferredReadReplica,
            exception = None)
        } else {
          val isFromConsumer = !(Request.isValidBrokerId(replicaId) || replicaId == Request.FutureLocalReplicaId)

          // Try the read first, this tells us whether we need all of adjustedFetchSize for this partition
          val readInfo: LogReadInfo = partition.readRecords(
            fetchOffset = fetchInfo.fetchOffset,
            currentLeaderEpoch = fetchInfo.currentLeaderEpoch,
            maxBytes = adjustedMaxBytes,
            fetchIsolation = fetchIsolation,
            fetchOnlyFromLeader = fetchOnlyFromLeader,
            minOneMessage = minOneMessage,
            permitPreferredTierRead = isFromConsumer)

          // Check if the HW known to the follower is behind the actual HW
          val followerNeedsHwUpdate: Boolean = partition.getReplica(replicaId)
            .exists(replica => replica.lastSentHighWatermark < readInfo.highWatermark)

          val (fetchOffsetMetadata, firstEntryIncomplete) = readInfo.fetchedData match {
            case localReadInfo: FetchDataInfo => (localReadInfo.fetchOffsetMetadata, localReadInfo.firstEntryIncomplete)
            case _: TierFetchDataInfo => (LogOffsetMetadata.UnknownOffsetMetadata, false)
          }

          val fetchDataInfo = if (shouldLeaderThrottle(quota, partition, replicaId)) {
            // If the partition is being throttled, simply return an empty set.
            markLeaderReplicaThrottle()
            FetchDataInfo(fetchOffsetMetadata, MemoryRecords.EMPTY)
          } else if (!hardMaxBytesLimit && firstEntryIncomplete) {
            // For FetchRequest version 3, we replace incomplete message sets with an empty one as consumers can make
            // progress in such cases and don't need to report a `RecordTooLargeException`
            FetchDataInfo(fetchOffsetMetadata, MemoryRecords.EMPTY)
          } else {
            readInfo.fetchedData
          }

          fetchDataInfo match {
            case info: FetchDataInfo =>
              LogReadResult(info = info,
                highWatermark = readInfo.highWatermark,
                leaderLogStartOffset = readInfo.logStartOffset,
                leaderLogEndOffset = readInfo.logEndOffset,
                followerLogStartOffset = followerLogStartOffset,
                fetchTimeMs = fetchTimeMs,
                readSize = adjustedMaxBytes,
                isReadAllowed = adjustedMaxBytes > 0 || minOneMessage,
                lastStableOffset = Some(readInfo.lastStableOffset),
                preferredReadReplica = preferredReadReplica,
                followerNeedsHwUpdate = followerNeedsHwUpdate,
                exception = None)

            case info: TierFetchDataInfo =>
              TierLogReadResult(info = info,
                highWatermark = readInfo.highWatermark,
                leaderLogStartOffset = readInfo.logStartOffset,
                leaderLogEndOffset = readInfo.logEndOffset,
                followerLogStartOffset = followerLogStartOffset,
                fetchTimeMs = fetchTimeMs,
                readSize = adjustedMaxBytes,
                lastStableOffset = Some(readInfo.lastStableOffset),
                preferredReadReplica = preferredReadReplica,
                exception = None)
          }
        }
      } catch {
        // NOTE: Failed fetch requests metric is not incremented for known exceptions since it
        // is supposed to indicate un-expected failure of a broker in handling a fetch request
        case e@ (_: UnknownTopicOrPartitionException |
                 _: NotLeaderForPartitionException |
                 _: UnknownLeaderEpochException |
                 _: FencedLeaderEpochException |
                 _: ReplicaNotAvailableException |
                 _: KafkaStorageException |
                 _: OffsetOutOfRangeException) =>
          LogReadResult(info = FetchDataInfo(LogOffsetMetadata.UnknownOffsetMetadata, MemoryRecords.EMPTY),
            highWatermark = Log.UnknownOffset,
            leaderLogStartOffset = Log.UnknownOffset,
            leaderLogEndOffset = Log.UnknownOffset,
            followerLogStartOffset = Log.UnknownOffset,
            fetchTimeMs = -1L,
            readSize = 0,
            isReadAllowed = false,
            lastStableOffset = None,
            exception = Some(e))
        case e: Throwable =>
          brokerTopicStats.topicStats(tp.topic).failedFetchRequestRate.mark()
          brokerTopicStats.allTopicsStats.failedFetchRequestRate.mark()

          val fetchSource = Request.describeReplicaId(replicaId)
          error(s"Error processing fetch with max size $adjustedMaxBytes from $fetchSource " +
            s"on partition $tp: $fetchInfo", e)

          LogReadResult(info = FetchDataInfo(LogOffsetMetadata.UnknownOffsetMetadata, MemoryRecords.EMPTY),
            highWatermark = Log.UnknownOffset,
            leaderLogStartOffset = Log.UnknownOffset,
            leaderLogEndOffset = Log.UnknownOffset,
            followerLogStartOffset = Log.UnknownOffset,
            fetchTimeMs = -1L,
            readSize = 0,
            isReadAllowed = false,
            lastStableOffset = None,
            exception = Some(e))
      }
    }

    var limitBytes = fetchMaxBytes
    val result = new mutable.ArrayBuffer[(TopicPartition, AbstractLogReadResult)]
    var minOneMessage = !hardMaxBytesLimit
    readPartitionInfo.foreach { case (tp, fetchInfo) =>
      val readResult = read(tp, fetchInfo, limitBytes, minOneMessage)
      val recordBatchSize =
        readResult match {
          case localResult: LogReadResult => localResult.info.records.sizeInBytes
          case tierResult: TierLogReadResult => tierResult.info.fetchMetadata.maxBytes.intValue
        }
      // Once we read from a non-empty partition, we stop ignoring request and partition level size limits
      if (recordBatchSize > 0)
        minOneMessage = false
      limitBytes = math.max(0, limitBytes - recordBatchSize)
      result += (tp -> readResult)
    }
    result
  }

  /**
    * Using the configured [[ReplicaSelector]], determine the preferred read replica for a partition given the
    * client metadata, the requested offset, and the current set of replicas. If the preferred read replica is the
    * leader, return None
    */
  def findPreferredReadReplica(partition: Partition,
                               clientMetadata: ClientMetadata,
                               replicaId: Int,
                               fetchOffset: Long,
                               currentTimeMs: Long): Option[Int] = {
    if (partition.isLeader) {
      if (Request.isValidBrokerId(replicaId)) {
        // Don't look up preferred for follower fetches via normal replication
        Option.empty
      } else {
        replicaSelectorOpt.flatMap { replicaSelector =>
          val replicaEndpoints = metadataCache.getPartitionReplicaEndpoints(partition.topicPartition, new ListenerName(clientMetadata.listenerName))
          var replicaInfoSet: Set[ReplicaView] = partition.remoteReplicas
            // Exclude replicas that don't have the requested offset (whether or not if they're in the ISR)
            .filter(replica => replica.logEndOffset >= fetchOffset)
            .filter(replica => replica.logStartOffset <= fetchOffset)
            .map(replica => new DefaultReplicaView(
              replicaEndpoints.getOrElse(replica.brokerId, Node.noNode()),
              replica.logEndOffset,
              currentTimeMs - replica.lastCaughtUpTimeMs))
            .toSet

          if (partition.leaderReplicaIdOpt.isDefined) {
            val leaderReplica: ReplicaView = partition.leaderReplicaIdOpt
              .map(replicaId => replicaEndpoints.getOrElse(replicaId, Node.noNode()))
              .map(leaderNode => new DefaultReplicaView(leaderNode, partition.localLogOrException.logEndOffset, 0L))
              .get
            replicaInfoSet ++= Set(leaderReplica)

            val partitionInfo = new DefaultPartitionView(replicaInfoSet.asJava, leaderReplica)
            replicaSelector.select(partition.topicPartition, clientMetadata, partitionInfo).asScala
              .filter(!_.endpoint.isEmpty)
              // Even though the replica selector can return the leader, we don't want to send it out with the
              // FetchResponse, so we exclude it here
              .filter(!_.equals(leaderReplica))
              .map(_.endpoint.id)
          } else {
            None
          }
        }
      }
    } else {
      None
    }
  }

  /**
   *  To avoid ISR thrashing, we only throttle a replica on the leader if it's in the throttled replica list,
   *  the quota is exceeded and the replica is not in sync.
   */
  def shouldLeaderThrottle(quota: ReplicaQuota, partition: Partition, replicaId: Int): Boolean = {
    val isReplicaInSync = partition.inSyncReplicaIds.contains(replicaId)
    !isReplicaInSync && quota.isThrottled(partition.topicPartition) && quota.isQuotaExceeded
  }

  def getLogConfig(topicPartition: TopicPartition): Option[LogConfig] = localLog(topicPartition).map(_.config)

  def updateLogConfig(topicPartition: TopicPartition, newConfig: LogConfig): Unit = {
    localLog(topicPartition).foreach { log =>
      val tierPartitionState = log.tierPartitionState
      val oldTieringEnabled = tierPartitionState.isTieringEnabled
      log.updateConfig(newConfig)

      // if tiering has now been enabled, propagate replica state to tierReplicaManager
      tierReplicaComponents.replicaManagerOpt.foreach { tierReplicaManager =>
        val newTieringEnabled = tierPartitionState.isTieringEnabled
        if (!oldTieringEnabled && newTieringEnabled) {
          replicaStateChangeLock synchronized {
            getPartition(topicPartition) match {
              case HostedPartition.Online(partition) =>
                if (partition.isLeader)
                  tierReplicaManager.becomeLeader(tierPartitionState, partition.getLeaderEpoch)
                else
                  tierReplicaManager.becomeFollower(tierPartitionState)

              case _ =>
            }
          }
        }
      }
    }
  }

  def getMagic(topicPartition: TopicPartition): Option[Byte] = getLogConfig(topicPartition).map(_.messageFormatVersion.recordVersion.value)

  def maybeUpdateMetadataCache(correlationId: Int, updateMetadataRequest: UpdateMetadataRequest) : Seq[TopicPartition] =  {
    replicaStateChangeLock synchronized {
      if(updateMetadataRequest.controllerEpoch < controllerEpoch) {
        val stateControllerEpochErrorMessage = s"Received update metadata request with correlation id $correlationId " +
          s"from an old controller ${updateMetadataRequest.controllerId} with epoch ${updateMetadataRequest.controllerEpoch}. " +
          s"Latest known controller epoch is $controllerEpoch"
        stateChangeLogger.warn(stateControllerEpochErrorMessage)
        throw new ControllerMovedException(stateChangeLogger.messageWithPrefix(stateControllerEpochErrorMessage))
      } else {
        val deletedPartitions = metadataCache.updateMetadata(correlationId, updateMetadataRequest)
        controllerEpoch = updateMetadataRequest.controllerEpoch
        deletedPartitions
      }
    }
  }

  def becomeLeaderOrFollower(correlationId: Int,
                             leaderAndIsrRequest: LeaderAndIsrRequest,
                             onLeadershipChange: (Iterable[Partition], Iterable[Partition]) => Unit): LeaderAndIsrResponse = {
    replicaStateChangeLock synchronized {
      val controllerId = leaderAndIsrRequest.controllerId
      val requestPartitionStates = leaderAndIsrRequest.partitionStates.asScala
      stateChangeLogger.info(s"Handling LeaderAndIsr request correlationId $correlationId from controller " +
        s"$controllerId for ${requestPartitionStates.size} partitions")
      if (stateChangeLogger.isTraceEnabled)
        requestPartitionStates.foreach { partitionState =>
          stateChangeLogger.trace(s"Received LeaderAndIsr request $partitionState " +
            s"correlation id $correlationId from controller $controllerId " +
            s"epoch ${leaderAndIsrRequest.controllerEpoch}")
        }

      if (leaderAndIsrRequest.controllerEpoch < controllerEpoch) {
        stateChangeLogger.warn(s"Ignoring LeaderAndIsr request from controller $controllerId with " +
          s"correlation id $correlationId since its controller epoch ${leaderAndIsrRequest.controllerEpoch} is old. " +
          s"Latest known controller epoch is $controllerEpoch")
        leaderAndIsrRequest.getErrorResponse(0, Errors.STALE_CONTROLLER_EPOCH.exception)
      } else {
        val responseMap = new mutable.HashMap[TopicPartition, Errors]
        controllerEpoch = leaderAndIsrRequest.controllerEpoch

        val partitionStates = new mutable.HashMap[Partition, LeaderAndIsrPartitionState]()

        // First create the partition if it doesn't exist already
        requestPartitionStates.foreach { partitionState =>
          val topicPartition = new TopicPartition(partitionState.topicName, partitionState.partitionIndex)
          val partitionOpt = getPartition(topicPartition) match {
            case HostedPartition.Offline =>
              stateChangeLogger.warn(s"Ignoring LeaderAndIsr request from " +
                s"controller $controllerId with correlation id $correlationId " +
                s"epoch $controllerEpoch for partition $topicPartition as the local replica for the " +
                "partition is in an offline log directory")
              responseMap.put(topicPartition, Errors.KAFKA_STORAGE_ERROR)
              None

            case HostedPartition.Online(partition) =>
              Some(partition)

            case HostedPartition.None =>
              val partition = Partition(topicPartition, time, this)
              allPartitions.putIfNotExists(topicPartition, HostedPartition.Online(partition))
              Some(partition)
          }

          // Next check partition's leader epoch
          partitionOpt.foreach { partition =>
            val currentLeaderEpoch = partition.getLeaderEpoch
            val requestLeaderEpoch = partitionState.leaderEpoch

            // We propagate the partition state down if:
            // 1. The leader epoch is higher than the current leader epoch of the partition
            // 2. The leader epoch is same as the current leader epoch but a new topic id is being assigned. This is
            //    needed to handle the case where a topic id is assigned for the first time after upgrade.
            def propagatePartitionState(requestLeaderEpoch: Int, currentLeaderEpoch: Int, partition: Partition): Boolean = {
              requestLeaderEpoch > currentLeaderEpoch ||
                (requestLeaderEpoch == currentLeaderEpoch &&
                  partition.log.flatMap(_.topicIdPartition).isEmpty &&
                  partitionState.topicId != MessageUtil.ZERO_UUID)
            }

            if (propagatePartitionState(requestLeaderEpoch, currentLeaderEpoch, partition)) {
              // If the leader epoch is valid record the epoch of the controller that made the leadership decision.
              // This is useful while updating the isr to maintain the decision maker controller's epoch in the zookeeper path
              if (partitionState.replicas.contains(localBrokerId))
                partitionStates.put(partition, partitionState)
              else {
                stateChangeLogger.warn(s"Ignoring LeaderAndIsr request from controller $controllerId with " +
                  s"correlation id $correlationId epoch $controllerEpoch for partition $topicPartition as itself is not " +
                  s"in assigned replica list ${partitionState.replicas.asScala.mkString(",")}")
                responseMap.put(topicPartition, Errors.UNKNOWN_TOPIC_OR_PARTITION)
              }
            } else if (requestLeaderEpoch < currentLeaderEpoch) {
              stateChangeLogger.warn(s"Ignoring LeaderAndIsr request from " +
                s"controller $controllerId with correlation id $correlationId " +
                s"epoch $controllerEpoch for partition $topicPartition since its associated " +
                s"leader epoch $requestLeaderEpoch is smaller than the current " +
                s"leader epoch $currentLeaderEpoch")
              responseMap.put(topicPartition, Errors.STALE_CONTROLLER_EPOCH)
            } else {
              stateChangeLogger.info(s"Ignoring LeaderAndIsr request from " +
                s"controller $controllerId with correlation id $correlationId " +
                s"epoch $controllerEpoch for partition $topicPartition since its associated " +
                s"leader epoch $requestLeaderEpoch matches the current leader epoch")
              responseMap.put(topicPartition, Errors.STALE_CONTROLLER_EPOCH)
            }
          }
        }

        val partitionsToBeLeader = partitionStates.filter { case (_, partitionState) =>
          partitionState.leader == localBrokerId
        }
        val partitionsToBeFollower = partitionStates.filter { case (k, _) => !partitionsToBeLeader.contains(k) }

        val highWatermarkCheckpoints = new LazyOffsetCheckpoints(this.highWatermarkCheckpoints)
        val partitionsBecomeLeader = if (partitionsToBeLeader.nonEmpty)
          makeLeaders(controllerId, controllerEpoch, partitionsToBeLeader, correlationId, responseMap,
            highWatermarkCheckpoints)
        else
          Set.empty[Partition]
        val partitionsBecomeFollower = if (partitionsToBeFollower.nonEmpty)
          makeFollowers(controllerId, controllerEpoch, partitionsToBeFollower, correlationId, responseMap,
            highWatermarkCheckpoints)
        else
          Set.empty[Partition]

        /*
         * KAFKA-8392
         * For topic partitions of which the broker is no longer a leader, delete metrics related to
         * those topics. Note that this means the broker stops being either a replica or a leader of
         * partitions of said topics
         */
        val leaderTopicSet = leaderPartitionsIterator.map(_.topic).toSet
        val followerTopicSet = partitionsBecomeFollower.map(_.topic).toSet
        followerTopicSet.diff(leaderTopicSet).foreach(brokerTopicStats.removeOldLeaderMetrics)

        // remove metrics for brokers which are not followers of a topic
        leaderTopicSet.diff(followerTopicSet).foreach(brokerTopicStats.removeOldFollowerMetrics)

        leaderAndIsrRequest.partitionStates.asScala.foreach { partitionState =>
          val topicPartition = new TopicPartition(partitionState.topicName, partitionState.partitionIndex)
          /*
           * If there is offline log directory, a Partition object may have been created by getOrCreatePartition()
           * before getOrCreateReplica() failed to create local replica due to KafkaStorageException.
           * In this case ReplicaManager.allPartitions will map this topic-partition to an empty Partition object.
           * we need to map this topic-partition to OfflinePartition instead.
           */
          if (localLog(topicPartition).isEmpty)
            markPartitionOffline(topicPartition)
        }

        // we initialize highwatermark thread after the first leaderisrrequest. This ensures that all the partitions
        // have been completely populated before starting the checkpointing there by avoiding weird race conditions
        startHighWatermarkCheckPointThread()

        // delete stray logs
        if (leaderAndIsrRequest.containsAllReplicas)
          deleteStrayLogs()

        maybeAddLogDirFetchers(partitionStates.keySet, highWatermarkCheckpoints)

        shutdownIdleFetcherThreads()
        onLeadershipChange(partitionsBecomeLeader, partitionsBecomeFollower)
        val responsePartitions = responseMap.iterator.map { case (tp, error) =>
          new LeaderAndIsrPartitionError()
            .setTopicName(tp.topic)
            .setPartitionIndex(tp.partition)
            .setErrorCode(error.code)
        }.toBuffer
        new LeaderAndIsrResponse(
          new LeaderAndIsrResponseData()
            .setErrorCode(Errors.NONE.code)
            .setPartitionErrors(responsePartitions.asJava),
          leaderAndIsrRequest.isConfluentRequest)
      }
    }
  }

  private def maybeAddLogDirFetchers(partitions: Set[Partition],
                                     offsetCheckpoints: OffsetCheckpoints): Unit = {
    val futureReplicasAndInitialOffset = new mutable.HashMap[TopicPartition, InitialFetchState]
    for (partition <- partitions) {
      val topicPartition = partition.topicPartition
      if (logManager.getLog(topicPartition, isFuture = true).isDefined) {
        partition.log.foreach { log =>
          val leader = BrokerEndPoint(config.brokerId, "localhost", -1)

          // Add future replica log to partition's map
          partition.createLogIfNotExists(
            isNew = false,
            isFutureReplica = true,
            offsetCheckpoints)

          // pause cleaning for partitions that are being moved and start ReplicaAlterDirThread to move
          // replica from source dir to destination dir
          logManager.abortAndPauseCleaning(topicPartition)

          futureReplicasAndInitialOffset.put(topicPartition, InitialFetchState(leader,
            partition.getLeaderEpoch, log.highWatermark))
        }
      }
    }

    if (futureReplicasAndInitialOffset.nonEmpty)
      replicaAlterLogDirsManager.addFetcherForPartitions(futureReplicasAndInitialOffset)
  }

  /*
   * Make the current broker to become leader for a given set of partitions by:
   *
   * 1. Stop fetchers for these partitions
   * 2. Update the partition metadata in cache
   * 3. Add these partitions to the leader partitions set
   *
   * If an unexpected error is thrown in this function, it will be propagated to KafkaApis where
   * the error message will be set on each partition since we do not know which partition caused it. Otherwise,
   * return the set of partitions that are made leader due to this method
   *
   *  TODO: the above may need to be fixed later
   */
  private def makeLeaders(controllerId: Int,
                          controllerEpoch: Int,
                          partitionStates: Map[Partition, LeaderAndIsrPartitionState],
                          correlationId: Int,
                          responseMap: mutable.Map[TopicPartition, Errors],
                          highWatermarkCheckpoints: OffsetCheckpoints): Set[Partition] = {
    val traceEnabled = stateChangeLogger.isTraceEnabled
    partitionStates.keys.foreach { partition =>
      if (traceEnabled)
        stateChangeLogger.trace(s"Handling LeaderAndIsr request correlationId $correlationId from " +
          s"controller $controllerId epoch $controllerEpoch starting the become-leader transition for " +
          s"partition ${partition.topicPartition}")
      responseMap.put(partition.topicPartition, Errors.NONE)
    }

    val partitionsToMakeLeaders = mutable.Set[Partition]()
    val linkedPartitionsToMakeLeaders = mutable.Set[Partition]()

    try {
      // First stop fetchers for all the partitions
      replicaFetcherManager.removeFetcherForPartitions(partitionStates.keySet.map(_.topicPartition))
      clusterLinkManager.removePartitions(partitionStates)
      stateChangeLogger.info(s"Stopped fetchers as part of LeaderAndIsr request correlationId $correlationId from " +
        s"controller $controllerId epoch $controllerEpoch as part of the become-leader transition for " +
        s"${partitionStates.size} partitions")
      // Update the partition information to be the leader
      partitionStates.foreach { case (partition, partitionState) =>
        try {
          if (partition.makeLeader(partitionState, highWatermarkCheckpoints))
            partitionsToMakeLeaders += partition
          else
            stateChangeLogger.info(s"Skipped the become-leader state change after marking its " +
              s"partition as leader with correlation id $correlationId from controller $controllerId epoch $controllerEpoch for " +
              s"partition ${partition.topicPartition} (last update controller epoch ${partitionState.controllerEpoch}) " +
              s"since it is already the leader for the partition.")
          if (partition.isLinkDestination)
            linkedPartitionsToMakeLeaders += partition
        } catch {
          case e: KafkaStorageException =>
            stateChangeLogger.error(s"Skipped the become-leader state change with " +
              s"correlation id $correlationId from controller $controllerId epoch $controllerEpoch for partition ${partition.topicPartition} " +
              s"(last update controller epoch ${partitionState.controllerEpoch}) since " +
              s"the replica for the partition is offline due to disk error $e")
            val dirOpt = getLogDir(partition.topicPartition)
            error(s"Error while making broker the leader for partition $partition in dir $dirOpt", e)
            responseMap.put(partition.topicPartition, Errors.KAFKA_STORAGE_ERROR)
        }
      }

    } catch {
      case e: Throwable =>
        partitionStates.keys.foreach { partition =>
          stateChangeLogger.error(s"Error while processing LeaderAndIsr request correlationId $correlationId received " +
            s"from controller $controllerId epoch $controllerEpoch for partition ${partition.topicPartition}", e)
        }
        // Re-throw the exception for it to be caught in KafkaApis
        throw e
    }

    if (traceEnabled)
      partitionStates.keys.foreach { partition =>
        stateChangeLogger.trace(s"Completed LeaderAndIsr request correlationId $correlationId from controller $controllerId " +
          s"epoch $controllerEpoch for the become-leader transition for partition ${partition.topicPartition}")
      }

    clusterLinkManager.addPartitions(linkedPartitionsToMakeLeaders)

    partitionsToMakeLeaders
  }

  /*
   * Make the current broker to become follower for a given set of partitions by:
   *
   * 1. Remove these partitions from the leader partitions set.
   * 2. Mark the replicas as followers so that no more data can be added from the producer clients.
   * 3. Stop fetchers for these partitions so that no more data can be added by the replica fetcher threads.
   * 4. Truncate the log and checkpoint offsets for these partitions.
   * 5. Clear the produce and fetch requests in the purgatory
   * 6. If the broker is not shutting down, add the fetcher to the new leaders.
   *
   * The ordering of doing these steps make sure that the replicas in transition will not
   * take any more messages before checkpointing offsets so that all messages before the checkpoint
   * are guaranteed to be flushed to disks
   *
   * If an unexpected error is thrown in this function, it will be propagated to KafkaApis where
   * the error message will be set on each partition since we do not know which partition caused it. Otherwise,
   * return the set of partitions that are made follower due to this method
   */
  private def makeFollowers(controllerId: Int,
                            controllerEpoch: Int,
                            partitionStates: Map[Partition, LeaderAndIsrPartitionState],
                            correlationId: Int,
                            responseMap: mutable.Map[TopicPartition, Errors],
                            highWatermarkCheckpoints: OffsetCheckpoints) : Set[Partition] = {
    val traceLoggingEnabled = stateChangeLogger.isTraceEnabled
    partitionStates.foreach { case (partition, partitionState) =>
      if (traceLoggingEnabled)
        stateChangeLogger.trace(s"Handling LeaderAndIsr request correlationId $correlationId from controller $controllerId " +
          s"epoch $controllerEpoch starting the become-follower transition for partition ${partition.topicPartition} with leader " +
          s"${partitionState.leader}")
      responseMap.put(partition.topicPartition, Errors.NONE)
    }

    val partitionsToMakeFollower: mutable.Set[Partition] = mutable.Set()
    try {
      // TODO: Delete leaders from LeaderAndIsrRequest
      partitionStates.foreach { case (partition, partitionState) =>
        val newLeaderBrokerId = partitionState.leader
        try {
          metadataCache.getAliveBrokers.find(_.id == newLeaderBrokerId) match {
            // Only change partition state when the leader is available
            case Some(_) =>
              if (partition.makeFollower(partitionState, highWatermarkCheckpoints))
                partitionsToMakeFollower += partition
              else
                stateChangeLogger.info(s"Skipped the become-follower state change after marking its partition as " +
                  s"follower with correlation id $correlationId from controller $controllerId epoch $controllerEpoch " +
                  s"for partition ${partition.topicPartition} (last update " +
                  s"controller epoch ${partitionState.controllerEpoch}) " +
                  s"since the new leader $newLeaderBrokerId is the same as the old leader")
            case None =>
              // The leader broker should always be present in the metadata cache.
              // If not, we should record the error message and abort the transition process for this partition
              stateChangeLogger.error(s"Received LeaderAndIsrRequest with correlation id $correlationId from " +
                s"controller $controllerId epoch $controllerEpoch for partition ${partition.topicPartition} " +
                s"(last update controller epoch ${partitionState.controllerEpoch}) " +
                s"but cannot become follower since the new leader $newLeaderBrokerId is unavailable.")
              // Create the local replica even if the leader is unavailable. This is required to ensure that we include
              // the partition's high watermark in the checkpoint file (see KAFKA-1647)
              partition.createLogIfNotExists(isNew = partitionState.isNew, isFutureReplica = false,
                highWatermarkCheckpoints)
          }
        } catch {
          case e: KafkaStorageException =>
            stateChangeLogger.error(s"Skipped the become-follower state change with correlation id $correlationId from " +
              s"controller $controllerId epoch $controllerEpoch for partition ${partition.topicPartition} " +
              s"(last update controller epoch ${partitionState.controllerEpoch}) with leader " +
              s"$newLeaderBrokerId since the replica for the partition is offline due to disk error $e")
            val dirOpt = getLogDir(partition.topicPartition)
            error(s"Error while making broker the follower for partition $partition with leader " +
              s"$newLeaderBrokerId in dir $dirOpt", e)
            responseMap.put(partition.topicPartition, Errors.KAFKA_STORAGE_ERROR)
        }
      }

      replicaFetcherManager.removeFetcherForPartitions(partitionsToMakeFollower.map(_.topicPartition))
      clusterLinkManager.removePartitionsAndMetadata(partitionsToMakeFollower.map(_.topicPartition))
      stateChangeLogger.info(s"Stopped fetchers as part of become-follower request from controller $controllerId " +
        s"epoch $controllerEpoch with correlation id $correlationId for ${partitionsToMakeFollower.size} partitions")

      partitionsToMakeFollower.foreach { partition =>
        completeDelayedRequests(partition.topicPartition)
      }

      if (isShuttingDown.get()) {
        if (traceLoggingEnabled) {
          partitionsToMakeFollower.foreach { partition =>
            stateChangeLogger.trace(s"Skipped the adding-fetcher step of the become-follower state " +
              s"change with correlation id $correlationId from controller $controllerId epoch $controllerEpoch for " +
              s"partition ${partition.topicPartition} with leader ${partitionStates(partition).leader} " +
              "since it is shutting down")
          }
        }
      } else {
        // we do not need to check if the leader exists again since this has been done at the beginning of this process
        val partitionsToMakeFollowerWithLeaderAndOffset = partitionsToMakeFollower.map { partition =>
          val leader = metadataCache.getAliveBrokers.find(_.id == partition.leaderReplicaIdOpt.get).get
            .brokerEndPoint(config.interBrokerListenerName)
          val fetchOffset = partition.localLogOrException.highWatermark
          partition.topicPartition -> InitialFetchState(leader, partition.getLeaderEpoch, fetchOffset)
       }.toMap

        replicaFetcherManager.addFetcherForPartitions(partitionsToMakeFollowerWithLeaderAndOffset)
      }
    } catch {
      case e: Throwable =>
        stateChangeLogger.error(s"Error while processing LeaderAndIsr request with correlationId $correlationId " +
          s"received from controller $controllerId epoch $controllerEpoch", e)
        // Re-throw the exception for it to be caught in KafkaApis
        throw e
    }

    if (traceLoggingEnabled)
      partitionStates.keys.foreach { partition =>
        stateChangeLogger.trace(s"Completed LeaderAndIsr request correlationId $correlationId from controller $controllerId " +
          s"epoch $controllerEpoch for the become-follower transition for partition ${partition.topicPartition} with leader " +
          s"${partitionStates(partition).leader}")
      }

    partitionsToMakeFollower
  }

  private def maybeShrinkIsr(): Unit = {
    trace("Evaluating ISR list of partitions to see which replicas can be removed from the ISR")

    // Shrink ISRs for non offline partitions
    allPartitions.keys.foreach { topicPartition =>
      nonOfflinePartition(topicPartition).foreach(_.maybeShrinkIsr())
    }
  }

  /**
   * Update the follower's fetch state on the leader based on the last fetch request and update `readResult`.
   * If the follower replica is not recognized to be one of the assigned replicas, do not update
   * `readResult` so that log start/end offset and high watermark is consistent with
   * records in fetch response. Log start/end offset and high watermark may change not only due to
   * this fetch request, e.g., rolling new log segment and removing old log segment may move log
   * start offset further than the last offset in the fetched records. The followers will get the
   * updated leader's state in the next fetch response.
   */
  private def updateFollowerFetchState(followerId: Int,
                                       readResults: Seq[(TopicPartition, AbstractLogReadResult)]): Seq[(TopicPartition, AbstractLogReadResult)] = {
    readResults.map { case (topicPartition, readResult) =>
      val updatedReadResult = if (readResult.error != Errors.NONE) {
        debug(s"Skipping update of fetch state for follower $followerId since the " +
          s"log read returned error ${readResult.error}")
        readResult
      } else {
        readResult match {
          case readResult: LogReadResult =>
            nonOfflinePartition(topicPartition) match {
              case Some(partition) =>
                if (partition.updateFollowerFetchState(followerId,
                  followerFetchOffsetMetadata = readResult.info.fetchOffsetMetadata,
                  followerStartOffset = readResult.followerLogStartOffset,
                  followerFetchTimeMs = readResult.fetchTimeMs,
                  leaderEndOffset = readResult.leaderLogEndOffset,
                  lastSentHighwatermark = readResult.highWatermark)) {
                  readResult
                } else {
                  warn(s"Leader $localBrokerId failed to record follower $followerId's position " +
                    s"${readResult.info.fetchOffsetMetadata.messageOffset}, and last sent HW since the replica " +
                    s"is not recognized to be one of the assigned replicas ${partition.assignmentState.replicas.mkString(",")} " +
                    s"for partition $topicPartition. Empty records will be returned for this partition.")
                  readResult.withEmptyFetchInfo
                }
              case None =>
                warn(s"While recording the replica LEO, the partition $topicPartition hasn't been created.")
                readResult
            }
          case readResult: TierLogReadResult =>
            val reason = s"Lagging follower $followerId fetched from the tiered portion of the log at offset " +
              s"${readResult.info.fetchMetadata.fetchStartOffset} for partition $topicPartition"
            info(reason)
            LogReadResult(info = FetchDataInfo(LogOffsetMetadata.UnknownOffsetMetadata, MemoryRecords.EMPTY),
              highWatermark = -1L,
              leaderLogStartOffset = -1L,
              leaderLogEndOffset = -1L,
              followerLogStartOffset = -1L,
              fetchTimeMs = -1L,
              readSize = 0,
              isReadAllowed = false,
              lastStableOffset = None,
              exception = Some(new OffsetTieredException(reason)))
        }
      }
      topicPartition -> updatedReadResult
    }
  }

  def leaderPartitionsIterator: Iterator[Partition] =
    nonOfflinePartitionsIterator.filter(_.leaderLogIfLocal.isDefined)

  def getLogEndOffset(topicPartition: TopicPartition): Option[Long] =
    nonOfflinePartition(topicPartition).flatMap(_.leaderLogIfLocal.map(_.logEndOffset))

  // Flushes the highwatermark value for all partitions to the highwatermark file
  def checkpointHighWatermarks(): Unit = {
    def putHw(logDirToCheckpoints: mutable.AnyRefMap[String, mutable.AnyRefMap[TopicPartition, Long]],
              log: AbstractLog): Unit = {
      val checkpoints = logDirToCheckpoints.getOrElseUpdate(log.parentDir,
        new mutable.AnyRefMap[TopicPartition, Long]())
      checkpoints.put(log.topicPartition, log.highWatermark)
    }

    val logDirToHws = new mutable.AnyRefMap[String, mutable.AnyRefMap[TopicPartition, Long]](
      allPartitions.size)
    nonOfflinePartitionsIterator.foreach { partition =>
      partition.log.foreach(putHw(logDirToHws, _))
      partition.futureLog.foreach(putHw(logDirToHws, _))
    }

    for ((logDir, hws) <- logDirToHws) {
      try highWatermarkCheckpoints.get(logDir).foreach(_.write(hws))
      catch {
        case e: KafkaStorageException =>
          error(s"Error while writing to highwatermark file in directory $logDir", e)
      }
    }
  }

  // Used only by test
  def markPartitionOffline(tp: TopicPartition): Unit = replicaStateChangeLock synchronized {
    allPartitions.put(tp, HostedPartition.Offline)
    Partition.removeMetrics(tp)
  }

  def markFollowerReplicaThrottle(): Unit = synchronized {
    throttledFollowerReplicasRate.mark()
  }

  def markLeaderReplicaThrottle(): Unit = synchronized {
    throttledLeaderReplicasRate.mark()
  }

  // logDir should be an absolute path
  // sendZkNotification is needed for unit test
  def handleLogDirFailure(dir: String, sendZkNotification: Boolean = true): Unit = {
    if (!logManager.isLogDirOnline(dir))
      return
    warn(s"Stopping serving replicas in dir $dir")
    replicaStateChangeLock synchronized {
      val newOfflinePartitions = nonOfflinePartitionsIterator.filter { partition =>
        partition.log.exists { _.parentDir == dir }
      }.map(_.topicPartition).toSet

      val partitionsWithOfflineFutureReplica = nonOfflinePartitionsIterator.filter { partition =>
        partition.futureLog.exists { _.parentDir == dir }
      }.toSet

      replicaFetcherManager.removeFetcherForPartitions(newOfflinePartitions)
      clusterLinkManager.removePartitionsAndMetadata(newOfflinePartitions)
      replicaAlterLogDirsManager.removeFetcherForPartitions(newOfflinePartitions ++ partitionsWithOfflineFutureReplica.map(_.topicPartition))

      partitionsWithOfflineFutureReplica.foreach(partition => partition.removeFutureLocalReplica(deleteFromLogDir = false))
      newOfflinePartitions.foreach { topicPartition =>
        markPartitionOffline(topicPartition)
      }
      newOfflinePartitions.map(_.topic).foreach { topic: String =>
        maybeRemoveTopicMetrics(topic)
      }
      highWatermarkCheckpoints = highWatermarkCheckpoints.filter { case (checkpointDir, _) => checkpointDir != dir }

      warn(s"Broker $localBrokerId stopped fetcher for partitions ${newOfflinePartitions.mkString(",")} and stopped moving logs " +
           s"for partitions ${partitionsWithOfflineFutureReplica.mkString(",")} because they are in the failed log directory $dir.")
    }
    logManager.handleLogDirFailure(dir)

    if (sendZkNotification)
      zkClient.propagateLogDirEvent(localBrokerId)
    warn(s"Stopped serving replicas in dir $dir")
  }

  def removeMetrics(): Unit = {
    removeMetric("LeaderCount")
    removeMetric("PartitionCount")
    removeMetric("OfflineReplicaCount")
    removeMetric("UnderReplicatedPartitions")
    removeMetric("UnderMinIsrPartitionCount")
    removeMetric("AtMinIsrPartitionCount")
    removeMetric("NotCaughtUpPartitionCount")
    removeMetric("MaxLastStableOffsetLag")
    removeMetric("ThrottledLeaderReplicasPerSec")
    removeMetric("ThrottledFollowerReplicasPerSec")
  }

  // High watermark do not need to be checkpointed only when under unit tests
  def shutdown(checkpointHW: Boolean = true): Unit = {
    info("Shutting down")
    removeMetrics()
    if (logDirFailureHandler != null)
      logDirFailureHandler.shutdown()
    replicaFetcherManager.shutdown()
    clusterLinkManager.shutdown()
    replicaAlterLogDirsManager.shutdown()
    delayedFetchPurgatory.shutdown()
    delayedProducePurgatory.shutdown()
    delayedDeleteRecordsPurgatory.shutdown()
    delayedElectLeaderPurgatory.shutdown()
    delayedListOffsetsPurgatory.shutdown()
    if (checkpointHW)
      checkpointHighWatermarks()
    replicaSelectorOpt.foreach(_.close)
    info("Shut down completely")
  }

  protected def createReplicaFetcherManager(metrics: Metrics, time: Time, threadNamePrefix: Option[String], quotaManager: ReplicationQuotaManager) = {
    new ReplicaFetcherManager(config, this, metrics, time, threadNamePrefix, quotaManager, tierReplicaComponents.stateFetcherOpt)
  }

  protected def createReplicaAlterLogDirsManager(quotaManager: ReplicationQuotaManager, brokerTopicStats: BrokerTopicStats) = {
    new ReplicaAlterLogDirsManager(config, this, quotaManager, brokerTopicStats)
  }

  protected def createClusterLinkManager(metrics: Metrics, time: Time, threadNamePrefix: Option[String]): ClusterLinkReplicaManager = {
    new ClusterLinkReplicaManager(config, this, quotaManagers.clusterLink, metrics, time, threadNamePrefix, tierReplicaComponents.stateFetcherOpt)
  }

  protected def createReplicaSelector(): Option[ReplicaSelector] = {
    config.replicaSelectorClassName.map { className =>
      val tmpReplicaSelector: ReplicaSelector = CoreUtils.createObject[ReplicaSelector](className)
      tmpReplicaSelector.configure(config.originals())
      tmpReplicaSelector
    }
  }

  def lastOffsetForLeaderEpoch(requestedEpochInfo: Map[TopicPartition, OffsetsForLeaderEpochRequest.PartitionData]): Map[TopicPartition, EpochEndOffset] = {
    requestedEpochInfo.map { case (tp, partitionData) =>
      val epochEndOffset = getPartition(tp) match {
        case HostedPartition.Online(partition) =>
          partition.lastOffsetForLeaderEpoch(partitionData.currentLeaderEpoch, partitionData.leaderEpoch,
            fetchOnlyFromLeader = true)

        case HostedPartition.Offline =>
          new EpochEndOffset(Errors.KAFKA_STORAGE_ERROR, UNDEFINED_EPOCH, UNDEFINED_EPOCH_OFFSET)

        case HostedPartition.None if metadataCache.contains(tp) =>
          new EpochEndOffset(Errors.NOT_LEADER_FOR_PARTITION, UNDEFINED_EPOCH, UNDEFINED_EPOCH_OFFSET)

        case HostedPartition.None =>
          new EpochEndOffset(Errors.UNKNOWN_TOPIC_OR_PARTITION, UNDEFINED_EPOCH, UNDEFINED_EPOCH_OFFSET)
      }
      tp -> epochEndOffset
    }
  }

  def electLeaders(
    controller: KafkaController,
    partitions: Set[TopicPartition],
    electionType: ElectionType,
    responseCallback: Map[TopicPartition, ApiError] => Unit,
    requestTimeout: Int
  ): Unit = {

    val deadline = time.milliseconds() + requestTimeout

    def electionCallback(results: Map[TopicPartition, Either[ApiError, Int]]): Unit = {
      val expectedLeaders = mutable.Map.empty[TopicPartition, Int]
      val failures = mutable.Map.empty[TopicPartition, ApiError]
      results.foreach {
        case (partition, Right(leader)) => expectedLeaders += partition -> leader
        case (partition, Left(error)) => failures += partition -> error
      }

      if (expectedLeaders.nonEmpty) {
        val watchKeys = expectedLeaders.iterator.map {
          case (tp, _) => TopicPartitionOperationKey(tp)
        }.toBuffer

        delayedElectLeaderPurgatory.tryCompleteElseWatch(
          new DelayedElectLeader(
            math.max(0, deadline - time.milliseconds()),
            expectedLeaders,
            failures,
            this,
            responseCallback
          ),
          watchKeys
        )
      } else {
          // There are no partitions actually being elected, so return immediately
          responseCallback(failures)
      }
    }

    controller.electLeaders(partitions, electionType, electionCallback)
  }

  def shutdownIdleFetcherThreads(): Unit = {
    replicaFetcherManager.shutdownIdleFetcherThreads()
    replicaAlterLogDirsManager.shutdownIdleFetcherThreads()
    clusterLinkManager.shutdownIdleFetcherThreads()
  }
}

object FetchLag {
  val UnknownFetchLagMs: Long = -1L

  /**
   * Calculate the lag as the difference to the fetch timestamp (ms) which is based on current time  as retention is
   * computed based on current timestamp too.
   * 1. result.isReadAllowed is FALSE then read did not happen; fetch time lag cannot be computed
   * 2. Empty batch indicated zero lag, as the consumer is caught up
   * 3. Non empty record batch with NO_TIMESTAMP indicates messages with older format.
   * 4. lag = result.fetchTimeMs - firstBatchTimestamp
   */
  private def lagInMs(result: LogReadResult): Long = {
    if (!result.isReadAllowed)
      return FetchLag.UnknownFetchLagMs

    val iterator = result.info.records.batches.iterator
    if (!iterator.hasNext())
      return 0L

    val firstBatchTimestamp = iterator.next().maxTimestamp()
    if (firstBatchTimestamp == RecordBatch.NO_TIMESTAMP || result.fetchTimeMs < firstBatchTimestamp)
      return UnknownFetchLagMs

    result.fetchTimeMs - firstBatchTimestamp
  }

  def maybeRecordConsumerFetchTimeLag(isFromConsumer: Boolean,
                                      result: LogReadResult,
                                      brokerTopicStats: BrokerTopicStats): Unit = {
    if (isFromConsumer) {
      val fetchLagMs = FetchLag.lagInMs(result)
      if (fetchLagMs != FetchLag.UnknownFetchLagMs)
        brokerTopicStats.allTopicsStats.consumerFetchLagTimeMs.update(fetchLagMs)
    }
  }
}

/**
  * Replica layer components for tiered storage.
  * @param replicaManagerOpt Replica manager for tiered storage
  * @param fetcherOpt Tier fetcher instance
  * @param stateFetcherOpt Tier state fetcher instance
  * @param logComponents Log components for tiered storage
  */
case class TierReplicaComponents(replicaManagerOpt: Option[TierReplicaManager],
                                 fetcherOpt: Option[TierFetcher],
                                 stateFetcherOpt: Option[TierStateFetcher],
                                 logComponents: TierLogComponents)

object TierReplicaComponents {
  val EMPTY = TierReplicaComponents(None, None, None, TierLogComponents.EMPTY)
}<|MERGE_RESOLUTION|>--- conflicted
+++ resolved
@@ -965,14 +965,9 @@
   private def appendToLocalLog(internalTopicsAllowed: Boolean,
                                origin: AppendOrigin,
                                entriesPerPartition: Map[TopicPartition, MemoryRecords],
-<<<<<<< HEAD
                                requiredAcks: Short,
                                bufferSupplier: BufferSupplier): Map[TopicPartition, LogAppendResult] = {
-
-=======
-                               requiredAcks: Short): Map[TopicPartition, LogAppendResult] = {
     val traceEnabled = isTraceEnabled
->>>>>>> 1f84e45a
     def processFailedRecord(topicPartition: TopicPartition, t: Throwable) = {
       val logStartOffset = getPartition(topicPartition) match {
         case HostedPartition.Online(partition) => partition.logStartOffset
@@ -1267,12 +1262,8 @@
                        hardMaxBytesLimit: Boolean,
                        readPartitionInfo: Seq[(TopicPartition, PartitionData)],
                        quota: ReplicaQuota,
-<<<<<<< HEAD
                        clientMetadata: Option[ClientMetadata]): Seq[(TopicPartition, AbstractLogReadResult)] = {
-=======
-                       clientMetadata: Option[ClientMetadata]): Seq[(TopicPartition, LogReadResult)] = {
     val traceEnabled = isTraceEnabled
->>>>>>> 1f84e45a
 
     def read(tp: TopicPartition, fetchInfo: PartitionData, limitBytes: Int, minOneMessage: Boolean): AbstractLogReadResult = {
       val offset = fetchInfo.fetchOffset
