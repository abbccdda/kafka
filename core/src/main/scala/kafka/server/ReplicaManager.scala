--- conflicted
+++ resolved
@@ -31,10 +31,7 @@
 import kafka.log._
 import kafka.metrics.KafkaMetricsGroup
 import kafka.server.{FetchMetadata => SFetchMetadata}
-<<<<<<< HEAD
-=======
 import kafka.server.HostedPartition.Online
->>>>>>> fec42f2d
 import kafka.server.QuotaFactory.QuotaManagers
 import kafka.server.checkpoints.{LazyOffsetCheckpoints, OffsetCheckpointFile, OffsetCheckpoints}
 import kafka.tier.{TierReplicaManager, TierTimestampAndOffset}
@@ -60,19 +57,13 @@
 import org.apache.kafka.common.requests.FetchRequest.PartitionData
 import org.apache.kafka.common.requests.FetchResponse.AbortedTransaction
 import org.apache.kafka.common.requests.ProduceResponse.PartitionResponse
-<<<<<<< HEAD
 import org.apache.kafka.common.requests.TierListOffsetRequest.OffsetType
-=======
->>>>>>> fec42f2d
 import org.apache.kafka.common.requests._
 import org.apache.kafka.common.utils.Time
 
 import scala.collection.JavaConverters._
 import scala.collection.{Map, Seq, Set, mutable}
-<<<<<<< HEAD
 import scala.compat.java8.FunctionConverters._
-=======
->>>>>>> fec42f2d
 import scala.compat.java8.OptionConverters._
 
 /*
@@ -1105,47 +1096,25 @@
     //                        3) fetch request does not require any tiered data and has enough data available in local store to respond
     //                        4) some error happens while reading data
     //                        5) any of the requested partitions need HW update
-<<<<<<< HEAD
     if (timeout <= 0 || fetchInfos.isEmpty || (tierLogReadResultMap.isEmpty && localReadableBytes >= fetchMinBytes) || errorReadingData || anyPartitionsNeedHwUpdate) {
       val fetchPartitionData = logReadResults.flatMap {
         case (tp, result: LogReadResult) =>
           FetchLag.maybeRecordConsumerFetchTimeLag(!isFromFollower, result, brokerTopicStats)
 
           Some(tp -> FetchPartitionData(result.error, result.highWatermark, result.leaderLogStartOffset, result.info.records,
-            result.lastStableOffset, result.info.abortedTransactions, result.preferredReadReplica))
+            result.lastStableOffset, result.info.abortedTransactions, result.preferredReadReplica, isFromFollower && isAddingReplica(tp, replicaId)))
         case _ => None
       }
       maybeUpdateHwAndSendResponse(fetchPartitionData)
     } else {
       val tierFetchPartitionStatusList = mergeIntoFetchPartitionStatusList(fetchInfos, tierLogReadResultMap)
       val localFetchPartitionStatusList = mergeIntoFetchPartitionStatusList(fetchInfos, localLogReadResultMap)
-=======
-    if (timeout <= 0 || fetchInfos.isEmpty || bytesReadable >= fetchMinBytes || errorReadingData || anyPartitionsNeedHwUpdate) {
-      val fetchPartitionData = logReadResults.map { case (tp, result) =>
-        tp -> FetchPartitionData(result.error, result.highWatermark, result.leaderLogStartOffset, result.info.records,
-          result.lastStableOffset, result.info.abortedTransactions, result.preferredReadReplica, isFromFollower && isAddingReplica(tp, replicaId))
-      }
-      maybeUpdateHwAndSendResponse(fetchPartitionData)
-    } else {
-      // construct the fetch results from the read results
-      val fetchPartitionStatus = new mutable.ArrayBuffer[(TopicPartition, FetchPartitionStatus)]
-      fetchInfos.foreach { case (topicPartition, partitionData) =>
-        logReadResultMap.get(topicPartition).foreach(logReadResult => {
-          val logOffsetMetadata = logReadResult.info.fetchOffsetMetadata
-          fetchPartitionStatus += (topicPartition -> FetchPartitionStatus(logOffsetMetadata, partitionData))
-        })
-      }
-      val fetchMetadata: SFetchMetadata = SFetchMetadata(fetchMinBytes, fetchMaxBytes, hardMaxBytesLimit, isFromFollower,
-        fetchIsolation, isFromFollower, replicaId, fetchPartitionStatus)
-      val delayedFetch = new DelayedFetch(timeout, fetchMetadata, this, quota, clientMetadata,
-        maybeUpdateHwAndSendResponse)
->>>>>>> fec42f2d
 
       // create a list of (topic, partition) pairs to use as keys for this delayed fetch operation
       val localDelayedFetchKeys = localFetchPartitionStatusList.map { case (tp, _) => TopicPartitionOperationKey(tp) }
 
       if (tierLogReadResultMap.isEmpty) {
-        val localFetchMetadata = SFetchMetadata(fetchMinBytes, fetchMaxBytes, hardMaxBytesLimit, isFromFollower,
+        val localFetchMetadata = SFetchMetadata(fetchMinBytes, fetchMaxBytes, hardMaxBytesLimit, fetchOnlyFromLeader,
           fetchIsolation, isFromFollower, replicaId, localFetchPartitionStatusList)
 
         val delayedFetch = new DelayedFetch(timeout, localFetchMetadata, this, quota, None,
@@ -1172,7 +1141,7 @@
         // timeout. This forces all requests with max.wait < 15000 to wait for the tier fetch to complete, or the 15000
         // to elapse. This is only temporary until a solution is found for caching segment data between requests.
         val boundedTimeout = Math.max(timeout, 15000)
-        val tierAndLocalFetchMetadata = SFetchMetadata(fetchMinBytes, fetchMaxBytes, hardMaxBytesLimit, isFromFollower,
+        val tierAndLocalFetchMetadata = SFetchMetadata(fetchMinBytes, fetchMaxBytes, hardMaxBytesLimit, fetchOnlyFromLeader,
           fetchIsolation, isFromFollower, replicaId, localFetchPartitionStatusList ++ tierFetchPartitionStatusList)
         val delayedFetch = new DelayedFetch(boundedTimeout, tierAndLocalFetchMetadata, this, quota, Some(pendingFetch),
           clientMetadata, brokerTopicStats, maybeUpdateHwAndSendResponse)
@@ -1871,7 +1840,6 @@
           s"log read returned error ${readResult.error}")
         readResult
       } else {
-<<<<<<< HEAD
         readResult match {
           case readResult: LogReadResult =>
             nonOfflinePartition(topicPartition) match {
@@ -1885,29 +1853,13 @@
                 } else {
                   warn(s"Leader $localBrokerId failed to record follower $followerId's position " +
                     s"${readResult.info.fetchOffsetMetadata.messageOffset} since the replica is not recognized to be " +
-                    s"one of the assigned replicas ${partition.allReplicaIds.mkString(",")} " +
+                    s"one of the assigned replicas ${partition.assignmentState.replicas.mkString(",")} " +
                     s"for partition $topicPartition. Empty records will be returned for this partition.")
                   readResult.withEmptyFetchInfo
                 }
               case None =>
                 warn(s"While recording the replica LEO, the partition $topicPartition hasn't been created.")
                 readResult
-=======
-        nonOfflinePartition(topicPartition) match {
-          case Some(partition) =>
-            if (partition.updateFollowerFetchState(followerId,
-              followerFetchOffsetMetadata = readResult.info.fetchOffsetMetadata,
-              followerStartOffset = readResult.followerLogStartOffset,
-              followerFetchTimeMs = readResult.fetchTimeMs,
-              leaderEndOffset = readResult.leaderLogEndOffset)) {
-              readResult
-            } else {
-              warn(s"Leader $localBrokerId failed to record follower $followerId's position " +
-                s"${readResult.info.fetchOffsetMetadata.messageOffset} since the replica is not recognized to be " +
-                s"one of the assigned replicas ${partition.assignmentState.replicas.mkString(",")} " +
-                s"for partition $topicPartition. Empty records will be returned for this partition.")
-              readResult.withEmptyFetchInfo
->>>>>>> fec42f2d
             }
           case readResult: TierLogReadResult =>
             val reason = s"Attempt to fetch tiered data by follower $followerId from $localBrokerId at offset " +
