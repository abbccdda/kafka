--- conflicted
+++ resolved
@@ -483,15 +483,17 @@
 
     // If we were the leader, we may have some operations still waiting for completion.
     // We force completion to prevent them from timing out.
-    completeDelayedFetchOrProduceRequests(topicPartition)
+    completeDelayedRequests(topicPartition)
 
     stateChangeLogger.trace(s"Finished handling stop replica (delete=$deletePartition) for partition $topicPartition")
   }
 
-  private def completeDelayedFetchOrProduceRequests(topicPartition: TopicPartition): Unit = {
+  private def completeDelayedRequests(topicPartition: TopicPartition): Unit = {
     val topicPartitionOperationKey = TopicPartitionOperationKey(topicPartition)
     delayedProducePurgatory.checkAndComplete(topicPartitionOperationKey)
     delayedFetchPurgatory.checkAndComplete(topicPartitionOperationKey)
+    // Used for tiered storage
+    delayedListOffsetsPurgatory.checkAndComplete(topicPartitionOperationKey)
   }
 
   def stopReplicas(stopReplicaRequest: StopReplicaRequest): (mutable.Map[TopicPartition, Errors], Errors) = {
@@ -1783,14 +1785,7 @@
       }
 
       partitionsToMakeFollower.foreach { partition =>
-<<<<<<< HEAD
-        val topicPartitionOperationKey = TopicPartitionOperationKey(partition.topicPartition)
-        delayedProducePurgatory.checkAndComplete(topicPartitionOperationKey)
-        delayedFetchPurgatory.checkAndComplete(topicPartitionOperationKey)
-        delayedListOffsetsPurgatory.checkAndComplete(topicPartitionOperationKey)
-=======
-        completeDelayedFetchOrProduceRequests(partition.topicPartition)
->>>>>>> c05b9eb6
+        completeDelayedRequests(partition.topicPartition)
       }
 
       partitionsToMakeFollower.foreach { partition =>
