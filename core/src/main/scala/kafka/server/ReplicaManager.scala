/**
 * Licensed to the Apache Software Foundation (ASF) under one or more
 * contributor license agreements.  See the NOTICE file distributed with
 * this work for additional information regarding copyright ownership.
 * The ASF licenses this file to You under the Apache License, Version 2.0
 * (the "License"); you may not use this file except in compliance with
 * the License.  You may obtain a copy of the License at
 *
 *    http://www.apache.org/licenses/LICENSE-2.0
 *
 * Unless required by applicable law or agreed to in writing, software
 * distributed under the License is distributed on an "AS IS" BASIS,
 * WITHOUT WARRANTIES OR CONDITIONS OF ANY KIND, either express or implied.
 * See the License for the specific language governing permissions and
 * limitations under the License.
 */
package kafka.server

import java.io.File
import java.util
import java.util.Optional
import java.util.concurrent.TimeUnit
import java.util.concurrent.atomic.{AtomicBoolean, AtomicLong}
import java.util.concurrent.locks.Lock

import com.yammer.metrics.core.{Gauge, Meter}
import kafka.api._
import kafka.cluster.{BrokerEndPoint, Partition}
import kafka.common.RecordValidationException
import kafka.controller.{KafkaController, StateChangeLogger}
import kafka.log._
import kafka.metrics.KafkaMetricsGroup
import kafka.server.QuotaFactory.QuotaManagers
import kafka.server.checkpoints.{LazyOffsetCheckpoints, OffsetCheckpointFile, OffsetCheckpoints}
import kafka.tier.{TierMetadataManager, TierTimestampAndOffset}
import kafka.tier.fetcher.{TierFetchResult, TierFetcher, TierStateFetcher}
import kafka.utils._
import kafka.zk.KafkaZkClient
import org.apache.kafka.common.{ElectionType, Node, TopicPartition}
import org.apache.kafka.common.errors._
import org.apache.kafka.common.internals.Topic
import org.apache.kafka.common.message.LeaderAndIsrRequestData.LeaderAndIsrPartitionState
import org.apache.kafka.common.message.LeaderAndIsrResponseData
import org.apache.kafka.common.message.LeaderAndIsrResponseData.LeaderAndIsrPartitionError
import org.apache.kafka.common.metrics.Metrics
import org.apache.kafka.common.network.ListenerName
import org.apache.kafka.common.protocol.Errors
import org.apache.kafka.common.record.FileRecords.{FileTimestampAndOffset, TimestampAndOffset}
import org.apache.kafka.common.record._
import org.apache.kafka.common.replica.PartitionView.DefaultPartitionView
import org.apache.kafka.common.replica.ReplicaView.DefaultReplicaView
import org.apache.kafka.common.replica.{ClientMetadata, _}
import org.apache.kafka.common.requests.DescribeLogDirsResponse.{LogDirInfo, ReplicaInfo}
import org.apache.kafka.common.requests.EpochEndOffset._
import org.apache.kafka.common.requests.FetchRequest.PartitionData
import org.apache.kafka.common.requests.FetchResponse.AbortedTransaction
import org.apache.kafka.common.requests.ProduceResponse.PartitionResponse
import org.apache.kafka.common.requests.TierListOffsetRequest.OffsetType
import org.apache.kafka.common.requests._
import org.apache.kafka.common.utils.Time

import scala.collection.JavaConverters._
import scala.collection.{Map, Seq, Set, mutable}
import scala.compat.java8.FunctionConverters._
import scala.compat.java8.OptionConverters._

/*
 * Result metadata of a log append operation on the log
 */
case class LogAppendResult(info: LogAppendInfo, exception: Option[Throwable] = None) {
  def error: Errors = exception match {
    case None => Errors.NONE
    case Some(e) => Errors.forException(e)
  }
}

case class LogDeleteRecordsResult(requestedOffset: Long, lowWatermark: Long, exception: Option[Throwable] = None) {
  def error: Errors = exception match {
    case None => Errors.NONE
    case Some(e) => Errors.forException(e)
  }
}

/*
 * Result metadata of a log read operation on the log
 * @param info @FetchDataInfo returned by the @Log read
 * @param hw high watermark of the local replica
 * @param readSize amount of data that was read from the log i.e. size of the fetch
 * @param isReadFromLogEnd true if the request read up to the log end offset snapshot
 *                         when the read was initiated, false otherwise
 * @param preferredReadReplica the preferred read replica to be used for future fetches
 * @param exception Exception if error encountered while reading from the log
 */
sealed trait AbstractLogReadResult {
  def info: AbstractFetchDataInfo
  def highWatermark: Long
  def leaderLogStartOffset: Long
  def leaderLogEndOffset: Long
  def fetchTimeMs: Long
  def readSize: Int
  def lastStableOffset: Option[Long]
  def exception: Option[Throwable]
  def preferredReadReplica: Option[Int]
  def followerNeedsHwUpdate: Boolean

  def error: Errors = exception match {
    case None => Errors.NONE
    case Some(e) => Errors.forException(e)
  }
}

/*
 * Result metadata of a local log read operation
 * @param isReadAllowed read operation is not allowed for this partition as fetch request
 *                      maxBytes was already satisfied by previous partitions when
 *                      hardMaxBytesLimitNote in TRUE
 */
case class LogReadResult(info: FetchDataInfo,
                         highWatermark: Long,
                         leaderLogStartOffset: Long,
                         leaderLogEndOffset: Long,
                         followerLogStartOffset: Long,
                         fetchTimeMs: Long,
                         readSize: Int,
                         lastStableOffset: Option[Long],
                         isReadAllowed: Boolean,
                         preferredReadReplica: Option[Int] = None,
                         followerNeedsHwUpdate: Boolean = false,
                         exception: Option[Throwable] = None) extends AbstractLogReadResult {

  def withEmptyFetchInfo: LogReadResult =
    copy(info = FetchDataInfo(LogOffsetMetadata.UnknownOffsetMetadata, MemoryRecords.EMPTY))

  override def toString =
    s"Fetch Data: [$info], HW: [$highWatermark], leaderLogStartOffset: [$leaderLogStartOffset], leaderLogEndOffset: [$leaderLogEndOffset], " +
    s"followerLogStartOffset: [$followerLogStartOffset], fetchTimeMs: [$fetchTimeMs], readSize: [$readSize], lastStableOffset: [$lastStableOffset], isReadAllowed: [$isReadAllowed] error: [$error]"
}

case class TierLogReadResult(info: TierFetchDataInfo,
                             highWatermark: Long,
                             leaderLogStartOffset: Long,
                             leaderLogEndOffset: Long,
                             followerLogStartOffset: Long,
                             fetchTimeMs: Long,
                             readSize: Int,
                             lastStableOffset: Option[Long],
                             preferredReadReplica: Option[Int] = None,
                             exception: Option[Throwable] = None) extends AbstractLogReadResult {
  /**
    * An attempt to fetch tiered data by the follower will raise an [[OffsetTieredException]]. See [[ReplicaManager.updateFollowerFetchState]].
    */
  val followerNeedsHwUpdate = false

  override def toString =
    s"Tiered Fetch Data: [$info], HW: [$highWatermark], leaderLogStartOffset: [$leaderLogStartOffset], leaderLogEndOffset: [$leaderLogEndOffset], " +
      s"followerLogStartOffset: [$followerLogStartOffset], fetchTimeMs: [$fetchTimeMs], readSize: [$readSize], lastStableOffset: [$lastStableOffset], error: [$error]"

  /**
    * Convert this TierLogReadResult into a LogReadResult to be returned to the client.
    * This requires TierFetchResult's from a completed tier fetch.
    */
  def intoLogReadResult(tierFetchResult: TierFetchResult, isReadAllowed: Boolean): LogReadResult = {
    var newInfo: FetchDataInfo = FetchDataInfo(
      LogOffsetMetadata.UnknownOffsetMetadata,
      tierFetchResult.records,
      firstEntryIncomplete = false,
      this.info.abortedTransactions)

    if (!tierFetchResult.abortedTxns.isEmpty) {
      val abortedTransactionList = tierFetchResult.abortedTxns.asScala.map(_.asAbortedTransaction).toList
      newInfo = newInfo.addAbortedTransactions(abortedTransactionList)
    }

    val exceptionOpt = this.exception.orElse(Option(tierFetchResult.exception))
    LogReadResult(
      info = newInfo,
      highWatermark = this.highWatermark,
      leaderLogStartOffset = this.leaderLogStartOffset,
      leaderLogEndOffset = this.leaderLogEndOffset,
      followerLogStartOffset = this.followerLogStartOffset,
      fetchTimeMs = this.fetchTimeMs,
      readSize = this.readSize,
      isReadAllowed = isReadAllowed,
      lastStableOffset = this.lastStableOffset,
      preferredReadReplica = this.preferredReadReplica,
      followerNeedsHwUpdate = this.followerNeedsHwUpdate,
      exception = exceptionOpt
    )
  }
}

case class FetchPartitionData(error: Errors = Errors.NONE,
                              highWatermark: Long,
                              logStartOffset: Long,
                              records: Records,
                              lastStableOffset: Option[Long],
                              abortedTransactions: Option[List[AbortedTransaction]],
                              preferredReadReplica: Option[Int])


/**
 * Trait to represent the state of hosted partitions. We create a concrete (active) Partition
 * instance when the broker receives a LeaderAndIsr request from the controller indicating
 * that it should be either a leader or follower of a partition.
 */
sealed trait HostedPartition
object HostedPartition {
  /**
   * This broker does not have any state for this partition locally.
   */
  final object None extends HostedPartition

  /**
   * This broker hosts the partition and it is online.
   */
  final case class Online(partition: Partition) extends HostedPartition

  /**
   * This broker hosts the partition, but it is in an offline log directory.
   */
  final object Offline extends HostedPartition
}

object ReplicaManager {
  val HighWatermarkFilename = "replication-offset-checkpoint"
  val IsrChangePropagationBlackOut = 5000L
  val IsrChangePropagationInterval = 60000L
}

class ReplicaManager(val config: KafkaConfig,
                     metrics: Metrics,
                     time: Time,
                     val zkClient: KafkaZkClient,
                     scheduler: Scheduler,
                     val logManager: LogManager,
                     val isShuttingDown: AtomicBoolean,
                     quotaManagers: QuotaManagers,
                     val brokerTopicStats: BrokerTopicStats,
                     val metadataCache: MetadataCache,
                     logDirFailureChannel: LogDirFailureChannel,
                     val delayedProducePurgatory: DelayedOperationPurgatory[DelayedProduce],
                     val delayedFetchPurgatory: DelayedOperationPurgatory[DelayedFetch],
                     val delayedDeleteRecordsPurgatory: DelayedOperationPurgatory[DelayedDeleteRecords],
                     val delayedElectLeaderPurgatory: DelayedOperationPurgatory[DelayedElectLeader],
                     val delayedListOffsetsPurgatory: DelayedOperationPurgatory[DelayedListOffsets],
                     val tierMetadataManager: TierMetadataManager,
                     val tierFetcherOpt: Option[TierFetcher],
                     val tierStateFetcher: Option[TierStateFetcher],
                     threadNamePrefix: Option[String]) extends Logging with KafkaMetricsGroup {

  def this(config: KafkaConfig,
           metrics: Metrics,
           time: Time,
           zkClient: KafkaZkClient,
           scheduler: Scheduler,
           logManager: LogManager,
           isShuttingDown: AtomicBoolean,
           quotaManagers: QuotaManagers,
           brokerTopicStats: BrokerTopicStats,
           metadataCache: MetadataCache,
           logDirFailureChannel: LogDirFailureChannel,
           tierMetadataManager: TierMetadataManager,
           tierFetcherOpt: Option[TierFetcher] = None,
           tierStateFetcher: Option[TierStateFetcher] = None,
           threadNamePrefix: Option[String] = None) {
    this(config, metrics, time, zkClient, scheduler, logManager, isShuttingDown,
      quotaManagers, brokerTopicStats, metadataCache, logDirFailureChannel,
      DelayedOperationPurgatory[DelayedProduce](
        purgatoryName = "Produce", brokerId = config.brokerId,
        purgeInterval = config.producerPurgatoryPurgeIntervalRequests),
      DelayedOperationPurgatory[DelayedFetch](
        purgatoryName = "Fetch", brokerId = config.brokerId,
        purgeInterval = config.fetchPurgatoryPurgeIntervalRequests),
      DelayedOperationPurgatory[DelayedDeleteRecords](
        purgatoryName = "DeleteRecords", brokerId = config.brokerId,
        purgeInterval = config.deleteRecordsPurgatoryPurgeIntervalRequests),
      DelayedOperationPurgatory[DelayedElectLeader](
        purgatoryName = "ElectLeader", brokerId = config.brokerId),
      DelayedOperationPurgatory[DelayedListOffsets](
        purgatoryName = "ListOffsets", brokerId = config.brokerId),
      tierMetadataManager,
      tierFetcherOpt,
      tierStateFetcher,
      threadNamePrefix)
  }

  /* epoch of the controller that last changed the leader */
  @volatile var controllerEpoch: Int = KafkaController.InitialControllerEpoch
  private val localBrokerId = config.brokerId
  private val allPartitions = new Pool[TopicPartition, HostedPartition](
    valueFactory = Some(tp => HostedPartition.Online(Partition(tp, time, this)))
  )
  private val replicaStateChangeLock = new Object
  val replicaFetcherManager = createReplicaFetcherManager(metrics, time, threadNamePrefix, quotaManagers.follower)
  val replicaAlterLogDirsManager = createReplicaAlterLogDirsManager(quotaManagers.alterLogDirs, brokerTopicStats)
  private val highWatermarkCheckPointThreadStarted = new AtomicBoolean(false)
  @volatile var highWatermarkCheckpoints: Map[String, OffsetCheckpointFile] = logManager.liveLogDirs.map(dir =>
    (dir.getAbsolutePath, new OffsetCheckpointFile(new File(dir, ReplicaManager.HighWatermarkFilename), logDirFailureChannel))).toMap

  this.logIdent = s"[ReplicaManager broker=$localBrokerId] "
  private val stateChangeLogger = new StateChangeLogger(localBrokerId, inControllerContext = false, None)

  private val isrChangeSet: mutable.Set[TopicPartition] = new mutable.HashSet[TopicPartition]()
  private val lastIsrChangeMs = new AtomicLong(System.currentTimeMillis())
  private val lastIsrPropagationMs = new AtomicLong(System.currentTimeMillis())

  private var logDirFailureHandler: LogDirFailureHandler = null

  private class LogDirFailureHandler(name: String, haltBrokerOnDirFailure: Boolean) extends ShutdownableThread(name) {
    override def doWork(): Unit = {
      val newOfflineLogDir = logDirFailureChannel.takeNextOfflineLogDir()
      if (haltBrokerOnDirFailure) {
        fatal(s"Halting broker because dir $newOfflineLogDir is offline")
        Exit.halt(1)
      }
      handleLogDirFailure(newOfflineLogDir)
    }
  }

  val replicaSelectorOpt: Option[ReplicaSelector] = createReplicaSelector()

  val leaderCount = newGauge(
    "LeaderCount",
    new Gauge[Int] {
      def value = leaderPartitionsIterator.size
    }
  )
  val partitionCount = newGauge(
    "PartitionCount",
    new Gauge[Int] {
      def value = allPartitions.size
    }
  )
  val offlineReplicaCount = newGauge(
    "OfflineReplicaCount",
    new Gauge[Int] {
      def value = offlinePartitionCount
    }
  )
  val underReplicatedPartitions = newGauge(
    "UnderReplicatedPartitions",
    new Gauge[Int] {
      def value = underReplicatedPartitionCount
    }
  )
  val underMinIsrPartitionCount = newGauge(
    "UnderMinIsrPartitionCount",
    new Gauge[Int] {
      def value = leaderPartitionsIterator.count(_.isUnderMinIsr)
    }
  )
  val atMinIsrPartitionCount = newGauge(
    "AtMinIsrPartitionCount",
    new Gauge[Int] {
      def value = leaderPartitionsIterator.count(_.isAtMinIsr)
    }
  )

  val notCaughtUpPartitionCount = newGauge(
    "NotCaughtUpPartitionCount",
    new Gauge[Int] {
      def value(): Int = leaderPartitionsIterator.count(_.isNotCaughtUp)
    }
  )

  val isrExpandRate: Meter = newMeter("IsrExpandsPerSec", "expands", TimeUnit.SECONDS)
  val isrShrinkRate: Meter = newMeter("IsrShrinksPerSec", "shrinks", TimeUnit.SECONDS)
  val failedIsrUpdatesRate: Meter = newMeter("FailedIsrUpdatesPerSec", "failedUpdates", TimeUnit.SECONDS)

  def underReplicatedPartitionCount: Int = leaderPartitionsIterator.count(_.isUnderReplicated)

  def startHighWatermarkCheckPointThread() = {
    if (highWatermarkCheckPointThreadStarted.compareAndSet(false, true))
      scheduler.schedule("highwatermark-checkpoint", checkpointHighWatermarks _, period = config.replicaHighWatermarkCheckpointIntervalMs, unit = TimeUnit.MILLISECONDS)
  }

  def recordIsrChange(topicPartition: TopicPartition): Unit = {
    isrChangeSet synchronized {
      isrChangeSet += topicPartition
      lastIsrChangeMs.set(System.currentTimeMillis())
    }
  }
  /**
   * This function periodically runs to see if ISR needs to be propagated. It propagates ISR when:
   * 1. There is ISR change not propagated yet.
   * 2. There is no ISR Change in the last five seconds, or it has been more than 60 seconds since the last ISR propagation.
   * This allows an occasional ISR change to be propagated within a few seconds, and avoids overwhelming controller and
   * other brokers when large amount of ISR change occurs.
   */
  def maybePropagateIsrChanges(): Unit = {
    val now = System.currentTimeMillis()
    isrChangeSet synchronized {
      if (isrChangeSet.nonEmpty &&
        (lastIsrChangeMs.get() + ReplicaManager.IsrChangePropagationBlackOut < now ||
          lastIsrPropagationMs.get() + ReplicaManager.IsrChangePropagationInterval < now)) {
        zkClient.propagateIsrChanges(isrChangeSet)
        isrChangeSet.clear()
        lastIsrPropagationMs.set(now)
      }
    }
  }

  // When ReplicaAlterDirThread finishes replacing a current replica with a future replica, it will
  // remove the partition from the partition state map. But it will not close itself even if the
  // partition state map is empty. Thus we need to call shutdownIdleReplicaAlterDirThread() periodically
  // to shutdown idle ReplicaAlterDirThread
  def shutdownIdleReplicaAlterLogDirsThread(): Unit = {
    replicaAlterLogDirsManager.shutdownIdleFetcherThreads()
  }

  def getLog(topicPartition: TopicPartition): Option[AbstractLog] = logManager.getLog(topicPartition)

  def hasDelayedElectionOperations: Boolean = delayedElectLeaderPurgatory.numDelayed != 0

  def tryCompleteElection(key: DelayedOperationKey): Unit = {
    val completed = delayedElectLeaderPurgatory.checkAndComplete(key)
    debug("Request key %s unblocked %d ElectLeader.".format(key.keyLabel, completed))
  }

  def startup(): Unit = {
    // start ISR expiration thread
    // A follower can lag behind leader for up to config.replicaLagTimeMaxMs x 1.5 before it is removed from ISR
    scheduler.schedule("isr-expiration", maybeShrinkIsr _, period = config.replicaLagTimeMaxMs / 2, unit = TimeUnit.MILLISECONDS)
    scheduler.schedule("isr-change-propagation", maybePropagateIsrChanges _, period = 2500L, unit = TimeUnit.MILLISECONDS)
    scheduler.schedule("shutdown-idle-replica-alter-log-dirs-thread", shutdownIdleReplicaAlterLogDirsThread _, period = 10000L, unit = TimeUnit.MILLISECONDS)

    // If inter-broker protocol (IBP) < 1.0, the controller will send LeaderAndIsrRequest V0 which does not include isNew field.
    // In this case, the broker receiving the request cannot determine whether it is safe to create a partition if a log directory has failed.
    // Thus, we choose to halt the broker on any log diretory failure if IBP < 1.0
    val haltBrokerOnFailure = config.interBrokerProtocolVersion < KAFKA_1_0_IV0
    logDirFailureHandler = new LogDirFailureHandler("LogDirFailureHandler", haltBrokerOnFailure)
    logDirFailureHandler.start()
  }

  private def maybeRemoveTopicMetrics(topic: String): Unit = {
    val topicHasOnlinePartition = allPartitions.values.exists {
      case HostedPartition.Online(partition) => topic == partition.topic
      case HostedPartition.None | HostedPartition.Offline => false
    }
    if (!topicHasOnlinePartition)
      brokerTopicStats.removeMetrics(topic)
  }

  def stopReplica(topicPartition: TopicPartition, deletePartition: Boolean)  = {
    stateChangeLogger.trace(s"Handling stop replica (delete=$deletePartition) for partition $topicPartition")

    if (deletePartition) {
      getPartition(topicPartition) match {
        case HostedPartition.Offline =>
          throw new KafkaStorageException(s"Partition $topicPartition is on an offline disk")

        case hostedPartition @ HostedPartition.Online(removedPartition) =>
          if (allPartitions.remove(topicPartition, hostedPartition)) {
            maybeRemoveTopicMetrics(topicPartition.topic)
            // this will delete the local log. This call may throw exception if the log is on offline directory
            removedPartition.delete()
          }

        case HostedPartition.None =>
          stateChangeLogger.trace(s"Ignoring stop replica (delete=$deletePartition) for partition " +
            s"$topicPartition as replica doesn't exist on broker")
      }

      // Delete log and corresponding folders in case replica manager doesn't hold them anymore.
      // This could happen when topic is being deleted while broker is down and recovers.
      if (logManager.getLog(topicPartition).isDefined)
        logManager.asyncDelete(topicPartition)
      if (logManager.getLog(topicPartition, isFuture = true).isDefined)
        logManager.asyncDelete(topicPartition, isFuture = true)
    }
    stateChangeLogger.trace(s"Finished handling stop replica (delete=$deletePartition) for partition $topicPartition")
  }

  def stopReplicas(stopReplicaRequest: StopReplicaRequest): (mutable.Map[TopicPartition, Errors], Errors) = {
    replicaStateChangeLock synchronized {
      val responseMap = new collection.mutable.HashMap[TopicPartition, Errors]
      if (stopReplicaRequest.controllerEpoch() < controllerEpoch) {
        stateChangeLogger.warn("Received stop replica request from an old controller epoch " +
          s"${stopReplicaRequest.controllerEpoch}. Latest known controller epoch is $controllerEpoch")
        (responseMap, Errors.STALE_CONTROLLER_EPOCH)
      } else {
        val partitions = stopReplicaRequest.partitions.asScala.toSet
        controllerEpoch = stopReplicaRequest.controllerEpoch
        // First stop fetchers for all partitions, then stop the corresponding replicas
        replicaFetcherManager.removeFetcherForPartitions(partitions)
        replicaAlterLogDirsManager.removeFetcherForPartitions(partitions)
        for (topicPartition <- partitions){
          try {
            stopReplica(topicPartition, stopReplicaRequest.deletePartitions)
            responseMap.put(topicPartition, Errors.NONE)
          } catch {
            case e: KafkaStorageException =>
              stateChangeLogger.error(s"Ignoring stop replica (delete=${stopReplicaRequest.deletePartitions}) for " +
                s"partition $topicPartition due to storage exception", e)
              responseMap.put(topicPartition, Errors.KAFKA_STORAGE_ERROR)
          }
        }
        (responseMap, Errors.NONE)
      }
    }
  }

  def getPartition(topicPartition: TopicPartition): HostedPartition = {
    Option(allPartitions.get(topicPartition)).getOrElse(HostedPartition.None)
  }

  // Visible for testing
  def createPartition(topicPartition: TopicPartition): Partition = {
    val partition = Partition(topicPartition, time, this)
    allPartitions.put(topicPartition, HostedPartition.Online(partition))
    partition
  }

  def nonOfflinePartition(topicPartition: TopicPartition): Option[Partition] = {
    getPartition(topicPartition) match {
      case HostedPartition.Online(partition) => Some(partition)
      case HostedPartition.None | HostedPartition.Offline => None
    }
  }

  // An iterator over all non offline partitions. This is a weakly consistent iterator; a partition made offline after
  // the iterator has been constructed could still be returned by this iterator.
  private def nonOfflinePartitionsIterator: Iterator[Partition] = {
    allPartitions.values.iterator.flatMap {
      case HostedPartition.Online(partition) => Some(partition)
      case HostedPartition.None | HostedPartition.Offline => None
    }
  }

  private def offlinePartitionCount: Int = {
    allPartitions.values.iterator.count(_ == HostedPartition.Offline)
  }

  def getPartitionOrException(topicPartition: TopicPartition, expectLeader: Boolean): Partition = {
    getPartition(topicPartition) match {
      case HostedPartition.Online(partition) =>
        partition

      case HostedPartition.Offline =>
        throw new KafkaStorageException(s"Partition $topicPartition is in an offline log directory")

      case HostedPartition.None if metadataCache.contains(topicPartition) =>
        if (expectLeader) {
          // The topic exists, but this broker is no longer a replica of it, so we return NOT_LEADER which
          // forces clients to refresh metadata to find the new location. This can happen, for example,
          // during a partition reassignment if a produce request from the client is sent to a broker after
          // the local replica has been deleted.
          throw new NotLeaderForPartitionException(s"Broker $localBrokerId is not a replica of $topicPartition")
        } else {
          throw new ReplicaNotAvailableException(s"Partition $topicPartition is not available")
        }

      case HostedPartition.None =>
        throw new UnknownTopicOrPartitionException(s"Partition $topicPartition doesn't exist")
    }
  }

  def localLogOrException(topicPartition: TopicPartition): AbstractLog = {
    getPartitionOrException(topicPartition, expectLeader = false).localLogOrException
  }

  def futureLocalLogOrException(topicPartition: TopicPartition): AbstractLog = {
    getPartitionOrException(topicPartition, expectLeader = false).futureLocalLogOrException
  }

  def localLog(topicPartition: TopicPartition): Option[AbstractLog] = {
    nonOfflinePartition(topicPartition).flatMap(_.log)
  }

  def getLogDir(topicPartition: TopicPartition): Option[String] = {
    localLog(topicPartition).map(_.dir.getParent)
  }

  /**
   * Append messages to leader replicas of the partition, and wait for them to be replicated to other replicas;
   * the callback function will be triggered either when timeout or the required acks are satisfied;
   * if the callback function itself is already synchronized on some object then pass this object to avoid deadlock.
   */
  def appendRecords(timeout: Long,
                    requiredAcks: Short,
                    internalTopicsAllowed: Boolean,
                    isFromClient: Boolean,
                    entriesPerPartition: Map[TopicPartition, MemoryRecords],
                    responseCallback: Map[TopicPartition, PartitionResponse] => Unit,
                    delayedProduceLock: Option[Lock] = None,
                    recordConversionStatsCallback: Map[TopicPartition, RecordConversionStats] => Unit = _ => ()): Unit = {
    if (isValidRequiredAcks(requiredAcks)) {
      val sTime = time.milliseconds
      val localProduceResults = appendToLocalLog(internalTopicsAllowed = internalTopicsAllowed,
        isFromClient = isFromClient, entriesPerPartition, requiredAcks)
      debug("Produce to local log in %d ms".format(time.milliseconds - sTime))

      val produceStatus = localProduceResults.map { case (topicPartition, result) =>
        topicPartition ->
                ProducePartitionStatus(
                  result.info.lastOffset + 1, // required offset
                  new PartitionResponse(result.error, result.info.firstOffset.getOrElse(-1), result.info.logAppendTime,
                    result.info.logStartOffset, result.info.recordErrors.asJava, result.info.errorMessage)) // response status
      }

      recordConversionStatsCallback(localProduceResults.map { case (k, v) => k -> v.info.recordConversionStats })

      if (delayedProduceRequestRequired(requiredAcks, entriesPerPartition, localProduceResults)) {
        // create delayed produce operation
        val produceMetadata = ProduceMetadata(requiredAcks, produceStatus)
        val delayedProduce = new DelayedProduce(timeout, produceMetadata, this, responseCallback, delayedProduceLock)

        // create a list of (topic, partition) pairs to use as keys for this delayed produce operation
        val producerRequestKeys = entriesPerPartition.keys.map(TopicPartitionOperationKey(_)).toSeq

        // try to complete the request immediately, otherwise put it into the purgatory
        // this is because while the delayed produce operation is being created, new
        // requests may arrive and hence make this operation completable.
        delayedProducePurgatory.tryCompleteElseWatch(delayedProduce, producerRequestKeys)

      } else {
        // we can respond immediately
        val produceResponseStatus = produceStatus.map { case (k, status) => k -> status.responseStatus }
        responseCallback(produceResponseStatus)
      }
    } else {
      // If required.acks is outside accepted range, something is wrong with the client
      // Just return an error and don't handle the request at all
      val responseStatus = entriesPerPartition.map { case (topicPartition, _) =>
        topicPartition -> new PartitionResponse(Errors.INVALID_REQUIRED_ACKS,
          LogAppendInfo.UnknownLogAppendInfo.firstOffset.getOrElse(-1), RecordBatch.NO_TIMESTAMP, LogAppendInfo.UnknownLogAppendInfo.logStartOffset)
      }
      responseCallback(responseStatus)
    }
  }

  /**
   * Delete records on leader replicas of the partition, and wait for delete records operation be propagated to other replicas;
   * the callback function will be triggered either when timeout or logStartOffset of all live replicas have reached the specified offset
   */
  private def deleteRecordsOnLocalLog(offsetPerPartition: Map[TopicPartition, Long]): Map[TopicPartition, LogDeleteRecordsResult] = {
    trace("Delete records on local logs to offsets [%s]".format(offsetPerPartition))
    offsetPerPartition.map { case (topicPartition, requestedOffset) =>
      // reject delete records operation on internal topics
      if (Topic.isInternal(topicPartition.topic)) {
        (topicPartition, LogDeleteRecordsResult(-1L, -1L, Some(new InvalidTopicException(s"Cannot delete records of internal topic ${topicPartition.topic}"))))
      } else {
        try {
          val partition = getPartitionOrException(topicPartition, expectLeader = true)
          val logDeleteResult = partition.deleteRecordsOnLeader(requestedOffset)
          (topicPartition, logDeleteResult)
        } catch {
          case e@ (_: UnknownTopicOrPartitionException |
                   _: NotLeaderForPartitionException |
                   _: OffsetOutOfRangeException |
                   _: PolicyViolationException |
                   _: KafkaStorageException) =>
            (topicPartition, LogDeleteRecordsResult(-1L, -1L, Some(e)))
          case t: Throwable =>
            error("Error processing delete records operation on partition %s".format(topicPartition), t)
            (topicPartition, LogDeleteRecordsResult(-1L, -1L, Some(t)))
        }
      }
    }
  }

  // If there exists a topic partition that meets the following requirement,
  // we need to put a delayed DeleteRecordsRequest and wait for the delete records operation to complete
  //
  // 1. the delete records operation on this partition is successful
  // 2. low watermark of this partition is smaller than the specified offset
  private def delayedDeleteRecordsRequired(localDeleteRecordsResults: Map[TopicPartition, LogDeleteRecordsResult]): Boolean = {
    localDeleteRecordsResults.exists{ case (_, deleteRecordsResult) =>
      deleteRecordsResult.exception.isEmpty && deleteRecordsResult.lowWatermark < deleteRecordsResult.requestedOffset
    }
  }

  /**
   * For each pair of partition and log directory specified in the map, if the partition has already been created on
   * this broker, move its log files to the specified log directory. Otherwise, record the pair in the memory so that
   * the partition will be created in the specified log directory when broker receives LeaderAndIsrRequest for the partition later.
   */
  def alterReplicaLogDirs(partitionDirs: Map[TopicPartition, String]): Map[TopicPartition, Errors] = {
    replicaStateChangeLock synchronized {
      partitionDirs.map { case (topicPartition, destinationDir) =>
        try {
          /* If the topic name is exceptionally long, we can't support altering the log directory.
           * See KAFKA-4893 for details.
           * TODO: fix this by implementing topic IDs. */
          if (Log.logFutureDirName(topicPartition).size > 255)
            throw new InvalidTopicException("The topic name is too long.")
          if (!logManager.isLogDirOnline(destinationDir))
            throw new KafkaStorageException(s"Log directory $destinationDir is offline")

          getPartition(topicPartition) match {
            case HostedPartition.Online(partition) =>
              // Stop current replica movement if the destinationDir is different from the existing destination log directory
              if (partition.futureReplicaDirChanged(destinationDir)) {
                replicaAlterLogDirsManager.removeFetcherForPartitions(Set(topicPartition))
                partition.removeFutureLocalReplica()
              }
            case HostedPartition.Offline =>
              throw new KafkaStorageException(s"Partition $topicPartition is offline")

            case HostedPartition.None => // Do nothing
          }

          // If the log for this partition has not been created yet:
          // 1) Record the destination log directory in the memory so that the partition will be created in this log directory
          //    when broker receives LeaderAndIsrRequest for this partition later.
          // 2) Respond with ReplicaNotAvailableException for this partition in the AlterReplicaLogDirsResponse
          logManager.maybeUpdatePreferredLogDir(topicPartition, destinationDir)

          // throw ReplicaNotAvailableException if replica does not exist for the given partition
          val partition = getPartitionOrException(topicPartition, expectLeader = false)
          partition.localLogOrException

          // If the destinationLDir is different from the current log directory of the replica:
          // - If there is no offline log directory, create the future log in the destinationDir (if it does not exist) and
          //   start ReplicaAlterDirThread to move data of this partition from the current log to the future log
          // - Otherwise, return KafkaStorageException. We do not create the future log while there is offline log directory
          //   so that we can avoid creating future log for the same partition in multiple log directories.
          val highWatermarkCheckpoints = new LazyOffsetCheckpoints(this.highWatermarkCheckpoints)
          if (partition.maybeCreateFutureReplica(destinationDir, highWatermarkCheckpoints)) {
            val futureLog = futureLocalLogOrException(topicPartition)
            logManager.abortAndPauseCleaning(topicPartition)

            val initialFetchState = InitialFetchState(BrokerEndPoint(config.brokerId, "localhost", -1),
              partition.getLeaderEpoch, futureLog.highWatermark)
            replicaAlterLogDirsManager.addFetcherForPartitions(Map(topicPartition -> initialFetchState))
          }

          (topicPartition, Errors.NONE)
        } catch {
          case e@(_: InvalidTopicException |
                  _: LogDirNotFoundException |
                  _: ReplicaNotAvailableException |
                  _: KafkaStorageException) =>
            (topicPartition, Errors.forException(e))
          case t: Throwable =>
            error("Error while changing replica dir for partition %s".format(topicPartition), t)
            (topicPartition, Errors.forException(t))
        }
      }
    }
  }

  /*
   * Get the LogDirInfo for the specified list of partitions.
   *
   * Each LogDirInfo specifies the following information for a given log directory:
   * 1) Error of the log directory, e.g. whether the log is online or offline
   * 2) size and lag of current and future logs for each partition in the given log directory. Only logs of the queried partitions
   *    are included. There may be future logs (which will replace the current logs of the partition in the future) on the broker after KIP-113 is implemented.
   */
  def describeLogDirs(partitions: Set[TopicPartition]): Map[String, LogDirInfo] = {
    val logsByDir = logManager.allLogs.groupBy(log => log.dir.getParent)

    config.logDirs.toSet.map { logDir: String =>
      val absolutePath = new File(logDir).getAbsolutePath
      try {
        if (!logManager.isLogDirOnline(absolutePath))
          throw new KafkaStorageException(s"Log directory $absolutePath is offline")

        logsByDir.get(absolutePath) match {
          case Some(logs) =>
            val replicaInfos = logs.filter { log =>
              partitions.contains(log.topicPartition)
            }.map { log =>
              log.topicPartition -> new ReplicaInfo(log.size, getLogEndOffsetLag(log.topicPartition, log.logEndOffset, log.isFuture), log.isFuture)
            }.toMap

            (absolutePath, new LogDirInfo(Errors.NONE, replicaInfos.asJava))
          case None =>
            (absolutePath, new LogDirInfo(Errors.NONE, Map.empty[TopicPartition, ReplicaInfo].asJava))
        }

      } catch {
        case _: KafkaStorageException =>
          (absolutePath, new LogDirInfo(Errors.KAFKA_STORAGE_ERROR, Map.empty[TopicPartition, ReplicaInfo].asJava))
        case t: Throwable =>
          error(s"Error while describing replica in dir $absolutePath", t)
          (absolutePath, new LogDirInfo(Errors.forException(t), Map.empty[TopicPartition, ReplicaInfo].asJava))
      }
    }.toMap
  }

  def getLogEndOffsetLag(topicPartition: TopicPartition, logEndOffset: Long, isFuture: Boolean): Long = {
    localLog(topicPartition) match {
      case Some(log) =>
        if (isFuture)
          log.logEndOffset - logEndOffset
        else
          math.max(log.highWatermark - logEndOffset, 0)
      case None =>
        // return -1L to indicate that the LEO lag is not available if the replica is not created or is offline
        DescribeLogDirsResponse.INVALID_OFFSET_LAG
    }
  }

  def deleteRecords(timeout: Long,
                    offsetPerPartition: Map[TopicPartition, Long],
                    responseCallback: Map[TopicPartition, DeleteRecordsResponse.PartitionResponse] => Unit): Unit = {
    val timeBeforeLocalDeleteRecords = time.milliseconds
    val localDeleteRecordsResults = deleteRecordsOnLocalLog(offsetPerPartition)
    debug("Delete records on local log in %d ms".format(time.milliseconds - timeBeforeLocalDeleteRecords))

    val deleteRecordsStatus = localDeleteRecordsResults.map { case (topicPartition, result) =>
      topicPartition ->
        DeleteRecordsPartitionStatus(
          result.requestedOffset, // requested offset
          new DeleteRecordsResponse.PartitionResponse(result.lowWatermark, result.error)) // response status
    }

    if (delayedDeleteRecordsRequired(localDeleteRecordsResults)) {
      // create delayed delete records operation
      val delayedDeleteRecords = new DelayedDeleteRecords(timeout, deleteRecordsStatus, this, responseCallback)

      // create a list of (topic, partition) pairs to use as keys for this delayed delete records operation
      val deleteRecordsRequestKeys = offsetPerPartition.keys.map(TopicPartitionOperationKey(_)).toSeq

      // try to complete the request immediately, otherwise put it into the purgatory
      // this is because while the delayed delete records operation is being created, new
      // requests may arrive and hence make this operation completable.
      delayedDeleteRecordsPurgatory.tryCompleteElseWatch(delayedDeleteRecords, deleteRecordsRequestKeys)
    } else {
      // we can respond immediately
      val deleteRecordsResponseStatus = deleteRecordsStatus.map { case (k, status) => k -> status.responseStatus }
      responseCallback(deleteRecordsResponseStatus)
    }
  }

  // If all the following conditions are true, we need to put a delayed produce request and wait for replication to complete
  //
  // 1. required acks = -1
  // 2. there is data to append
  // 3. at least one partition append was successful (fewer errors than partitions)
  private def delayedProduceRequestRequired(requiredAcks: Short,
                                            entriesPerPartition: Map[TopicPartition, MemoryRecords],
                                            localProduceResults: Map[TopicPartition, LogAppendResult]): Boolean = {
    requiredAcks == -1 &&
    entriesPerPartition.nonEmpty &&
    localProduceResults.values.count(_.exception.isDefined) < entriesPerPartition.size
  }

  private def isValidRequiredAcks(requiredAcks: Short): Boolean = {
    requiredAcks == -1 || requiredAcks == 1 || requiredAcks == 0
  }

  /**
   * Append the messages to the local replica logs
   */
  private def appendToLocalLog(internalTopicsAllowed: Boolean,
                               isFromClient: Boolean,
                               entriesPerPartition: Map[TopicPartition, MemoryRecords],
                               requiredAcks: Short): Map[TopicPartition, LogAppendResult] = {

    def processFailedRecord(topicPartition: TopicPartition, t: Throwable) = {
      val logStartOffset = getPartition(topicPartition) match {
        case HostedPartition.Online(partition) => partition.logStartOffset
        case HostedPartition.None | HostedPartition.Offline => -1L
      }
      brokerTopicStats.topicStats(topicPartition.topic).failedProduceRequestRate.mark()
      brokerTopicStats.allTopicsStats.failedProduceRequestRate.mark()
      error(s"Error processing append operation on partition $topicPartition", t)

      logStartOffset
    }

    trace(s"Append [$entriesPerPartition] to local log")
    entriesPerPartition.map { case (topicPartition, records) =>
      brokerTopicStats.topicStats(topicPartition.topic).totalProduceRequestRate.mark()
      brokerTopicStats.allTopicsStats.totalProduceRequestRate.mark()

      // reject appending to internal topics if it is not allowed
      if (Topic.isInternal(topicPartition.topic) && !internalTopicsAllowed) {
        (topicPartition, LogAppendResult(
          LogAppendInfo.UnknownLogAppendInfo,
          Some(new InvalidTopicException(s"Cannot append to internal topic ${topicPartition.topic}"))))
      } else {
        try {
          val partition = getPartitionOrException(topicPartition, expectLeader = true)
          val info = partition.appendRecordsToLeader(records, isFromClient, requiredAcks)
          val numAppendedMessages = info.numMessages

          // update stats for successfully appended bytes and messages as bytesInRate and messageInRate
          brokerTopicStats.topicStats(topicPartition.topic).bytesInRate.mark(records.sizeInBytes)
          brokerTopicStats.allTopicsStats.bytesInRate.mark(records.sizeInBytes)
          brokerTopicStats.topicStats(topicPartition.topic).messagesInRate.mark(numAppendedMessages)
          brokerTopicStats.allTopicsStats.messagesInRate.mark(numAppendedMessages)

          trace(s"${records.sizeInBytes} written to log $topicPartition beginning at offset " +
            s"${info.firstOffset.getOrElse(-1)} and ending at offset ${info.lastOffset}")
          (topicPartition, LogAppendResult(info))
        } catch {
          // NOTE: Failed produce requests metric is not incremented for known exceptions
          // it is supposed to indicate un-expected failures of a broker in handling a produce request
          case e@ (_: UnknownTopicOrPartitionException |
                   _: NotLeaderForPartitionException |
                   _: RecordTooLargeException |
                   _: RecordBatchTooLargeException |
                   _: CorruptRecordException |
                   _: KafkaStorageException) =>
            (topicPartition, LogAppendResult(LogAppendInfo.UnknownLogAppendInfo, Some(e)))
          case rve: RecordValidationException =>
            val logStartOffset = processFailedRecord(topicPartition, rve.invalidException)
            val recordErrors = rve.recordErrors
            (topicPartition, LogAppendResult(LogAppendInfo.unknownLogAppendInfoWithAdditionalInfo(
              logStartOffset, recordErrors, rve.invalidException.getMessage), Some(rve.invalidException)))
          case t: Throwable =>
            val logStartOffset = processFailedRecord(topicPartition, t)
            (topicPartition, LogAppendResult(LogAppendInfo.unknownLogAppendInfoWithLogStartOffset(logStartOffset), Some(t)))
        }
      }
    }
  }

  def fetchTierOffset(topicPartition: TopicPartition,
                      offset: OffsetType,
                      currentLeaderEpoch: Option[Integer],
                      fetchOnlyFromLeader: Boolean): Option[Long] = {
    val partition = getPartitionOrException(topicPartition, expectLeader = fetchOnlyFromLeader)
    partition.fetchTierOffsetForType(offset, currentLeaderEpoch, fetchOnlyFromLeader)
  }

  /**
   * Fetch offsets for timestamps.
   * If any offsets require fetches from the tiered section of the log, stages a DelayedListOffset request
   * in purgatory.
   * @param lookupMetadata Map of TopicPartition -> (Optional[LeaderEpoch], Timestamp)
   * @param isolationLevel Optional isolation level
   * @param fetchOnlyFromLeader fetchOnlyFromLeader boolean
   * @param responseCallback callback to call with fetched Map of TopicPartition -> FileTimestampAndOffset
   *                         when request is completed or has hit a timeout
   * @param delayMs number of ms to allow the fetch to complete if the request is staged in purgatory
   */
  def fetchOffsetsForTimestamps(lookupMetadata: Map[TopicPartition, (Optional[Integer], Long)],
                                isolationLevel: Option[IsolationLevel],
                                fetchOnlyFromLeader: Boolean,
                                responseCallback: Map[TopicPartition, Option[FileTimestampAndOffset]] => Unit,
                                delayMs: Long): Unit = {
    val tierLists = new util.HashMap[TopicPartition, TierTimestampAndOffset]()
    val localLists = new util.HashMap[TopicPartition, Option[FileTimestampAndOffset]]()
    lookupMetadata.map { case (topicPartition, (leaderAndEpoch, timestamp)) =>
      try {
        fetchOffsetForTimestamp(topicPartition, timestamp, isolationLevel,
          leaderAndEpoch, fetchOnlyFromLeader)
        match {
          case Some(timestampAndOffset: TierTimestampAndOffset) =>
            tierLists.put(topicPartition, timestampAndOffset)
          case Some(timestampAndOffset: FileTimestampAndOffset) =>
            localLists.put(topicPartition, Some(timestampAndOffset))
          case Some(timestampAndOffset) =>
            throw new Exception("Unexpected implementation of TimestampAndOffset " + timestampAndOffset.getClass)
          case None =>
            localLists.put(topicPartition, None)
        }
      } catch {
        case e: Exception =>
          localLists.put(topicPartition, Some(new FileTimestampAndOffset(timestamp, leaderAndEpoch, e)))
      }
    }

    if (tierLists.isEmpty) {
      responseCallback(localLists.asScala)
    } else {
      val completionCallback = (delayedOperationKey: DelayedOperationKey) =>
        delayedListOffsetsPurgatory.checkAndComplete(delayedOperationKey): Unit
      val pending = tierFetcherOpt.get.fetchOffsetForTimestamp(tierLists, completionCallback.asJava)
      val delayedListOffsets = new DelayedListOffsets(delayMs, fetchOnlyFromLeader, localLists, pending, this, responseCallback)
      val delayedOperationKeys = pending.delayedOperationKeys.asScala ++ lookupMetadata.keys.map(tp => TopicPartitionOperationKey(tp.topic(), tp.partition()))
      delayedListOffsetsPurgatory.tryCompleteElseWatch(delayedListOffsets, delayedOperationKeys)
    }
  }

  private def fetchOffsetForTimestamp(topicPartition: TopicPartition,
                                      timestamp: Long,
                                      isolationLevel: Option[IsolationLevel],
                                      currentLeaderEpoch: Optional[Integer],
                                      fetchOnlyFromLeader: Boolean): Option[TimestampAndOffset] = {
    val partition = getPartitionOrException(topicPartition, expectLeader = fetchOnlyFromLeader)
    partition.fetchOffsetForTimestamp(timestamp, isolationLevel, currentLeaderEpoch, fetchOnlyFromLeader)
  }

  def legacyFetchOffsetsForTimestamp(topicPartition: TopicPartition,
                                     timestamp: Long,
                                     maxNumOffsets: Int,
                                     isFromConsumer: Boolean,
                                     fetchOnlyFromLeader: Boolean): Seq[Long] = {
    val partition = getPartitionOrException(topicPartition, expectLeader = fetchOnlyFromLeader)
    partition.legacyFetchOffsetsForTimestamp(timestamp, maxNumOffsets, isFromConsumer, fetchOnlyFromLeader)
  }

  def mergeIntoFetchPartitionStatusList(fetchInfos: Seq[(TopicPartition, PartitionData)],
                                        logReadResultMap: mutable.HashMap[TopicPartition, _ <: AbstractLogReadResult]): Seq[(TopicPartition, FetchPartitionStatus)] = {
    fetchInfos.flatMap { case (topicPartition: TopicPartition, partitionData: PartitionData) =>
      logReadResultMap.get(topicPartition).map {
        case localResult: LogReadResult => topicPartition -> FetchPartitionStatus(localResult.info.fetchOffsetMetadata, partitionData)
        case _: TierLogReadResult => topicPartition -> FetchPartitionStatus(LogOffsetMetadata.UnknownOffsetMetadata, partitionData)
      }
    }
  }

  /**
   * Fetch messages from a replica, and wait until enough data can be fetched and return;
   * the callback function will be triggered either when timeout or required fetch info is satisfied.
   * Consumers may fetch from any replica, but followers can only fetch from the leader.
   */
  def fetchMessages(timeout: Long,
                    replicaId: Int,
                    fetchMinBytes: Int,
                    fetchMaxBytes: Int,
                    hardMaxBytesLimit: Boolean,
                    fetchInfos: Seq[(TopicPartition, PartitionData)],
                    quota: ReplicaQuota,
                    responseCallback: Seq[(TopicPartition, FetchPartitionData)] => Unit,
                    isolationLevel: IsolationLevel,
                    clientMetadata: Option[ClientMetadata]): Unit = {
    val isFromFollower = Request.isValidBrokerId(replicaId)
    val isFromConsumer = !(isFromFollower || replicaId == Request.FutureLocalReplicaId)
    val fetchIsolation = if (!isFromConsumer)
      FetchLogEnd
    else if (isolationLevel == IsolationLevel.READ_COMMITTED)
      FetchTxnCommitted
    else
      FetchHighWatermark

<<<<<<< HEAD
    def readFromLog(): Seq[(TopicPartition, AbstractLogReadResult)] = {
=======
    // Restrict fetching to leader if request is from follower or from a client with older version (no ClientMetadata)
    val fetchOnlyFromLeader = isFromFollower || (isFromConsumer && clientMetadata.isEmpty)
    def readFromLog(): Seq[(TopicPartition, LogReadResult)] = {
>>>>>>> f848d634
      val result = readFromLocalLog(
        replicaId = replicaId,
        fetchOnlyFromLeader = fetchOnlyFromLeader,
        fetchIsolation = fetchIsolation,
        fetchMaxBytes = fetchMaxBytes,
        hardMaxBytesLimit = hardMaxBytesLimit,
        readPartitionInfo = fetchInfos,
        quota = quota,
        clientMetadata = clientMetadata)
      if (isFromFollower) updateFollowerFetchState(replicaId, result)
      else result
    }

    val logReadResults = readFromLog()

    // check if this fetch request can be satisfied right away
    var localReadableBytes: Long = 0
    var errorReadingData = false

    val localLogReadResultMap = new mutable.HashMap[TopicPartition, LogReadResult]
    val tierLogReadResultMap = new mutable.HashMap[TopicPartition, TierLogReadResult]
    var anyPartitionsNeedHwUpdate = false

    logReadResults.foreach {
      case (topicPartition: TopicPartition, logReadResult: LogReadResult) =>
        if (logReadResult.error != Errors.NONE)
          errorReadingData = true
        localReadableBytes = localReadableBytes + logReadResult.info.records.sizeInBytes
        localLogReadResultMap.put(topicPartition, logReadResult)
        if (isFromFollower && logReadResult.followerNeedsHwUpdate) {
          anyPartitionsNeedHwUpdate = true
        }

      case (topicPartition: TopicPartition, tierLogReadResult: TierLogReadResult) =>
        if (tierLogReadResult.error != Errors.NONE)
          errorReadingData = true
        tierLogReadResultMap.put(topicPartition, tierLogReadResult)
    }

    // Wrap the given callback function with another function that will update the HW for the remote follower
    def maybeUpdateHwAndSendResponse(fetchPartitionData: Seq[(TopicPartition, FetchPartitionData)]): Unit = {
      if (isFromFollower) {
        fetchPartitionData.foreach {
          case (tp, partitionData) => updateFollowerHighWatermark(tp, replicaId, partitionData.highWatermark)
        }
      }
      responseCallback(fetchPartitionData)
    }

    // respond immediately if 1) fetch request does not want to wait
    //                        2) fetch request does not require any data
    //                        3) fetch request does not require any tiered data and has enough data available in local store to respond
    //                        4) some error happens while reading data
    //                        5) any of the requested partitions need HW update
    if (timeout <= 0 || fetchInfos.isEmpty || (tierLogReadResultMap.isEmpty && localReadableBytes >= fetchMinBytes) || errorReadingData || anyPartitionsNeedHwUpdate) {
      val fetchPartitionData = logReadResults.flatMap {
        case (tp, result: LogReadResult) =>
          FetchLag.maybeRecordConsumerFetchTimeLag(!isFromFollower, result, brokerTopicStats)

          Some(tp -> FetchPartitionData(result.error, result.highWatermark, result.leaderLogStartOffset, result.info.records,
            result.lastStableOffset, result.info.abortedTransactions, result.preferredReadReplica))
        case _ => None
      }
      maybeUpdateHwAndSendResponse(fetchPartitionData)
    } else {
<<<<<<< HEAD
      val tierFetchPartitionStatusList = mergeIntoFetchPartitionStatusList(fetchInfos, tierLogReadResultMap)
      val localFetchPartitionStatusList = mergeIntoFetchPartitionStatusList(fetchInfos, localLogReadResultMap)
=======
      // construct the fetch results from the read results
      val fetchPartitionStatus = new mutable.ArrayBuffer[(TopicPartition, FetchPartitionStatus)]
      fetchInfos.foreach { case (topicPartition, partitionData) =>
        logReadResultMap.get(topicPartition).foreach(logReadResult => {
          val logOffsetMetadata = logReadResult.info.fetchOffsetMetadata
          fetchPartitionStatus += (topicPartition -> FetchPartitionStatus(logOffsetMetadata, partitionData))
        })
      }
      val fetchMetadata = FetchMetadata(fetchMinBytes, fetchMaxBytes, hardMaxBytesLimit, fetchOnlyFromLeader,
        fetchIsolation, isFromFollower, replicaId, fetchPartitionStatus)
      val delayedFetch = new DelayedFetch(timeout, fetchMetadata, this, quota, clientMetadata,
        maybeUpdateHwAndSendResponse)
>>>>>>> f848d634

      // create a list of (topic, partition) pairs to use as keys for this delayed fetch operation
      val localDelayedFetchKeys = localFetchPartitionStatusList.map { case (tp, _) => TopicPartitionOperationKey(tp) }

      if (tierLogReadResultMap.isEmpty) {
        val localFetchMetadata = FetchMetadata(fetchMinBytes, fetchMaxBytes, hardMaxBytesLimit, isFromFollower,
          fetchIsolation, isFromFollower, replicaId, localFetchPartitionStatusList)

        val delayedFetch = new DelayedFetch(timeout, localFetchMetadata, this, quota, None,
          clientMetadata, brokerTopicStats, maybeUpdateHwAndSendResponse)

        // try to complete the request immediately, otherwise put it into the purgatory;
        // this is because while the delayed fetch operation is being created, new requests
        // may arrive and hence make this operation completable.
        delayedFetchPurgatory.tryCompleteElseWatch(delayedFetch, localDelayedFetchKeys)
      } else {
        // Must use the logReadResult list instead of the tierLogReadResultMap to ensure ordering is maintained.
        val tierFetchMetadataList = logReadResults.collect { case (_, tierLogReadResult: TierLogReadResult) => tierLogReadResult.info.fetchMetadata }

        val completionCallback = (delayedOperationKey: DelayedOperationKey) =>
          delayedFetchPurgatory.checkAndComplete(delayedOperationKey): Unit
        val tierFetcher = tierFetcherOpt.getOrElse(throw new IllegalStateException("Attempted to initiate fetch for tiered data but there is no TierFetcher present"))
        val pendingFetch = tierFetcher.fetch(tierFetchMetadataList.asJava, isolationLevel, completionCallback.asJava)

        // Create TopicPartitionOperationKey's for all local partitions included in this fetch. Merge the resulting
        // set of keys with the list of TierFetchOperationKeys returned from initiating the tier fetch.
        val delayedFetchKeys = localDelayedFetchKeys ++ pendingFetch.delayedOperationKeys.asScala

        // For tiered fetches, we set the lower bound on the fetch timeout to 15s, which is half of the default request
        // timeout. This forces all requests with max.wait < 15000 to wait for the tier fetch to complete, or the 15000
        // to elapse. This is only temporary until a solution is found for caching segment data between requests.
        val boundedTimeout = Math.max(timeout, 15000)
        val tierAndLocalFetchMetadata = FetchMetadata(fetchMinBytes, fetchMaxBytes, hardMaxBytesLimit, isFromFollower,
          fetchIsolation, isFromFollower, replicaId, localFetchPartitionStatusList ++ tierFetchPartitionStatusList)
        val delayedFetch = new DelayedFetch(boundedTimeout, tierAndLocalFetchMetadata, this, quota, Some(pendingFetch),
          clientMetadata, brokerTopicStats, maybeUpdateHwAndSendResponse)
        // Gather up all of the fetchInfos
        delayedFetchPurgatory.tryCompleteElseWatch(delayedFetch, delayedFetchKeys)
      }
    }
  }

  /**
   * Read from multiple topic partitions at the given offset up to maxSize bytes
   */
  def readFromLocalLog(replicaId: Int,
                       fetchOnlyFromLeader: Boolean,
                       fetchIsolation: FetchIsolation,
                       fetchMaxBytes: Int,
                       hardMaxBytesLimit: Boolean,
                       readPartitionInfo: Seq[(TopicPartition, PartitionData)],
                       quota: ReplicaQuota,
                       clientMetadata: Option[ClientMetadata]): Seq[(TopicPartition, AbstractLogReadResult)] = {

    def read(tp: TopicPartition, fetchInfo: PartitionData, limitBytes: Int, minOneMessage: Boolean): AbstractLogReadResult = {
      val offset = fetchInfo.fetchOffset
      val partitionFetchSize = fetchInfo.maxBytes
      val followerLogStartOffset = fetchInfo.logStartOffset

      brokerTopicStats.topicStats(tp.topic).totalFetchRequestRate.mark()
      brokerTopicStats.allTopicsStats.totalFetchRequestRate.mark()

      val adjustedMaxBytes = math.min(fetchInfo.maxBytes, limitBytes)
      try {
        trace(s"Fetching log segment for partition $tp, offset $offset, partition fetch size $partitionFetchSize, " +
          s"remaining response limit $limitBytes" +
          (if (minOneMessage) s", ignoring response/partition size limits" else ""))

        // expect leader if the fetch is from follower
        val partition = getPartitionOrException(tp, expectLeader = fetchOnlyFromLeader)
        val fetchTimeMs = time.milliseconds

        // If we are the leader, determine the preferred read-replica
        val preferredReadReplica = clientMetadata.flatMap(
          metadata => findPreferredReadReplica(tp, metadata, replicaId, fetchInfo.fetchOffset, fetchTimeMs))

        if (preferredReadReplica.isDefined) {
          replicaSelectorOpt.foreach{ selector =>
            debug(s"Replica selector ${selector.getClass.getSimpleName} returned preferred replica " +
              s"${preferredReadReplica.get} for $clientMetadata")
          }
          // If a preferred read-replica is set, skip the read
          val offsetSnapshot = partition.fetchOffsetSnapshot(fetchInfo.currentLeaderEpoch, fetchOnlyFromLeader = false)
          LogReadResult(info = FetchDataInfo(LogOffsetMetadata.UnknownOffsetMetadata, MemoryRecords.EMPTY),
            highWatermark = offsetSnapshot.highWatermark.messageOffset,
            leaderLogStartOffset = offsetSnapshot.logStartOffset,
            leaderLogEndOffset = offsetSnapshot.logEndOffset.messageOffset,
            followerLogStartOffset = followerLogStartOffset,
            fetchTimeMs = -1L,
            readSize = 0,
            isReadAllowed = false,
            lastStableOffset = Some(offsetSnapshot.lastStableOffset.messageOffset),
            preferredReadReplica = preferredReadReplica,
            exception = None)
        } else {
          // Try the read first, this tells us whether we need all of adjustedFetchSize for this partition
          val readInfo: LogReadInfo = partition.readRecords(
            fetchOffset = fetchInfo.fetchOffset,
            currentLeaderEpoch = fetchInfo.currentLeaderEpoch,
            maxBytes = adjustedMaxBytes,
            fetchIsolation = fetchIsolation,
            fetchOnlyFromLeader = fetchOnlyFromLeader,
            minOneMessage = minOneMessage)

          // Check if the HW known to the follower is behind the actual HW
          val followerNeedsHwUpdate: Boolean = partition.getReplica(replicaId)
            .exists(replica => replica.lastSentHighWatermark < readInfo.highWatermark)

          val (fetchOffsetMetadata, firstEntryIncomplete) = readInfo.fetchedData match {
            case localReadInfo: FetchDataInfo => (localReadInfo.fetchOffsetMetadata, localReadInfo.firstEntryIncomplete)
            case _: TierFetchDataInfo => (LogOffsetMetadata.UnknownOffsetMetadata, false)
          }

          val fetchDataInfo = if (shouldLeaderThrottle(quota, tp, replicaId)) {
            // If the partition is being throttled, simply return an empty set.
            FetchDataInfo(fetchOffsetMetadata, MemoryRecords.EMPTY)
          } else if (!hardMaxBytesLimit && firstEntryIncomplete) {
            // For FetchRequest version 3, we replace incomplete message sets with an empty one as consumers can make
            // progress in such cases and don't need to report a `RecordTooLargeException`
            FetchDataInfo(fetchOffsetMetadata, MemoryRecords.EMPTY)
          } else {
            readInfo.fetchedData
          }

          fetchDataInfo match {
            case info: FetchDataInfo =>
              LogReadResult(info = info,
                highWatermark = readInfo.highWatermark,
                leaderLogStartOffset = readInfo.logStartOffset,
                leaderLogEndOffset = readInfo.logEndOffset,
                followerLogStartOffset = followerLogStartOffset,
                fetchTimeMs = fetchTimeMs,
                readSize = adjustedMaxBytes,
                isReadAllowed = adjustedMaxBytes > 0 || minOneMessage,
                lastStableOffset = Some(readInfo.lastStableOffset),
                preferredReadReplica = preferredReadReplica,
                followerNeedsHwUpdate = followerNeedsHwUpdate,
                exception = None)

            case info: TierFetchDataInfo =>
              TierLogReadResult(info = info,
                highWatermark = readInfo.highWatermark,
                leaderLogStartOffset = readInfo.logStartOffset,
                leaderLogEndOffset = readInfo.logEndOffset,
                followerLogStartOffset = followerLogStartOffset,
                fetchTimeMs = fetchTimeMs,
                readSize = adjustedMaxBytes,
                lastStableOffset = Some(readInfo.lastStableOffset),
                preferredReadReplica = preferredReadReplica,
                exception = None)
          }
        }
      } catch {
        // NOTE: Failed fetch requests metric is not incremented for known exceptions since it
        // is supposed to indicate un-expected failure of a broker in handling a fetch request
        case e@ (_: UnknownTopicOrPartitionException |
                 _: NotLeaderForPartitionException |
                 _: UnknownLeaderEpochException |
                 _: FencedLeaderEpochException |
                 _: ReplicaNotAvailableException |
                 _: KafkaStorageException |
                 _: OffsetOutOfRangeException) =>
          LogReadResult(info = FetchDataInfo(LogOffsetMetadata.UnknownOffsetMetadata, MemoryRecords.EMPTY),
            highWatermark = Log.UnknownOffset,
            leaderLogStartOffset = Log.UnknownOffset,
            leaderLogEndOffset = Log.UnknownOffset,
            followerLogStartOffset = Log.UnknownOffset,
            fetchTimeMs = -1L,
            readSize = 0,
            isReadAllowed = false,
            lastStableOffset = None,
            exception = Some(e))
        case e: Throwable =>
          brokerTopicStats.topicStats(tp.topic).failedFetchRequestRate.mark()
          brokerTopicStats.allTopicsStats.failedFetchRequestRate.mark()

          val fetchSource = Request.describeReplicaId(replicaId)
          error(s"Error processing fetch with max size $adjustedMaxBytes from $fetchSource " +
            s"on partition $tp: $fetchInfo", e)

          LogReadResult(info = FetchDataInfo(LogOffsetMetadata.UnknownOffsetMetadata, MemoryRecords.EMPTY),
            highWatermark = Log.UnknownOffset,
            leaderLogStartOffset = Log.UnknownOffset,
            leaderLogEndOffset = Log.UnknownOffset,
            followerLogStartOffset = Log.UnknownOffset,
            fetchTimeMs = -1L,
            readSize = 0,
            isReadAllowed = false,
            lastStableOffset = None,
            exception = Some(e))
      }
    }

    var limitBytes = fetchMaxBytes
    val result = new mutable.ArrayBuffer[(TopicPartition, AbstractLogReadResult)]
    var minOneMessage = !hardMaxBytesLimit
    readPartitionInfo.foreach { case (tp, fetchInfo) =>
      val readResult = read(tp, fetchInfo, limitBytes, minOneMessage)
      val recordBatchSize =
        readResult match {
          case localResult: LogReadResult => localResult.info.records.sizeInBytes
          case tierResult: TierLogReadResult => tierResult.info.fetchMetadata.maxBytes.intValue
        }
      // Once we read from a non-empty partition, we stop ignoring request and partition level size limits
      if (recordBatchSize > 0)
        minOneMessage = false
      limitBytes = math.max(0, limitBytes - recordBatchSize)
      result += (tp -> readResult)
    }
    result
  }

  /**
    * Using the configured [[ReplicaSelector]], determine the preferred read replica for a partition given the
    * client metadata, the requested offset, and the current set of replicas. If the preferred read replica is the
    * leader, return None
    */
  def findPreferredReadReplica(tp: TopicPartition,
                               clientMetadata: ClientMetadata,
                               replicaId: Int,
                               fetchOffset: Long,
                               currentTimeMs: Long): Option[Int] = {
    val partition = getPartitionOrException(tp, expectLeader = false)

    if (partition.isLeader) {
      if (Request.isValidBrokerId(replicaId)) {
        // Don't look up preferred for follower fetches via normal replication
        Option.empty
      } else {
        replicaSelectorOpt.flatMap { replicaSelector =>
          val replicaEndpoints = metadataCache.getPartitionReplicaEndpoints(tp, new ListenerName(clientMetadata.listenerName))
          var replicaInfoSet: Set[ReplicaView] = partition.remoteReplicas
            // Exclude replicas that don't have the requested offset (whether or not if they're in the ISR)
            .filter(replica => replica.logEndOffset >= fetchOffset)
            .filter(replica => replica.logStartOffset <= fetchOffset)
            .map(replica => new DefaultReplicaView(
              replicaEndpoints.getOrElse(replica.brokerId, Node.noNode()),
              replica.logEndOffset,
              currentTimeMs - replica.lastCaughtUpTimeMs))
            .toSet

          if (partition.leaderReplicaIdOpt.isDefined) {
            val leaderReplica: ReplicaView = partition.leaderReplicaIdOpt
              .map(replicaId => replicaEndpoints.getOrElse(replicaId, Node.noNode()))
              .map(leaderNode => new DefaultReplicaView(leaderNode, partition.localLogOrException.logEndOffset, 0L))
              .get
            replicaInfoSet ++= Set(leaderReplica)

            val partitionInfo = new DefaultPartitionView(replicaInfoSet.asJava, leaderReplica)
            replicaSelector.select(tp, clientMetadata, partitionInfo).asScala
              .filter(!_.endpoint.isEmpty)
              // Even though the replica selector can return the leader, we don't want to send it out with the
              // FetchResponse, so we exclude it here
              .filter(!_.equals(leaderReplica))
              .map(_.endpoint.id)
          } else {
            None
          }
        }
      }
    } else {
      None
    }
  }

  /**
   *  To avoid ISR thrashing, we only throttle a replica on the leader if it's in the throttled replica list,
   *  the quota is exceeded and the replica is not in sync.
   */
  def shouldLeaderThrottle(quota: ReplicaQuota, topicPartition: TopicPartition, replicaId: Int): Boolean = {
    val isReplicaInSync = nonOfflinePartition(topicPartition).exists(_.inSyncReplicaIds.contains(replicaId))
    !isReplicaInSync && quota.isThrottled(topicPartition) && quota.isQuotaExceeded
  }

  def getLogConfig(topicPartition: TopicPartition): Option[LogConfig] = localLog(topicPartition).map(_.config)

  def getMagic(topicPartition: TopicPartition): Option[Byte] = getLogConfig(topicPartition).map(_.messageFormatVersion.recordVersion.value)

  def maybeUpdateMetadataCache(correlationId: Int, updateMetadataRequest: UpdateMetadataRequest) : Seq[TopicPartition] =  {
    replicaStateChangeLock synchronized {
      if(updateMetadataRequest.controllerEpoch < controllerEpoch) {
        val stateControllerEpochErrorMessage = s"Received update metadata request with correlation id $correlationId " +
          s"from an old controller ${updateMetadataRequest.controllerId} with epoch ${updateMetadataRequest.controllerEpoch}. " +
          s"Latest known controller epoch is $controllerEpoch"
        stateChangeLogger.warn(stateControllerEpochErrorMessage)
        throw new ControllerMovedException(stateChangeLogger.messageWithPrefix(stateControllerEpochErrorMessage))
      } else {
        val deletedPartitions = metadataCache.updateMetadata(correlationId, updateMetadataRequest)
        controllerEpoch = updateMetadataRequest.controllerEpoch
        deletedPartitions
      }
    }
  }

  def becomeLeaderOrFollower(correlationId: Int,
                             leaderAndIsrRequest: LeaderAndIsrRequest,
                             onLeadershipChange: (Iterable[Partition], Iterable[Partition]) => Unit): LeaderAndIsrResponse = {
    if (stateChangeLogger.isTraceEnabled) {
      leaderAndIsrRequest.partitionStates.asScala.foreach { partitionState =>
        stateChangeLogger.trace(s"Received LeaderAndIsr request $partitionState " +
          s"correlation id $correlationId from controller ${leaderAndIsrRequest.controllerId} " +
          s"epoch ${leaderAndIsrRequest.controllerEpoch}")
      }
    }
    replicaStateChangeLock synchronized {
      if (leaderAndIsrRequest.controllerEpoch < controllerEpoch) {
        stateChangeLogger.warn(s"Ignoring LeaderAndIsr request from controller ${leaderAndIsrRequest.controllerId} with " +
          s"correlation id $correlationId since its controller epoch ${leaderAndIsrRequest.controllerEpoch} is old. " +
          s"Latest known controller epoch is $controllerEpoch")
        leaderAndIsrRequest.getErrorResponse(0, Errors.STALE_CONTROLLER_EPOCH.exception)
      } else {
        val responseMap = new mutable.HashMap[TopicPartition, Errors]
        val controllerId = leaderAndIsrRequest.controllerId
        controllerEpoch = leaderAndIsrRequest.controllerEpoch

        // First check partition's leader epoch
        val partitionStates = new mutable.HashMap[Partition, LeaderAndIsrPartitionState]()
        val newPartitions = new mutable.HashSet[Partition]

        leaderAndIsrRequest.partitionStates.asScala.foreach { partitionState =>
          val topicPartition = new TopicPartition(partitionState.topicName, partitionState.partitionIndex)
          val partitionOpt = getPartition(topicPartition) match {
            case HostedPartition.Offline =>
              stateChangeLogger.warn(s"Ignoring LeaderAndIsr request from " +
                s"controller $controllerId with correlation id $correlationId " +
                s"epoch $controllerEpoch for partition $topicPartition as the local replica for the " +
                "partition is in an offline log directory")
              responseMap.put(topicPartition, Errors.KAFKA_STORAGE_ERROR)
              None

            case HostedPartition.Online(partition) => Some(partition)

            case HostedPartition.None =>
              val partition = Partition(topicPartition, time, this)
              allPartitions.putIfNotExists(topicPartition, HostedPartition.Online(partition))
              newPartitions.add(partition)
              Some(partition)
          }

          partitionOpt.foreach { partition =>
            val currentLeaderEpoch = partition.getLeaderEpoch
            val requestLeaderEpoch = partitionState.leaderEpoch
            if (requestLeaderEpoch > currentLeaderEpoch) {
              // If the leader epoch is valid record the epoch of the controller that made the leadership decision.
              // This is useful while updating the isr to maintain the decision maker controller's epoch in the zookeeper path
              if (partitionState.replicas.contains(localBrokerId))
                partitionStates.put(partition, partitionState)
              else {
                stateChangeLogger.warn(s"Ignoring LeaderAndIsr request from controller $controllerId with " +
                  s"correlation id $correlationId epoch $controllerEpoch for partition $topicPartition as itself is not " +
                  s"in assigned replica list ${partitionState.replicas.asScala.mkString(",")}")
                responseMap.put(topicPartition, Errors.UNKNOWN_TOPIC_OR_PARTITION)
              }
            } else if (requestLeaderEpoch < currentLeaderEpoch) {
              stateChangeLogger.warn(s"Ignoring LeaderAndIsr request from " +
                s"controller $controllerId with correlation id $correlationId " +
                s"epoch $controllerEpoch for partition $topicPartition since its associated " +
                s"leader epoch $requestLeaderEpoch is smaller than the current " +
                s"leader epoch $currentLeaderEpoch")
              responseMap.put(topicPartition, Errors.STALE_CONTROLLER_EPOCH)
            } else {
              stateChangeLogger.debug(s"Ignoring LeaderAndIsr request from " +
                s"controller $controllerId with correlation id $correlationId " +
                s"epoch $controllerEpoch for partition $topicPartition since its associated " +
                s"leader epoch $requestLeaderEpoch matches the current leader epoch")
              responseMap.put(topicPartition, Errors.STALE_CONTROLLER_EPOCH)
            }
          }
        }

        val partitionsTobeLeader = partitionStates.filter { case (_, partitionState) =>
          partitionState.leader == localBrokerId
        }
        val partitionsToBeFollower = partitionStates -- partitionsTobeLeader.keys

        val highWatermarkCheckpoints = new LazyOffsetCheckpoints(this.highWatermarkCheckpoints)
        val partitionsBecomeLeader = if (partitionsTobeLeader.nonEmpty)
          makeLeaders(controllerId, controllerEpoch, partitionsTobeLeader, correlationId, responseMap,
            highWatermarkCheckpoints)
        else
          Set.empty[Partition]
        val partitionsBecomeFollower = if (partitionsToBeFollower.nonEmpty)
          makeFollowers(controllerId, controllerEpoch, partitionsToBeFollower, correlationId, responseMap,
            highWatermarkCheckpoints)
        else
          Set.empty[Partition]

        /*
         * KAFKA-8392
         * For topic partitions of which the broker is no longer a leader, delete metrics related to
         * those topics. Note that this means the broker stops being either a replica or a leader of
         * partitions of said topics
         */
        val leaderTopicSet = leaderPartitionsIterator.map(_.topic).toSet
        val followerTopicSet = partitionsBecomeFollower.map(_.topic).toSet
        followerTopicSet.diff(leaderTopicSet).foreach(brokerTopicStats.removeOldLeaderMetrics)

        // remove metrics for brokers which are not followers of a topic
        leaderTopicSet.diff(followerTopicSet).foreach(brokerTopicStats.removeOldFollowerMetrics)

        leaderAndIsrRequest.partitionStates.asScala.foreach { partitionState =>
          val topicPartition = new TopicPartition(partitionState.topicName, partitionState.partitionIndex)
          /*
           * If there is offline log directory, a Partition object may have been created by getOrCreatePartition()
           * before getOrCreateReplica() failed to create local replica due to KafkaStorageException.
           * In this case ReplicaManager.allPartitions will map this topic-partition to an empty Partition object.
           * we need to map this topic-partition to OfflinePartition instead.
           */
          if (localLog(topicPartition).isEmpty)
            markPartitionOffline(topicPartition)
        }

        // we initialize highwatermark thread after the first leaderisrrequest. This ensures that all the partitions
        // have been completely populated before starting the checkpointing there by avoiding weird race conditions
        startHighWatermarkCheckPointThread()

        val futureReplicasAndInitialOffset = new mutable.HashMap[TopicPartition, InitialFetchState]
        for (partition <- newPartitions) {
          val topicPartition = partition.topicPartition
          if (logManager.getLog(topicPartition, isFuture = true).isDefined) {
            partition.log.foreach { log =>
              val leader = BrokerEndPoint(config.brokerId, "localhost", -1)

              // Add future replica to partition's map
              partition.createLogIfNotExists(Request.FutureLocalReplicaId, isNew = false, isFutureReplica = true,
                highWatermarkCheckpoints)

              // pause cleaning for partitions that are being moved and start ReplicaAlterDirThread to move
              // replica from source dir to destination dir
              logManager.abortAndPauseCleaning(topicPartition)

              futureReplicasAndInitialOffset.put(topicPartition, InitialFetchState(leader,
                partition.getLeaderEpoch, log.highWatermark))
            }
          }
        }
        replicaAlterLogDirsManager.addFetcherForPartitions(futureReplicasAndInitialOffset)

        replicaFetcherManager.shutdownIdleFetcherThreads()
        replicaAlterLogDirsManager.shutdownIdleFetcherThreads()
        onLeadershipChange(partitionsBecomeLeader, partitionsBecomeFollower)
        val responsePartitions = responseMap.iterator.map { case (tp, error) =>
          new LeaderAndIsrPartitionError()
            .setTopicName(tp.topic)
            .setPartitionIndex(tp.partition)
            .setErrorCode(error.code)
        }.toBuffer
        new LeaderAndIsrResponse(
          new LeaderAndIsrResponseData()
            .setErrorCode(Errors.NONE.code)
            .setPartitionErrors(responsePartitions.asJava),
          leaderAndIsrRequest.isConfluentRequest)
      }
    }
  }

  /*
   * Make the current broker to become leader for a given set of partitions by:
   *
   * 1. Stop fetchers for these partitions
   * 2. Update the partition metadata in cache
   * 3. Add these partitions to the leader partitions set
   *
   * If an unexpected error is thrown in this function, it will be propagated to KafkaApis where
   * the error message will be set on each partition since we do not know which partition caused it. Otherwise,
   * return the set of partitions that are made leader due to this method
   *
   *  TODO: the above may need to be fixed later
   */
  private def makeLeaders(controllerId: Int,
                          controllerEpoch: Int,
                          partitionStates: Map[Partition, LeaderAndIsrPartitionState],
                          correlationId: Int,
                          responseMap: mutable.Map[TopicPartition, Errors],
                          highWatermarkCheckpoints: OffsetCheckpoints): Set[Partition] = {
    partitionStates.keys.foreach { partition =>
      stateChangeLogger.trace(s"Handling LeaderAndIsr request correlationId $correlationId from " +
        s"controller $controllerId epoch $controllerEpoch starting the become-leader transition for " +
        s"partition ${partition.topicPartition}")
    }

    for (partition <- partitionStates.keys)
      responseMap.put(partition.topicPartition, Errors.NONE)

    val partitionsToMakeLeaders = mutable.Set[Partition]()

    try {
      // First stop fetchers for all the partitions
      replicaFetcherManager.removeFetcherForPartitions(partitionStates.keySet.map(_.topicPartition))
      // Update the partition information to be the leader
      partitionStates.foreach { case (partition, partitionState) =>
        try {
          if (partition.makeLeader(controllerId, partitionState, correlationId, highWatermarkCheckpoints)) {
            partitionsToMakeLeaders += partition
            stateChangeLogger.trace(s"Stopped fetchers as part of become-leader request from " +
              s"controller $controllerId epoch $controllerEpoch with correlation id $correlationId for partition ${partition.topicPartition} " +
              s"(last update controller epoch ${partitionState.controllerEpoch})")
          } else
            stateChangeLogger.info(s"Skipped the become-leader state change after marking its " +
              s"partition as leader with correlation id $correlationId from controller $controllerId epoch $controllerEpoch for " +
              s"partition ${partition.topicPartition} (last update controller epoch ${partitionState.controllerEpoch}) " +
              s"since it is already the leader for the partition.")
        } catch {
          case e: KafkaStorageException =>
            stateChangeLogger.error(s"Skipped the become-leader state change with " +
              s"correlation id $correlationId from controller $controllerId epoch $controllerEpoch for partition ${partition.topicPartition} " +
              s"(last update controller epoch ${partitionState.controllerEpoch}) since " +
              s"the replica for the partition is offline due to disk error $e")
            val dirOpt = getLogDir(partition.topicPartition)
            error(s"Error while making broker the leader for partition $partition in dir $dirOpt", e)
            responseMap.put(partition.topicPartition, Errors.KAFKA_STORAGE_ERROR)
        }
      }

    } catch {
      case e: Throwable =>
        partitionStates.keys.foreach { partition =>
          stateChangeLogger.error(s"Error while processing LeaderAndIsr request correlationId $correlationId received " +
            s"from controller $controllerId epoch $controllerEpoch for partition ${partition.topicPartition}", e)
        }
        // Re-throw the exception for it to be caught in KafkaApis
        throw e
    }

    partitionStates.keys.foreach { partition =>
      stateChangeLogger.trace(s"Completed LeaderAndIsr request correlationId $correlationId from controller $controllerId " +
        s"epoch $controllerEpoch for the become-leader transition for partition ${partition.topicPartition}")
    }

    partitionsToMakeLeaders
  }

  /*
   * Make the current broker to become follower for a given set of partitions by:
   *
   * 1. Remove these partitions from the leader partitions set.
   * 2. Mark the replicas as followers so that no more data can be added from the producer clients.
   * 3. Stop fetchers for these partitions so that no more data can be added by the replica fetcher threads.
   * 4. Truncate the log and checkpoint offsets for these partitions.
   * 5. Clear the produce and fetch requests in the purgatory
   * 6. If the broker is not shutting down, add the fetcher to the new leaders.
   *
   * The ordering of doing these steps make sure that the replicas in transition will not
   * take any more messages before checkpointing offsets so that all messages before the checkpoint
   * are guaranteed to be flushed to disks
   *
   * If an unexpected error is thrown in this function, it will be propagated to KafkaApis where
   * the error message will be set on each partition since we do not know which partition caused it. Otherwise,
   * return the set of partitions that are made follower due to this method
   */
  private def makeFollowers(controllerId: Int,
                            controllerEpoch: Int,
                            partitionStates: Map[Partition, LeaderAndIsrPartitionState],
                            correlationId: Int,
                            responseMap: mutable.Map[TopicPartition, Errors],
                            highWatermarkCheckpoints: OffsetCheckpoints) : Set[Partition] = {
    partitionStates.foreach { case (partition, partitionState) =>
      stateChangeLogger.trace(s"Handling LeaderAndIsr request correlationId $correlationId from controller $controllerId " +
        s"epoch $controllerEpoch starting the become-follower transition for partition ${partition.topicPartition} with leader " +
        s"${partitionState.leader}")
    }

    for (partition <- partitionStates.keys)
      responseMap.put(partition.topicPartition, Errors.NONE)

    val partitionsToMakeFollower: mutable.Set[Partition] = mutable.Set()
    try {
      // TODO: Delete leaders from LeaderAndIsrRequest
      partitionStates.foreach { case (partition, partitionState) =>
        val newLeaderBrokerId = partitionState.leader
        try {
          metadataCache.getAliveBrokers.find(_.id == newLeaderBrokerId) match {
            // Only change partition state when the leader is available
            case Some(_) =>
              if (partition.makeFollower(controllerId, partitionState, correlationId, highWatermarkCheckpoints))
                partitionsToMakeFollower += partition
              else
                stateChangeLogger.info(s"Skipped the become-follower state change after marking its partition as " +
                  s"follower with correlation id $correlationId from controller $controllerId epoch $controllerEpoch " +
                  s"for partition ${partition.topicPartition} (last update " +
                  s"controller epoch ${partitionState.controllerEpoch}) " +
                  s"since the new leader $newLeaderBrokerId is the same as the old leader")
            case None =>
              // The leader broker should always be present in the metadata cache.
              // If not, we should record the error message and abort the transition process for this partition
              stateChangeLogger.error(s"Received LeaderAndIsrRequest with correlation id $correlationId from " +
                s"controller $controllerId epoch $controllerEpoch for partition ${partition.topicPartition} " +
                s"(last update controller epoch ${partitionState.controllerEpoch}) " +
                s"but cannot become follower since the new leader $newLeaderBrokerId is unavailable.")
              // Create the local replica even if the leader is unavailable. This is required to ensure that we include
              // the partition's high watermark in the checkpoint file (see KAFKA-1647)
              partition.createLogIfNotExists(localBrokerId, isNew = partitionState.isNew, isFutureReplica = false,
                highWatermarkCheckpoints)
          }
        } catch {
          case e: KafkaStorageException =>
            stateChangeLogger.error(s"Skipped the become-follower state change with correlation id $correlationId from " +
              s"controller $controllerId epoch $controllerEpoch for partition ${partition.topicPartition} " +
              s"(last update controller epoch ${partitionState.controllerEpoch}) with leader " +
              s"$newLeaderBrokerId since the replica for the partition is offline due to disk error $e")
            val dirOpt = getLogDir(partition.topicPartition)
            error(s"Error while making broker the follower for partition $partition with leader " +
              s"$newLeaderBrokerId in dir $dirOpt", e)
            responseMap.put(partition.topicPartition, Errors.KAFKA_STORAGE_ERROR)
        }
      }

      replicaFetcherManager.removeFetcherForPartitions(partitionsToMakeFollower.map(_.topicPartition))
      partitionsToMakeFollower.foreach { partition =>
        stateChangeLogger.trace(s"Stopped fetchers as part of become-follower request from controller $controllerId " +
          s"epoch $controllerEpoch with correlation id $correlationId for partition ${partition.topicPartition} with leader " +
          s"${partitionStates(partition).leader}")
      }

      partitionsToMakeFollower.foreach { partition =>
        val topicPartitionOperationKey = TopicPartitionOperationKey(partition.topicPartition)
        delayedProducePurgatory.checkAndComplete(topicPartitionOperationKey)
        delayedFetchPurgatory.checkAndComplete(topicPartitionOperationKey)
        delayedListOffsetsPurgatory.checkAndComplete(topicPartitionOperationKey)
      }

      partitionsToMakeFollower.foreach { partition =>
        stateChangeLogger.trace(s"Truncated logs and checkpointed recovery boundaries for partition " +
          s"${partition.topicPartition} as part of become-follower request with correlation id $correlationId from " +
          s"controller $controllerId epoch $controllerEpoch with leader ${partitionStates(partition).leader}")
      }

      if (isShuttingDown.get()) {
        partitionsToMakeFollower.foreach { partition =>
          stateChangeLogger.trace(s"Skipped the adding-fetcher step of the become-follower state " +
            s"change with correlation id $correlationId from controller $controllerId epoch $controllerEpoch for " +
            s"partition ${partition.topicPartition} with leader ${partitionStates(partition).leader} " +
            "since it is shutting down")
        }
      } else {
        // we do not need to check if the leader exists again since this has been done at the beginning of this process
        val partitionsToMakeFollowerWithLeaderAndOffset = partitionsToMakeFollower.map { partition =>
          val leader = metadataCache.getAliveBrokers.find(_.id == partition.leaderReplicaIdOpt.get).get
            .brokerEndPoint(config.interBrokerListenerName)
          val fetchOffset = partition.localLogOrException.highWatermark
          partition.topicPartition -> InitialFetchState(leader, partition.getLeaderEpoch, fetchOffset)
       }.toMap

        replicaFetcherManager.addFetcherForPartitions(partitionsToMakeFollowerWithLeaderAndOffset)
        partitionsToMakeFollowerWithLeaderAndOffset.foreach { case (partition, initialFetchState) =>
          stateChangeLogger.trace(s"Started fetcher to new leader as part of become-follower " +
            s"request from controller $controllerId epoch $controllerEpoch with correlation id $correlationId for " +
            s"partition $partition with leader ${initialFetchState.leader}")
        }
      }
    } catch {
      case e: Throwable =>
        stateChangeLogger.error(s"Error while processing LeaderAndIsr request with correlationId $correlationId " +
          s"received from controller $controllerId epoch $controllerEpoch", e)
        // Re-throw the exception for it to be caught in KafkaApis
        throw e
    }

    partitionStates.keys.foreach { partition =>
      stateChangeLogger.trace(s"Completed LeaderAndIsr request correlationId $correlationId from controller $controllerId " +
        s"epoch $controllerEpoch for the become-follower transition for partition ${partition.topicPartition} with leader " +
        s"${partitionStates(partition).leader}")
    }

    partitionsToMakeFollower
  }

  private def maybeShrinkIsr(): Unit = {
    trace("Evaluating ISR list of partitions to see which replicas can be removed from the ISR")

    // Shrink ISRs for non offline partitions
    allPartitions.keys.foreach { topicPartition =>
      nonOfflinePartition(topicPartition).foreach(_.maybeShrinkIsr(config.replicaLagTimeMaxMs))
    }
  }

  /**
   * Update the follower's fetch state on the leader based on the last fetch request and update `readResult`.
   * If the follower replica is not recognized to be one of the assigned replicas, do not update
   * `readResult` so that log start/end offset and high watermark is consistent with
   * records in fetch response. Log start/end offset and high watermark may change not only due to
   * this fetch request, e.g., rolling new log segment and removing old log segment may move log
   * start offset further than the last offset in the fetched records. The followers will get the
   * updated leader's state in the next fetch response.
   */
  private def updateFollowerFetchState(followerId: Int,
                                       readResults: Seq[(TopicPartition, AbstractLogReadResult)]): Seq[(TopicPartition, AbstractLogReadResult)] = {
    readResults.map { case (topicPartition, readResult) =>
      val updatedReadResult = if (readResult.error != Errors.NONE) {
        debug(s"Skipping update of fetch state for follower $followerId since the " +
          s"log read returned error ${readResult.error}")
        readResult
      } else {
        readResult match {
          case readResult: LogReadResult =>
            nonOfflinePartition(topicPartition) match {
              case Some(partition) =>
                if (partition.updateFollowerFetchState(followerId,
                  followerFetchOffsetMetadata = readResult.info.fetchOffsetMetadata,
                  followerStartOffset = readResult.followerLogStartOffset,
                  followerFetchTimeMs = readResult.fetchTimeMs,
                  leaderEndOffset = readResult.leaderLogEndOffset)) {
                  readResult
                } else {
                  warn(s"Leader $localBrokerId failed to record follower $followerId's position " +
                    s"${readResult.info.fetchOffsetMetadata.messageOffset} since the replica is not recognized to be " +
                    s"one of the assigned replicas ${partition.allReplicaIds.mkString(",")} " +
                    s"for partition $topicPartition. Empty records will be returned for this partition.")
                  readResult.withEmptyFetchInfo
                }
              case None =>
                warn(s"While recording the replica LEO, the partition $topicPartition hasn't been created.")
                readResult
            }
          case readResult: TierLogReadResult =>
            val reason = s"Attempt to fetch tiered data by follower $followerId from $localBrokerId at offset " +
              s"${readResult.info.fetchMetadata.fetchStartOffset}}"
            warn(reason)
            LogReadResult(info = FetchDataInfo(LogOffsetMetadata.UnknownOffsetMetadata, MemoryRecords.EMPTY),
              highWatermark = -1L,
              leaderLogStartOffset = -1L,
              leaderLogEndOffset = -1L,
              followerLogStartOffset = -1L,
              fetchTimeMs = -1L,
              readSize = 0,
              isReadAllowed = false,
              lastStableOffset = None,
              exception = Some(new OffsetTieredException(reason)))
        }
      }
      topicPartition -> updatedReadResult
    }
  }


  private def updateFollowerHighWatermark(topicPartition: TopicPartition, followerId: Int, highWatermark: Long): Unit = {
    nonOfflinePartition(topicPartition).flatMap(_.getReplica(followerId)) match {
      case Some(replica) => replica.updateLastSentHighWatermark(highWatermark)
      case None =>
        warn(s"While updating the HW for follower $followerId for partition $topicPartition, " +
          s"the replica could not be found.")
    }
  }

  def leaderPartitionsIterator: Iterator[Partition] =
    nonOfflinePartitionsIterator.filter(_.leaderLogIfLocal.isDefined)

  def getLogEndOffset(topicPartition: TopicPartition): Option[Long] =
    nonOfflinePartition(topicPartition).flatMap(_.leaderLogIfLocal.map(_.logEndOffset))

  // Flushes the highwatermark value for all partitions to the highwatermark file
  def checkpointHighWatermarks(): Unit = {
    val localLogs = nonOfflinePartitionsIterator.flatMap { partition =>
      val logsList: mutable.Set[AbstractLog] = mutable.Set()
      partition.log.foreach(logsList.add)
      partition.futureLog.foreach(logsList.add)
      logsList
    }.toBuffer
    val logsByDir = localLogs.groupBy(_.dir.getParent)
    for ((dir, logs) <- logsByDir) {
      val hwms = logs.map(log => log.topicPartition -> log.highWatermark).toMap
      try {
        highWatermarkCheckpoints.get(dir).foreach(_.write(hwms))
      } catch {
        case e: KafkaStorageException =>
          error(s"Error while writing to highwatermark file in directory $dir", e)
      }
    }
  }

  // Used only by test
  def markPartitionOffline(tp: TopicPartition): Unit = replicaStateChangeLock synchronized {
    allPartitions.put(tp, HostedPartition.Offline)
    Partition.removeMetrics(tp)
  }

  // logDir should be an absolute path
  // sendZkNotification is needed for unit test
  def handleLogDirFailure(dir: String, sendZkNotification: Boolean = true): Unit = {
    if (!logManager.isLogDirOnline(dir))
      return
    info(s"Stopping serving replicas in dir $dir")
    replicaStateChangeLock synchronized {
      val newOfflinePartitions = nonOfflinePartitionsIterator.filter { partition =>
        partition.log.exists { _.dir.getParent == dir }
      }.map(_.topicPartition).toSet

      val partitionsWithOfflineFutureReplica = nonOfflinePartitionsIterator.filter { partition =>
        partition.futureLog.exists { _.dir.getParent == dir }
      }.toSet

      replicaFetcherManager.removeFetcherForPartitions(newOfflinePartitions)
      replicaAlterLogDirsManager.removeFetcherForPartitions(newOfflinePartitions ++ partitionsWithOfflineFutureReplica.map(_.topicPartition))

      partitionsWithOfflineFutureReplica.foreach(partition => partition.removeFutureLocalReplica(deleteFromLogDir = false))
      newOfflinePartitions.foreach { topicPartition =>
        markPartitionOffline(topicPartition)
      }
      newOfflinePartitions.map(_.topic).foreach { topic: String =>
        maybeRemoveTopicMetrics(topic)
      }
      highWatermarkCheckpoints = highWatermarkCheckpoints.filter { case (checkpointDir, _) => checkpointDir != dir }

      info(s"Broker $localBrokerId stopped fetcher for partitions ${newOfflinePartitions.mkString(",")} and stopped moving logs " +
           s"for partitions ${partitionsWithOfflineFutureReplica.mkString(",")} because they are in the failed log directory $dir.")
    }
    logManager.handleLogDirFailure(dir)

    if (sendZkNotification)
      zkClient.propagateLogDirEvent(localBrokerId)
    info(s"Stopped serving replicas in dir $dir")
  }

  def removeMetrics(): Unit = {
    removeMetric("LeaderCount")
    removeMetric("PartitionCount")
    removeMetric("OfflineReplicaCount")
    removeMetric("UnderReplicatedPartitions")
    removeMetric("UnderMinIsrPartitionCount")
    removeMetric("AtMinIsrPartitionCount")
    removeMetric("NotCaughtUpPartitionCount")
  }

  // High watermark do not need to be checkpointed only when under unit tests
  def shutdown(checkpointHW: Boolean = true): Unit = {
    info("Shutting down")
    removeMetrics()
    if (logDirFailureHandler != null)
      logDirFailureHandler.shutdown()
    replicaFetcherManager.shutdown()
    replicaAlterLogDirsManager.shutdown()
    delayedFetchPurgatory.shutdown()
    delayedProducePurgatory.shutdown()
    delayedDeleteRecordsPurgatory.shutdown()
    delayedElectLeaderPurgatory.shutdown()
    delayedListOffsetsPurgatory.shutdown()
    if (checkpointHW)
      checkpointHighWatermarks()
    replicaSelectorOpt.foreach(_.close)
    info("Shut down completely")
  }

  protected def createReplicaFetcherManager(metrics: Metrics, time: Time, threadNamePrefix: Option[String], quotaManager: ReplicationQuotaManager) = {
    new ReplicaFetcherManager(config, this, metrics, time, threadNamePrefix, quotaManager, tierMetadataManager, tierStateFetcher)
  }

  protected def createReplicaAlterLogDirsManager(quotaManager: ReplicationQuotaManager, brokerTopicStats: BrokerTopicStats) = {
    new ReplicaAlterLogDirsManager(config, this, quotaManager, tierMetadataManager, tierStateFetcher, brokerTopicStats)
  }

  protected def createReplicaSelector(): Option[ReplicaSelector] = {
    config.replicaSelectorClassName.map { className =>
      val tmpReplicaSelector: ReplicaSelector = CoreUtils.createObject[ReplicaSelector](className)
      tmpReplicaSelector.configure(config.originals())
      tmpReplicaSelector
    }
  }

  def lastOffsetForLeaderEpoch(requestedEpochInfo: Map[TopicPartition, OffsetsForLeaderEpochRequest.PartitionData]): Map[TopicPartition, EpochEndOffset] = {
    requestedEpochInfo.map { case (tp, partitionData) =>
      val epochEndOffset = getPartition(tp) match {
        case HostedPartition.Online(partition) =>
          partition.lastOffsetForLeaderEpoch(partitionData.currentLeaderEpoch, partitionData.leaderEpoch,
            fetchOnlyFromLeader = true)

        case HostedPartition.Offline =>
          new EpochEndOffset(Errors.KAFKA_STORAGE_ERROR, UNDEFINED_EPOCH, UNDEFINED_EPOCH_OFFSET)

        case HostedPartition.None if metadataCache.contains(tp) =>
          new EpochEndOffset(Errors.NOT_LEADER_FOR_PARTITION, UNDEFINED_EPOCH, UNDEFINED_EPOCH_OFFSET)

        case HostedPartition.None =>
          new EpochEndOffset(Errors.UNKNOWN_TOPIC_OR_PARTITION, UNDEFINED_EPOCH, UNDEFINED_EPOCH_OFFSET)
      }
      tp -> epochEndOffset
    }
  }

  def electLeaders(
    controller: KafkaController,
    partitions: Set[TopicPartition],
    electionType: ElectionType,
    responseCallback: Map[TopicPartition, ApiError] => Unit,
    requestTimeout: Int
  ): Unit = {

    val deadline = time.milliseconds() + requestTimeout

    def electionCallback(results: Map[TopicPartition, Either[ApiError, Int]]): Unit = {
      val expectedLeaders = mutable.Map.empty[TopicPartition, Int]
      val failures = mutable.Map.empty[TopicPartition, ApiError]
      results.foreach {
        case (partition, Right(leader)) => expectedLeaders += partition -> leader
        case (partition, Left(error)) => failures += partition -> error
      }

      if (expectedLeaders.nonEmpty) {
        val watchKeys = expectedLeaders.iterator.map {
          case (tp, _) => TopicPartitionOperationKey(tp)
        }.toBuffer

        delayedElectLeaderPurgatory.tryCompleteElseWatch(
          new DelayedElectLeader(
            math.max(0, deadline - time.milliseconds()),
            expectedLeaders,
            failures,
            this,
            responseCallback
          ),
          watchKeys
        )
      } else {
          // There are no partitions actually being elected, so return immediately
          responseCallback(failures)
      }
    }

    controller.electLeaders(partitions, electionType, electionCallback)
  }
}

object FetchLag {
  val UnknownFetchLagMs: Long = -1L

  /**
   * Calculate the lag as the difference to the fetch timestamp (ms) which is based on current time  as retention is
   * computed based on current timestamp too.
   * 1. result.isReadAllowed is FALSE then read did not happen; fetch time lag cannot be computed
   * 2. Empty batch indicated zero lag, as the consumer is caught up
   * 3. Non empty record batch with NO_TIMESTAMP indicates messages with older format.
   * 4. lag = result.fetchTimeMs - firstBatchTimestamp
   */
  private def lagInMs(result: LogReadResult): Long = {
    if (!result.isReadAllowed)
      return FetchLag.UnknownFetchLagMs

    val iterator = result.info.records.batches.iterator
    if (!iterator.hasNext())
      return 0L

    val firstBatchTimestamp = iterator.next().maxTimestamp()
    if (firstBatchTimestamp == RecordBatch.NO_TIMESTAMP || result.fetchTimeMs < firstBatchTimestamp)
      return UnknownFetchLagMs

    result.fetchTimeMs - firstBatchTimestamp
  }

  def maybeRecordConsumerFetchTimeLag(isFromConsumer: Boolean,
                                      result: LogReadResult,
                                      brokerTopicStats: BrokerTopicStats): Unit = {
    if (isFromConsumer) {
      val fetchLagMs = FetchLag.lagInMs(result)
      if (fetchLagMs != FetchLag.UnknownFetchLagMs)
        brokerTopicStats.allTopicsStats.consumerFetchLagTimeMs.update(fetchLagMs)
    }
  }
}<|MERGE_RESOLUTION|>--- conflicted
+++ resolved
@@ -30,6 +30,7 @@
 import kafka.controller.{KafkaController, StateChangeLogger}
 import kafka.log._
 import kafka.metrics.KafkaMetricsGroup
+import kafka.server.{FetchMetadata => SFetchMetadata}
 import kafka.server.QuotaFactory.QuotaManagers
 import kafka.server.checkpoints.{LazyOffsetCheckpoints, OffsetCheckpointFile, OffsetCheckpoints}
 import kafka.tier.{TierMetadataManager, TierTimestampAndOffset}
@@ -1020,13 +1021,9 @@
     else
       FetchHighWatermark
 
-<<<<<<< HEAD
-    def readFromLog(): Seq[(TopicPartition, AbstractLogReadResult)] = {
-=======
     // Restrict fetching to leader if request is from follower or from a client with older version (no ClientMetadata)
     val fetchOnlyFromLeader = isFromFollower || (isFromConsumer && clientMetadata.isEmpty)
-    def readFromLog(): Seq[(TopicPartition, LogReadResult)] = {
->>>>>>> f848d634
+    def readFromLog(): Seq[(TopicPartition, AbstractLogReadResult)] = {
       val result = readFromLocalLog(
         replicaId = replicaId,
         fetchOnlyFromLeader = fetchOnlyFromLeader,
@@ -1092,29 +1089,14 @@
       }
       maybeUpdateHwAndSendResponse(fetchPartitionData)
     } else {
-<<<<<<< HEAD
       val tierFetchPartitionStatusList = mergeIntoFetchPartitionStatusList(fetchInfos, tierLogReadResultMap)
       val localFetchPartitionStatusList = mergeIntoFetchPartitionStatusList(fetchInfos, localLogReadResultMap)
-=======
-      // construct the fetch results from the read results
-      val fetchPartitionStatus = new mutable.ArrayBuffer[(TopicPartition, FetchPartitionStatus)]
-      fetchInfos.foreach { case (topicPartition, partitionData) =>
-        logReadResultMap.get(topicPartition).foreach(logReadResult => {
-          val logOffsetMetadata = logReadResult.info.fetchOffsetMetadata
-          fetchPartitionStatus += (topicPartition -> FetchPartitionStatus(logOffsetMetadata, partitionData))
-        })
-      }
-      val fetchMetadata = FetchMetadata(fetchMinBytes, fetchMaxBytes, hardMaxBytesLimit, fetchOnlyFromLeader,
-        fetchIsolation, isFromFollower, replicaId, fetchPartitionStatus)
-      val delayedFetch = new DelayedFetch(timeout, fetchMetadata, this, quota, clientMetadata,
-        maybeUpdateHwAndSendResponse)
->>>>>>> f848d634
 
       // create a list of (topic, partition) pairs to use as keys for this delayed fetch operation
       val localDelayedFetchKeys = localFetchPartitionStatusList.map { case (tp, _) => TopicPartitionOperationKey(tp) }
 
       if (tierLogReadResultMap.isEmpty) {
-        val localFetchMetadata = FetchMetadata(fetchMinBytes, fetchMaxBytes, hardMaxBytesLimit, isFromFollower,
+        val localFetchMetadata = SFetchMetadata(fetchMinBytes, fetchMaxBytes, hardMaxBytesLimit, isFromFollower,
           fetchIsolation, isFromFollower, replicaId, localFetchPartitionStatusList)
 
         val delayedFetch = new DelayedFetch(timeout, localFetchMetadata, this, quota, None,
@@ -1141,7 +1123,7 @@
         // timeout. This forces all requests with max.wait < 15000 to wait for the tier fetch to complete, or the 15000
         // to elapse. This is only temporary until a solution is found for caching segment data between requests.
         val boundedTimeout = Math.max(timeout, 15000)
-        val tierAndLocalFetchMetadata = FetchMetadata(fetchMinBytes, fetchMaxBytes, hardMaxBytesLimit, isFromFollower,
+        val tierAndLocalFetchMetadata = SFetchMetadata(fetchMinBytes, fetchMaxBytes, hardMaxBytesLimit, isFromFollower,
           fetchIsolation, isFromFollower, replicaId, localFetchPartitionStatusList ++ tierFetchPartitionStatusList)
         val delayedFetch = new DelayedFetch(boundedTimeout, tierAndLocalFetchMetadata, this, quota, Some(pendingFetch),
           clientMetadata, brokerTopicStats, maybeUpdateHwAndSendResponse)
