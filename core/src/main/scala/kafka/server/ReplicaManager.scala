/**
 * Licensed to the Apache Software Foundation (ASF) under one or more
 * contributor license agreements.  See the NOTICE file distributed with
 * this work for additional information regarding copyright ownership.
 * The ASF licenses this file to You under the Apache License, Version 2.0
 * (the "License"); you may not use this file except in compliance with
 * the License.  You may obtain a copy of the License at
 *
 *    http://www.apache.org/licenses/LICENSE-2.0
 *
 * Unless required by applicable law or agreed to in writing, software
 * distributed under the License is distributed on an "AS IS" BASIS,
 * WITHOUT WARRANTIES OR CONDITIONS OF ANY KIND, either express or implied.
 * See the License for the specific language governing permissions and
 * limitations under the License.
 */
package kafka.server

import java.io.File
import java.util
import java.util.Optional
import java.util.concurrent.TimeUnit
import java.util.concurrent.atomic.{AtomicBoolean, AtomicLong}
import java.util.concurrent.locks.Lock

import com.yammer.metrics.core.{Gauge, Meter}
import kafka.api._
import kafka.cluster.{BrokerEndPoint, Partition}
import kafka.controller.{KafkaController, StateChangeLogger}
import kafka.log._
import kafka.metrics.KafkaMetricsGroup
import kafka.server.QuotaFactory.QuotaManagers
import kafka.server.checkpoints.{LazyOffsetCheckpoints, OffsetCheckpointFile, OffsetCheckpoints}
import kafka.utils._
import kafka.zk.KafkaZkClient
import kafka.tier.fetcher.{TierFetchResult, TierFetcher, TierStateFetcher}
import kafka.tier.TierMetadataManager
import kafka.tier.TierTimestampAndOffset
import org.apache.kafka.common.ElectionType
<<<<<<< HEAD
=======
import org.apache.kafka.common.TopicPartition
import org.apache.kafka.common.Node
>>>>>>> 10ab08bc
import org.apache.kafka.common.errors._
import org.apache.kafka.common.internals.Topic
import org.apache.kafka.common.metrics.Metrics
import org.apache.kafka.common.network.ListenerName
import org.apache.kafka.common.protocol.Errors
import org.apache.kafka.common.record._
import org.apache.kafka.common.replica.PartitionView.DefaultPartitionView
import org.apache.kafka.common.requests.DescribeLogDirsResponse.{LogDirInfo, ReplicaInfo}
import org.apache.kafka.common.requests.EpochEndOffset._
import org.apache.kafka.common.requests.FetchRequest.PartitionData
import org.apache.kafka.common.requests.FetchResponse.AbortedTransaction
import org.apache.kafka.common.requests.ProduceResponse.PartitionResponse
import org.apache.kafka.common.requests.{AbstractResponse, ApiError, ConfluentLeaderAndIsrRequest, ConfluentLeaderAndIsrResponse, DeleteRecordsResponse, DescribeLogDirsResponse, EpochEndOffset, IsolationLevel, LeaderAndIsrRequest, LeaderAndIsrRequestBase, LeaderAndIsrResponse, OffsetsForLeaderEpochRequest, StopReplicaRequest, UpdateMetadataRequest}
import org.apache.kafka.common.utils.Time
<<<<<<< HEAD
import org.apache.kafka.common.TopicPartition
import org.apache.kafka.common.record.FileRecords.FileTimestampAndOffset
import org.apache.kafka.common.record.FileRecords.TimestampAndOffset
import org.apache.kafka.common.requests.TierListOffsetRequest.OffsetType
=======
import org.apache.kafka.common.replica.ReplicaView.DefaultReplicaView
import org.apache.kafka.common.replica.{ClientMetadata, _}
>>>>>>> 10ab08bc

import scala.compat.java8.OptionConverters._
import scala.collection.JavaConverters._
import scala.compat.java8.FunctionConverters._
import scala.compat.java8.OptionConverters._
import scala.collection.{Map, Seq, Set, mutable}

/*
 * Result metadata of a log append operation on the log
 */
case class LogAppendResult(info: LogAppendInfo, exception: Option[Throwable] = None) {
  def error: Errors = exception match {
    case None => Errors.NONE
    case Some(e) => Errors.forException(e)
  }
}

case class LogDeleteRecordsResult(requestedOffset: Long, lowWatermark: Long, exception: Option[Throwable] = None) {
  def error: Errors = exception match {
    case None => Errors.NONE
    case Some(e) => Errors.forException(e)
  }
}

/*
 * Result metadata of a log read operation on the log
 * @param info @FetchDataInfo returned by the @Log read
 * @param hw high watermark of the local replica
 * @param readSize amount of data that was read from the log i.e. size of the fetch
 * @param isReadFromLogEnd true if the request read up to the log end offset snapshot
 *                         when the read was initiated, false otherwise
 * @param preferredReadReplica the preferred read replica to be used for future fetches
 * @param exception Exception if error encountered while reading from the log
 */
sealed trait AbstractLogReadResult {
  def info: AbstractFetchDataInfo
  def highWatermark: Long
  def leaderLogStartOffset: Long
  def leaderLogEndOffset: Long
  def fetchTimeMs: Long
  def readSize: Int
  def lastStableOffset: Option[Long]
  def exception: Option[Throwable]

  def error: Errors = exception match {
    case None => Errors.NONE
    case Some(e) => Errors.forException(e)
  }
}

case class LogReadResult(info: FetchDataInfo,
                         highWatermark: Long,
                         leaderLogStartOffset: Long,
                         leaderLogEndOffset: Long,
                         followerLogStartOffset: Long,
                         fetchTimeMs: Long,
                         readSize: Int,
                         lastStableOffset: Option[Long],
<<<<<<< HEAD
                         exception: Option[Throwable] = None) extends AbstractLogReadResult {
=======
                         preferredReadReplica: Option[Int] = None,
                         followerNeedsHwUpdate: Boolean = false,
                         exception: Option[Throwable] = None) {

  def error: Errors = exception match {
    case None => Errors.NONE
    case Some(e) => Errors.forException(e)
  }

>>>>>>> 10ab08bc
  def withEmptyFetchInfo: LogReadResult =
    copy(info = FetchDataInfo(LogOffsetMetadata.UnknownOffsetMetadata, MemoryRecords.EMPTY))

  override def toString =
    s"Fetch Data: [$info], HW: [$highWatermark], leaderLogStartOffset: [$leaderLogStartOffset], leaderLogEndOffset: [$leaderLogEndOffset], " +
    s"followerLogStartOffset: [$followerLogStartOffset], fetchTimeMs: [$fetchTimeMs], readSize: [$readSize], lastStableOffset: [$lastStableOffset], error: [$error]"
}

case class TierLogReadResult(info: TierFetchDataInfo,
                             highWatermark: Long,
                             leaderLogStartOffset: Long,
                             leaderLogEndOffset: Long,
                             followerLogStartOffset: Long,
                             fetchTimeMs: Long,
                             readSize: Int,
                             lastStableOffset: Option[Long],
                             exception: Option[Throwable] = None) extends AbstractLogReadResult {
  override def toString =
    s"Tiered Fetch Data: [$info], HW: [$highWatermark], leaderLogStartOffset: [$leaderLogStartOffset], leaderLogEndOffset: [$leaderLogEndOffset], " +
      s"followerLogStartOffset: [$followerLogStartOffset], fetchTimeMs: [$fetchTimeMs], readSize: [$readSize], lastStableOffset: [$lastStableOffset], error: [$error]"

  /**
    * Convert this TierLogReadResult into a LogReadResult to be returned to the client.
    * This requires TierFetchResult's from a completed tier fetch.
    */
  def intoLogReadResult(tierFetchResult: TierFetchResult): LogReadResult = {
    var newInfo: FetchDataInfo = FetchDataInfo(
      LogOffsetMetadata.UnknownOffsetMetadata,
      tierFetchResult.records,
      firstEntryIncomplete = false,
      this.info.abortedTransactions)

    if (!tierFetchResult.abortedTxns.isEmpty) {
      val abortedTransactionList = tierFetchResult.abortedTxns.asScala.map(_.asAbortedTransaction).toList
      newInfo = newInfo.addAbortedTransactions(abortedTransactionList)
    }

    val exceptionOpt = this.exception.orElse(Option(tierFetchResult.exception))
    LogReadResult(
      info = newInfo,
      highWatermark = this.highWatermark,
      leaderLogStartOffset = this.leaderLogStartOffset,
      leaderLogEndOffset = this.leaderLogEndOffset,
      followerLogStartOffset = this.followerLogStartOffset,
      fetchTimeMs = this.fetchTimeMs,
      readSize = this.readSize,
      lastStableOffset = this.lastStableOffset,
      exception = exceptionOpt
    )
  }
}

case class FetchPartitionData(error: Errors = Errors.NONE,
                              highWatermark: Long,
                              logStartOffset: Long,
                              records: Records,
                              lastStableOffset: Option[Long],
                              abortedTransactions: Option[List[AbortedTransaction]],
                              preferredReadReplica: Option[Int])


/**
 * Trait to represent the state of hosted partitions. We create a concrete (active) Partition
 * instance when the broker receives a LeaderAndIsr request from the controller indicating
 * that it should be either a leader or follower of a partition.
 */
sealed trait HostedPartition
object HostedPartition {
  /**
   * This broker does not have any state for this partition locally.
   */
  final object None extends HostedPartition

  /**
   * This broker hosts the partition and it is online.
   */
  final case class Online(partition: Partition) extends HostedPartition

  /**
   * This broker hosts the partition, but it is in an offline log directory.
   */
  final object Offline extends HostedPartition
}

object ReplicaManager {
  val HighWatermarkFilename = "replication-offset-checkpoint"
  val IsrChangePropagationBlackOut = 5000L
  val IsrChangePropagationInterval = 60000L
}

class ReplicaManager(val config: KafkaConfig,
                     metrics: Metrics,
                     time: Time,
                     val zkClient: KafkaZkClient,
                     scheduler: Scheduler,
                     val logManager: LogManager,
                     val isShuttingDown: AtomicBoolean,
                     quotaManagers: QuotaManagers,
                     val brokerTopicStats: BrokerTopicStats,
                     val metadataCache: MetadataCache,
                     logDirFailureChannel: LogDirFailureChannel,
                     val delayedProducePurgatory: DelayedOperationPurgatory[DelayedProduce],
                     val delayedFetchPurgatory: DelayedOperationPurgatory[DelayedFetch],
                     val delayedDeleteRecordsPurgatory: DelayedOperationPurgatory[DelayedDeleteRecords],
                     val delayedElectLeaderPurgatory: DelayedOperationPurgatory[DelayedElectLeader],
                     val delayedListOffsetsPurgatory: DelayedOperationPurgatory[DelayedListOffsets],
                     val tierMetadataManager: TierMetadataManager,
                     val tierFetcherOpt: Option[TierFetcher],
                     val tierStateFetcher: Option[TierStateFetcher],
                     threadNamePrefix: Option[String]) extends Logging with KafkaMetricsGroup {

  def this(config: KafkaConfig,
           metrics: Metrics,
           time: Time,
           zkClient: KafkaZkClient,
           scheduler: Scheduler,
           logManager: LogManager,
           isShuttingDown: AtomicBoolean,
           quotaManagers: QuotaManagers,
           brokerTopicStats: BrokerTopicStats,
           metadataCache: MetadataCache,
           logDirFailureChannel: LogDirFailureChannel,
           tierMetadataManager: TierMetadataManager,
           tierFetcherOpt: Option[TierFetcher] = None,
           tierStateFetcher: Option[TierStateFetcher] = None,
           threadNamePrefix: Option[String] = None) {
    this(config, metrics, time, zkClient, scheduler, logManager, isShuttingDown,
      quotaManagers, brokerTopicStats, metadataCache, logDirFailureChannel,
      DelayedOperationPurgatory[DelayedProduce](
        purgatoryName = "Produce", brokerId = config.brokerId,
        purgeInterval = config.producerPurgatoryPurgeIntervalRequests),
      DelayedOperationPurgatory[DelayedFetch](
        purgatoryName = "Fetch", brokerId = config.brokerId,
        purgeInterval = config.fetchPurgatoryPurgeIntervalRequests),
      DelayedOperationPurgatory[DelayedDeleteRecords](
        purgatoryName = "DeleteRecords", brokerId = config.brokerId,
        purgeInterval = config.deleteRecordsPurgatoryPurgeIntervalRequests),
      DelayedOperationPurgatory[DelayedElectLeader](
        purgatoryName = "ElectLeader", brokerId = config.brokerId),
      DelayedOperationPurgatory[DelayedListOffsets](
        purgatoryName = "ListOffsets", brokerId = config.brokerId),
      tierMetadataManager,
      tierFetcherOpt,
      tierStateFetcher,
      threadNamePrefix)
  }

  /* epoch of the controller that last changed the leader */
  @volatile var controllerEpoch: Int = KafkaController.InitialControllerEpoch
  private val localBrokerId = config.brokerId
  private val allPartitions = new Pool[TopicPartition, HostedPartition](
    valueFactory = Some(tp => HostedPartition.Online(Partition(tp, time, this)))
  )
  private val replicaStateChangeLock = new Object
  val replicaFetcherManager = createReplicaFetcherManager(metrics, time, threadNamePrefix, quotaManagers.follower)
  val replicaAlterLogDirsManager = createReplicaAlterLogDirsManager(quotaManagers.alterLogDirs, brokerTopicStats)
  private val highWatermarkCheckPointThreadStarted = new AtomicBoolean(false)
  @volatile var highWatermarkCheckpoints: Map[String, OffsetCheckpointFile] = logManager.liveLogDirs.map(dir =>
    (dir.getAbsolutePath, new OffsetCheckpointFile(new File(dir, ReplicaManager.HighWatermarkFilename), logDirFailureChannel))).toMap

  this.logIdent = s"[ReplicaManager broker=$localBrokerId] "
  private val stateChangeLogger = new StateChangeLogger(localBrokerId, inControllerContext = false, None)

  private val isrChangeSet: mutable.Set[TopicPartition] = new mutable.HashSet[TopicPartition]()
  private val lastIsrChangeMs = new AtomicLong(System.currentTimeMillis())
  private val lastIsrPropagationMs = new AtomicLong(System.currentTimeMillis())

  private var logDirFailureHandler: LogDirFailureHandler = null

  private class LogDirFailureHandler(name: String, haltBrokerOnDirFailure: Boolean) extends ShutdownableThread(name) {
    override def doWork() {
      val newOfflineLogDir = logDirFailureChannel.takeNextOfflineLogDir()
      if (haltBrokerOnDirFailure) {
        fatal(s"Halting broker because dir $newOfflineLogDir is offline")
        Exit.halt(1)
      }
      handleLogDirFailure(newOfflineLogDir)
    }
  }

  val replicaSelectorOpt: Option[ReplicaSelector] = createReplicaSelector()

  val leaderCount = newGauge(
    "LeaderCount",
    new Gauge[Int] {
      def value = leaderPartitionsIterator.size
    }
  )
  val partitionCount = newGauge(
    "PartitionCount",
    new Gauge[Int] {
      def value = allPartitions.size
    }
  )
  val offlineReplicaCount = newGauge(
    "OfflineReplicaCount",
    new Gauge[Int] {
      def value = offlinePartitionCount
    }
  )
  val underReplicatedPartitions = newGauge(
    "UnderReplicatedPartitions",
    new Gauge[Int] {
      def value = underReplicatedPartitionCount
    }
  )
  val underMinIsrPartitionCount = newGauge(
    "UnderMinIsrPartitionCount",
    new Gauge[Int] {
      def value = leaderPartitionsIterator.count(_.isUnderMinIsr)
    }
  )
  val atMinIsrPartitionCount = newGauge(
    "AtMinIsrPartitionCount",
    new Gauge[Int] {
      def value = leaderPartitionsIterator.count(_.isAtMinIsr)
    }
  )

  val isrExpandRate: Meter = newMeter("IsrExpandsPerSec", "expands", TimeUnit.SECONDS)
  val isrShrinkRate: Meter = newMeter("IsrShrinksPerSec", "shrinks", TimeUnit.SECONDS)
  val failedIsrUpdatesRate: Meter = newMeter("FailedIsrUpdatesPerSec", "failedUpdates", TimeUnit.SECONDS)

  def underReplicatedPartitionCount: Int = leaderPartitionsIterator.count(_.isUnderReplicated)

  def startHighWatermarkCheckPointThread() = {
    if (highWatermarkCheckPointThreadStarted.compareAndSet(false, true))
      scheduler.schedule("highwatermark-checkpoint", checkpointHighWatermarks _, period = config.replicaHighWatermarkCheckpointIntervalMs, unit = TimeUnit.MILLISECONDS)
  }

  def recordIsrChange(topicPartition: TopicPartition) {
    isrChangeSet synchronized {
      isrChangeSet += topicPartition
      lastIsrChangeMs.set(System.currentTimeMillis())
    }
  }
  /**
   * This function periodically runs to see if ISR needs to be propagated. It propagates ISR when:
   * 1. There is ISR change not propagated yet.
   * 2. There is no ISR Change in the last five seconds, or it has been more than 60 seconds since the last ISR propagation.
   * This allows an occasional ISR change to be propagated within a few seconds, and avoids overwhelming controller and
   * other brokers when large amount of ISR change occurs.
   */
  def maybePropagateIsrChanges() {
    val now = System.currentTimeMillis()
    isrChangeSet synchronized {
      if (isrChangeSet.nonEmpty &&
        (lastIsrChangeMs.get() + ReplicaManager.IsrChangePropagationBlackOut < now ||
          lastIsrPropagationMs.get() + ReplicaManager.IsrChangePropagationInterval < now)) {
        zkClient.propagateIsrChanges(isrChangeSet)
        isrChangeSet.clear()
        lastIsrPropagationMs.set(now)
      }
    }
  }

  // When ReplicaAlterDirThread finishes replacing a current replica with a future replica, it will
  // remove the partition from the partition state map. But it will not close itself even if the
  // partition state map is empty. Thus we need to call shutdownIdleReplicaAlterDirThread() periodically
  // to shutdown idle ReplicaAlterDirThread
  def shutdownIdleReplicaAlterLogDirsThread(): Unit = {
    replicaAlterLogDirsManager.shutdownIdleFetcherThreads()
  }

  def getLog(topicPartition: TopicPartition): Option[AbstractLog] = logManager.getLog(topicPartition)

  def hasDelayedElectionOperations: Boolean = delayedElectLeaderPurgatory.numDelayed != 0

  def tryCompleteElection(key: DelayedOperationKey): Unit = {
    val completed = delayedElectLeaderPurgatory.checkAndComplete(key)
    debug("Request key %s unblocked %d ElectLeader.".format(key.keyLabel, completed))
  }

  def startup() {
    // start ISR expiration thread
    // A follower can lag behind leader for up to config.replicaLagTimeMaxMs x 1.5 before it is removed from ISR
    scheduler.schedule("isr-expiration", maybeShrinkIsr _, period = config.replicaLagTimeMaxMs / 2, unit = TimeUnit.MILLISECONDS)
    scheduler.schedule("isr-change-propagation", maybePropagateIsrChanges _, period = 2500L, unit = TimeUnit.MILLISECONDS)
    scheduler.schedule("shutdown-idle-replica-alter-log-dirs-thread", shutdownIdleReplicaAlterLogDirsThread _, period = 10000L, unit = TimeUnit.MILLISECONDS)

    // If inter-broker protocol (IBP) < 1.0, the controller will send LeaderAndIsrRequest V0 which does not include isNew field.
    // In this case, the broker receiving the request cannot determine whether it is safe to create a partition if a log directory has failed.
    // Thus, we choose to halt the broker on any log diretory failure if IBP < 1.0
    val haltBrokerOnFailure = config.interBrokerProtocolVersion < KAFKA_1_0_IV0
    logDirFailureHandler = new LogDirFailureHandler("LogDirFailureHandler", haltBrokerOnFailure)
    logDirFailureHandler.start()
  }

  private def maybeRemoveTopicMetrics(topic: String): Unit = {
    val topicHasOnlinePartition = allPartitions.values.exists {
      case HostedPartition.Online(partition) => topic == partition.topic
      case HostedPartition.None | HostedPartition.Offline => false
    }
    if (!topicHasOnlinePartition)
      brokerTopicStats.removeMetrics(topic)
  }

  def stopReplica(topicPartition: TopicPartition, deletePartition: Boolean)  = {
    stateChangeLogger.trace(s"Handling stop replica (delete=$deletePartition) for partition $topicPartition")

    if (deletePartition) {
      getPartition(topicPartition) match {
        case HostedPartition.Offline =>
          throw new KafkaStorageException(s"Partition $topicPartition is on an offline disk")

        case hostedPartition @ HostedPartition.Online(removedPartition) =>
          if (allPartitions.remove(topicPartition, hostedPartition)) {
            maybeRemoveTopicMetrics(topicPartition.topic)
            // this will delete the local log. This call may throw exception if the log is on offline directory
            removedPartition.delete()
          }

        case HostedPartition.None =>
          stateChangeLogger.trace(s"Ignoring stop replica (delete=$deletePartition) for partition " +
            s"$topicPartition as replica doesn't exist on broker")
      }

      // Delete log and corresponding folders in case replica manager doesn't hold them anymore.
      // This could happen when topic is being deleted while broker is down and recovers.
      if (logManager.getLog(topicPartition).isDefined)
        logManager.asyncDelete(topicPartition)
      if (logManager.getLog(topicPartition, isFuture = true).isDefined)
        logManager.asyncDelete(topicPartition, isFuture = true)
    }
    stateChangeLogger.trace(s"Finished handling stop replica (delete=$deletePartition) for partition $topicPartition")
  }

  def stopReplicas(stopReplicaRequest: StopReplicaRequest): (mutable.Map[TopicPartition, Errors], Errors) = {
    replicaStateChangeLock synchronized {
      val responseMap = new collection.mutable.HashMap[TopicPartition, Errors]
      if (stopReplicaRequest.controllerEpoch() < controllerEpoch) {
        stateChangeLogger.warn("Received stop replica request from an old controller epoch " +
          s"${stopReplicaRequest.controllerEpoch}. Latest known controller epoch is $controllerEpoch")
        (responseMap, Errors.STALE_CONTROLLER_EPOCH)
      } else {
        val partitions = stopReplicaRequest.partitions.asScala.toSet
        controllerEpoch = stopReplicaRequest.controllerEpoch
        // First stop fetchers for all partitions, then stop the corresponding replicas
        replicaFetcherManager.removeFetcherForPartitions(partitions)
        replicaAlterLogDirsManager.removeFetcherForPartitions(partitions)
        for (topicPartition <- partitions){
          try {
            stopReplica(topicPartition, stopReplicaRequest.deletePartitions)
            responseMap.put(topicPartition, Errors.NONE)
          } catch {
            case e: KafkaStorageException =>
              stateChangeLogger.error(s"Ignoring stop replica (delete=${stopReplicaRequest.deletePartitions}) for " +
                s"partition $topicPartition due to storage exception", e)
              responseMap.put(topicPartition, Errors.KAFKA_STORAGE_ERROR)
          }
        }
        (responseMap, Errors.NONE)
      }
    }
  }

  def getPartition(topicPartition: TopicPartition): HostedPartition = {
    Option(allPartitions.get(topicPartition)).getOrElse(HostedPartition.None)
  }

  // Visible for testing
  def createPartition(topicPartition: TopicPartition): Partition = {
    val partition = Partition(topicPartition, time, this)
    allPartitions.put(topicPartition, HostedPartition.Online(partition))
    partition
  }

  def nonOfflinePartition(topicPartition: TopicPartition): Option[Partition] = {
    getPartition(topicPartition) match {
      case HostedPartition.Online(partition) => Some(partition)
      case HostedPartition.None | HostedPartition.Offline => None
    }
  }

  // An iterator over all non offline partitions. This is a weakly consistent iterator; a partition made offline after
  // the iterator has been constructed could still be returned by this iterator.
  private def nonOfflinePartitionsIterator: Iterator[Partition] = {
    allPartitions.values.iterator.flatMap {
      case HostedPartition.Online(partition) => Some(partition)
      case HostedPartition.None | HostedPartition.Offline => None
    }
  }

  private def offlinePartitionCount: Int = {
    allPartitions.values.iterator.count(_ == HostedPartition.Offline)
  }

  def getPartitionOrException(topicPartition: TopicPartition, expectLeader: Boolean): Partition = {
    getPartition(topicPartition) match {
      case HostedPartition.Online(partition) =>
        partition

      case HostedPartition.Offline =>
        throw new KafkaStorageException(s"Partition $topicPartition is in an offline log directory")

      case HostedPartition.None if metadataCache.contains(topicPartition) =>
        if (expectLeader) {
          // The topic exists, but this broker is no longer a replica of it, so we return NOT_LEADER which
          // forces clients to refresh metadata to find the new location. This can happen, for example,
          // during a partition reassignment if a produce request from the client is sent to a broker after
          // the local replica has been deleted.
          throw new NotLeaderForPartitionException(s"Broker $localBrokerId is not a replica of $topicPartition")
        } else {
          throw new ReplicaNotAvailableException(s"Partition $topicPartition is not available")
        }

      case HostedPartition.None =>
        throw new UnknownTopicOrPartitionException(s"Partition $topicPartition doesn't exist")
    }
  }

  def localLogOrException(topicPartition: TopicPartition): AbstractLog = {
    getPartitionOrException(topicPartition, expectLeader = false).localLogOrException
  }

  def futureLocalLogOrException(topicPartition: TopicPartition): AbstractLog = {
    getPartitionOrException(topicPartition, expectLeader = false).futureLocalLogOrException
  }

  def localLog(topicPartition: TopicPartition): Option[AbstractLog] = {
    nonOfflinePartition(topicPartition).flatMap(_.log)
  }

  def getLogDir(topicPartition: TopicPartition): Option[String] = {
    localLog(topicPartition).map(_.dir.getParent)
  }

  /**
   * Append messages to leader replicas of the partition, and wait for them to be replicated to other replicas;
   * the callback function will be triggered either when timeout or the required acks are satisfied;
   * if the callback function itself is already synchronized on some object then pass this object to avoid deadlock.
   */
  def appendRecords(timeout: Long,
                    requiredAcks: Short,
                    internalTopicsAllowed: Boolean,
                    isFromClient: Boolean,
                    entriesPerPartition: Map[TopicPartition, MemoryRecords],
                    responseCallback: Map[TopicPartition, PartitionResponse] => Unit,
                    delayedProduceLock: Option[Lock] = None,
                    recordConversionStatsCallback: Map[TopicPartition, RecordConversionStats] => Unit = _ => ()) {
    if (isValidRequiredAcks(requiredAcks)) {
      val sTime = time.milliseconds
      val localProduceResults = appendToLocalLog(internalTopicsAllowed = internalTopicsAllowed,
        isFromClient = isFromClient, entriesPerPartition, requiredAcks)
      debug("Produce to local log in %d ms".format(time.milliseconds - sTime))

      val produceStatus = localProduceResults.map { case (topicPartition, result) =>
        topicPartition ->
                ProducePartitionStatus(
                  result.info.lastOffset + 1, // required offset
                  new PartitionResponse(result.error, result.info.firstOffset.getOrElse(-1), result.info.logAppendTime, result.info.logStartOffset)) // response status
      }

      recordConversionStatsCallback(localProduceResults.map { case (k, v) => k -> v.info.recordConversionStats })

      if (delayedProduceRequestRequired(requiredAcks, entriesPerPartition, localProduceResults)) {
        // create delayed produce operation
        val produceMetadata = ProduceMetadata(requiredAcks, produceStatus)
        val delayedProduce = new DelayedProduce(timeout, produceMetadata, this, responseCallback, delayedProduceLock)

        // create a list of (topic, partition) pairs to use as keys for this delayed produce operation
        val producerRequestKeys = entriesPerPartition.keys.map(TopicPartitionOperationKey(_)).toSeq

        // try to complete the request immediately, otherwise put it into the purgatory
        // this is because while the delayed produce operation is being created, new
        // requests may arrive and hence make this operation completable.
        delayedProducePurgatory.tryCompleteElseWatch(delayedProduce, producerRequestKeys)

      } else {
        // we can respond immediately
        val produceResponseStatus = produceStatus.map { case (k, status) => k -> status.responseStatus }
        responseCallback(produceResponseStatus)
      }
    } else {
      // If required.acks is outside accepted range, something is wrong with the client
      // Just return an error and don't handle the request at all
      val responseStatus = entriesPerPartition.map { case (topicPartition, _) =>
        topicPartition -> new PartitionResponse(Errors.INVALID_REQUIRED_ACKS,
          LogAppendInfo.UnknownLogAppendInfo.firstOffset.getOrElse(-1), RecordBatch.NO_TIMESTAMP, LogAppendInfo.UnknownLogAppendInfo.logStartOffset)
      }
      responseCallback(responseStatus)
    }
  }

  /**
   * Delete records on leader replicas of the partition, and wait for delete records operation be propagated to other replicas;
   * the callback function will be triggered either when timeout or logStartOffset of all live replicas have reached the specified offset
   */
  private def deleteRecordsOnLocalLog(offsetPerPartition: Map[TopicPartition, Long]): Map[TopicPartition, LogDeleteRecordsResult] = {
    trace("Delete records on local logs to offsets [%s]".format(offsetPerPartition))
    offsetPerPartition.map { case (topicPartition, requestedOffset) =>
      // reject delete records operation on internal topics
      if (Topic.isInternal(topicPartition.topic)) {
        (topicPartition, LogDeleteRecordsResult(-1L, -1L, Some(new InvalidTopicException(s"Cannot delete records of internal topic ${topicPartition.topic}"))))
      } else {
        try {
          val partition = getPartitionOrException(topicPartition, expectLeader = true)
          val logDeleteResult = partition.deleteRecordsOnLeader(requestedOffset)
          (topicPartition, logDeleteResult)
        } catch {
          case e@ (_: UnknownTopicOrPartitionException |
                   _: NotLeaderForPartitionException |
                   _: OffsetOutOfRangeException |
                   _: PolicyViolationException |
                   _: KafkaStorageException) =>
            (topicPartition, LogDeleteRecordsResult(-1L, -1L, Some(e)))
          case t: Throwable =>
            error("Error processing delete records operation on partition %s".format(topicPartition), t)
            (topicPartition, LogDeleteRecordsResult(-1L, -1L, Some(t)))
        }
      }
    }
  }

  // If there exists a topic partition that meets the following requirement,
  // we need to put a delayed DeleteRecordsRequest and wait for the delete records operation to complete
  //
  // 1. the delete records operation on this partition is successful
  // 2. low watermark of this partition is smaller than the specified offset
  private def delayedDeleteRecordsRequired(localDeleteRecordsResults: Map[TopicPartition, LogDeleteRecordsResult]): Boolean = {
    localDeleteRecordsResults.exists{ case (_, deleteRecordsResult) =>
      deleteRecordsResult.exception.isEmpty && deleteRecordsResult.lowWatermark < deleteRecordsResult.requestedOffset
    }
  }

  /**
   * For each pair of partition and log directory specified in the map, if the partition has already been created on
   * this broker, move its log files to the specified log directory. Otherwise, record the pair in the memory so that
   * the partition will be created in the specified log directory when broker receives LeaderAndIsrRequest for the partition later.
   */
  def alterReplicaLogDirs(partitionDirs: Map[TopicPartition, String]): Map[TopicPartition, Errors] = {
    replicaStateChangeLock synchronized {
      partitionDirs.map { case (topicPartition, destinationDir) =>
        try {
          /* If the topic name is exceptionally long, we can't support altering the log directory.
           * See KAFKA-4893 for details.
           * TODO: fix this by implementing topic IDs. */
          if (Log.logFutureDirName(topicPartition).size > 255)
            throw new InvalidTopicException("The topic name is too long.")
          if (!logManager.isLogDirOnline(destinationDir))
            throw new KafkaStorageException(s"Log directory $destinationDir is offline")

          getPartition(topicPartition) match {
            case HostedPartition.Online(partition) =>
              // Stop current replica movement if the destinationDir is different from the existing destination log directory
              if (partition.futureReplicaDirChanged(destinationDir)) {
                replicaAlterLogDirsManager.removeFetcherForPartitions(Set(topicPartition))
                partition.removeFutureLocalReplica()
              }
            case HostedPartition.Offline =>
              throw new KafkaStorageException(s"Partition $topicPartition is offline")

            case HostedPartition.None => // Do nothing
          }

          // If the log for this partition has not been created yet:
          // 1) Record the destination log directory in the memory so that the partition will be created in this log directory
          //    when broker receives LeaderAndIsrRequest for this partition later.
          // 2) Respond with ReplicaNotAvailableException for this partition in the AlterReplicaLogDirsResponse
          logManager.maybeUpdatePreferredLogDir(topicPartition, destinationDir)

          // throw ReplicaNotAvailableException if replica does not exist for the given partition
          val partition = getPartitionOrException(topicPartition, expectLeader = false)
          partition.localLogOrException

          // If the destinationLDir is different from the current log directory of the replica:
          // - If there is no offline log directory, create the future log in the destinationDir (if it does not exist) and
          //   start ReplicaAlterDirThread to move data of this partition from the current log to the future log
          // - Otherwise, return KafkaStorageException. We do not create the future log while there is offline log directory
          //   so that we can avoid creating future log for the same partition in multiple log directories.
          val highWatermarkCheckpoints = new LazyOffsetCheckpoints(this.highWatermarkCheckpoints)
          if (partition.maybeCreateFutureReplica(destinationDir, highWatermarkCheckpoints)) {
            val futureLog = futureLocalLogOrException(topicPartition)
            logManager.abortAndPauseCleaning(topicPartition)

            val initialFetchState = InitialFetchState(BrokerEndPoint(config.brokerId, "localhost", -1),
              partition.getLeaderEpoch, futureLog.highWatermark)
            replicaAlterLogDirsManager.addFetcherForPartitions(Map(topicPartition -> initialFetchState))
          }

          (topicPartition, Errors.NONE)
        } catch {
          case e@(_: InvalidTopicException |
                  _: LogDirNotFoundException |
                  _: ReplicaNotAvailableException |
                  _: KafkaStorageException) =>
            (topicPartition, Errors.forException(e))
          case t: Throwable =>
            error("Error while changing replica dir for partition %s".format(topicPartition), t)
            (topicPartition, Errors.forException(t))
        }
      }
    }
  }

  /*
   * Get the LogDirInfo for the specified list of partitions.
   *
   * Each LogDirInfo specifies the following information for a given log directory:
   * 1) Error of the log directory, e.g. whether the log is online or offline
   * 2) size and lag of current and future logs for each partition in the given log directory. Only logs of the queried partitions
   *    are included. There may be future logs (which will replace the current logs of the partition in the future) on the broker after KIP-113 is implemented.
   */
  def describeLogDirs(partitions: Set[TopicPartition]): Map[String, LogDirInfo] = {
    val logsByDir = logManager.allLogs.groupBy(log => log.dir.getParent)

    config.logDirs.toSet.map { logDir: String =>
      val absolutePath = new File(logDir).getAbsolutePath
      try {
        if (!logManager.isLogDirOnline(absolutePath))
          throw new KafkaStorageException(s"Log directory $absolutePath is offline")

        logsByDir.get(absolutePath) match {
          case Some(logs) =>
            val replicaInfos = logs.filter { log =>
              partitions.contains(log.topicPartition)
            }.map { log =>
              log.topicPartition -> new ReplicaInfo(log.size, getLogEndOffsetLag(log.topicPartition, log.logEndOffset, log.isFuture), log.isFuture)
            }.toMap

            (absolutePath, new LogDirInfo(Errors.NONE, replicaInfos.asJava))
          case None =>
            (absolutePath, new LogDirInfo(Errors.NONE, Map.empty[TopicPartition, ReplicaInfo].asJava))
        }

      } catch {
        case _: KafkaStorageException =>
          (absolutePath, new LogDirInfo(Errors.KAFKA_STORAGE_ERROR, Map.empty[TopicPartition, ReplicaInfo].asJava))
        case t: Throwable =>
          error(s"Error while describing replica in dir $absolutePath", t)
          (absolutePath, new LogDirInfo(Errors.forException(t), Map.empty[TopicPartition, ReplicaInfo].asJava))
      }
    }.toMap
  }

  def getLogEndOffsetLag(topicPartition: TopicPartition, logEndOffset: Long, isFuture: Boolean): Long = {
    localLog(topicPartition) match {
      case Some(log) =>
        if (isFuture)
          log.logEndOffset - logEndOffset
        else
          math.max(log.highWatermark - logEndOffset, 0)
      case None =>
        // return -1L to indicate that the LEO lag is not available if the replica is not created or is offline
        DescribeLogDirsResponse.INVALID_OFFSET_LAG
    }
  }

  def deleteRecords(timeout: Long,
                    offsetPerPartition: Map[TopicPartition, Long],
                    responseCallback: Map[TopicPartition, DeleteRecordsResponse.PartitionResponse] => Unit) {
    val timeBeforeLocalDeleteRecords = time.milliseconds
    val localDeleteRecordsResults = deleteRecordsOnLocalLog(offsetPerPartition)
    debug("Delete records on local log in %d ms".format(time.milliseconds - timeBeforeLocalDeleteRecords))

    val deleteRecordsStatus = localDeleteRecordsResults.map { case (topicPartition, result) =>
      topicPartition ->
        DeleteRecordsPartitionStatus(
          result.requestedOffset, // requested offset
          new DeleteRecordsResponse.PartitionResponse(result.lowWatermark, result.error)) // response status
    }

    if (delayedDeleteRecordsRequired(localDeleteRecordsResults)) {
      // create delayed delete records operation
      val delayedDeleteRecords = new DelayedDeleteRecords(timeout, deleteRecordsStatus, this, responseCallback)

      // create a list of (topic, partition) pairs to use as keys for this delayed delete records operation
      val deleteRecordsRequestKeys = offsetPerPartition.keys.map(TopicPartitionOperationKey(_)).toSeq

      // try to complete the request immediately, otherwise put it into the purgatory
      // this is because while the delayed delete records operation is being created, new
      // requests may arrive and hence make this operation completable.
      delayedDeleteRecordsPurgatory.tryCompleteElseWatch(delayedDeleteRecords, deleteRecordsRequestKeys)
    } else {
      // we can respond immediately
      val deleteRecordsResponseStatus = deleteRecordsStatus.map { case (k, status) => k -> status.responseStatus }
      responseCallback(deleteRecordsResponseStatus)
    }
  }

  // If all the following conditions are true, we need to put a delayed produce request and wait for replication to complete
  //
  // 1. required acks = -1
  // 2. there is data to append
  // 3. at least one partition append was successful (fewer errors than partitions)
  private def delayedProduceRequestRequired(requiredAcks: Short,
                                            entriesPerPartition: Map[TopicPartition, MemoryRecords],
                                            localProduceResults: Map[TopicPartition, LogAppendResult]): Boolean = {
    requiredAcks == -1 &&
    entriesPerPartition.nonEmpty &&
    localProduceResults.values.count(_.exception.isDefined) < entriesPerPartition.size
  }

  private def isValidRequiredAcks(requiredAcks: Short): Boolean = {
    requiredAcks == -1 || requiredAcks == 1 || requiredAcks == 0
  }

  /**
   * Append the messages to the local replica logs
   */
  private def appendToLocalLog(internalTopicsAllowed: Boolean,
                               isFromClient: Boolean,
                               entriesPerPartition: Map[TopicPartition, MemoryRecords],
                               requiredAcks: Short): Map[TopicPartition, LogAppendResult] = {
    trace(s"Append [$entriesPerPartition] to local log")
    entriesPerPartition.map { case (topicPartition, records) =>
      brokerTopicStats.topicStats(topicPartition.topic).totalProduceRequestRate.mark()
      brokerTopicStats.allTopicsStats.totalProduceRequestRate.mark()

      // reject appending to internal topics if it is not allowed
      if (Topic.isInternal(topicPartition.topic) && !internalTopicsAllowed) {
        (topicPartition, LogAppendResult(
          LogAppendInfo.UnknownLogAppendInfo,
          Some(new InvalidTopicException(s"Cannot append to internal topic ${topicPartition.topic}"))))
      } else {
        try {
          val partition = getPartitionOrException(topicPartition, expectLeader = true)
          val info = partition.appendRecordsToLeader(records, isFromClient, requiredAcks)
          val numAppendedMessages = info.numMessages

          // update stats for successfully appended bytes and messages as bytesInRate and messageInRate
          brokerTopicStats.topicStats(topicPartition.topic).bytesInRate.mark(records.sizeInBytes)
          brokerTopicStats.allTopicsStats.bytesInRate.mark(records.sizeInBytes)
          brokerTopicStats.topicStats(topicPartition.topic).messagesInRate.mark(numAppendedMessages)
          brokerTopicStats.allTopicsStats.messagesInRate.mark(numAppendedMessages)

          trace(s"${records.sizeInBytes} written to log $topicPartition beginning at offset " +
            s"${info.firstOffset.getOrElse(-1)} and ending at offset ${info.lastOffset}")
          (topicPartition, LogAppendResult(info))
        } catch {
          // NOTE: Failed produce requests metric is not incremented for known exceptions
          // it is supposed to indicate un-expected failures of a broker in handling a produce request
          case e@ (_: UnknownTopicOrPartitionException |
                   _: NotLeaderForPartitionException |
                   _: RecordTooLargeException |
                   _: RecordBatchTooLargeException |
                   _: CorruptRecordException |
                   _: KafkaStorageException |
                   _: InvalidTimestampException) =>
            (topicPartition, LogAppendResult(LogAppendInfo.UnknownLogAppendInfo, Some(e)))
          case t: Throwable =>
            val logStartOffset = getPartition(topicPartition) match {
              case HostedPartition.Online(partition) => partition.logStartOffset
              case HostedPartition.None | HostedPartition.Offline => -1L
            }
            brokerTopicStats.topicStats(topicPartition.topic).failedProduceRequestRate.mark()
            brokerTopicStats.allTopicsStats.failedProduceRequestRate.mark()
            error(s"Error processing append operation on partition $topicPartition", t)
            (topicPartition, LogAppendResult(LogAppendInfo.unknownLogAppendInfoWithLogStartOffset(logStartOffset), Some(t)))
        }
      }
    }
  }

  def fetchTierOffset(topicPartition: TopicPartition,
                      offset: OffsetType,
                      currentLeaderEpoch: Option[Integer],
                      fetchOnlyFromLeader: Boolean): Option[Long] = {
    val partition = getPartitionOrException(topicPartition, expectLeader = fetchOnlyFromLeader)
    partition.fetchTierOffsetForType(offset, currentLeaderEpoch, fetchOnlyFromLeader)
  }

  /**
   * Fetch offsets for timestamps.
   * If any offsets require fetches from the tiered section of the log, stages a DelayedListOffset request
   * in purgatory.
   * @param lookupMetadata Map of TopicPartition -> (Optional[LeaderEpoch], Timestamp)
   * @param isolationLevel Optional isolation level
   * @param fetchOnlyFromLeader fetchOnlyFromLeader boolean
   * @param responseCallback callback to call with fetched Map of TopicPartition -> FileTimestampAndOffset
   *                         when request is completed or has hit a timeout
   * @param delayMs number of ms to allow the fetch to complete if the request is staged in purgatory
   */
  def fetchOffsetsForTimestamps(lookupMetadata: Map[TopicPartition, (Optional[Integer], Long)],
                                isolationLevel: Option[IsolationLevel],
                                fetchOnlyFromLeader: Boolean,
                                responseCallback: Map[TopicPartition, Option[FileTimestampAndOffset]] => Unit,
                                delayMs: Long): Unit = {
    val tierLists = new util.HashMap[TopicPartition, TierTimestampAndOffset]()
    val localLists = new util.HashMap[TopicPartition, Option[FileTimestampAndOffset]]()
    lookupMetadata.map { case (topicPartition, (leaderAndEpoch, timestamp)) =>
      try {
        fetchOffsetForTimestamp(topicPartition, timestamp, isolationLevel,
          leaderAndEpoch, fetchOnlyFromLeader)
        match {
          case Some(timestampAndOffset: TierTimestampAndOffset) =>
            tierLists.put(topicPartition, timestampAndOffset)
          case Some(timestampAndOffset: FileTimestampAndOffset) =>
            localLists.put(topicPartition, Some(timestampAndOffset))
          case Some(timestampAndOffset) =>
            throw new Exception("Unexpected implementation of TimestampAndOffset " + timestampAndOffset.getClass)
          case None =>
            localLists.put(topicPartition, None)
        }
      } catch {
        case e: Exception =>
          localLists.put(topicPartition, Some(new FileTimestampAndOffset(timestamp, leaderAndEpoch, e)))
      }
    }

    if (tierLists.isEmpty) {
      responseCallback(localLists.asScala)
    } else {
      val completionCallback = (delayedOperationKey: DelayedOperationKey) =>
        delayedListOffsetsPurgatory.checkAndComplete(delayedOperationKey): Unit
      val pending = tierFetcherOpt.get.fetchOffsetForTimestamp(tierLists, completionCallback.asJava)
      val delayedListOffsets = new DelayedListOffsets(delayMs, fetchOnlyFromLeader, localLists, pending, this, responseCallback)
      val delayedOperationKeys = pending.delayedOperationKeys.asScala ++ lookupMetadata.keys.map(tp => TopicPartitionOperationKey(tp.topic(), tp.partition()))
      delayedListOffsetsPurgatory.tryCompleteElseWatch(delayedListOffsets, delayedOperationKeys)
    }
  }

  private def fetchOffsetForTimestamp(topicPartition: TopicPartition,
                                      timestamp: Long,
                                      isolationLevel: Option[IsolationLevel],
                                      currentLeaderEpoch: Optional[Integer],
                                      fetchOnlyFromLeader: Boolean): Option[TimestampAndOffset] = {
    val partition = getPartitionOrException(topicPartition, expectLeader = fetchOnlyFromLeader)
    partition.fetchOffsetForTimestamp(timestamp, isolationLevel, currentLeaderEpoch, fetchOnlyFromLeader)
  }

  def legacyFetchOffsetsForTimestamp(topicPartition: TopicPartition,
                                     timestamp: Long,
                                     maxNumOffsets: Int,
                                     isFromConsumer: Boolean,
                                     fetchOnlyFromLeader: Boolean): Seq[Long] = {
    val partition = getPartitionOrException(topicPartition, expectLeader = fetchOnlyFromLeader)
    partition.legacyFetchOffsetsForTimestamp(timestamp, maxNumOffsets, isFromConsumer, fetchOnlyFromLeader)
  }

  def mergeIntoFetchPartitionStatusList(fetchInfos: Seq[(TopicPartition, PartitionData)],
                                        logReadResultMap: mutable.HashMap[TopicPartition, _ <: AbstractLogReadResult]): Seq[(TopicPartition, FetchPartitionStatus)] = {
    fetchInfos.flatMap { case (topicPartition: TopicPartition, partitionData: PartitionData) =>
      logReadResultMap.get(topicPartition).map {
        case localResult: LogReadResult => topicPartition -> FetchPartitionStatus(localResult.info.fetchOffsetMetadata, partitionData)
        case _: TierLogReadResult => topicPartition -> FetchPartitionStatus(LogOffsetMetadata.UnknownOffsetMetadata, partitionData)
      }
    }
  }

  /**
   * Fetch messages from a replica, and wait until enough data can be fetched and return;
   * the callback function will be triggered either when timeout or required fetch info is satisfied.
   * Consumers may fetch from any replica, but followers can only fetch from the leader.
   */
  def fetchMessages(timeout: Long,
                    replicaId: Int,
                    fetchMinBytes: Int,
                    fetchMaxBytes: Int,
                    hardMaxBytesLimit: Boolean,
                    fetchInfos: Seq[(TopicPartition, PartitionData)],
                    quota: ReplicaQuota,
                    responseCallback: Seq[(TopicPartition, FetchPartitionData)] => Unit,
                    isolationLevel: IsolationLevel,
                    clientMetadata: Option[ClientMetadata]) {
    val isFromFollower = Request.isValidBrokerId(replicaId)

    val fetchIsolation = if (isFromFollower || replicaId == Request.FutureLocalReplicaId)
      FetchLogEnd
    else if (isolationLevel == IsolationLevel.READ_COMMITTED)
      FetchTxnCommitted
    else
      FetchHighWatermark

<<<<<<< HEAD

    def readFromLog(): Seq[(TopicPartition, AbstractLogReadResult)] = {
=======
    def readFromLog(): Seq[(TopicPartition, LogReadResult)] = {
>>>>>>> 10ab08bc
      val result = readFromLocalLog(
        replicaId = replicaId,
        fetchOnlyFromLeader = isFromFollower,
        fetchIsolation = fetchIsolation,
        fetchMaxBytes = fetchMaxBytes,
        hardMaxBytesLimit = hardMaxBytesLimit,
        readPartitionInfo = fetchInfos,
        quota = quota,
        clientMetadata = clientMetadata)
      if (isFromFollower) updateFollowerFetchState(replicaId, result)
      else result
    }

    val logReadResults = readFromLog()

    // check if this fetch request can be satisfied right away
    var localReadableBytes: Long = 0
    var errorReadingData = false
<<<<<<< HEAD

    val localLogReadResultMap = new mutable.HashMap[TopicPartition, LogReadResult]
    val tierLogReadResultMap = new mutable.HashMap[TopicPartition, TierLogReadResult]

    logReadResults.foreach {
      case (topicPartition: TopicPartition, logReadResult: LogReadResult) =>
        if (logReadResult.error != Errors.NONE)
          errorReadingData = true
        localReadableBytes = localReadableBytes + logReadResult.info.records.sizeInBytes
        localLogReadResultMap.put(topicPartition, logReadResult)

      case (topicPartition: TopicPartition, tierLogReadResult: TierLogReadResult) =>
        if (tierLogReadResult.error != Errors.NONE)
          errorReadingData = true
        tierLogReadResultMap.put(topicPartition, tierLogReadResult)
=======
    val logReadResultMap = new mutable.HashMap[TopicPartition, LogReadResult]
    var anyPartitionsNeedHwUpdate = false
    logReadResults.foreach { case (topicPartition, logReadResult) =>
      if (logReadResult.error != Errors.NONE)
        errorReadingData = true
      bytesReadable = bytesReadable + logReadResult.info.records.sizeInBytes
      logReadResultMap.put(topicPartition, logReadResult)
      if (isFromFollower && logReadResult.followerNeedsHwUpdate) {
        anyPartitionsNeedHwUpdate = true
      }
    }

    // Wrap the given callback function with another function that will update the HW for the remote follower
    def maybeUpdateHwAndSendResponse(fetchPartitionData: Seq[(TopicPartition, FetchPartitionData)]): Unit = {
      if (isFromFollower) {
        fetchPartitionData.foreach {
          case (tp, partitionData) => updateFollowerHighWatermark(tp, replicaId, partitionData.highWatermark)
        }
      }
      responseCallback(fetchPartitionData)
>>>>>>> 10ab08bc
    }

    // respond immediately if 1) fetch request does not want to wait
    //                        2) fetch request does not require any data
    //                        3) fetch request does not require any tiered data and has enough data available in local store to respond
    //                        4) some error happens while reading data
<<<<<<< HEAD
    if (timeout <= 0 || fetchInfos.isEmpty || (tierLogReadResultMap.isEmpty && localReadableBytes >= fetchMinBytes) || errorReadingData) {
      val fetchPartitionData = logReadResults.flatMap {
        case (tp, result: LogReadResult) =>
          Some(tp -> FetchPartitionData(result.error, result.highWatermark, result.leaderLogStartOffset, result.info.records,
            result.lastStableOffset, result.info.abortedTransactions))
        case _ => None
=======
    //                        5) any of the requested partitions need HW update
    if (timeout <= 0 || fetchInfos.isEmpty || bytesReadable >= fetchMinBytes || errorReadingData || anyPartitionsNeedHwUpdate) {
      val fetchPartitionData = logReadResults.map { case (tp, result) =>
        tp -> FetchPartitionData(result.error, result.highWatermark, result.leaderLogStartOffset, result.info.records,
          result.lastStableOffset, result.info.abortedTransactions, result.preferredReadReplica)
>>>>>>> 10ab08bc
      }
      maybeUpdateHwAndSendResponse(fetchPartitionData)
    } else {
<<<<<<< HEAD
      val tierFetchPartitionStatusList = mergeIntoFetchPartitionStatusList(fetchInfos, tierLogReadResultMap)
      val localFetchPartitionStatusList = mergeIntoFetchPartitionStatusList(fetchInfos, localLogReadResultMap)
=======
      // construct the fetch results from the read results
      val fetchPartitionStatus = new mutable.ArrayBuffer[(TopicPartition, FetchPartitionStatus)]
      fetchInfos.foreach { case (topicPartition, partitionData) =>
        logReadResultMap.get(topicPartition).foreach(logReadResult => {
          val logOffsetMetadata = logReadResult.info.fetchOffsetMetadata
          fetchPartitionStatus += (topicPartition -> FetchPartitionStatus(logOffsetMetadata, partitionData))
        })
      }
      val fetchMetadata = FetchMetadata(fetchMinBytes, fetchMaxBytes, hardMaxBytesLimit, isFromFollower,
        fetchIsolation, isFromFollower, replicaId, fetchPartitionStatus)
      val delayedFetch = new DelayedFetch(timeout, fetchMetadata, this, quota, clientMetadata,
        maybeUpdateHwAndSendResponse)
>>>>>>> 10ab08bc

      // create a list of (topic, partition) pairs to use as keys for this delayed fetch operation
      val localDelayedFetchKeys = localFetchPartitionStatusList.map { case (tp, _) => TopicPartitionOperationKey(tp) }

      if (tierLogReadResultMap.isEmpty) {
        val localFetchMetadata = FetchMetadata(fetchMinBytes, fetchMaxBytes, hardMaxBytesLimit, fetchOnlyFromLeader,
          fetchIsolation, isFromFollower, replicaId, localFetchPartitionStatusList)

        val delayedFetch = new DelayedFetch(timeout, localFetchMetadata, this, quota, None, responseCallback)

        // try to complete the request immediately, otherwise put it into the purgatory;
        // this is because while the delayed fetch operation is being created, new requests
        // may arrive and hence make this operation completable.
        delayedFetchPurgatory.tryCompleteElseWatch(delayedFetch, localDelayedFetchKeys)
      } else {
        // Must use the logReadResult list instead of the tierLogReadResultMap to ensure ordering is maintained.
        val tierFetchMetadataList = logReadResults.collect { case (_, tierLogReadResult: TierLogReadResult) => tierLogReadResult.info.fetchMetadata }

        val completionCallback = (delayedOperationKey: DelayedOperationKey) =>
          delayedFetchPurgatory.checkAndComplete(delayedOperationKey): Unit
        val tierFetcher = tierFetcherOpt.getOrElse(throw new IllegalStateException("Attempted to initiate fetch for tiered data but there is no TierFetcher present"))
        val pendingFetch = tierFetcher.fetch(tierFetchMetadataList.asJava, isolationLevel, completionCallback.asJava)

        // Create TopicPartitionOperationKey's for all local partitions included in this fetch. Merge the resulting
        // set of keys with the list of TierFetchOperationKeys returned from initiating the tier fetch.
        val delayedFetchKeys = localDelayedFetchKeys ++ pendingFetch.delayedOperationKeys.asScala

        // For tiered fetches, we set the lower bound on the fetch timeout to 15s, which is half of the default request
        // timeout. This forces all requests with max.wait < 15000 to wait for the tier fetch to complete, or the 15000
        // to elapse. This is only temporary until a solution is found for caching segment data between requests.
        val boundedTimeout = Math.max(timeout, 15000)
        val tierAndLocalFetchMetadata = FetchMetadata(fetchMinBytes, fetchMaxBytes, hardMaxBytesLimit, fetchOnlyFromLeader,
          fetchIsolation, isFromFollower, replicaId, localFetchPartitionStatusList ++ tierFetchPartitionStatusList)
        val delayedFetch = new DelayedFetch(boundedTimeout, tierAndLocalFetchMetadata, this, quota, Some(pendingFetch), responseCallback)
        // Gather up all of the fetchInfos
        delayedFetchPurgatory.tryCompleteElseWatch(delayedFetch, delayedFetchKeys)
      }
    }
  }

  /**
   * Read from multiple topic partitions at the given offset up to maxSize bytes
   */
  def readFromLocalLog(replicaId: Int,
                       fetchOnlyFromLeader: Boolean,
                       fetchIsolation: FetchIsolation,
                       fetchMaxBytes: Int,
                       hardMaxBytesLimit: Boolean,
                       readPartitionInfo: Seq[(TopicPartition, PartitionData)],
<<<<<<< HEAD
                       quota: ReplicaQuota): Seq[(TopicPartition, AbstractLogReadResult)] = {
=======
                       quota: ReplicaQuota,
                       clientMetadata: Option[ClientMetadata]): Seq[(TopicPartition, LogReadResult)] = {
>>>>>>> 10ab08bc

    def read(tp: TopicPartition, fetchInfo: PartitionData, limitBytes: Int, minOneMessage: Boolean): AbstractLogReadResult = {
      val offset = fetchInfo.fetchOffset
      val partitionFetchSize = fetchInfo.maxBytes
      val followerLogStartOffset = fetchInfo.logStartOffset

      brokerTopicStats.topicStats(tp.topic).totalFetchRequestRate.mark()
      brokerTopicStats.allTopicsStats.totalFetchRequestRate.mark()

      val adjustedMaxBytes = math.min(fetchInfo.maxBytes, limitBytes)
      try {
        trace(s"Fetching log segment for partition $tp, offset $offset, partition fetch size $partitionFetchSize, " +
          s"remaining response limit $limitBytes" +
          (if (minOneMessage) s", ignoring response/partition size limits" else ""))

        val partition = getPartitionOrException(tp, expectLeader = fetchOnlyFromLeader)
        val fetchTimeMs = time.milliseconds

<<<<<<< HEAD
        // Try the read first, this tells us whether we need all of adjustedFetchSize for this partition
        val readInfo = partition.readRecords(
          fetchOffset = fetchInfo.fetchOffset,
          currentLeaderEpoch = fetchInfo.currentLeaderEpoch,
          maxBytes = adjustedMaxBytes,
          fetchIsolation = fetchIsolation,
          fetchOnlyFromLeader = fetchOnlyFromLeader,
          minOneMessage = minOneMessage)

        val (fetchOffsetMetadata, firstEntryIncomplete) = readInfo.fetchedData match {
          case localReadInfo: FetchDataInfo => (localReadInfo.fetchOffsetMetadata, localReadInfo.firstEntryIncomplete)
          case _: TierFetchDataInfo => (LogOffsetMetadata.UnknownOffsetMetadata, false)
        }

        val fetchDataInfo = if (shouldLeaderThrottle(quota, tp, replicaId)) {
          // If the partition is being throttled, simply return an empty set.
          FetchDataInfo(fetchOffsetMetadata, MemoryRecords.EMPTY)
        } else if (!hardMaxBytesLimit && firstEntryIncomplete) {
          // For FetchRequest version 3, we replace incomplete message sets with an empty one as consumers can make
          // progress in such cases and don't need to report a `RecordTooLargeException`
          FetchDataInfo(fetchOffsetMetadata, MemoryRecords.EMPTY)
=======
        // If we are the leader, determine the preferred read-replica
        val preferredReadReplica = clientMetadata.flatMap(
          metadata => findPreferredReadReplica(tp, metadata, replicaId, fetchInfo.fetchOffset, fetchTimeMs))

        if (preferredReadReplica.isDefined) {
          replicaSelectorOpt.foreach{ selector =>
            debug(s"Replica selector ${selector.getClass.getSimpleName} returned preferred replica " +
              s"${preferredReadReplica.get} for $clientMetadata")
          }
          // If a preferred read-replica is set, skip the read
          val offsetSnapshot = partition.fetchOffsetSnapshot(fetchInfo.currentLeaderEpoch, false)
          LogReadResult(info = FetchDataInfo(LogOffsetMetadata.UnknownOffsetMetadata, MemoryRecords.EMPTY),
            highWatermark = offsetSnapshot.highWatermark.messageOffset,
            leaderLogStartOffset = offsetSnapshot.logStartOffset,
            leaderLogEndOffset = offsetSnapshot.logEndOffset.messageOffset,
            followerLogStartOffset = followerLogStartOffset,
            fetchTimeMs = -1L,
            readSize = 0,
            lastStableOffset = Some(offsetSnapshot.lastStableOffset.messageOffset),
            preferredReadReplica = preferredReadReplica,
            exception = None)
>>>>>>> 10ab08bc
        } else {
          // Try the read first, this tells us whether we need all of adjustedFetchSize for this partition
          val readInfo: LogReadInfo = partition.readRecords(
            fetchOffset = fetchInfo.fetchOffset,
            currentLeaderEpoch = fetchInfo.currentLeaderEpoch,
            maxBytes = adjustedMaxBytes,
            fetchIsolation = fetchIsolation,
            fetchOnlyFromLeader = fetchOnlyFromLeader,
            minOneMessage = minOneMessage)

          // Check if the HW known to the follower is behind the actual HW
          val followerNeedsHwUpdate: Boolean = partition.getReplica(replicaId)
            .exists(replica => replica.lastSentHighWatermark < readInfo.highWatermark)

          val fetchDataInfo = if (shouldLeaderThrottle(quota, tp, replicaId)) {
            // If the partition is being throttled, simply return an empty set.
            FetchDataInfo(readInfo.fetchedData.fetchOffsetMetadata, MemoryRecords.EMPTY)
          } else if (!hardMaxBytesLimit && readInfo.fetchedData.firstEntryIncomplete) {
            // For FetchRequest version 3, we replace incomplete message sets with an empty one as consumers can make
            // progress in such cases and don't need to report a `RecordTooLargeException`
            FetchDataInfo(readInfo.fetchedData.fetchOffsetMetadata, MemoryRecords.EMPTY)
          } else {
            readInfo.fetchedData
          }

<<<<<<< HEAD
        fetchDataInfo match {
          case info: FetchDataInfo =>
            LogReadResult(info = info,
              highWatermark = readInfo.highWatermark,
              leaderLogStartOffset = readInfo.logStartOffset,
              leaderLogEndOffset = readInfo.logEndOffset,
              followerLogStartOffset = followerLogStartOffset,
              fetchTimeMs = fetchTimeMs,
              readSize = adjustedMaxBytes,
              lastStableOffset = Some(readInfo.lastStableOffset),
              exception = None)
          case info: TierFetchDataInfo =>
            TierLogReadResult(info = info,
              highWatermark = readInfo.highWatermark,
              leaderLogStartOffset = readInfo.logStartOffset,
              leaderLogEndOffset = readInfo.logEndOffset,
              followerLogStartOffset = followerLogStartOffset,
              fetchTimeMs = fetchTimeMs,
              readSize = adjustedMaxBytes,
              lastStableOffset = Some(readInfo.lastStableOffset),
              exception = None)
=======
          LogReadResult(info = fetchDataInfo,
            highWatermark = readInfo.highWatermark,
            leaderLogStartOffset = readInfo.logStartOffset,
            leaderLogEndOffset = readInfo.logEndOffset,
            followerLogStartOffset = followerLogStartOffset,
            fetchTimeMs = fetchTimeMs,
            readSize = adjustedMaxBytes,
            lastStableOffset = Some(readInfo.lastStableOffset),
            preferredReadReplica = preferredReadReplica,
            followerNeedsHwUpdate = followerNeedsHwUpdate,
            exception = None)
>>>>>>> 10ab08bc
        }
      } catch {
        // NOTE: Failed fetch requests metric is not incremented for known exceptions since it
        // is supposed to indicate un-expected failure of a broker in handling a fetch request
        case e@ (_: UnknownTopicOrPartitionException |
                 _: NotLeaderForPartitionException |
                 _: UnknownLeaderEpochException |
                 _: FencedLeaderEpochException |
                 _: ReplicaNotAvailableException |
                 _: KafkaStorageException |
                 _: OffsetOutOfRangeException) =>
          LogReadResult(info = FetchDataInfo(LogOffsetMetadata.UnknownOffsetMetadata, MemoryRecords.EMPTY),
            highWatermark = Log.UnknownOffset,
            leaderLogStartOffset = Log.UnknownOffset,
            leaderLogEndOffset = Log.UnknownOffset,
            followerLogStartOffset = Log.UnknownOffset,
            fetchTimeMs = -1L,
            readSize = 0,
            lastStableOffset = None,
            exception = Some(e))
        case e: Throwable =>
          brokerTopicStats.topicStats(tp.topic).failedFetchRequestRate.mark()
          brokerTopicStats.allTopicsStats.failedFetchRequestRate.mark()

          val fetchSource = Request.describeReplicaId(replicaId)
          error(s"Error processing fetch with max size $adjustedMaxBytes from $fetchSource " +
            s"on partition $tp: $fetchInfo", e)

          LogReadResult(info = FetchDataInfo(LogOffsetMetadata.UnknownOffsetMetadata, MemoryRecords.EMPTY),
            highWatermark = Log.UnknownOffset,
            leaderLogStartOffset = Log.UnknownOffset,
            leaderLogEndOffset = Log.UnknownOffset,
            followerLogStartOffset = Log.UnknownOffset,
            fetchTimeMs = -1L,
            readSize = 0,
            lastStableOffset = None,
            exception = Some(e))
      }
    }

    var limitBytes = fetchMaxBytes
    val result = new mutable.ArrayBuffer[(TopicPartition, AbstractLogReadResult)]
    var minOneMessage = !hardMaxBytesLimit
    readPartitionInfo.foreach { case (tp, fetchInfo) =>
      val readResult = read(tp, fetchInfo, limitBytes, minOneMessage)
      val recordBatchSize =
        readResult match {
          case localResult: LogReadResult => localResult.info.records.sizeInBytes
          case tierResult: TierLogReadResult => tierResult.info.fetchMetadata.maxBytes.intValue
        }
      // Once we read from a non-empty partition, we stop ignoring request and partition level size limits
      if (recordBatchSize > 0)
        minOneMessage = false
      limitBytes = math.max(0, limitBytes - recordBatchSize)
      result += (tp -> readResult)
    }
    result
  }

  /**
    * Using the configured [[ReplicaSelector]], determine the preferred read replica for a partition given the
    * client metadata, the requested offset, and the current set of replicas. If the preferred read replica is the
    * leader, return None
    */
  def findPreferredReadReplica(tp: TopicPartition,
                               clientMetadata: ClientMetadata,
                               replicaId: Int,
                               fetchOffset: Long,
                               currentTimeMs: Long): Option[Int] = {
    val partition = getPartitionOrException(tp, expectLeader = false)

    if (partition.isLeader) {
      if (Request.isValidBrokerId(replicaId)) {
        // Don't look up preferred for follower fetches via normal replication
        Option.empty
      } else {
        replicaSelectorOpt.flatMap { replicaSelector =>
          val replicaEndpoints = metadataCache.getPartitionReplicaEndpoints(tp, new ListenerName(clientMetadata.listenerName))
          var replicaInfoSet: Set[ReplicaView] = partition.remoteReplicas
            // Exclude replicas that don't have the requested offset (whether or not if they're in the ISR)
            .filter(replica => replica.logEndOffset >= fetchOffset)
            .filter(replica => replica.logStartOffset <= fetchOffset)
            .map(replica => new DefaultReplicaView(
              replicaEndpoints.getOrElse(replica.brokerId, Node.noNode()),
              replica.logEndOffset,
              currentTimeMs - replica.lastCaughtUpTimeMs
            ))

          if (partition.leaderReplicaIdOpt.isDefined) {
            val leaderReplica: ReplicaView = partition.leaderReplicaIdOpt
              .map(replicaId => replicaEndpoints.getOrElse(replicaId, Node.noNode()))
              .map(leaderNode => new DefaultReplicaView(leaderNode, partition.localLogOrException.logEndOffset, 0L))
              .get
            replicaInfoSet ++= Set(leaderReplica)

            val partitionInfo = new DefaultPartitionView(replicaInfoSet.asJava, leaderReplica)
            replicaSelector.select(tp, clientMetadata, partitionInfo).asScala
              .filter(!_.endpoint.isEmpty)
              // Even though the replica selector can return the leader, we don't want to send it out with the
              // FetchResponse, so we exclude it here
              .filter(!_.equals(leaderReplica))
              .map(_.endpoint.id)
          } else {
            None
          }
        }
      }
    } else {
      None
    }
  }

  /**
   *  To avoid ISR thrashing, we only throttle a replica on the leader if it's in the throttled replica list,
   *  the quota is exceeded and the replica is not in sync.
   */
  def shouldLeaderThrottle(quota: ReplicaQuota, topicPartition: TopicPartition, replicaId: Int): Boolean = {
    val isReplicaInSync = nonOfflinePartition(topicPartition).exists(_.inSyncReplicaIds.contains(replicaId))
    !isReplicaInSync && quota.isThrottled(topicPartition) && quota.isQuotaExceeded
  }

  def getLogConfig(topicPartition: TopicPartition): Option[LogConfig] = localLog(topicPartition).map(_.config)

  def getMagic(topicPartition: TopicPartition): Option[Byte] = getLogConfig(topicPartition).map(_.messageFormatVersion.recordVersion.value)

  def maybeUpdateMetadataCache(correlationId: Int, updateMetadataRequest: UpdateMetadataRequest) : Seq[TopicPartition] =  {
    replicaStateChangeLock synchronized {
      if(updateMetadataRequest.controllerEpoch < controllerEpoch) {
        val stateControllerEpochErrorMessage = s"Received update metadata request with correlation id $correlationId " +
          s"from an old controller ${updateMetadataRequest.controllerId} with epoch ${updateMetadataRequest.controllerEpoch}. " +
          s"Latest known controller epoch is $controllerEpoch"
        stateChangeLogger.warn(stateControllerEpochErrorMessage)
        throw new ControllerMovedException(stateChangeLogger.messageWithPrefix(stateControllerEpochErrorMessage))
      } else {
        val deletedPartitions = metadataCache.updateMetadata(correlationId, updateMetadataRequest)
        controllerEpoch = updateMetadataRequest.controllerEpoch
        deletedPartitions
      }
    }
  }

  def becomeLeaderOrFollower(correlationId: Int,
                             leaderAndIsrRequest: LeaderAndIsrRequestBase,
                             onLeadershipChange: (Iterable[Partition], Iterable[Partition]) => Unit): AbstractResponse = {
    leaderAndIsrRequest.partitionStates.asScala.foreach { case (topicPartition, stateInfo) =>
      stateChangeLogger.trace(s"Received LeaderAndIsr request $stateInfo " +
        s"correlation id $correlationId from controller ${leaderAndIsrRequest.controllerId} " +
        s"epoch ${leaderAndIsrRequest.controllerEpoch} for partition $topicPartition")
    }
    replicaStateChangeLock synchronized {
      if (leaderAndIsrRequest.controllerEpoch < controllerEpoch) {
        stateChangeLogger.warn(s"Ignoring LeaderAndIsr request from controller ${leaderAndIsrRequest.controllerId} with " +
          s"correlation id $correlationId since its controller epoch ${leaderAndIsrRequest.controllerEpoch} is old. " +
          s"Latest known controller epoch is $controllerEpoch")
        leaderAndIsrRequest.getErrorResponse(0, Errors.STALE_CONTROLLER_EPOCH.exception)
      } else {
        val responseMap = new mutable.HashMap[TopicPartition, Errors]
        val controllerId = leaderAndIsrRequest.controllerId
        controllerEpoch = leaderAndIsrRequest.controllerEpoch

        // First check partition's leader epoch
        val partitionState = new mutable.HashMap[Partition, LeaderAndIsrRequest.PartitionState]()
        val newPartitions = new mutable.HashSet[Partition]

        leaderAndIsrRequest.partitionStates.asScala.foreach { case (topicPartition, stateInfo) =>
          val partitionOpt = getPartition(topicPartition) match {
            case HostedPartition.Offline =>
              stateChangeLogger.warn(s"Ignoring LeaderAndIsr request from " +
                s"controller $controllerId with correlation id $correlationId " +
                s"epoch $controllerEpoch for partition $topicPartition as the local replica for the " +
                "partition is in an offline log directory")
              responseMap.put(topicPartition, Errors.KAFKA_STORAGE_ERROR)
              None

            case HostedPartition.Online(partition) => Some(partition)

            case HostedPartition.None =>
              val partition = Partition(topicPartition, time, this)
              allPartitions.putIfNotExists(topicPartition, HostedPartition.Online(partition))
              newPartitions.add(partition)
              Some(partition)
          }

          partitionOpt.foreach { partition =>
            val currentLeaderEpoch = partition.getLeaderEpoch
            val requestLeaderEpoch = stateInfo.basePartitionState.leaderEpoch
            if (requestLeaderEpoch > currentLeaderEpoch) {
              // If the leader epoch is valid record the epoch of the controller that made the leadership decision.
              // This is useful while updating the isr to maintain the decision maker controller's epoch in the zookeeper path
              if (stateInfo.basePartitionState.replicas.contains(localBrokerId))
                partitionState.put(partition, stateInfo)
              else {
                stateChangeLogger.warn(s"Ignoring LeaderAndIsr request from controller $controllerId with " +
                  s"correlation id $correlationId epoch $controllerEpoch for partition $topicPartition as itself is not " +
                  s"in assigned replica list ${stateInfo.basePartitionState.replicas.asScala.mkString(",")}")
                responseMap.put(topicPartition, Errors.UNKNOWN_TOPIC_OR_PARTITION)
              }
            } else if (requestLeaderEpoch < currentLeaderEpoch) {
              stateChangeLogger.warn(s"Ignoring LeaderAndIsr request from " +
                s"controller $controllerId with correlation id $correlationId " +
                s"epoch $controllerEpoch for partition $topicPartition since its associated " +
                s"leader epoch $requestLeaderEpoch is smaller than the current " +
                s"leader epoch $currentLeaderEpoch")
              responseMap.put(topicPartition, Errors.STALE_CONTROLLER_EPOCH)
            } else {
              stateChangeLogger.debug(s"Ignoring LeaderAndIsr request from " +
                s"controller $controllerId with correlation id $correlationId " +
                s"epoch $controllerEpoch for partition $topicPartition since its associated " +
                s"leader epoch $requestLeaderEpoch matches the current leader epoch")
              responseMap.put(topicPartition, Errors.STALE_CONTROLLER_EPOCH)
            }
          }
        }

        val partitionsTobeLeader = partitionState.filter { case (_, stateInfo) =>
          stateInfo.basePartitionState.leader == localBrokerId
        }
        val partitionsToBeFollower = partitionState -- partitionsTobeLeader.keys

        val highWatermarkCheckpoints = new LazyOffsetCheckpoints(this.highWatermarkCheckpoints)
        val partitionsBecomeLeader = if (partitionsTobeLeader.nonEmpty)
          makeLeaders(controllerId, controllerEpoch, partitionsTobeLeader, correlationId, responseMap,
            highWatermarkCheckpoints)
        else
          Set.empty[Partition]
        val partitionsBecomeFollower = if (partitionsToBeFollower.nonEmpty)
          makeFollowers(controllerId, controllerEpoch, partitionsToBeFollower, correlationId, responseMap,
            highWatermarkCheckpoints)
        else
          Set.empty[Partition]

        leaderAndIsrRequest.partitionStates.asScala.keys.foreach { topicPartition =>
          /*
           * If there is offline log directory, a Partition object may have been created by getOrCreatePartition()
           * before getOrCreateReplica() failed to create local replica due to KafkaStorageException.
           * In this case ReplicaManager.allPartitions will map this topic-partition to an empty Partition object.
           * we need to map this topic-partition to OfflinePartition instead.
           */
          if (localLog(topicPartition).isEmpty)
            markPartitionOffline(topicPartition)
        }

        // we initialize highwatermark thread after the first leaderisrrequest. This ensures that all the partitions
        // have been completely populated before starting the checkpointing there by avoiding weird race conditions
        startHighWatermarkCheckPointThread()

        val futureReplicasAndInitialOffset = new mutable.HashMap[TopicPartition, InitialFetchState]
        for (partition <- newPartitions) {
          val topicPartition = partition.topicPartition
          if (logManager.getLog(topicPartition, isFuture = true).isDefined) {
            partition.log.foreach { log =>
              val leader = BrokerEndPoint(config.brokerId, "localhost", -1)

              // Add future replica to partition's map
              partition.createLogIfNotExists(Request.FutureLocalReplicaId, isNew = false, isFutureReplica = true,
                highWatermarkCheckpoints)

              // pause cleaning for partitions that are being moved and start ReplicaAlterDirThread to move
              // replica from source dir to destination dir
              logManager.abortAndPauseCleaning(topicPartition)

              futureReplicasAndInitialOffset.put(topicPartition, InitialFetchState(leader,
                partition.getLeaderEpoch, log.highWatermark))
            }
          }
        }
        replicaAlterLogDirsManager.addFetcherForPartitions(futureReplicasAndInitialOffset)

        replicaFetcherManager.shutdownIdleFetcherThreads()
        replicaAlterLogDirsManager.shutdownIdleFetcherThreads()
        onLeadershipChange(partitionsBecomeLeader, partitionsBecomeFollower)

        leaderAndIsrRequest match {
          case leaderAndIsrRequest: LeaderAndIsrRequest => new LeaderAndIsrResponse(Errors.NONE, responseMap.asJava)
          case leaderAndIsrRequest: ConfluentLeaderAndIsrRequest => new ConfluentLeaderAndIsrResponse(Errors.NONE, responseMap.asJava)
          case _ => throw new IllegalArgumentException("Unsupported LeaderAndIsrRequestBase argument supplied "
            + leaderAndIsrRequest.getClass)
        }
      }
    }
  }

  /*
   * Make the current broker to become leader for a given set of partitions by:
   *
   * 1. Stop fetchers for these partitions
   * 2. Update the partition metadata in cache
   * 3. Add these partitions to the leader partitions set
   *
   * If an unexpected error is thrown in this function, it will be propagated to KafkaApis where
   * the error message will be set on each partition since we do not know which partition caused it. Otherwise,
   * return the set of partitions that are made leader due to this method
   *
   *  TODO: the above may need to be fixed later
   */
  private def makeLeaders(controllerId: Int,
                          controllerEpoch: Int,
                          partitionState: Map[Partition, LeaderAndIsrRequest.PartitionState],
                          correlationId: Int,
                          responseMap: mutable.Map[TopicPartition, Errors],
                          highWatermarkCheckpoints: OffsetCheckpoints): Set[Partition] = {
    partitionState.keys.foreach { partition =>
      stateChangeLogger.trace(s"Handling LeaderAndIsr request correlationId $correlationId from " +
        s"controller $controllerId epoch $controllerEpoch starting the become-leader transition for " +
        s"partition ${partition.topicPartition}")
    }

    for (partition <- partitionState.keys)
      responseMap.put(partition.topicPartition, Errors.NONE)

    val partitionsToMakeLeaders = mutable.Set[Partition]()

    try {
      // First stop fetchers for all the partitions
      replicaFetcherManager.removeFetcherForPartitions(partitionState.keySet.map(_.topicPartition))
      // Update the partition information to be the leader
      partitionState.foreach{ case (partition, partitionStateInfo) =>
        try {
          if (partition.makeLeader(controllerId, partitionStateInfo, correlationId, highWatermarkCheckpoints)) {
            partitionsToMakeLeaders += partition
            stateChangeLogger.trace(s"Stopped fetchers as part of become-leader request from " +
              s"controller $controllerId epoch $controllerEpoch with correlation id $correlationId for partition ${partition.topicPartition} " +
              s"(last update controller epoch ${partitionStateInfo.basePartitionState.controllerEpoch})")
          } else
            stateChangeLogger.info(s"Skipped the become-leader state change after marking its " +
              s"partition as leader with correlation id $correlationId from controller $controllerId epoch $controllerEpoch for " +
              s"partition ${partition.topicPartition} (last update controller epoch ${partitionStateInfo.basePartitionState.controllerEpoch}) " +
              s"since it is already the leader for the partition.")
        } catch {
          case e: KafkaStorageException =>
            stateChangeLogger.error(s"Skipped the become-leader state change with " +
              s"correlation id $correlationId from controller $controllerId epoch $controllerEpoch for partition ${partition.topicPartition} " +
              s"(last update controller epoch ${partitionStateInfo.basePartitionState.controllerEpoch}) since " +
              s"the replica for the partition is offline due to disk error $e")
            val dirOpt = getLogDir(partition.topicPartition)
            error(s"Error while making broker the leader for partition $partition in dir $dirOpt", e)
            responseMap.put(partition.topicPartition, Errors.KAFKA_STORAGE_ERROR)
        }
      }

    } catch {
      case e: Throwable =>
        partitionState.keys.foreach { partition =>
          stateChangeLogger.error(s"Error while processing LeaderAndIsr request correlationId $correlationId received " +
            s"from controller $controllerId epoch $controllerEpoch for partition ${partition.topicPartition}", e)
        }
        // Re-throw the exception for it to be caught in KafkaApis
        throw e
    }

    partitionState.keys.foreach { partition =>
      stateChangeLogger.trace(s"Completed LeaderAndIsr request correlationId $correlationId from controller $controllerId " +
        s"epoch $controllerEpoch for the become-leader transition for partition ${partition.topicPartition}")
    }

    partitionsToMakeLeaders
  }

  /*
   * Make the current broker to become follower for a given set of partitions by:
   *
   * 1. Remove these partitions from the leader partitions set.
   * 2. Mark the replicas as followers so that no more data can be added from the producer clients.
   * 3. Stop fetchers for these partitions so that no more data can be added by the replica fetcher threads.
   * 4. Truncate the log and checkpoint offsets for these partitions.
   * 5. Clear the produce and fetch requests in the purgatory
   * 6. If the broker is not shutting down, add the fetcher to the new leaders.
   *
   * The ordering of doing these steps make sure that the replicas in transition will not
   * take any more messages before checkpointing offsets so that all messages before the checkpoint
   * are guaranteed to be flushed to disks
   *
   * If an unexpected error is thrown in this function, it will be propagated to KafkaApis where
   * the error message will be set on each partition since we do not know which partition caused it. Otherwise,
   * return the set of partitions that are made follower due to this method
   */
  private def makeFollowers(controllerId: Int,
                            controllerEpoch: Int,
                            partitionStates: Map[Partition, LeaderAndIsrRequest.PartitionState],
                            correlationId: Int,
                            responseMap: mutable.Map[TopicPartition, Errors],
                            highWatermarkCheckpoints: OffsetCheckpoints) : Set[Partition] = {
    partitionStates.foreach { case (partition, partitionState) =>
      stateChangeLogger.trace(s"Handling LeaderAndIsr request correlationId $correlationId from controller $controllerId " +
        s"epoch $controllerEpoch starting the become-follower transition for partition ${partition.topicPartition} with leader " +
        s"${partitionState.basePartitionState.leader}")
    }

    for (partition <- partitionStates.keys)
      responseMap.put(partition.topicPartition, Errors.NONE)

    val partitionsToMakeFollower: mutable.Set[Partition] = mutable.Set()
    try {
      // TODO: Delete leaders from LeaderAndIsrRequest
      partitionStates.foreach { case (partition, partitionStateInfo) =>
        val newLeaderBrokerId = partitionStateInfo.basePartitionState.leader
        try {
          metadataCache.getAliveBrokers.find(_.id == newLeaderBrokerId) match {
            // Only change partition state when the leader is available
            case Some(_) =>
              if (partition.makeFollower(controllerId, partitionStateInfo, correlationId, highWatermarkCheckpoints))
                partitionsToMakeFollower += partition
              else
                stateChangeLogger.info(s"Skipped the become-follower state change after marking its partition as " +
                  s"follower with correlation id $correlationId from controller $controllerId epoch $controllerEpoch " +
                  s"for partition ${partition.topicPartition} (last update " +
                  s"controller epoch ${partitionStateInfo.basePartitionState.controllerEpoch}) " +
                  s"since the new leader $newLeaderBrokerId is the same as the old leader")
            case None =>
              // The leader broker should always be present in the metadata cache.
              // If not, we should record the error message and abort the transition process for this partition
              stateChangeLogger.error(s"Received LeaderAndIsrRequest with correlation id $correlationId from " +
                s"controller $controllerId epoch $controllerEpoch for partition ${partition.topicPartition} " +
                s"(last update controller epoch ${partitionStateInfo.basePartitionState.controllerEpoch}) " +
                s"but cannot become follower since the new leader $newLeaderBrokerId is unavailable.")
              // Create the local replica even if the leader is unavailable. This is required to ensure that we include
              // the partition's high watermark in the checkpoint file (see KAFKA-1647)
              partition.createLogIfNotExists(localBrokerId, isNew = partitionStateInfo.isNew, isFutureReplica = false,
                highWatermarkCheckpoints)
          }
        } catch {
          case e: KafkaStorageException =>
            stateChangeLogger.error(s"Skipped the become-follower state change with correlation id $correlationId from " +
              s"controller $controllerId epoch $controllerEpoch for partition ${partition.topicPartition} " +
              s"(last update controller epoch ${partitionStateInfo.basePartitionState.controllerEpoch}) with leader " +
              s"$newLeaderBrokerId since the replica for the partition is offline due to disk error $e")
            val dirOpt = getLogDir(partition.topicPartition)
            error(s"Error while making broker the follower for partition $partition with leader " +
              s"$newLeaderBrokerId in dir $dirOpt", e)
            responseMap.put(partition.topicPartition, Errors.KAFKA_STORAGE_ERROR)
        }
      }

      replicaFetcherManager.removeFetcherForPartitions(partitionsToMakeFollower.map(_.topicPartition))
      partitionsToMakeFollower.foreach { partition =>
        stateChangeLogger.trace(s"Stopped fetchers as part of become-follower request from controller $controllerId " +
          s"epoch $controllerEpoch with correlation id $correlationId for partition ${partition.topicPartition} with leader " +
          s"${partitionStates(partition).basePartitionState.leader}")
      }

      partitionsToMakeFollower.foreach { partition =>
        val topicPartitionOperationKey = TopicPartitionOperationKey(partition.topicPartition)
        delayedProducePurgatory.checkAndComplete(topicPartitionOperationKey)
        delayedFetchPurgatory.checkAndComplete(topicPartitionOperationKey)
        delayedListOffsetsPurgatory.checkAndComplete(topicPartitionOperationKey)
      }

      partitionsToMakeFollower.foreach { partition =>
        stateChangeLogger.trace(s"Truncated logs and checkpointed recovery boundaries for partition " +
          s"${partition.topicPartition} as part of become-follower request with correlation id $correlationId from " +
          s"controller $controllerId epoch $controllerEpoch with leader ${partitionStates(partition).basePartitionState.leader}")
      }

      if (isShuttingDown.get()) {
        partitionsToMakeFollower.foreach { partition =>
          stateChangeLogger.trace(s"Skipped the adding-fetcher step of the become-follower state " +
            s"change with correlation id $correlationId from controller $controllerId epoch $controllerEpoch for " +
            s"partition ${partition.topicPartition} with leader ${partitionStates(partition).basePartitionState.leader} " +
            "since it is shutting down")
        }
      } else {
        // we do not need to check if the leader exists again since this has been done at the beginning of this process
        val partitionsToMakeFollowerWithLeaderAndOffset = partitionsToMakeFollower.map { partition =>
          val leader = metadataCache.getAliveBrokers.find(_.id == partition.leaderReplicaIdOpt.get).get
            .brokerEndPoint(config.interBrokerListenerName)
          val fetchOffset = partition.localLogOrException.highWatermark
          partition.topicPartition -> InitialFetchState(leader, partition.getLeaderEpoch, fetchOffset)
       }.toMap

        replicaFetcherManager.addFetcherForPartitions(partitionsToMakeFollowerWithLeaderAndOffset)
        partitionsToMakeFollowerWithLeaderAndOffset.foreach { case (partition, initialFetchState) =>
          stateChangeLogger.trace(s"Started fetcher to new leader as part of become-follower " +
            s"request from controller $controllerId epoch $controllerEpoch with correlation id $correlationId for " +
            s"partition $partition with leader ${initialFetchState.leader}")
        }
      }
    } catch {
      case e: Throwable =>
        stateChangeLogger.error(s"Error while processing LeaderAndIsr request with correlationId $correlationId " +
          s"received from controller $controllerId epoch $controllerEpoch", e)
        // Re-throw the exception for it to be caught in KafkaApis
        throw e
    }

    partitionStates.keys.foreach { partition =>
      stateChangeLogger.trace(s"Completed LeaderAndIsr request correlationId $correlationId from controller $controllerId " +
        s"epoch $controllerEpoch for the become-follower transition for partition ${partition.topicPartition} with leader " +
        s"${partitionStates(partition).basePartitionState.leader}")
    }

    partitionsToMakeFollower
  }

  private def maybeShrinkIsr(): Unit = {
    trace("Evaluating ISR list of partitions to see which replicas can be removed from the ISR")

    // Shrink ISRs for non offline partitions
    allPartitions.keys.foreach { topicPartition =>
      nonOfflinePartition(topicPartition).foreach(_.maybeShrinkIsr(config.replicaLagTimeMaxMs))
    }
  }

  /**
   * Update the follower's fetch state on the leader based on the last fetch request and update `readResult`.
   * If the follower replica is not recognized to be one of the assigned replicas, do not update
   * `readResult` so that log start/end offset and high watermark is consistent with
   * records in fetch response. Log start/end offset and high watermark may change not only due to
   * this fetch request, e.g., rolling new log segment and removing old log segment may move log
   * start offset further than the last offset in the fetched records. The followers will get the
   * updated leader's state in the next fetch response.
   */
  private def updateFollowerFetchState(followerId: Int,
                                       readResults: Seq[(TopicPartition, AbstractLogReadResult)]): Seq[(TopicPartition, AbstractLogReadResult)] = {
    readResults.map { case (topicPartition, readResult) =>
      val updatedReadResult = if (readResult.error != Errors.NONE) {
        debug(s"Skipping update of fetch state for follower $followerId since the " +
          s"log read returned error ${readResult.error}")
        readResult
      } else {
        readResult match {
          case readResult: LogReadResult =>
            var updatedReadResult = readResult
            nonOfflinePartition(topicPartition) match {
              case Some(partition) =>
                partition.getReplica(followerId) match {
                  case Some(replica) =>
                    partition.updateFollowerFetchState(followerId,
                      readResult.info.fetchOffsetMetadata,
                      readResult.followerLogStartOffset,
                      readResult.fetchTimeMs,
                      readResult.leaderLogEndOffset)
                  case None =>
                    warn(s"Leader $localBrokerId failed to record follower $followerId's position " +
                      s"${readResult.info.fetchOffsetMetadata.messageOffset} since the replica is not recognized to be " +
                      s"one of the assigned replicas ${partition.allReplicaIds.mkString(",")} " +
                      s"for partition $topicPartition. Empty records will be returned for this partition.")
                    updatedReadResult = readResult.withEmptyFetchInfo
                }
              case None =>
                warn(s"While recording the replica LEO, the partition $topicPartition hasn't been created.")
            }
            updatedReadResult
          case readResult: TierLogReadResult =>
            val reason = s"Attempt to fetch tiered data by follower $followerId from $localBrokerId at offset " +
              s"${readResult.info.fetchMetadata.fetchStartOffset}}"
            warn(reason)
            LogReadResult(info = FetchDataInfo(LogOffsetMetadata.UnknownOffsetMetadata, MemoryRecords.EMPTY),
              highWatermark = -1L,
              leaderLogStartOffset = -1L,
              leaderLogEndOffset = -1L,
              followerLogStartOffset = -1L,
              fetchTimeMs = -1L,
              readSize = 0,
              lastStableOffset = None,
              exception = Some(new OffsetTieredException(reason)))
        }
      }
      topicPartition -> updatedReadResult
    }
  }

<<<<<<< HEAD
  def leaderPartitionsIterator: Iterator[Partition] =
=======
  private def updateFollowerHighWatermark(topicPartition: TopicPartition, followerId: Int, highWatermark: Long): Unit = {
    nonOfflinePartition(topicPartition).flatMap(_.getReplica(followerId)) match {
      case Some(replica) => replica.updateLastSentHighWatermark(highWatermark)
      case None =>
        warn(s"While updating the HW for follower $followerId for partition $topicPartition, " +
          s"the replica could not be found.")
    }
  }

  private def leaderPartitionsIterator: Iterator[Partition] =
>>>>>>> 10ab08bc
    nonOfflinePartitionsIterator.filter(_.leaderLogIfLocal.isDefined)

  def getLogEndOffset(topicPartition: TopicPartition): Option[Long] =
    nonOfflinePartition(topicPartition).flatMap(_.leaderLogIfLocal.map(_.logEndOffset))

  // Flushes the highwatermark value for all partitions to the highwatermark file
  def checkpointHighWatermarks() {
    val localLogs = nonOfflinePartitionsIterator.flatMap { partition =>
      val logsList: mutable.Set[AbstractLog] = mutable.Set()
      partition.log.foreach(logsList.add)
      partition.futureLog.foreach(logsList.add)
      logsList
    }.toBuffer
    val logsByDir = localLogs.groupBy(_.dir.getParent)
    for ((dir, logs) <- logsByDir) {
      val hwms = logs.map(log => log.topicPartition -> log.highWatermark).toMap
      try {
        highWatermarkCheckpoints.get(dir).foreach(_.write(hwms))
      } catch {
        case e: KafkaStorageException =>
          error(s"Error while writing to highwatermark file in directory $dir", e)
      }
    }
  }

  // Used only by test
  def markPartitionOffline(tp: TopicPartition): Unit = replicaStateChangeLock synchronized {
    allPartitions.put(tp, HostedPartition.Offline)
    Partition.removeMetrics(tp)
  }

  // logDir should be an absolute path
  // sendZkNotification is needed for unit test
  def handleLogDirFailure(dir: String, sendZkNotification: Boolean = true) {
    if (!logManager.isLogDirOnline(dir))
      return
    info(s"Stopping serving replicas in dir $dir")
    replicaStateChangeLock synchronized {
      val newOfflinePartitions = nonOfflinePartitionsIterator.filter { partition =>
        partition.log.exists { _.dir.getParent == dir }
      }.map(_.topicPartition).toSet

      val partitionsWithOfflineFutureReplica = nonOfflinePartitionsIterator.filter { partition =>
        partition.futureLog.exists { _.dir.getParent == dir }
      }.toSet

      replicaFetcherManager.removeFetcherForPartitions(newOfflinePartitions)
      replicaAlterLogDirsManager.removeFetcherForPartitions(newOfflinePartitions ++ partitionsWithOfflineFutureReplica.map(_.topicPartition))

      partitionsWithOfflineFutureReplica.foreach(partition => partition.removeFutureLocalReplica(deleteFromLogDir = false))
      newOfflinePartitions.foreach { topicPartition =>
        markPartitionOffline(topicPartition)
      }
      newOfflinePartitions.map(_.topic).foreach { topic: String =>
        maybeRemoveTopicMetrics(topic)
      }
      highWatermarkCheckpoints = highWatermarkCheckpoints.filter { case (checkpointDir, _) => checkpointDir != dir }

      info(s"Broker $localBrokerId stopped fetcher for partitions ${newOfflinePartitions.mkString(",")} and stopped moving logs " +
           s"for partitions ${partitionsWithOfflineFutureReplica.mkString(",")} because they are in the failed log directory $dir.")
    }
    logManager.handleLogDirFailure(dir)

    if (sendZkNotification)
      zkClient.propagateLogDirEvent(localBrokerId)
    info(s"Stopped serving replicas in dir $dir")
  }

  def removeMetrics() {
    removeMetric("LeaderCount")
    removeMetric("PartitionCount")
    removeMetric("OfflineReplicaCount")
    removeMetric("UnderReplicatedPartitions")
    removeMetric("UnderMinIsrPartitionCount")
    removeMetric("AtMinIsrPartitionCount")
  }

  // High watermark do not need to be checkpointed only when under unit tests
  def shutdown(checkpointHW: Boolean = true) {
    info("Shutting down")
    removeMetrics()
    if (logDirFailureHandler != null)
      logDirFailureHandler.shutdown()
    replicaFetcherManager.shutdown()
    replicaAlterLogDirsManager.shutdown()
    delayedFetchPurgatory.shutdown()
    delayedProducePurgatory.shutdown()
    delayedDeleteRecordsPurgatory.shutdown()
    delayedElectLeaderPurgatory.shutdown()
    delayedListOffsetsPurgatory.shutdown()
    if (checkpointHW)
      checkpointHighWatermarks()
    replicaSelectorOpt.foreach(_.close)
    info("Shut down completely")
  }

  protected def createReplicaFetcherManager(metrics: Metrics, time: Time, threadNamePrefix: Option[String], quotaManager: ReplicationQuotaManager) = {
    new ReplicaFetcherManager(config, this, metrics, time, threadNamePrefix, quotaManager, tierMetadataManager, tierStateFetcher)
  }

  protected def createReplicaAlterLogDirsManager(quotaManager: ReplicationQuotaManager, brokerTopicStats: BrokerTopicStats) = {
    new ReplicaAlterLogDirsManager(config, this, quotaManager, tierMetadataManager, tierStateFetcher, brokerTopicStats)
  }

  protected def createReplicaSelector(): Option[ReplicaSelector] = {
    config.replicaSelectorClassName.map { className =>
      val tmpReplicaSelector: ReplicaSelector = CoreUtils.createObject[ReplicaSelector](className)
      tmpReplicaSelector.configure(config.originals())
      tmpReplicaSelector
    }
  }

  def lastOffsetForLeaderEpoch(requestedEpochInfo: Map[TopicPartition, OffsetsForLeaderEpochRequest.PartitionData]): Map[TopicPartition, EpochEndOffset] = {
    requestedEpochInfo.map { case (tp, partitionData) =>
      val epochEndOffset = getPartition(tp) match {
        case HostedPartition.Online(partition) =>
          partition.lastOffsetForLeaderEpoch(partitionData.currentLeaderEpoch, partitionData.leaderEpoch,
            fetchOnlyFromLeader = true)

        case HostedPartition.Offline =>
          new EpochEndOffset(Errors.KAFKA_STORAGE_ERROR, UNDEFINED_EPOCH, UNDEFINED_EPOCH_OFFSET)

        case HostedPartition.None if metadataCache.contains(tp) =>
          new EpochEndOffset(Errors.NOT_LEADER_FOR_PARTITION, UNDEFINED_EPOCH, UNDEFINED_EPOCH_OFFSET)

        case HostedPartition.None =>
          new EpochEndOffset(Errors.UNKNOWN_TOPIC_OR_PARTITION, UNDEFINED_EPOCH, UNDEFINED_EPOCH_OFFSET)
      }
      tp -> epochEndOffset
    }
  }

  def electLeaders(
    controller: KafkaController,
    partitions: Set[TopicPartition],
    electionType: ElectionType,
    responseCallback: Map[TopicPartition, ApiError] => Unit,
    requestTimeout: Int
  ): Unit = {

    val deadline = time.milliseconds() + requestTimeout

    def electionCallback(results: Map[TopicPartition, Either[ApiError, Int]]): Unit = {
      val expectedLeaders = mutable.Map.empty[TopicPartition, Int]
      val failures = mutable.Map.empty[TopicPartition, ApiError]
      results.foreach {
        case (partition, Right(leader)) => expectedLeaders += partition -> leader
        case (partition, Left(error)) => failures += partition -> error
      }

      if (expectedLeaders.nonEmpty) {
        val watchKeys = expectedLeaders.iterator.map {
          case (tp, _) => TopicPartitionOperationKey(tp)
        }.toIndexedSeq

        delayedElectLeaderPurgatory.tryCompleteElseWatch(
          new DelayedElectLeader(
            math.max(0, deadline - time.milliseconds()),
            expectedLeaders,
            failures,
            this,
            responseCallback
          ),
          watchKeys
        )
      } else {
          // There are no partitions actually being elected, so return immediately
          responseCallback(failures)
      }
    }

    controller.electLeaders(partitions, electionType, electionCallback)
  }
}<|MERGE_RESOLUTION|>--- conflicted
+++ resolved
@@ -31,46 +31,34 @@
 import kafka.metrics.KafkaMetricsGroup
 import kafka.server.QuotaFactory.QuotaManagers
 import kafka.server.checkpoints.{LazyOffsetCheckpoints, OffsetCheckpointFile, OffsetCheckpoints}
+import kafka.tier.{TierMetadataManager, TierTimestampAndOffset}
+import kafka.tier.fetcher.{TierFetchResult, TierFetcher, TierStateFetcher}
 import kafka.utils._
 import kafka.zk.KafkaZkClient
-import kafka.tier.fetcher.{TierFetchResult, TierFetcher, TierStateFetcher}
-import kafka.tier.TierMetadataManager
-import kafka.tier.TierTimestampAndOffset
-import org.apache.kafka.common.ElectionType
-<<<<<<< HEAD
-=======
-import org.apache.kafka.common.TopicPartition
-import org.apache.kafka.common.Node
->>>>>>> 10ab08bc
+import org.apache.kafka.common.{ElectionType, Node, TopicPartition}
 import org.apache.kafka.common.errors._
 import org.apache.kafka.common.internals.Topic
 import org.apache.kafka.common.metrics.Metrics
 import org.apache.kafka.common.network.ListenerName
 import org.apache.kafka.common.protocol.Errors
+import org.apache.kafka.common.record.FileRecords.{FileTimestampAndOffset, TimestampAndOffset}
 import org.apache.kafka.common.record._
 import org.apache.kafka.common.replica.PartitionView.DefaultPartitionView
+import org.apache.kafka.common.replica.ReplicaView.DefaultReplicaView
+import org.apache.kafka.common.replica.{ClientMetadata, _}
 import org.apache.kafka.common.requests.DescribeLogDirsResponse.{LogDirInfo, ReplicaInfo}
 import org.apache.kafka.common.requests.EpochEndOffset._
 import org.apache.kafka.common.requests.FetchRequest.PartitionData
 import org.apache.kafka.common.requests.FetchResponse.AbortedTransaction
 import org.apache.kafka.common.requests.ProduceResponse.PartitionResponse
-import org.apache.kafka.common.requests.{AbstractResponse, ApiError, ConfluentLeaderAndIsrRequest, ConfluentLeaderAndIsrResponse, DeleteRecordsResponse, DescribeLogDirsResponse, EpochEndOffset, IsolationLevel, LeaderAndIsrRequest, LeaderAndIsrRequestBase, LeaderAndIsrResponse, OffsetsForLeaderEpochRequest, StopReplicaRequest, UpdateMetadataRequest}
+import org.apache.kafka.common.requests.TierListOffsetRequest.OffsetType
+import org.apache.kafka.common.requests._
 import org.apache.kafka.common.utils.Time
-<<<<<<< HEAD
-import org.apache.kafka.common.TopicPartition
-import org.apache.kafka.common.record.FileRecords.FileTimestampAndOffset
-import org.apache.kafka.common.record.FileRecords.TimestampAndOffset
-import org.apache.kafka.common.requests.TierListOffsetRequest.OffsetType
-=======
-import org.apache.kafka.common.replica.ReplicaView.DefaultReplicaView
-import org.apache.kafka.common.replica.{ClientMetadata, _}
->>>>>>> 10ab08bc
-
-import scala.compat.java8.OptionConverters._
+
 import scala.collection.JavaConverters._
+import scala.collection.{Map, Seq, Set, mutable}
 import scala.compat.java8.FunctionConverters._
 import scala.compat.java8.OptionConverters._
-import scala.collection.{Map, Seq, Set, mutable}
 
 /*
  * Result metadata of a log append operation on the log
@@ -108,6 +96,8 @@
   def readSize: Int
   def lastStableOffset: Option[Long]
   def exception: Option[Throwable]
+  def preferredReadReplica: Option[Int]
+  def followerNeedsHwUpdate: Boolean
 
   def error: Errors = exception match {
     case None => Errors.NONE
@@ -123,19 +113,10 @@
                          fetchTimeMs: Long,
                          readSize: Int,
                          lastStableOffset: Option[Long],
-<<<<<<< HEAD
-                         exception: Option[Throwable] = None) extends AbstractLogReadResult {
-=======
                          preferredReadReplica: Option[Int] = None,
                          followerNeedsHwUpdate: Boolean = false,
-                         exception: Option[Throwable] = None) {
-
-  def error: Errors = exception match {
-    case None => Errors.NONE
-    case Some(e) => Errors.forException(e)
-  }
-
->>>>>>> 10ab08bc
+                         exception: Option[Throwable] = None) extends AbstractLogReadResult {
+
   def withEmptyFetchInfo: LogReadResult =
     copy(info = FetchDataInfo(LogOffsetMetadata.UnknownOffsetMetadata, MemoryRecords.EMPTY))
 
@@ -152,7 +133,13 @@
                              fetchTimeMs: Long,
                              readSize: Int,
                              lastStableOffset: Option[Long],
+                             preferredReadReplica: Option[Int] = None,
                              exception: Option[Throwable] = None) extends AbstractLogReadResult {
+  /**
+    * An attempt to fetch tiered data by the follower will raise an [[OffsetTieredException]]. See [[ReplicaManager.updateFollowerFetchState]].
+    */
+  val followerNeedsHwUpdate = false
+
   override def toString =
     s"Tiered Fetch Data: [$info], HW: [$highWatermark], leaderLogStartOffset: [$leaderLogStartOffset], leaderLogEndOffset: [$leaderLogEndOffset], " +
       s"followerLogStartOffset: [$followerLogStartOffset], fetchTimeMs: [$fetchTimeMs], readSize: [$readSize], lastStableOffset: [$lastStableOffset], error: [$error]"
@@ -183,6 +170,8 @@
       fetchTimeMs = this.fetchTimeMs,
       readSize = this.readSize,
       lastStableOffset = this.lastStableOffset,
+      preferredReadReplica = this.preferredReadReplica,
+      followerNeedsHwUpdate = this.followerNeedsHwUpdate,
       exception = exceptionOpt
     )
   }
@@ -1000,12 +989,7 @@
     else
       FetchHighWatermark
 
-<<<<<<< HEAD
-
     def readFromLog(): Seq[(TopicPartition, AbstractLogReadResult)] = {
-=======
-    def readFromLog(): Seq[(TopicPartition, LogReadResult)] = {
->>>>>>> 10ab08bc
       val result = readFromLocalLog(
         replicaId = replicaId,
         fetchOnlyFromLeader = isFromFollower,
@@ -1024,10 +1008,10 @@
     // check if this fetch request can be satisfied right away
     var localReadableBytes: Long = 0
     var errorReadingData = false
-<<<<<<< HEAD
 
     val localLogReadResultMap = new mutable.HashMap[TopicPartition, LogReadResult]
     val tierLogReadResultMap = new mutable.HashMap[TopicPartition, TierLogReadResult]
+    var anyPartitionsNeedHwUpdate = false
 
     logReadResults.foreach {
       case (topicPartition: TopicPartition, logReadResult: LogReadResult) =>
@@ -1035,22 +1019,14 @@
           errorReadingData = true
         localReadableBytes = localReadableBytes + logReadResult.info.records.sizeInBytes
         localLogReadResultMap.put(topicPartition, logReadResult)
+        if (isFromFollower && logReadResult.followerNeedsHwUpdate) {
+          anyPartitionsNeedHwUpdate = true
+        }
 
       case (topicPartition: TopicPartition, tierLogReadResult: TierLogReadResult) =>
         if (tierLogReadResult.error != Errors.NONE)
           errorReadingData = true
         tierLogReadResultMap.put(topicPartition, tierLogReadResult)
-=======
-    val logReadResultMap = new mutable.HashMap[TopicPartition, LogReadResult]
-    var anyPartitionsNeedHwUpdate = false
-    logReadResults.foreach { case (topicPartition, logReadResult) =>
-      if (logReadResult.error != Errors.NONE)
-        errorReadingData = true
-      bytesReadable = bytesReadable + logReadResult.info.records.sizeInBytes
-      logReadResultMap.put(topicPartition, logReadResult)
-      if (isFromFollower && logReadResult.followerNeedsHwUpdate) {
-        anyPartitionsNeedHwUpdate = true
-      }
     }
 
     // Wrap the given callback function with another function that will update the HW for the remote follower
@@ -1061,56 +1037,34 @@
         }
       }
       responseCallback(fetchPartitionData)
->>>>>>> 10ab08bc
     }
 
     // respond immediately if 1) fetch request does not want to wait
     //                        2) fetch request does not require any data
     //                        3) fetch request does not require any tiered data and has enough data available in local store to respond
     //                        4) some error happens while reading data
-<<<<<<< HEAD
-    if (timeout <= 0 || fetchInfos.isEmpty || (tierLogReadResultMap.isEmpty && localReadableBytes >= fetchMinBytes) || errorReadingData) {
+    //                        5) any of the requested partitions need HW update
+    if (timeout <= 0 || fetchInfos.isEmpty || (tierLogReadResultMap.isEmpty && localReadableBytes >= fetchMinBytes) || errorReadingData || anyPartitionsNeedHwUpdate) {
       val fetchPartitionData = logReadResults.flatMap {
         case (tp, result: LogReadResult) =>
           Some(tp -> FetchPartitionData(result.error, result.highWatermark, result.leaderLogStartOffset, result.info.records,
-            result.lastStableOffset, result.info.abortedTransactions))
+            result.lastStableOffset, result.info.abortedTransactions, result.preferredReadReplica))
         case _ => None
-=======
-    //                        5) any of the requested partitions need HW update
-    if (timeout <= 0 || fetchInfos.isEmpty || bytesReadable >= fetchMinBytes || errorReadingData || anyPartitionsNeedHwUpdate) {
-      val fetchPartitionData = logReadResults.map { case (tp, result) =>
-        tp -> FetchPartitionData(result.error, result.highWatermark, result.leaderLogStartOffset, result.info.records,
-          result.lastStableOffset, result.info.abortedTransactions, result.preferredReadReplica)
->>>>>>> 10ab08bc
       }
       maybeUpdateHwAndSendResponse(fetchPartitionData)
     } else {
-<<<<<<< HEAD
       val tierFetchPartitionStatusList = mergeIntoFetchPartitionStatusList(fetchInfos, tierLogReadResultMap)
       val localFetchPartitionStatusList = mergeIntoFetchPartitionStatusList(fetchInfos, localLogReadResultMap)
-=======
-      // construct the fetch results from the read results
-      val fetchPartitionStatus = new mutable.ArrayBuffer[(TopicPartition, FetchPartitionStatus)]
-      fetchInfos.foreach { case (topicPartition, partitionData) =>
-        logReadResultMap.get(topicPartition).foreach(logReadResult => {
-          val logOffsetMetadata = logReadResult.info.fetchOffsetMetadata
-          fetchPartitionStatus += (topicPartition -> FetchPartitionStatus(logOffsetMetadata, partitionData))
-        })
-      }
-      val fetchMetadata = FetchMetadata(fetchMinBytes, fetchMaxBytes, hardMaxBytesLimit, isFromFollower,
-        fetchIsolation, isFromFollower, replicaId, fetchPartitionStatus)
-      val delayedFetch = new DelayedFetch(timeout, fetchMetadata, this, quota, clientMetadata,
-        maybeUpdateHwAndSendResponse)
->>>>>>> 10ab08bc
 
       // create a list of (topic, partition) pairs to use as keys for this delayed fetch operation
       val localDelayedFetchKeys = localFetchPartitionStatusList.map { case (tp, _) => TopicPartitionOperationKey(tp) }
 
       if (tierLogReadResultMap.isEmpty) {
-        val localFetchMetadata = FetchMetadata(fetchMinBytes, fetchMaxBytes, hardMaxBytesLimit, fetchOnlyFromLeader,
+        val localFetchMetadata = FetchMetadata(fetchMinBytes, fetchMaxBytes, hardMaxBytesLimit, isFromFollower,
           fetchIsolation, isFromFollower, replicaId, localFetchPartitionStatusList)
 
-        val delayedFetch = new DelayedFetch(timeout, localFetchMetadata, this, quota, None, responseCallback)
+        val delayedFetch = new DelayedFetch(timeout, localFetchMetadata, this, quota, None,
+          clientMetadata, maybeUpdateHwAndSendResponse)
 
         // try to complete the request immediately, otherwise put it into the purgatory;
         // this is because while the delayed fetch operation is being created, new requests
@@ -1133,9 +1087,10 @@
         // timeout. This forces all requests with max.wait < 15000 to wait for the tier fetch to complete, or the 15000
         // to elapse. This is only temporary until a solution is found for caching segment data between requests.
         val boundedTimeout = Math.max(timeout, 15000)
-        val tierAndLocalFetchMetadata = FetchMetadata(fetchMinBytes, fetchMaxBytes, hardMaxBytesLimit, fetchOnlyFromLeader,
+        val tierAndLocalFetchMetadata = FetchMetadata(fetchMinBytes, fetchMaxBytes, hardMaxBytesLimit, isFromFollower,
           fetchIsolation, isFromFollower, replicaId, localFetchPartitionStatusList ++ tierFetchPartitionStatusList)
-        val delayedFetch = new DelayedFetch(boundedTimeout, tierAndLocalFetchMetadata, this, quota, Some(pendingFetch), responseCallback)
+        val delayedFetch = new DelayedFetch(boundedTimeout, tierAndLocalFetchMetadata, this, quota, Some(pendingFetch),
+          clientMetadata, maybeUpdateHwAndSendResponse)
         // Gather up all of the fetchInfos
         delayedFetchPurgatory.tryCompleteElseWatch(delayedFetch, delayedFetchKeys)
       }
@@ -1151,12 +1106,8 @@
                        fetchMaxBytes: Int,
                        hardMaxBytesLimit: Boolean,
                        readPartitionInfo: Seq[(TopicPartition, PartitionData)],
-<<<<<<< HEAD
-                       quota: ReplicaQuota): Seq[(TopicPartition, AbstractLogReadResult)] = {
-=======
                        quota: ReplicaQuota,
-                       clientMetadata: Option[ClientMetadata]): Seq[(TopicPartition, LogReadResult)] = {
->>>>>>> 10ab08bc
+                       clientMetadata: Option[ClientMetadata]): Seq[(TopicPartition, AbstractLogReadResult)] = {
 
     def read(tp: TopicPartition, fetchInfo: PartitionData, limitBytes: Int, minOneMessage: Boolean): AbstractLogReadResult = {
       val offset = fetchInfo.fetchOffset
@@ -1175,29 +1126,6 @@
         val partition = getPartitionOrException(tp, expectLeader = fetchOnlyFromLeader)
         val fetchTimeMs = time.milliseconds
 
-<<<<<<< HEAD
-        // Try the read first, this tells us whether we need all of adjustedFetchSize for this partition
-        val readInfo = partition.readRecords(
-          fetchOffset = fetchInfo.fetchOffset,
-          currentLeaderEpoch = fetchInfo.currentLeaderEpoch,
-          maxBytes = adjustedMaxBytes,
-          fetchIsolation = fetchIsolation,
-          fetchOnlyFromLeader = fetchOnlyFromLeader,
-          minOneMessage = minOneMessage)
-
-        val (fetchOffsetMetadata, firstEntryIncomplete) = readInfo.fetchedData match {
-          case localReadInfo: FetchDataInfo => (localReadInfo.fetchOffsetMetadata, localReadInfo.firstEntryIncomplete)
-          case _: TierFetchDataInfo => (LogOffsetMetadata.UnknownOffsetMetadata, false)
-        }
-
-        val fetchDataInfo = if (shouldLeaderThrottle(quota, tp, replicaId)) {
-          // If the partition is being throttled, simply return an empty set.
-          FetchDataInfo(fetchOffsetMetadata, MemoryRecords.EMPTY)
-        } else if (!hardMaxBytesLimit && firstEntryIncomplete) {
-          // For FetchRequest version 3, we replace incomplete message sets with an empty one as consumers can make
-          // progress in such cases and don't need to report a `RecordTooLargeException`
-          FetchDataInfo(fetchOffsetMetadata, MemoryRecords.EMPTY)
-=======
         // If we are the leader, determine the preferred read-replica
         val preferredReadReplica = clientMetadata.flatMap(
           metadata => findPreferredReadReplica(tp, metadata, replicaId, fetchInfo.fetchOffset, fetchTimeMs))
@@ -1219,7 +1147,6 @@
             lastStableOffset = Some(offsetSnapshot.lastStableOffset.messageOffset),
             preferredReadReplica = preferredReadReplica,
             exception = None)
->>>>>>> 10ab08bc
         } else {
           // Try the read first, this tells us whether we need all of adjustedFetchSize for this partition
           val readInfo: LogReadInfo = partition.readRecords(
@@ -1234,52 +1161,48 @@
           val followerNeedsHwUpdate: Boolean = partition.getReplica(replicaId)
             .exists(replica => replica.lastSentHighWatermark < readInfo.highWatermark)
 
+          val (fetchOffsetMetadata, firstEntryIncomplete) = readInfo.fetchedData match {
+            case localReadInfo: FetchDataInfo => (localReadInfo.fetchOffsetMetadata, localReadInfo.firstEntryIncomplete)
+            case _: TierFetchDataInfo => (LogOffsetMetadata.UnknownOffsetMetadata, false)
+          }
+
           val fetchDataInfo = if (shouldLeaderThrottle(quota, tp, replicaId)) {
             // If the partition is being throttled, simply return an empty set.
-            FetchDataInfo(readInfo.fetchedData.fetchOffsetMetadata, MemoryRecords.EMPTY)
-          } else if (!hardMaxBytesLimit && readInfo.fetchedData.firstEntryIncomplete) {
+            FetchDataInfo(fetchOffsetMetadata, MemoryRecords.EMPTY)
+          } else if (!hardMaxBytesLimit && firstEntryIncomplete) {
             // For FetchRequest version 3, we replace incomplete message sets with an empty one as consumers can make
             // progress in such cases and don't need to report a `RecordTooLargeException`
-            FetchDataInfo(readInfo.fetchedData.fetchOffsetMetadata, MemoryRecords.EMPTY)
+            FetchDataInfo(fetchOffsetMetadata, MemoryRecords.EMPTY)
           } else {
             readInfo.fetchedData
           }
 
-<<<<<<< HEAD
-        fetchDataInfo match {
-          case info: FetchDataInfo =>
-            LogReadResult(info = info,
-              highWatermark = readInfo.highWatermark,
-              leaderLogStartOffset = readInfo.logStartOffset,
-              leaderLogEndOffset = readInfo.logEndOffset,
-              followerLogStartOffset = followerLogStartOffset,
-              fetchTimeMs = fetchTimeMs,
-              readSize = adjustedMaxBytes,
-              lastStableOffset = Some(readInfo.lastStableOffset),
-              exception = None)
-          case info: TierFetchDataInfo =>
-            TierLogReadResult(info = info,
-              highWatermark = readInfo.highWatermark,
-              leaderLogStartOffset = readInfo.logStartOffset,
-              leaderLogEndOffset = readInfo.logEndOffset,
-              followerLogStartOffset = followerLogStartOffset,
-              fetchTimeMs = fetchTimeMs,
-              readSize = adjustedMaxBytes,
-              lastStableOffset = Some(readInfo.lastStableOffset),
-              exception = None)
-=======
-          LogReadResult(info = fetchDataInfo,
-            highWatermark = readInfo.highWatermark,
-            leaderLogStartOffset = readInfo.logStartOffset,
-            leaderLogEndOffset = readInfo.logEndOffset,
-            followerLogStartOffset = followerLogStartOffset,
-            fetchTimeMs = fetchTimeMs,
-            readSize = adjustedMaxBytes,
-            lastStableOffset = Some(readInfo.lastStableOffset),
-            preferredReadReplica = preferredReadReplica,
-            followerNeedsHwUpdate = followerNeedsHwUpdate,
-            exception = None)
->>>>>>> 10ab08bc
+          fetchDataInfo match {
+            case info: FetchDataInfo =>
+              LogReadResult(info = info,
+                highWatermark = readInfo.highWatermark,
+                leaderLogStartOffset = readInfo.logStartOffset,
+                leaderLogEndOffset = readInfo.logEndOffset,
+                followerLogStartOffset = followerLogStartOffset,
+                fetchTimeMs = fetchTimeMs,
+                readSize = adjustedMaxBytes,
+                lastStableOffset = Some(readInfo.lastStableOffset),
+                preferredReadReplica = preferredReadReplica,
+                followerNeedsHwUpdate = followerNeedsHwUpdate,
+                exception = None)
+
+            case info: TierFetchDataInfo =>
+              TierLogReadResult(info = info,
+                highWatermark = readInfo.highWatermark,
+                leaderLogStartOffset = readInfo.logStartOffset,
+                leaderLogEndOffset = readInfo.logEndOffset,
+                followerLogStartOffset = followerLogStartOffset,
+                fetchTimeMs = fetchTimeMs,
+                readSize = adjustedMaxBytes,
+                lastStableOffset = Some(readInfo.lastStableOffset),
+                preferredReadReplica = preferredReadReplica,
+                exception = None)
+          }
         }
       } catch {
         // NOTE: Failed fetch requests metric is not incremented for known exceptions since it
@@ -1841,9 +1764,7 @@
     }
   }
 
-<<<<<<< HEAD
-  def leaderPartitionsIterator: Iterator[Partition] =
-=======
+
   private def updateFollowerHighWatermark(topicPartition: TopicPartition, followerId: Int, highWatermark: Long): Unit = {
     nonOfflinePartition(topicPartition).flatMap(_.getReplica(followerId)) match {
       case Some(replica) => replica.updateLastSentHighWatermark(highWatermark)
@@ -1853,8 +1774,7 @@
     }
   }
 
-  private def leaderPartitionsIterator: Iterator[Partition] =
->>>>>>> 10ab08bc
+  def leaderPartitionsIterator: Iterator[Partition] =
     nonOfflinePartitionsIterator.filter(_.leaderLogIfLocal.isDefined)
 
   def getLogEndOffset(topicPartition: TopicPartition): Option[Long] =
