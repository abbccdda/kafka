/**
 * Licensed to the Apache Software Foundation (ASF) under one or more
 * contributor license agreements.  See the NOTICE file distributed with
 * this work for additional information regarding copyright ownership.
 * The ASF licenses this file to You under the Apache License, Version 2.0
 * (the "License"); you may not use this file except in compliance with
 * the License.  You may obtain a copy of the License at
 *
 *    http://www.apache.org/licenses/LICENSE-2.0
 *
 * Unless required by applicable law or agreed to in writing, software
 * distributed under the License is distributed on an "AS IS" BASIS,
 * WITHOUT WARRANTIES OR CONDITIONS OF ANY KIND, either express or implied.
 * See the License for the specific language governing permissions and
 * limitations under the License.
 */
package kafka.server

import java.io.File
import java.util
import java.util.Optional
import java.util.concurrent.TimeUnit
import java.util.concurrent.atomic.{AtomicBoolean, AtomicLong}
import java.util.concurrent.locks.Lock

import com.yammer.metrics.core.Meter
import kafka.api._
import kafka.cluster.{BrokerEndPoint, Partition}
import kafka.common.RecordValidationException
import kafka.controller.{KafkaController, StateChangeLogger}
import kafka.log._
import kafka.metrics.KafkaMetricsGroup
import kafka.server.{FetchMetadata => SFetchMetadata}
import kafka.server.HostedPartition.Online
import kafka.server.QuotaFactory.QuotaManagers
import kafka.server.checkpoints.{LazyOffsetCheckpoints, OffsetCheckpointFile, OffsetCheckpoints}
import kafka.tier.{TierReplicaManager, TierTimestampAndOffset}
import kafka.tier.fetcher.{TierFetchResult, TierFetcher, TierStateFetcher}
import kafka.utils._
import kafka.zk.KafkaZkClient
import org.apache.kafka.common.{ElectionType, IsolationLevel, Node, TopicPartition}
import org.apache.kafka.common.errors._
import org.apache.kafka.common.internals.Topic
import org.apache.kafka.common.message.LeaderAndIsrRequestData.LeaderAndIsrPartitionState
import org.apache.kafka.common.message.DeleteRecordsResponseData.DeleteRecordsPartitionResult
import org.apache.kafka.common.message.{DescribeLogDirsResponseData, LeaderAndIsrResponseData}
import org.apache.kafka.common.message.LeaderAndIsrResponseData.LeaderAndIsrPartitionError
import org.apache.kafka.common.metrics.Metrics
import org.apache.kafka.common.network.ListenerName
import org.apache.kafka.common.protocol.{Errors, MessageUtil}
import org.apache.kafka.common.record.FileRecords.{FileTimestampAndOffset, TimestampAndOffset}
import org.apache.kafka.common.record._
import org.apache.kafka.common.replica.PartitionView.DefaultPartitionView
import org.apache.kafka.common.replica.ReplicaView.DefaultReplicaView
import org.apache.kafka.common.replica.{ClientMetadata, _}
import org.apache.kafka.common.requests.EpochEndOffset._
import org.apache.kafka.common.requests.FetchRequest.PartitionData
import org.apache.kafka.common.requests.FetchResponse.AbortedTransaction
import org.apache.kafka.common.requests.ProduceResponse.PartitionResponse
import org.apache.kafka.common.requests._
import org.apache.kafka.common.utils.Time

import scala.jdk.CollectionConverters._
import scala.collection.{Map, Seq, Set, mutable}
import scala.compat.java8.FunctionConverters._
import scala.compat.java8.OptionConverters._

/*
 * Result metadata of a log append operation on the log
 */
case class LogAppendResult(info: LogAppendInfo, exception: Option[Throwable] = None) {
  def error: Errors = exception match {
    case None => Errors.NONE
    case Some(e) => Errors.forException(e)
  }
}

case class LogDeleteRecordsResult(requestedOffset: Long, lowWatermark: Long, exception: Option[Throwable] = None) {
  def error: Errors = exception match {
    case None => Errors.NONE
    case Some(e) => Errors.forException(e)
  }
}

/*
 * Result metadata of a log read operation on the log
 * @param info @FetchDataInfo returned by the @Log read
 * @param hw high watermark of the local replica
 * @param readSize amount of data that was read from the log i.e. size of the fetch
 * @param isReadFromLogEnd true if the request read up to the log end offset snapshot
 *                         when the read was initiated, false otherwise
 * @param preferredReadReplica the preferred read replica to be used for future fetches
 * @param exception Exception if error encountered while reading from the log
 */
sealed trait AbstractLogReadResult {
  def info: AbstractFetchDataInfo
  def highWatermark: Long
  def leaderLogStartOffset: Long
  def leaderLogEndOffset: Long
  def fetchTimeMs: Long
  def readSize: Int
  def lastStableOffset: Option[Long]
  def exception: Option[Throwable]
  def preferredReadReplica: Option[Int]
  def followerNeedsHwUpdate: Boolean

  def error: Errors = exception match {
    case None => Errors.NONE
    case Some(e) => Errors.forException(e)
  }
}

/*
 * Result metadata of a local log read operation
 * @param isReadAllowed read operation is not allowed for this partition as fetch request
 *                      maxBytes was already satisfied by previous partitions when
 *                      hardMaxBytesLimitNote in TRUE
 */
case class LogReadResult(info: FetchDataInfo,
                         highWatermark: Long,
                         leaderLogStartOffset: Long,
                         leaderLogEndOffset: Long,
                         followerLogStartOffset: Long,
                         fetchTimeMs: Long,
                         readSize: Int,
                         lastStableOffset: Option[Long],
                         isReadAllowed: Boolean,
                         preferredReadReplica: Option[Int] = None,
                         followerNeedsHwUpdate: Boolean = false,
                         exception: Option[Throwable] = None) extends AbstractLogReadResult {

  def withEmptyFetchInfo: LogReadResult =
    copy(info = FetchDataInfo(LogOffsetMetadata.UnknownOffsetMetadata, MemoryRecords.EMPTY))

  override def toString =
    s"Fetch Data: [$info], HW: [$highWatermark], leaderLogStartOffset: [$leaderLogStartOffset], leaderLogEndOffset: [$leaderLogEndOffset], " +
    s"followerLogStartOffset: [$followerLogStartOffset], fetchTimeMs: [$fetchTimeMs], readSize: [$readSize], lastStableOffset: [$lastStableOffset], isReadAllowed: [$isReadAllowed] error: [$error]"
}

case class TierLogReadResult(info: TierFetchDataInfo,
                             highWatermark: Long,
                             leaderLogStartOffset: Long,
                             leaderLogEndOffset: Long,
                             followerLogStartOffset: Long,
                             fetchTimeMs: Long,
                             readSize: Int,
                             lastStableOffset: Option[Long],
                             preferredReadReplica: Option[Int] = None,
                             exception: Option[Throwable] = None) extends AbstractLogReadResult {
  /**
    * An attempt to fetch tiered data by the follower will raise an [[OffsetTieredException]]. See [[ReplicaManager.updateFollowerFetchState]].
    */
  val followerNeedsHwUpdate = false

  override def toString =
    s"Tiered Fetch Data: [$info], HW: [$highWatermark], leaderLogStartOffset: [$leaderLogStartOffset], leaderLogEndOffset: [$leaderLogEndOffset], " +
      s"followerLogStartOffset: [$followerLogStartOffset], fetchTimeMs: [$fetchTimeMs], readSize: [$readSize], lastStableOffset: [$lastStableOffset], error: [$error]"

  /**
    * Convert this TierLogReadResult into a LogReadResult to be returned to the client.
    * This requires TierFetchResult's from a completed tier fetch.
    */
  def intoLogReadResult(tierFetchResult: TierFetchResult, isReadAllowed: Boolean): LogReadResult = {
    var newInfo: FetchDataInfo = FetchDataInfo(
      LogOffsetMetadata.UnknownOffsetMetadata,
      tierFetchResult.records,
      firstEntryIncomplete = false,
      this.info.abortedTransactions)

    if (!tierFetchResult.abortedTxns.isEmpty) {
      val abortedTransactionList = tierFetchResult.abortedTxns.asScala.map(_.asAbortedTransaction).toList
      newInfo = newInfo.addAbortedTransactions(abortedTransactionList)
    }

    val exceptionOpt = this.exception.orElse(Option(tierFetchResult.exception))
    LogReadResult(
      info = newInfo,
      highWatermark = this.highWatermark,
      leaderLogStartOffset = this.leaderLogStartOffset,
      leaderLogEndOffset = this.leaderLogEndOffset,
      followerLogStartOffset = this.followerLogStartOffset,
      fetchTimeMs = this.fetchTimeMs,
      readSize = this.readSize,
      isReadAllowed = isReadAllowed,
      lastStableOffset = this.lastStableOffset,
      preferredReadReplica = this.preferredReadReplica,
      followerNeedsHwUpdate = this.followerNeedsHwUpdate,
      exception = exceptionOpt
    )
  }
}

case class FetchPartitionData(error: Errors = Errors.NONE,
                              highWatermark: Long,
                              logStartOffset: Long,
                              records: Records,
                              lastStableOffset: Option[Long],
                              abortedTransactions: Option[List[AbortedTransaction]],
                              preferredReadReplica: Option[Int],
                              isReassignmentFetch: Boolean)


/**
 * Trait to represent the state of hosted partitions. We create a concrete (active) Partition
 * instance when the broker receives a LeaderAndIsr request from the controller indicating
 * that it should be either a leader or follower of a partition.
 */
sealed trait HostedPartition
object HostedPartition {
  /**
   * This broker does not have any state for this partition locally.
   */
  final object None extends HostedPartition

  /**
   * This broker hosts the partition and it is online.
   */
  final case class Online(partition: Partition) extends HostedPartition

  /**
   * This broker hosts the partition, but it is in an offline log directory.
   */
  final object Offline extends HostedPartition
}

object ReplicaManager {
  val HighWatermarkFilename = "replication-offset-checkpoint"
  val IsrChangePropagationBlackOut = 5000L
  val IsrChangePropagationInterval = 60000L
}

class ReplicaManager(val config: KafkaConfig,
                     metrics: Metrics,
                     time: Time,
                     val zkClient: KafkaZkClient,
                     scheduler: Scheduler,
                     val logManager: LogManager,
                     val isShuttingDown: AtomicBoolean,
                     quotaManagers: QuotaManagers,
                     val brokerTopicStats: BrokerTopicStats,
                     val metadataCache: MetadataCache,
                     logDirFailureChannel: LogDirFailureChannel,
                     val delayedProducePurgatory: DelayedOperationPurgatory[DelayedProduce],
                     val delayedFetchPurgatory: DelayedOperationPurgatory[DelayedFetch],
                     val delayedDeleteRecordsPurgatory: DelayedOperationPurgatory[DelayedDeleteRecords],
                     val delayedElectLeaderPurgatory: DelayedOperationPurgatory[DelayedElectLeader],
                     val delayedListOffsetsPurgatory: DelayedOperationPurgatory[DelayedListOffsets],
                     val tierReplicaComponents: TierReplicaComponents,
                     threadNamePrefix: Option[String]) extends Logging with KafkaMetricsGroup {

  def this(config: KafkaConfig,
           metrics: Metrics,
           time: Time,
           zkClient: KafkaZkClient,
           scheduler: Scheduler,
           logManager: LogManager,
           isShuttingDown: AtomicBoolean,
           quotaManagers: QuotaManagers,
           brokerTopicStats: BrokerTopicStats,
           metadataCache: MetadataCache,
           logDirFailureChannel: LogDirFailureChannel,
<<<<<<< HEAD
           tierReplicaComponents: TierReplicaComponents,
           threadNamePrefix: Option[String] = None) {
=======
           threadNamePrefix: Option[String] = None) = {
>>>>>>> 6a3bbb6a
    this(config, metrics, time, zkClient, scheduler, logManager, isShuttingDown,
      quotaManagers, brokerTopicStats, metadataCache, logDirFailureChannel,
      DelayedOperationPurgatory[DelayedProduce](
        purgatoryName = "Produce", brokerId = config.brokerId,
        purgeInterval = config.producerPurgatoryPurgeIntervalRequests),
      DelayedOperationPurgatory[DelayedFetch](
        purgatoryName = "Fetch", brokerId = config.brokerId,
        purgeInterval = config.fetchPurgatoryPurgeIntervalRequests),
      DelayedOperationPurgatory[DelayedDeleteRecords](
        purgatoryName = "DeleteRecords", brokerId = config.brokerId,
        purgeInterval = config.deleteRecordsPurgatoryPurgeIntervalRequests),
      DelayedOperationPurgatory[DelayedElectLeader](
        purgatoryName = "ElectLeader", brokerId = config.brokerId),
      DelayedOperationPurgatory[DelayedListOffsets](
        purgatoryName = "ListOffsets", brokerId = config.brokerId),
      tierReplicaComponents,
      threadNamePrefix)
  }

  /* epoch of the controller that last changed the leader */
  @volatile var controllerEpoch: Int = KafkaController.InitialControllerEpoch
  private val localBrokerId = config.brokerId
  private[server] val allPartitions = new Pool[TopicPartition, HostedPartition](
    valueFactory = Some(tp => HostedPartition.Online(Partition(tp, time, this)))
  )
  private val replicaStateChangeLock = new Object
  val replicaFetcherManager = createReplicaFetcherManager(metrics, time, threadNamePrefix, quotaManagers.follower)
  val replicaAlterLogDirsManager = createReplicaAlterLogDirsManager(quotaManagers.alterLogDirs, brokerTopicStats)
  private val highWatermarkCheckPointThreadStarted = new AtomicBoolean(false)
  @volatile var highWatermarkCheckpoints: Map[String, OffsetCheckpointFile] = logManager.liveLogDirs.map(dir =>
    (dir.getAbsolutePath, new OffsetCheckpointFile(new File(dir, ReplicaManager.HighWatermarkFilename), logDirFailureChannel))).toMap

  this.logIdent = s"[ReplicaManager broker=$localBrokerId] "
  private val stateChangeLogger = new StateChangeLogger(localBrokerId, inControllerContext = false, None)

  private val isrChangeSet: mutable.Set[TopicPartition] = new mutable.HashSet[TopicPartition]()
  private val lastIsrChangeMs = new AtomicLong(System.currentTimeMillis())
  private val lastIsrPropagationMs = new AtomicLong(System.currentTimeMillis())

  private var logDirFailureHandler: LogDirFailureHandler = null

  private class LogDirFailureHandler(name: String, haltBrokerOnDirFailure: Boolean) extends ShutdownableThread(name) {
    override def doWork(): Unit = {
      val newOfflineLogDir = logDirFailureChannel.takeNextOfflineLogDir()
      if (haltBrokerOnDirFailure) {
        fatal(s"Halting broker because dir $newOfflineLogDir is offline")
        Exit.halt(1)
      }
      handleLogDirFailure(newOfflineLogDir)
    }
  }

  // Visible for testing
  private[server] val replicaSelectorOpt: Option[ReplicaSelector] = createReplicaSelector()

  newGauge("LeaderCount", () => leaderPartitionsIterator.size)
  // Visible for testing
  private[kafka] val partitionCount = newGauge("PartitionCount", () => allPartitions.size)
  newGauge("OfflineReplicaCount", () => offlinePartitionCount)
  newGauge("UnderReplicatedPartitions", () => underReplicatedPartitionCount)
  newGauge("UnderMinIsrPartitionCount", () => leaderPartitionsIterator.count(_.isUnderMinIsr))
  newGauge("AtMinIsrPartitionCount", () => leaderPartitionsIterator.count(_.isAtMinIsr))
  newGauge("ReassigningPartitions", () => leaderPartitionsIterator.count(_.isReassigning))
  newGauge("NotCaughtUpPartitionCount", () => leaderPartitionsIterator.count(_.isNotCaughtUp))
  newGauge("MaxLastStableOffsetLag", () => maxLastStableOffsetLag)

  def maxLastStableOffsetLag: Long = {
    var maxLsoLag = 0L
    leaderPartitionsIterator.foreach { partition =>
      val lsoLag = partition.lastStableOffsetLag
      if (lsoLag > maxLsoLag)
        maxLsoLag = lsoLag
    }
    maxLsoLag
  }

  def underReplicatedPartitionCount: Int = leaderPartitionsIterator.count(_.isUnderReplicated)

  val isrExpandRate: Meter = newMeter("IsrExpandsPerSec", "expands", TimeUnit.SECONDS)
  val isrShrinkRate: Meter = newMeter("IsrShrinksPerSec", "shrinks", TimeUnit.SECONDS)
  val failedIsrUpdatesRate: Meter = newMeter("FailedIsrUpdatesPerSec", "failedUpdates", TimeUnit.SECONDS)

  def startHighWatermarkCheckPointThread(): Unit = {
    if (highWatermarkCheckPointThreadStarted.compareAndSet(false, true))
      scheduler.schedule("highwatermark-checkpoint", checkpointHighWatermarks _, period = config.replicaHighWatermarkCheckpointIntervalMs, unit = TimeUnit.MILLISECONDS)
  }

  def recordIsrChange(topicPartition: TopicPartition): Unit = {
    isrChangeSet synchronized {
      isrChangeSet += topicPartition
      lastIsrChangeMs.set(System.currentTimeMillis())
    }
  }
  /**
   * This function periodically runs to see if ISR needs to be propagated. It propagates ISR when:
   * 1. There is ISR change not propagated yet.
   * 2. There is no ISR Change in the last five seconds, or it has been more than 60 seconds since the last ISR propagation.
   * This allows an occasional ISR change to be propagated within a few seconds, and avoids overwhelming controller and
   * other brokers when large amount of ISR change occurs.
   */
  def maybePropagateIsrChanges(): Unit = {
    val now = System.currentTimeMillis()
    isrChangeSet synchronized {
      if (isrChangeSet.nonEmpty &&
        (lastIsrChangeMs.get() + ReplicaManager.IsrChangePropagationBlackOut < now ||
          lastIsrPropagationMs.get() + ReplicaManager.IsrChangePropagationInterval < now)) {
        zkClient.propagateIsrChanges(isrChangeSet)
        isrChangeSet.clear()
        lastIsrPropagationMs.set(now)
      }
    }
  }

  // When ReplicaAlterDirThread finishes replacing a current replica with a future replica, it will
  // remove the partition from the partition state map. But it will not close itself even if the
  // partition state map is empty. Thus we need to call shutdownIdleReplicaAlterDirThread() periodically
  // to shutdown idle ReplicaAlterDirThread
  def shutdownIdleReplicaAlterLogDirsThread(): Unit = {
    replicaAlterLogDirsManager.shutdownIdleFetcherThreads()
  }

  def getLog(topicPartition: TopicPartition): Option[AbstractLog] = logManager.getLog(topicPartition)

  def hasDelayedElectionOperations: Boolean = delayedElectLeaderPurgatory.numDelayed != 0

  def tryCompleteElection(key: DelayedOperationKey): Unit = {
    val completed = delayedElectLeaderPurgatory.checkAndComplete(key)
    debug("Request key %s unblocked %d ElectLeader.".format(key.keyLabel, completed))
  }

  def startup(): Unit = {
    // start ISR expiration thread
    // A follower can lag behind leader for up to config.replicaLagTimeMaxMs x 1.5 before it is removed from ISR
    scheduler.schedule("isr-expiration", maybeShrinkIsr _, period = config.replicaLagTimeMaxMs / 2, unit = TimeUnit.MILLISECONDS)
    scheduler.schedule("isr-change-propagation", maybePropagateIsrChanges _, period = 2500L, unit = TimeUnit.MILLISECONDS)
    scheduler.schedule("shutdown-idle-replica-alter-log-dirs-thread", shutdownIdleReplicaAlterLogDirsThread _, period = 10000L, unit = TimeUnit.MILLISECONDS)

    // If inter-broker protocol (IBP) < 1.0, the controller will send LeaderAndIsrRequest V0 which does not include isNew field.
    // In this case, the broker receiving the request cannot determine whether it is safe to create a partition if a log directory has failed.
    // Thus, we choose to halt the broker on any log diretory failure if IBP < 1.0
    val haltBrokerOnFailure = config.interBrokerProtocolVersion < KAFKA_1_0_IV0
    logDirFailureHandler = new LogDirFailureHandler("LogDirFailureHandler", haltBrokerOnFailure)
    logDirFailureHandler.start()
  }

  private def maybeRemoveTopicMetrics(topic: String): Unit = {
    val topicHasOnlinePartition = allPartitions.values.exists {
      case HostedPartition.Online(partition) => topic == partition.topic
      case HostedPartition.None | HostedPartition.Offline => false
    }
    if (!topicHasOnlinePartition)
      brokerTopicStats.removeMetrics(topic)
  }

  def stopReplica(topicPartition: TopicPartition, deletePartition: Boolean)  = {
    stateChangeLogger.trace(s"Handling stop replica (delete=$deletePartition) for partition $topicPartition")

    if (deletePartition) {
      getPartition(topicPartition) match {
        case HostedPartition.Offline =>
          throw new KafkaStorageException(s"Partition $topicPartition is on an offline disk")

        case hostedPartition @ HostedPartition.Online(removedPartition) =>
          if (allPartitions.remove(topicPartition, hostedPartition)) {
            maybeRemoveTopicMetrics(topicPartition.topic)
            // this will delete the local log. This call may throw exception if the log is on offline directory
            removedPartition.delete()
          }

        case HostedPartition.None =>
          stateChangeLogger.info(s"Ignoring stop replica (delete=$deletePartition) for partition " +
            s"$topicPartition as replica doesn't exist on broker")
      }

      // Delete log and corresponding folders in case replica manager doesn't hold them anymore.
      // This could happen when topic is being deleted while broker is down and recovers.
      Partition.deleteLog(topicPartition, logManager, tierReplicaComponents.replicaManagerOpt)
    }

    // If we were the leader, we may have some operations still waiting for completion.
    // We force completion to prevent them from timing out.
    completeDelayedRequests(topicPartition)

    stateChangeLogger.trace(s"Finished handling stop replica (delete=$deletePartition) for partition $topicPartition")
  }

  // package private for testing
  private[server] def deleteStrayLogs(): Unit = {
    val allReplicas = nonOfflinePartitionsIterator.map(_.topicPartition).toSet
    logManager.allLogs.map(_.topicPartition).filterNot { topicPartition =>
      allReplicas.contains(topicPartition)
    }.foreach { strayPartition =>
      if (config.strayPartitionDeletionEnabled) {
        warn(s"Deleting stray partition $strayPartition")
        Partition.deleteLog(strayPartition, logManager, tierReplicaComponents.replicaManagerOpt)
      } else {
        warn(s"Found stray partition $strayPartition")
      }
    }
  }

  private def completeDelayedRequests(topicPartition: TopicPartition): Unit = {
    val topicPartitionOperationKey = TopicPartitionOperationKey(topicPartition)
    delayedProducePurgatory.checkAndComplete(topicPartitionOperationKey)
    delayedFetchPurgatory.checkAndComplete(topicPartitionOperationKey)
    // Used for tiered storage
    delayedListOffsetsPurgatory.checkAndComplete(topicPartitionOperationKey)
  }

  def stopReplicas(stopReplicaRequest: StopReplicaRequest): (mutable.Map[TopicPartition, Errors], Errors) = {
    replicaStateChangeLock synchronized {
      val responseMap = new collection.mutable.HashMap[TopicPartition, Errors]
      if (stopReplicaRequest.controllerEpoch() < controllerEpoch) {
        stateChangeLogger.warn("Received stop replica request from an old controller epoch " +
          s"${stopReplicaRequest.controllerEpoch}. Latest known controller epoch is $controllerEpoch")
        (responseMap, Errors.STALE_CONTROLLER_EPOCH)
      } else {
        val partitions = stopReplicaRequest.partitions.asScala.toSet
        controllerEpoch = stopReplicaRequest.controllerEpoch
        // First stop fetchers for all partitions, then stop the corresponding replicas
        replicaFetcherManager.removeFetcherForPartitions(partitions)
        replicaAlterLogDirsManager.removeFetcherForPartitions(partitions)

        stateChangeLogger.info(s"Handling stop replica (delete=${stopReplicaRequest.deletePartitions()}) for ${partitions.size} partitions")
        for (topicPartition <- partitions) {
          try {
            stopReplica(topicPartition, stopReplicaRequest.deletePartitions)
            responseMap.put(topicPartition, Errors.NONE)
          } catch {
            case e: KafkaStorageException =>
              stateChangeLogger.error(s"Ignoring stop replica (delete=${stopReplicaRequest.deletePartitions}) for " +
                s"partition $topicPartition due to storage exception", e)
              responseMap.put(topicPartition, Errors.KAFKA_STORAGE_ERROR)
          }
        }
        (responseMap, Errors.NONE)
      }
    }
  }

  def getPartition(topicPartition: TopicPartition): HostedPartition = {
    Option(allPartitions.get(topicPartition)).getOrElse(HostedPartition.None)
  }

  def isAddingReplica(topicPartition: TopicPartition, replicaId: Int): Boolean = {
    getPartition(topicPartition) match {
      case Online(partition) => partition.isAddingReplica(replicaId)
      case _ => false
    }
  }

  // Visible for testing
  def createPartition(topicPartition: TopicPartition): Partition = {
    val partition = Partition(topicPartition, time, this)
    allPartitions.put(topicPartition, HostedPartition.Online(partition))
    partition
  }

  def nonOfflinePartition(topicPartition: TopicPartition): Option[Partition] = {
    getPartition(topicPartition) match {
      case HostedPartition.Online(partition) => Some(partition)
      case HostedPartition.None | HostedPartition.Offline => None
    }
  }

  // An iterator over all non offline partitions. This is a weakly consistent iterator; a partition made offline after
  // the iterator has been constructed could still be returned by this iterator.
  private def nonOfflinePartitionsIterator: Iterator[Partition] = {
    allPartitions.values.iterator.flatMap {
      case HostedPartition.Online(partition) => Some(partition)
      case HostedPartition.None | HostedPartition.Offline => None
    }
  }

  private def offlinePartitionCount: Int = {
    allPartitions.values.iterator.count(_ == HostedPartition.Offline)
  }

  def getPartitionOrException(topicPartition: TopicPartition, expectLeader: Boolean): Partition = {
    getPartitionOrError(topicPartition, expectLeader) match {
      case Left(Errors.KAFKA_STORAGE_ERROR) =>
        throw new KafkaStorageException(s"Partition $topicPartition is in an offline log directory")

      case Left(error) =>
        throw error.exception(s"Error while fetching partition state for $topicPartition")

      case Right(partition) => partition
    }
  }

  def getPartitionOrError(topicPartition: TopicPartition, expectLeader: Boolean): Either[Errors, Partition] = {
    getPartition(topicPartition) match {
      case HostedPartition.Online(partition) =>
        Right(partition)

      case HostedPartition.Offline =>
        Left(Errors.KAFKA_STORAGE_ERROR)

      case HostedPartition.None if metadataCache.contains(topicPartition) =>
        if (expectLeader) {
          // The topic exists, but this broker is no longer a replica of it, so we return NOT_LEADER which
          // forces clients to refresh metadata to find the new location. This can happen, for example,
          // during a partition reassignment if a produce request from the client is sent to a broker after
          // the local replica has been deleted.
          Left(Errors.NOT_LEADER_FOR_PARTITION)
        } else {
          Left(Errors.REPLICA_NOT_AVAILABLE)
        }

      case HostedPartition.None =>
        Left(Errors.UNKNOWN_TOPIC_OR_PARTITION)
    }
  }

  def localLogOrException(topicPartition: TopicPartition): AbstractLog = {
    getPartitionOrException(topicPartition, expectLeader = false).localLogOrException
  }

  def futureLocalLogOrException(topicPartition: TopicPartition): AbstractLog = {
    getPartitionOrException(topicPartition, expectLeader = false).futureLocalLogOrException
  }

  def localLog(topicPartition: TopicPartition): Option[AbstractLog] = {
    nonOfflinePartition(topicPartition).flatMap(_.log)
  }

  def getLogDir(topicPartition: TopicPartition): Option[String] = {
    localLog(topicPartition).map(_.parentDir)
  }

  /**
   * Append messages to leader replicas of the partition, and wait for them to be replicated to other replicas;
   * the callback function will be triggered either when timeout or the required acks are satisfied;
   * if the callback function itself is already synchronized on some object then pass this object to avoid deadlock.
   */
  def appendRecords(timeout: Long,
                    requiredAcks: Short,
                    internalTopicsAllowed: Boolean,
                    origin: AppendOrigin,
                    entriesPerPartition: Map[TopicPartition, MemoryRecords],
                    responseCallback: Map[TopicPartition, PartitionResponse] => Unit,
                    delayedProduceLock: Option[Lock] = None,
                    recordConversionStatsCallback: Map[TopicPartition, RecordConversionStats] => Unit = _ => ()): Unit = {
    if (isValidRequiredAcks(requiredAcks)) {
      val sTime = time.milliseconds
      val localProduceResults = appendToLocalLog(internalTopicsAllowed = internalTopicsAllowed,
        origin, entriesPerPartition, requiredAcks)
      debug("Produce to local log in %d ms".format(time.milliseconds - sTime))

      val produceStatus = localProduceResults.map { case (topicPartition, result) =>
        topicPartition ->
                ProducePartitionStatus(
                  result.info.lastOffset + 1, // required offset
                  new PartitionResponse(result.error, result.info.firstOffset.getOrElse(-1), result.info.logAppendTime,
                    result.info.logStartOffset, result.info.recordErrors.asJava, result.info.errorMessage)) // response status
      }

      recordConversionStatsCallback(localProduceResults.map { case (k, v) => k -> v.info.recordConversionStats })

      if (delayedProduceRequestRequired(requiredAcks, entriesPerPartition, localProduceResults)) {
        // create delayed produce operation
        val produceMetadata = ProduceMetadata(requiredAcks, produceStatus)
        val delayedProduce = new DelayedProduce(timeout, produceMetadata, this, responseCallback, delayedProduceLock)

        // create a list of (topic, partition) pairs to use as keys for this delayed produce operation
        val producerRequestKeys = entriesPerPartition.keys.map(TopicPartitionOperationKey(_)).toSeq

        // try to complete the request immediately, otherwise put it into the purgatory
        // this is because while the delayed produce operation is being created, new
        // requests may arrive and hence make this operation completable.
        delayedProducePurgatory.tryCompleteElseWatch(delayedProduce, producerRequestKeys)

      } else {
        // we can respond immediately
        val produceResponseStatus = produceStatus.map { case (k, status) => k -> status.responseStatus }
        responseCallback(produceResponseStatus)
      }
    } else {
      // If required.acks is outside accepted range, something is wrong with the client
      // Just return an error and don't handle the request at all
      val responseStatus = entriesPerPartition.map { case (topicPartition, _) =>
        topicPartition -> new PartitionResponse(Errors.INVALID_REQUIRED_ACKS,
          LogAppendInfo.UnknownLogAppendInfo.firstOffset.getOrElse(-1), RecordBatch.NO_TIMESTAMP, LogAppendInfo.UnknownLogAppendInfo.logStartOffset)
      }
      responseCallback(responseStatus)
    }
  }

  /**
   * Delete records on leader replicas of the partition, and wait for delete records operation be propagated to other replicas;
   * the callback function will be triggered either when timeout or logStartOffset of all live replicas have reached the specified offset
   */
  private def deleteRecordsOnLocalLog(offsetPerPartition: Map[TopicPartition, Long]): Map[TopicPartition, LogDeleteRecordsResult] = {
    trace("Delete records on local logs to offsets [%s]".format(offsetPerPartition))
    offsetPerPartition.map { case (topicPartition, requestedOffset) =>
      // reject delete records operation on internal topics
      if (Topic.isInternal(topicPartition.topic)) {
        (topicPartition, LogDeleteRecordsResult(-1L, -1L, Some(new InvalidTopicException(s"Cannot delete records of internal topic ${topicPartition.topic}"))))
      } else {
        try {
          val partition = getPartitionOrException(topicPartition, expectLeader = true)
          val logDeleteResult = partition.deleteRecordsOnLeader(requestedOffset)
          (topicPartition, logDeleteResult)
        } catch {
          case e@ (_: UnknownTopicOrPartitionException |
                   _: NotLeaderForPartitionException |
                   _: OffsetOutOfRangeException |
                   _: PolicyViolationException |
                   _: KafkaStorageException) =>
            (topicPartition, LogDeleteRecordsResult(-1L, -1L, Some(e)))
          case t: Throwable =>
            error("Error processing delete records operation on partition %s".format(topicPartition), t)
            (topicPartition, LogDeleteRecordsResult(-1L, -1L, Some(t)))
        }
      }
    }
  }

  // If there exists a topic partition that meets the following requirement,
  // we need to put a delayed DeleteRecordsRequest and wait for the delete records operation to complete
  //
  // 1. the delete records operation on this partition is successful
  // 2. low watermark of this partition is smaller than the specified offset
  private def delayedDeleteRecordsRequired(localDeleteRecordsResults: Map[TopicPartition, LogDeleteRecordsResult]): Boolean = {
    localDeleteRecordsResults.exists{ case (_, deleteRecordsResult) =>
      deleteRecordsResult.exception.isEmpty && deleteRecordsResult.lowWatermark < deleteRecordsResult.requestedOffset
    }
  }

  /**
   * For each pair of partition and log directory specified in the map, if the partition has already been created on
   * this broker, move its log files to the specified log directory. Otherwise, record the pair in the memory so that
   * the partition will be created in the specified log directory when broker receives LeaderAndIsrRequest for the partition later.
   */
  def alterReplicaLogDirs(partitionDirs: Map[TopicPartition, String]): Map[TopicPartition, Errors] = {
    replicaStateChangeLock synchronized {
      partitionDirs.map { case (topicPartition, destinationDir) =>
        try {
          /* If the topic name is exceptionally long, we can't support altering the log directory.
           * See KAFKA-4893 for details.
           * TODO: fix this by implementing topic IDs. */
          if (Log.logFutureDirName(topicPartition).size > 255)
            throw new InvalidTopicException("The topic name is too long.")
          if (!logManager.isLogDirOnline(destinationDir))
            throw new KafkaStorageException(s"Log directory $destinationDir is offline")

          getPartition(topicPartition) match {
            case HostedPartition.Online(partition) =>
              // Stop current replica movement if the destinationDir is different from the existing destination log directory
              if (partition.futureReplicaDirChanged(destinationDir)) {
                replicaAlterLogDirsManager.removeFetcherForPartitions(Set(topicPartition))
                partition.removeFutureLocalReplica()
              }
            case HostedPartition.Offline =>
              throw new KafkaStorageException(s"Partition $topicPartition is offline")

            case HostedPartition.None => // Do nothing
          }

          // If the log for this partition has not been created yet:
          // 1) Record the destination log directory in the memory so that the partition will be created in this log directory
          //    when broker receives LeaderAndIsrRequest for this partition later.
          // 2) Respond with ReplicaNotAvailableException for this partition in the AlterReplicaLogDirsResponse
          logManager.maybeUpdatePreferredLogDir(topicPartition, destinationDir)

          // throw ReplicaNotAvailableException if replica does not exist for the given partition
          val partition = getPartitionOrException(topicPartition, expectLeader = false)
          partition.localLogOrException

          // If the destinationLDir is different from the current log directory of the replica:
          // - If there is no offline log directory, create the future log in the destinationDir (if it does not exist) and
          //   start ReplicaAlterDirThread to move data of this partition from the current log to the future log
          // - Otherwise, return KafkaStorageException. We do not create the future log while there is offline log directory
          //   so that we can avoid creating future log for the same partition in multiple log directories.
          val highWatermarkCheckpoints = new LazyOffsetCheckpoints(this.highWatermarkCheckpoints)
          if (partition.maybeCreateFutureReplica(destinationDir, highWatermarkCheckpoints)) {
            val futureLog = futureLocalLogOrException(topicPartition)
            logManager.abortAndPauseCleaning(topicPartition)

            val initialFetchState = InitialFetchState(BrokerEndPoint(config.brokerId, "localhost", -1),
              partition.getLeaderEpoch, futureLog.highWatermark)
            replicaAlterLogDirsManager.addFetcherForPartitions(Map(topicPartition -> initialFetchState))
          }

          (topicPartition, Errors.NONE)
        } catch {
          case e@(_: InvalidTopicException |
                  _: LogDirNotFoundException |
                  _: ReplicaNotAvailableException |
                  _: KafkaStorageException) =>
            warn("Unable to alter log dirs for %s".format(topicPartition), e)
            (topicPartition, Errors.forException(e))
          case t: Throwable =>
            error("Error while changing replica dir for partition %s".format(topicPartition), t)
            (topicPartition, Errors.forException(t))
        }
      }
    }
  }

  /*
   * Get the LogDirInfo for the specified list of partitions.
   *
   * Each LogDirInfo specifies the following information for a given log directory:
   * 1) Error of the log directory, e.g. whether the log is online or offline
   * 2) size and lag of current and future logs for each partition in the given log directory. Only logs of the queried partitions
   *    are included. There may be future logs (which will replace the current logs of the partition in the future) on the broker after KIP-113 is implemented.
   */
  def describeLogDirs(partitions: Set[TopicPartition]): List[DescribeLogDirsResponseData.DescribeLogDirsResult] = {
    val logsByDir = logManager.allLogs.groupBy(log => log.parentDir)

    config.logDirs.toSet.map { logDir: String =>
      val absolutePath = new File(logDir).getAbsolutePath
      try {
        if (!logManager.isLogDirOnline(absolutePath))
          throw new KafkaStorageException(s"Log directory $absolutePath is offline")

        logsByDir.get(absolutePath) match {
          case Some(logs) =>
            val topicInfos = logs.groupBy(_.topicPartition.topic).map{case (topic, logs) =>
              new DescribeLogDirsResponseData.DescribeLogDirsTopic().setName(topic).setPartitions(
                logs.filter { log =>
                  partitions.contains(log.topicPartition)
                }.map { log =>
                  new DescribeLogDirsResponseData.DescribeLogDirsPartition()
                    .setPartitionSize(log.size)
                    .setPartitionIndex(log.topicPartition.partition)
                    .setOffsetLag(getLogEndOffsetLag(log.topicPartition, log.logEndOffset, log.isFuture))
                    .setIsFutureKey(log.isFuture)
                }.toList.asJava)
            }.toList.asJava

            new DescribeLogDirsResponseData.DescribeLogDirsResult().setLogDir(absolutePath)
              .setErrorCode(Errors.NONE.code).setTopics(topicInfos)
          case None =>
            new DescribeLogDirsResponseData.DescribeLogDirsResult().setLogDir(absolutePath)
              .setErrorCode(Errors.NONE.code)
        }

      } catch {
        case e: KafkaStorageException =>
          warn("Unable to describe replica dirs for %s".format(absolutePath), e)
          new DescribeLogDirsResponseData.DescribeLogDirsResult()
            .setLogDir(absolutePath)
            .setErrorCode(Errors.KAFKA_STORAGE_ERROR.code)
        case t: Throwable =>
          error(s"Error while describing replica in dir $absolutePath", t)
          new DescribeLogDirsResponseData.DescribeLogDirsResult()
            .setLogDir(absolutePath)
            .setErrorCode(Errors.forException(t).code)
      }
    }.toList
  }

  def getLogEndOffsetLag(topicPartition: TopicPartition, logEndOffset: Long, isFuture: Boolean): Long = {
    localLog(topicPartition) match {
      case Some(log) =>
        if (isFuture)
          log.logEndOffset - logEndOffset
        else
          math.max(log.highWatermark - logEndOffset, 0)
      case None =>
        // return -1L to indicate that the LEO lag is not available if the replica is not created or is offline
        DescribeLogDirsResponse.INVALID_OFFSET_LAG
    }
  }

  def deleteRecords(timeout: Long,
                    offsetPerPartition: Map[TopicPartition, Long],
                    responseCallback: Map[TopicPartition, DeleteRecordsPartitionResult] => Unit): Unit = {
    val timeBeforeLocalDeleteRecords = time.milliseconds
    val localDeleteRecordsResults = deleteRecordsOnLocalLog(offsetPerPartition)
    debug("Delete records on local log in %d ms".format(time.milliseconds - timeBeforeLocalDeleteRecords))

    val deleteRecordsStatus = localDeleteRecordsResults.map { case (topicPartition, result) =>
      topicPartition ->
        DeleteRecordsPartitionStatus(
          result.requestedOffset, // requested offset
          new DeleteRecordsPartitionResult()
            .setLowWatermark(result.lowWatermark)
            .setErrorCode(result.error.code)
            .setPartitionIndex(topicPartition.partition)) // response status
    }

    if (delayedDeleteRecordsRequired(localDeleteRecordsResults)) {
      // create delayed delete records operation
      val delayedDeleteRecords = new DelayedDeleteRecords(timeout, deleteRecordsStatus, this, responseCallback)

      // create a list of (topic, partition) pairs to use as keys for this delayed delete records operation
      val deleteRecordsRequestKeys = offsetPerPartition.keys.map(TopicPartitionOperationKey(_)).toSeq

      // try to complete the request immediately, otherwise put it into the purgatory
      // this is because while the delayed delete records operation is being created, new
      // requests may arrive and hence make this operation completable.
      delayedDeleteRecordsPurgatory.tryCompleteElseWatch(delayedDeleteRecords, deleteRecordsRequestKeys)
    } else {
      // we can respond immediately
      val deleteRecordsResponseStatus = deleteRecordsStatus.map { case (k, status) => k -> status.responseStatus }
      responseCallback(deleteRecordsResponseStatus)
    }
  }

  // If all the following conditions are true, we need to put a delayed produce request and wait for replication to complete
  //
  // 1. required acks = -1
  // 2. there is data to append
  // 3. at least one partition append was successful (fewer errors than partitions)
  private def delayedProduceRequestRequired(requiredAcks: Short,
                                            entriesPerPartition: Map[TopicPartition, MemoryRecords],
                                            localProduceResults: Map[TopicPartition, LogAppendResult]): Boolean = {
    requiredAcks == -1 &&
    entriesPerPartition.nonEmpty &&
    localProduceResults.values.count(_.exception.isDefined) < entriesPerPartition.size
  }

  private def isValidRequiredAcks(requiredAcks: Short): Boolean = {
    requiredAcks == -1 || requiredAcks == 1 || requiredAcks == 0
  }

  /**
   * Append the messages to the local replica logs
   */
  private def appendToLocalLog(internalTopicsAllowed: Boolean,
                               origin: AppendOrigin,
                               entriesPerPartition: Map[TopicPartition, MemoryRecords],
                               requiredAcks: Short): Map[TopicPartition, LogAppendResult] = {

    def processFailedRecord(topicPartition: TopicPartition, t: Throwable) = {
      val logStartOffset = getPartition(topicPartition) match {
        case HostedPartition.Online(partition) => partition.logStartOffset
        case HostedPartition.None | HostedPartition.Offline => -1L
      }
      brokerTopicStats.topicStats(topicPartition.topic).failedProduceRequestRate.mark()
      brokerTopicStats.allTopicsStats.failedProduceRequestRate.mark()
      error(s"Error processing append operation on partition $topicPartition", t)

      logStartOffset
    }

    trace(s"Append [$entriesPerPartition] to local log")
    entriesPerPartition.map { case (topicPartition, records) =>
      brokerTopicStats.topicStats(topicPartition.topic).totalProduceRequestRate.mark()
      brokerTopicStats.allTopicsStats.totalProduceRequestRate.mark()

      // reject appending to internal topics if it is not allowed
      if (Topic.isInternal(topicPartition.topic) && !internalTopicsAllowed) {
        (topicPartition, LogAppendResult(
          LogAppendInfo.UnknownLogAppendInfo,
          Some(new InvalidTopicException(s"Cannot append to internal topic ${topicPartition.topic}"))))
      } else {
        try {
          val partition = getPartitionOrException(topicPartition, expectLeader = true)
          val info = partition.appendRecordsToLeader(records, origin, requiredAcks)
          val numAppendedMessages = info.numMessages

          // update stats for successfully appended bytes and messages as bytesInRate and messageInRate
          brokerTopicStats.topicStats(topicPartition.topic).bytesInRate.mark(records.sizeInBytes)
          brokerTopicStats.allTopicsStats.bytesInRate.mark(records.sizeInBytes)
          brokerTopicStats.topicStats(topicPartition.topic).messagesInRate.mark(numAppendedMessages)
          brokerTopicStats.allTopicsStats.messagesInRate.mark(numAppendedMessages)

          trace(s"${records.sizeInBytes} written to log $topicPartition beginning at offset " +
            s"${info.firstOffset.getOrElse(-1)} and ending at offset ${info.lastOffset}")
          (topicPartition, LogAppendResult(info))
        } catch {
          // NOTE: Failed produce requests metric is not incremented for known exceptions
          // it is supposed to indicate un-expected failures of a broker in handling a produce request
          case e@ (_: UnknownTopicOrPartitionException |
                   _: NotLeaderForPartitionException |
                   _: RecordTooLargeException |
                   _: RecordBatchTooLargeException |
                   _: CorruptRecordException |
                   _: KafkaStorageException) =>
            (topicPartition, LogAppendResult(LogAppendInfo.UnknownLogAppendInfo, Some(e)))
          case rve: RecordValidationException =>
            val logStartOffset = processFailedRecord(topicPartition, rve.invalidException)
            val recordErrors = rve.recordErrors
            (topicPartition, LogAppendResult(LogAppendInfo.unknownLogAppendInfoWithAdditionalInfo(
              logStartOffset, recordErrors, rve.invalidException.getMessage), Some(rve.invalidException)))
          case t: Throwable =>
            val logStartOffset = processFailedRecord(topicPartition, t)
            (topicPartition, LogAppendResult(LogAppendInfo.unknownLogAppendInfoWithLogStartOffset(logStartOffset), Some(t)))
        }
      }
    }
  }

  def fetchTierOffset(topicPartition: TopicPartition,
                      timestamp: Long,
                      currentLeaderEpoch: Option[Integer],
                      fetchOnlyFromLeader: Boolean): Option[Long] = {
    val partition = getPartitionOrException(topicPartition, expectLeader = fetchOnlyFromLeader)
    partition.fetchTierOffsetForType(timestamp, currentLeaderEpoch, fetchOnlyFromLeader)
  }

  /**
   * Fetch offsets for timestamps.
   * If any offsets require fetches from the tiered section of the log, stages a DelayedListOffset request
   * in purgatory.
   * @param lookupMetadata Map of TopicPartition -> (Optional[LeaderEpoch], Timestamp)
   * @param isolationLevel Optional isolation level
   * @param fetchOnlyFromLeader fetchOnlyFromLeader boolean
   * @param responseCallback callback to call with fetched Map of TopicPartition -> FileTimestampAndOffset
   *                         when request is completed or has hit a timeout
   * @param delayMs number of ms to allow the fetch to complete if the request is staged in purgatory
   */
  def fetchOffsetsForTimestamps(lookupMetadata: Map[TopicPartition, (Optional[Integer], Long)],
                                isolationLevel: Option[IsolationLevel],
                                fetchOnlyFromLeader: Boolean,
                                responseCallback: Map[TopicPartition, Option[FileTimestampAndOffset]] => Unit,
                                delayMs: Long): Unit = {
    val tierLists = new util.HashMap[TopicPartition, TierTimestampAndOffset]()
    val localLists = new util.HashMap[TopicPartition, Option[FileTimestampAndOffset]]()
    lookupMetadata.map { case (topicPartition, (leaderAndEpoch, timestamp)) =>
      try {
        fetchOffsetForTimestamp(topicPartition, timestamp, isolationLevel,
          leaderAndEpoch, fetchOnlyFromLeader)
        match {
          case Some(timestampAndOffset: TierTimestampAndOffset) =>
            tierLists.put(topicPartition, timestampAndOffset)
          case Some(timestampAndOffset: FileTimestampAndOffset) =>
            localLists.put(topicPartition, Some(timestampAndOffset))
          case Some(timestampAndOffset) =>
            throw new Exception("Unexpected implementation of TimestampAndOffset " + timestampAndOffset.getClass)
          case None =>
            localLists.put(topicPartition, None)
        }
      } catch {
        case e: Exception =>
          localLists.put(topicPartition, Some(new FileTimestampAndOffset(timestamp, leaderAndEpoch, e)))
      }
    }

    if (tierLists.isEmpty) {
      responseCallback(localLists.asScala)
    } else {
      val completionCallback = (delayedOperationKey: DelayedOperationKey) =>
        delayedListOffsetsPurgatory.checkAndComplete(delayedOperationKey): Unit
      val pending = tierReplicaComponents.fetcherOpt.get.fetchOffsetForTimestamp(tierLists, completionCallback.asJava)
      val delayedListOffsets = new DelayedListOffsets(delayMs, fetchOnlyFromLeader, localLists, pending, this, responseCallback)
      val delayedOperationKeys = pending.delayedOperationKeys.asScala ++ lookupMetadata.keys.map(tp => TopicPartitionOperationKey(tp.topic(), tp.partition()))
      delayedListOffsetsPurgatory.tryCompleteElseWatch(delayedListOffsets, delayedOperationKeys)
    }
  }

  private def fetchOffsetForTimestamp(topicPartition: TopicPartition,
                                      timestamp: Long,
                                      isolationLevel: Option[IsolationLevel],
                                      currentLeaderEpoch: Optional[Integer],
                                      fetchOnlyFromLeader: Boolean): Option[TimestampAndOffset] = {
    val partition = getPartitionOrException(topicPartition, expectLeader = fetchOnlyFromLeader)
    if (timestamp == ListOffsetRequest.LOCAL_START_OFFSET || timestamp == ListOffsetRequest.LOCAL_END_OFFSET) {
      val offsetOpt = fetchTierOffset(topicPartition, timestamp, currentLeaderEpoch.asScala, fetchOnlyFromLeader = true)
      offsetOpt.map(offset => new FileTimestampAndOffset(timestamp, offset, Optional.empty(): Optional[Integer]))
    } else {
      partition.fetchOffsetForTimestamp(timestamp, isolationLevel, currentLeaderEpoch, fetchOnlyFromLeader)
    }
  }

  def legacyFetchOffsetsForTimestamp(topicPartition: TopicPartition,
                                     timestamp: Long,
                                     maxNumOffsets: Int,
                                     isFromConsumer: Boolean,
                                     fetchOnlyFromLeader: Boolean): Seq[Long] = {
    val partition = getPartitionOrException(topicPartition, expectLeader = fetchOnlyFromLeader)
    partition.legacyFetchOffsetsForTimestamp(timestamp, maxNumOffsets, isFromConsumer, fetchOnlyFromLeader)
  }

  def mergeIntoFetchPartitionStatusList(fetchInfos: Seq[(TopicPartition, PartitionData)],
                                        logReadResultMap: mutable.HashMap[TopicPartition, _ <: AbstractLogReadResult]): Seq[(TopicPartition, FetchPartitionStatus)] = {
    fetchInfos.flatMap { case (topicPartition: TopicPartition, partitionData: PartitionData) =>
      logReadResultMap.get(topicPartition).map {
        case localResult: LogReadResult => topicPartition -> FetchPartitionStatus(localResult.info.fetchOffsetMetadata, partitionData)
        case _: TierLogReadResult => topicPartition -> FetchPartitionStatus(LogOffsetMetadata.UnknownOffsetMetadata, partitionData)
      }
    }
  }

  /**
   * Fetch messages from a replica, and wait until enough data can be fetched and return;
   * the callback function will be triggered either when timeout or required fetch info is satisfied.
   * Consumers may fetch from any replica, but followers can only fetch from the leader.
   */
  def fetchMessages(timeout: Long,
                    replicaId: Int,
                    fetchMinBytes: Int,
                    fetchMaxBytes: Int,
                    hardMaxBytesLimit: Boolean,
                    fetchInfos: Seq[(TopicPartition, PartitionData)],
                    quota: ReplicaQuota,
                    responseCallback: Seq[(TopicPartition, FetchPartitionData)] => Unit,
                    isolationLevel: IsolationLevel,
                    clientMetadata: Option[ClientMetadata]): Unit = {
    val isFromFollower = Request.isValidBrokerId(replicaId)
    val isFromConsumer = !(isFromFollower || replicaId == Request.FutureLocalReplicaId)
    val fetchIsolation = if (!isFromConsumer)
      FetchLogEnd
    else if (isolationLevel == IsolationLevel.READ_COMMITTED)
      FetchTxnCommitted
    else
      FetchHighWatermark

    // Restrict fetching to leader if request is from follower or from a client with older version (no ClientMetadata)
    val fetchOnlyFromLeader = isFromFollower || (isFromConsumer && clientMetadata.isEmpty)
    def readFromLog(): Seq[(TopicPartition, AbstractLogReadResult)] = {
      val result = readFromLocalLog(
        replicaId = replicaId,
        fetchOnlyFromLeader = fetchOnlyFromLeader,
        fetchIsolation = fetchIsolation,
        fetchMaxBytes = fetchMaxBytes,
        hardMaxBytesLimit = hardMaxBytesLimit,
        readPartitionInfo = fetchInfos,
        quota = quota,
        clientMetadata = clientMetadata)
      if (isFromFollower) updateFollowerFetchState(replicaId, result)
      else result
    }

    val logReadResults = readFromLog()

    // check if this fetch request can be satisfied right away
    var localReadableBytes: Long = 0
    var errorReadingData = false

    val localLogReadResultMap = new mutable.HashMap[TopicPartition, LogReadResult]
    val tierLogReadResultMap = new mutable.HashMap[TopicPartition, TierLogReadResult]
    var anyPartitionsNeedHwUpdate = false

    logReadResults.foreach {
      case (topicPartition: TopicPartition, logReadResult: LogReadResult) =>
        if (logReadResult.error != Errors.NONE)
          errorReadingData = true
        localReadableBytes = localReadableBytes + logReadResult.info.records.sizeInBytes
        localLogReadResultMap.put(topicPartition, logReadResult)
        if (isFromFollower && logReadResult.followerNeedsHwUpdate) {
          anyPartitionsNeedHwUpdate = true
        }

      case (topicPartition: TopicPartition, tierLogReadResult: TierLogReadResult) =>
        if (tierLogReadResult.error != Errors.NONE)
          errorReadingData = true
        tierLogReadResultMap.put(topicPartition, tierLogReadResult)
    }

    // respond immediately if 1) fetch request does not want to wait
    //                        2) fetch request does not require any data
    //                        3) fetch request does not require any tiered data and has enough data available in local store to respond
    //                        4) some error happens while reading data
    //                        5) any of the requested partitions need HW update
    if (timeout <= 0 || fetchInfos.isEmpty || (tierLogReadResultMap.isEmpty && localReadableBytes >= fetchMinBytes) || errorReadingData || anyPartitionsNeedHwUpdate) {
      val fetchPartitionData = logReadResults.map { case (tp, result) =>
        val records = result match {
          case logReadResult: LogReadResult =>
            FetchLag.maybeRecordConsumerFetchTimeLag(!isFromFollower, logReadResult, brokerTopicStats)
            logReadResult.info.records
          case _: TierLogReadResult => MemoryRecords.EMPTY
        }
        tp -> FetchPartitionData(result.error, result.highWatermark, result.leaderLogStartOffset, records,
          result.lastStableOffset, result.info.abortedTransactions, result.preferredReadReplica,
          isFromFollower && isAddingReplica(tp, replicaId))
      }
      responseCallback(fetchPartitionData)
    } else {
      val tierFetchPartitionStatusList = mergeIntoFetchPartitionStatusList(fetchInfos, tierLogReadResultMap)
      val localFetchPartitionStatusList = mergeIntoFetchPartitionStatusList(fetchInfos, localLogReadResultMap)

      // create a list of (topic, partition) pairs to use as keys for this delayed fetch operation
      val localDelayedFetchKeys = localFetchPartitionStatusList.map { case (tp, _) => TopicPartitionOperationKey(tp) }

      if (tierLogReadResultMap.isEmpty) {
        val localFetchMetadata = SFetchMetadata(fetchMinBytes, fetchMaxBytes, hardMaxBytesLimit, fetchOnlyFromLeader,
          fetchIsolation, isFromFollower, replicaId, localFetchPartitionStatusList)

        val delayedFetch = new DelayedFetch(timeout, localFetchMetadata, this, quota, None,
          clientMetadata, brokerTopicStats, responseCallback)

        // try to complete the request immediately, otherwise put it into the purgatory;
        // this is because while the delayed fetch operation is being created, new requests
        // may arrive and hence make this operation completable.
        delayedFetchPurgatory.tryCompleteElseWatch(delayedFetch, localDelayedFetchKeys)
      } else {
        // Must use the logReadResult list instead of the tierLogReadResultMap to ensure ordering is maintained.
        val tierFetchMetadataList = logReadResults.collect { case (_, tierLogReadResult: TierLogReadResult) => tierLogReadResult.info.fetchMetadata }

        val completionCallback = (delayedOperationKey: DelayedOperationKey) =>
          delayedFetchPurgatory.checkAndComplete(delayedOperationKey): Unit
        val tierFetcher = tierReplicaComponents.fetcherOpt.getOrElse(throw new IllegalStateException("Attempted to initiate fetch for tiered data but there is no TierFetcher present"))
        val pendingFetch = tierFetcher.fetch(tierFetchMetadataList.asJava, isolationLevel, completionCallback.asJava)

        // Create TopicPartitionOperationKey's for all local partitions included in this fetch. Merge the resulting
        // set of keys with the list of TierFetchOperationKeys returned from initiating the tier fetch.
        val delayedFetchKeys = localDelayedFetchKeys ++ pendingFetch.delayedOperationKeys.asScala

        // For tiered fetches, we set the lower bound on the fetch timeout to 15s, which is half of the default request
        // timeout. This forces all requests with max.wait < 15000 to wait for the tier fetch to complete, or the 15000
        // to elapse. This is only temporary until a solution is found for caching segment data between requests.
        val boundedTimeout = Math.max(timeout, 15000)
        val tierAndLocalFetchMetadata = SFetchMetadata(fetchMinBytes, fetchMaxBytes, hardMaxBytesLimit, fetchOnlyFromLeader,
          fetchIsolation, isFromFollower, replicaId, localFetchPartitionStatusList ++ tierFetchPartitionStatusList)
        val delayedFetch = new DelayedFetch(boundedTimeout, tierAndLocalFetchMetadata, this, quota, Some(pendingFetch),
          clientMetadata, brokerTopicStats, responseCallback)
        // Gather up all of the fetchInfos
        delayedFetchPurgatory.tryCompleteElseWatch(delayedFetch, delayedFetchKeys)
      }
    }
  }

  /**
   * Read from multiple topic partitions at the given offset up to maxSize bytes
   */
  def readFromLocalLog(replicaId: Int,
                       fetchOnlyFromLeader: Boolean,
                       fetchIsolation: FetchIsolation,
                       fetchMaxBytes: Int,
                       hardMaxBytesLimit: Boolean,
                       readPartitionInfo: Seq[(TopicPartition, PartitionData)],
                       quota: ReplicaQuota,
                       clientMetadata: Option[ClientMetadata]): Seq[(TopicPartition, AbstractLogReadResult)] = {

    def read(tp: TopicPartition, fetchInfo: PartitionData, limitBytes: Int, minOneMessage: Boolean): AbstractLogReadResult = {
      val offset = fetchInfo.fetchOffset
      val partitionFetchSize = fetchInfo.maxBytes
      val followerLogStartOffset = fetchInfo.logStartOffset

      brokerTopicStats.topicStats(tp.topic).totalFetchRequestRate.mark()
      brokerTopicStats.allTopicsStats.totalFetchRequestRate.mark()

      val adjustedMaxBytes = math.min(fetchInfo.maxBytes, limitBytes)
      try {
        trace(s"Fetching log segment for partition $tp, offset $offset, partition fetch size $partitionFetchSize, " +
          s"remaining response limit $limitBytes" +
          (if (minOneMessage) s", ignoring response/partition size limits" else ""))

        // expect leader if the fetch is from follower
        val partition = getPartitionOrException(tp, expectLeader = fetchOnlyFromLeader)
        val fetchTimeMs = time.milliseconds

        // If we are the leader, determine the preferred read-replica
        val preferredReadReplica = clientMetadata.flatMap(
          metadata => findPreferredReadReplica(tp, metadata, replicaId, fetchInfo.fetchOffset, fetchTimeMs))

        if (preferredReadReplica.isDefined) {
          replicaSelectorOpt.foreach{ selector =>
            debug(s"Replica selector ${selector.getClass.getSimpleName} returned preferred replica " +
              s"${preferredReadReplica.get} for $clientMetadata")
          }
          // If a preferred read-replica is set, skip the read
          val offsetSnapshot = partition.fetchOffsetSnapshot(fetchInfo.currentLeaderEpoch, fetchOnlyFromLeader = false)
          LogReadResult(info = FetchDataInfo(LogOffsetMetadata.UnknownOffsetMetadata, MemoryRecords.EMPTY),
            highWatermark = offsetSnapshot.highWatermark.messageOffset,
            leaderLogStartOffset = offsetSnapshot.logStartOffset,
            leaderLogEndOffset = offsetSnapshot.logEndOffset.messageOffset,
            followerLogStartOffset = followerLogStartOffset,
            fetchTimeMs = -1L,
            readSize = 0,
            isReadAllowed = false,
            lastStableOffset = Some(offsetSnapshot.lastStableOffset.messageOffset),
            preferredReadReplica = preferredReadReplica,
            exception = None)
        } else {
          val isFromConsumer = !(Request.isValidBrokerId(replicaId) || replicaId == Request.FutureLocalReplicaId)

          // Try the read first, this tells us whether we need all of adjustedFetchSize for this partition
          val readInfo: LogReadInfo = partition.readRecords(
            fetchOffset = fetchInfo.fetchOffset,
            currentLeaderEpoch = fetchInfo.currentLeaderEpoch,
            maxBytes = adjustedMaxBytes,
            fetchIsolation = fetchIsolation,
            fetchOnlyFromLeader = fetchOnlyFromLeader,
            minOneMessage = minOneMessage,
            permitPreferredTierRead = isFromConsumer)

          // Check if the HW known to the follower is behind the actual HW
          val followerNeedsHwUpdate: Boolean = partition.getReplica(replicaId)
            .exists(replica => replica.lastSentHighWatermark < readInfo.highWatermark)

          val (fetchOffsetMetadata, firstEntryIncomplete) = readInfo.fetchedData match {
            case localReadInfo: FetchDataInfo => (localReadInfo.fetchOffsetMetadata, localReadInfo.firstEntryIncomplete)
            case _: TierFetchDataInfo => (LogOffsetMetadata.UnknownOffsetMetadata, false)
          }

          val fetchDataInfo = if (shouldLeaderThrottle(quota, tp, replicaId)) {
            // If the partition is being throttled, simply return an empty set.
            FetchDataInfo(fetchOffsetMetadata, MemoryRecords.EMPTY)
          } else if (!hardMaxBytesLimit && firstEntryIncomplete) {
            // For FetchRequest version 3, we replace incomplete message sets with an empty one as consumers can make
            // progress in such cases and don't need to report a `RecordTooLargeException`
            FetchDataInfo(fetchOffsetMetadata, MemoryRecords.EMPTY)
          } else {
            readInfo.fetchedData
          }

          fetchDataInfo match {
            case info: FetchDataInfo =>
              LogReadResult(info = info,
                highWatermark = readInfo.highWatermark,
                leaderLogStartOffset = readInfo.logStartOffset,
                leaderLogEndOffset = readInfo.logEndOffset,
                followerLogStartOffset = followerLogStartOffset,
                fetchTimeMs = fetchTimeMs,
                readSize = adjustedMaxBytes,
                isReadAllowed = adjustedMaxBytes > 0 || minOneMessage,
                lastStableOffset = Some(readInfo.lastStableOffset),
                preferredReadReplica = preferredReadReplica,
                followerNeedsHwUpdate = followerNeedsHwUpdate,
                exception = None)

            case info: TierFetchDataInfo =>
              TierLogReadResult(info = info,
                highWatermark = readInfo.highWatermark,
                leaderLogStartOffset = readInfo.logStartOffset,
                leaderLogEndOffset = readInfo.logEndOffset,
                followerLogStartOffset = followerLogStartOffset,
                fetchTimeMs = fetchTimeMs,
                readSize = adjustedMaxBytes,
                lastStableOffset = Some(readInfo.lastStableOffset),
                preferredReadReplica = preferredReadReplica,
                exception = None)
          }
        }
      } catch {
        // NOTE: Failed fetch requests metric is not incremented for known exceptions since it
        // is supposed to indicate un-expected failure of a broker in handling a fetch request
        case e@ (_: UnknownTopicOrPartitionException |
                 _: NotLeaderForPartitionException |
                 _: UnknownLeaderEpochException |
                 _: FencedLeaderEpochException |
                 _: ReplicaNotAvailableException |
                 _: KafkaStorageException |
                 _: OffsetOutOfRangeException) =>
          LogReadResult(info = FetchDataInfo(LogOffsetMetadata.UnknownOffsetMetadata, MemoryRecords.EMPTY),
            highWatermark = Log.UnknownOffset,
            leaderLogStartOffset = Log.UnknownOffset,
            leaderLogEndOffset = Log.UnknownOffset,
            followerLogStartOffset = Log.UnknownOffset,
            fetchTimeMs = -1L,
            readSize = 0,
            isReadAllowed = false,
            lastStableOffset = None,
            exception = Some(e))
        case e: Throwable =>
          brokerTopicStats.topicStats(tp.topic).failedFetchRequestRate.mark()
          brokerTopicStats.allTopicsStats.failedFetchRequestRate.mark()

          val fetchSource = Request.describeReplicaId(replicaId)
          error(s"Error processing fetch with max size $adjustedMaxBytes from $fetchSource " +
            s"on partition $tp: $fetchInfo", e)

          LogReadResult(info = FetchDataInfo(LogOffsetMetadata.UnknownOffsetMetadata, MemoryRecords.EMPTY),
            highWatermark = Log.UnknownOffset,
            leaderLogStartOffset = Log.UnknownOffset,
            leaderLogEndOffset = Log.UnknownOffset,
            followerLogStartOffset = Log.UnknownOffset,
            fetchTimeMs = -1L,
            readSize = 0,
            isReadAllowed = false,
            lastStableOffset = None,
            exception = Some(e))
      }
    }

    var limitBytes = fetchMaxBytes
    val result = new mutable.ArrayBuffer[(TopicPartition, AbstractLogReadResult)]
    var minOneMessage = !hardMaxBytesLimit
    readPartitionInfo.foreach { case (tp, fetchInfo) =>
      val readResult = read(tp, fetchInfo, limitBytes, minOneMessage)
      val recordBatchSize =
        readResult match {
          case localResult: LogReadResult => localResult.info.records.sizeInBytes
          case tierResult: TierLogReadResult => tierResult.info.fetchMetadata.maxBytes.intValue
        }
      // Once we read from a non-empty partition, we stop ignoring request and partition level size limits
      if (recordBatchSize > 0)
        minOneMessage = false
      limitBytes = math.max(0, limitBytes - recordBatchSize)
      result += (tp -> readResult)
    }
    result
  }

  /**
    * Using the configured [[ReplicaSelector]], determine the preferred read replica for a partition given the
    * client metadata, the requested offset, and the current set of replicas. If the preferred read replica is the
    * leader, return None
    */
  def findPreferredReadReplica(tp: TopicPartition,
                               clientMetadata: ClientMetadata,
                               replicaId: Int,
                               fetchOffset: Long,
                               currentTimeMs: Long): Option[Int] = {
    val partition = getPartitionOrException(tp, expectLeader = false)

    if (partition.isLeader) {
      if (Request.isValidBrokerId(replicaId)) {
        // Don't look up preferred for follower fetches via normal replication
        Option.empty
      } else {
        replicaSelectorOpt.flatMap { replicaSelector =>
          val replicaEndpoints = metadataCache.getPartitionReplicaEndpoints(tp, new ListenerName(clientMetadata.listenerName))
          var replicaInfoSet: Set[ReplicaView] = partition.remoteReplicas
            // Exclude replicas that don't have the requested offset (whether or not if they're in the ISR)
            .filter(replica => replica.logEndOffset >= fetchOffset)
            .filter(replica => replica.logStartOffset <= fetchOffset)
            .map(replica => new DefaultReplicaView(
              replicaEndpoints.getOrElse(replica.brokerId, Node.noNode()),
              replica.logEndOffset,
              currentTimeMs - replica.lastCaughtUpTimeMs))
            .toSet

          if (partition.leaderReplicaIdOpt.isDefined) {
            val leaderReplica: ReplicaView = partition.leaderReplicaIdOpt
              .map(replicaId => replicaEndpoints.getOrElse(replicaId, Node.noNode()))
              .map(leaderNode => new DefaultReplicaView(leaderNode, partition.localLogOrException.logEndOffset, 0L))
              .get
            replicaInfoSet ++= Set(leaderReplica)

            val partitionInfo = new DefaultPartitionView(replicaInfoSet.asJava, leaderReplica)
            replicaSelector.select(tp, clientMetadata, partitionInfo).asScala
              .filter(!_.endpoint.isEmpty)
              // Even though the replica selector can return the leader, we don't want to send it out with the
              // FetchResponse, so we exclude it here
              .filter(!_.equals(leaderReplica))
              .map(_.endpoint.id)
          } else {
            None
          }
        }
      }
    } else {
      None
    }
  }

  /**
   *  To avoid ISR thrashing, we only throttle a replica on the leader if it's in the throttled replica list,
   *  the quota is exceeded and the replica is not in sync.
   */
  def shouldLeaderThrottle(quota: ReplicaQuota, topicPartition: TopicPartition, replicaId: Int): Boolean = {
    val isReplicaInSync = nonOfflinePartition(topicPartition).exists(_.inSyncReplicaIds.contains(replicaId))
    !isReplicaInSync && quota.isThrottled(topicPartition) && quota.isQuotaExceeded
  }

  def getLogConfig(topicPartition: TopicPartition): Option[LogConfig] = localLog(topicPartition).map(_.config)

  def updateLogConfig(topicPartition: TopicPartition, newConfig: LogConfig): Unit = {
    localLog(topicPartition).foreach { log =>
      val tierPartitionState = log.tierPartitionState
      val oldTieringEnabled = tierPartitionState.isTieringEnabled
      log.updateConfig(newConfig)

      // if tiering has now been enabled, propagate replica state to tierReplicaManager
      tierReplicaComponents.replicaManagerOpt.foreach { tierReplicaManager =>
        val newTieringEnabled = tierPartitionState.isTieringEnabled
        if (!oldTieringEnabled && newTieringEnabled) {
          replicaStateChangeLock synchronized {
            getPartition(topicPartition) match {
              case HostedPartition.Online(partition) =>
                if (partition.isLeader)
                  tierReplicaManager.becomeLeader(tierPartitionState, partition.getLeaderEpoch)
                else
                  tierReplicaManager.becomeFollower(tierPartitionState)

              case _ =>
            }
          }
        }
      }
    }
  }

  def getMagic(topicPartition: TopicPartition): Option[Byte] = getLogConfig(topicPartition).map(_.messageFormatVersion.recordVersion.value)

  def maybeUpdateMetadataCache(correlationId: Int, updateMetadataRequest: UpdateMetadataRequest) : Seq[TopicPartition] =  {
    replicaStateChangeLock synchronized {
      if(updateMetadataRequest.controllerEpoch < controllerEpoch) {
        val stateControllerEpochErrorMessage = s"Received update metadata request with correlation id $correlationId " +
          s"from an old controller ${updateMetadataRequest.controllerId} with epoch ${updateMetadataRequest.controllerEpoch}. " +
          s"Latest known controller epoch is $controllerEpoch"
        stateChangeLogger.warn(stateControllerEpochErrorMessage)
        throw new ControllerMovedException(stateChangeLogger.messageWithPrefix(stateControllerEpochErrorMessage))
      } else {
        val deletedPartitions = metadataCache.updateMetadata(correlationId, updateMetadataRequest)
        controllerEpoch = updateMetadataRequest.controllerEpoch
        deletedPartitions
      }
    }
  }

  def becomeLeaderOrFollower(correlationId: Int,
                             leaderAndIsrRequest: LeaderAndIsrRequest,
                             onLeadershipChange: (Iterable[Partition], Iterable[Partition]) => Unit): LeaderAndIsrResponse = {
    val controllerId = leaderAndIsrRequest.controllerId
    val requestPartitionStates = leaderAndIsrRequest.partitionStates.asScala
    stateChangeLogger.info(s"Handling LeaderAndIsr request correlationId $correlationId from controller " +
      s"$controllerId for ${requestPartitionStates.size} partitions")
    if (stateChangeLogger.isTraceEnabled)
      leaderAndIsrRequest.partitionStates.asScala.foreach { partitionState =>
        stateChangeLogger.trace(s"Received LeaderAndIsr request $partitionState " +
          s"correlation id $correlationId from controller $controllerId " +
          s"epoch ${leaderAndIsrRequest.controllerEpoch}")
      }

    replicaStateChangeLock synchronized {
      if (leaderAndIsrRequest.controllerEpoch < controllerEpoch) {
        stateChangeLogger.warn(s"Ignoring LeaderAndIsr request from controller $controllerId with " +
          s"correlation id $correlationId since its controller epoch ${leaderAndIsrRequest.controllerEpoch} is old. " +
          s"Latest known controller epoch is $controllerEpoch")
        leaderAndIsrRequest.getErrorResponse(0, Errors.STALE_CONTROLLER_EPOCH.exception)
      } else {
        val responseMap = new mutable.HashMap[TopicPartition, Errors]
        controllerEpoch = leaderAndIsrRequest.controllerEpoch

        // First check partition's leader epoch
        val partitionStates = new mutable.HashMap[Partition, LeaderAndIsrPartitionState]()
        val updatedPartitions = new mutable.HashSet[Partition]

        requestPartitionStates.foreach { partitionState =>
          val topicPartition = new TopicPartition(partitionState.topicName, partitionState.partitionIndex)
          val partitionOpt = getPartition(topicPartition) match {
            case HostedPartition.Offline =>
              stateChangeLogger.warn(s"Ignoring LeaderAndIsr request from " +
                s"controller $controllerId with correlation id $correlationId " +
                s"epoch $controllerEpoch for partition $topicPartition as the local replica for the " +
                "partition is in an offline log directory")
              responseMap.put(topicPartition, Errors.KAFKA_STORAGE_ERROR)
              None

            case HostedPartition.Online(partition) =>
              updatedPartitions.add(partition)
              Some(partition)

            case HostedPartition.None =>
              val partition = Partition(topicPartition, time, this)
              allPartitions.putIfNotExists(topicPartition, HostedPartition.Online(partition))
              updatedPartitions.add(partition)
              Some(partition)
          }

          partitionOpt.foreach { partition =>
            val currentLeaderEpoch = partition.getLeaderEpoch
            val requestLeaderEpoch = partitionState.leaderEpoch

            // We propagate the partition state down if:
            // 1. The leader epoch is higher than the current leader epoch of the partition
            // 2. The leader epoch is same as the current leader epoch but a new topic id is being assigned. This is
            //    needed to handle the case where a topic id is assigned for the first time after upgrade.
            def propagatePartitionState(requestLeaderEpoch: Int, currentLeaderEpoch: Int, partition: Partition): Boolean = {
              requestLeaderEpoch > currentLeaderEpoch ||
                (requestLeaderEpoch == currentLeaderEpoch &&
                  partition.log.flatMap(_.topicIdPartition).isEmpty &&
                  partitionState.topicId != MessageUtil.ZERO_UUID)
            }

            if (propagatePartitionState(requestLeaderEpoch, currentLeaderEpoch, partition)) {
              // If the leader epoch is valid record the epoch of the controller that made the leadership decision.
              // This is useful while updating the isr to maintain the decision maker controller's epoch in the zookeeper path
              if (partitionState.replicas.contains(localBrokerId))
                partitionStates.put(partition, partitionState)
              else {
                stateChangeLogger.warn(s"Ignoring LeaderAndIsr request from controller $controllerId with " +
                  s"correlation id $correlationId epoch $controllerEpoch for partition $topicPartition as itself is not " +
                  s"in assigned replica list ${partitionState.replicas.asScala.mkString(",")}")
                responseMap.put(topicPartition, Errors.UNKNOWN_TOPIC_OR_PARTITION)
              }
            } else if (requestLeaderEpoch < currentLeaderEpoch) {
              stateChangeLogger.warn(s"Ignoring LeaderAndIsr request from " +
                s"controller $controllerId with correlation id $correlationId " +
                s"epoch $controllerEpoch for partition $topicPartition since its associated " +
                s"leader epoch $requestLeaderEpoch is smaller than the current " +
                s"leader epoch $currentLeaderEpoch")
              responseMap.put(topicPartition, Errors.STALE_CONTROLLER_EPOCH)
            } else {
              stateChangeLogger.info(s"Ignoring LeaderAndIsr request from " +
                s"controller $controllerId with correlation id $correlationId " +
                s"epoch $controllerEpoch for partition $topicPartition since its associated " +
                s"leader epoch $requestLeaderEpoch matches the current leader epoch")
              responseMap.put(topicPartition, Errors.STALE_CONTROLLER_EPOCH)
            }
          }
        }

        val partitionsToBeLeader = partitionStates.filter { case (_, partitionState) =>
          partitionState.leader == localBrokerId
        }
        val partitionsToBeFollower = partitionStates.filter { case (k, _) => !partitionsToBeLeader.contains(k) }

        val highWatermarkCheckpoints = new LazyOffsetCheckpoints(this.highWatermarkCheckpoints)
        val partitionsBecomeLeader = if (partitionsToBeLeader.nonEmpty)
          makeLeaders(controllerId, controllerEpoch, partitionsToBeLeader, correlationId, responseMap,
            highWatermarkCheckpoints)
        else
          Set.empty[Partition]
        val partitionsBecomeFollower = if (partitionsToBeFollower.nonEmpty)
          makeFollowers(controllerId, controllerEpoch, partitionsToBeFollower, correlationId, responseMap,
            highWatermarkCheckpoints)
        else
          Set.empty[Partition]

        /*
         * KAFKA-8392
         * For topic partitions of which the broker is no longer a leader, delete metrics related to
         * those topics. Note that this means the broker stops being either a replica or a leader of
         * partitions of said topics
         */
        val leaderTopicSet = leaderPartitionsIterator.map(_.topic).toSet
        val followerTopicSet = partitionsBecomeFollower.map(_.topic).toSet
        followerTopicSet.diff(leaderTopicSet).foreach(brokerTopicStats.removeOldLeaderMetrics)

        // remove metrics for brokers which are not followers of a topic
        leaderTopicSet.diff(followerTopicSet).foreach(brokerTopicStats.removeOldFollowerMetrics)

        leaderAndIsrRequest.partitionStates.asScala.foreach { partitionState =>
          val topicPartition = new TopicPartition(partitionState.topicName, partitionState.partitionIndex)
          /*
           * If there is offline log directory, a Partition object may have been created by getOrCreatePartition()
           * before getOrCreateReplica() failed to create local replica due to KafkaStorageException.
           * In this case ReplicaManager.allPartitions will map this topic-partition to an empty Partition object.
           * we need to map this topic-partition to OfflinePartition instead.
           */
          if (localLog(topicPartition).isEmpty)
            markPartitionOffline(topicPartition)
        }

        // we initialize highwatermark thread after the first leaderisrrequest. This ensures that all the partitions
        // have been completely populated before starting the checkpointing there by avoiding weird race conditions
        startHighWatermarkCheckPointThread()

        // delete stray logs
        if (leaderAndIsrRequest.containsAllReplicas)
          deleteStrayLogs()

        val futureReplicasAndInitialOffset = new mutable.HashMap[TopicPartition, InitialFetchState]
        for (partition <- updatedPartitions) {
          val topicPartition = partition.topicPartition
          if (logManager.getLog(topicPartition, isFuture = true).isDefined) {
            partition.log.foreach { log =>
              val leader = BrokerEndPoint(config.brokerId, "localhost", -1)

              // Add future replica to partition's map
              partition.createLogIfNotExists(isNew = false, isFutureReplica = true,
                highWatermarkCheckpoints)

              // pause cleaning for partitions that are being moved and start ReplicaAlterDirThread to move
              // replica from source dir to destination dir
              logManager.abortAndPauseCleaning(topicPartition)

              futureReplicasAndInitialOffset.put(topicPartition, InitialFetchState(leader,
                partition.getLeaderEpoch, log.highWatermark))
            }
          }
        }
        replicaAlterLogDirsManager.addFetcherForPartitions(futureReplicasAndInitialOffset)

        replicaFetcherManager.shutdownIdleFetcherThreads()
        replicaAlterLogDirsManager.shutdownIdleFetcherThreads()
        onLeadershipChange(partitionsBecomeLeader, partitionsBecomeFollower)
        val responsePartitions = responseMap.iterator.map { case (tp, error) =>
          new LeaderAndIsrPartitionError()
            .setTopicName(tp.topic)
            .setPartitionIndex(tp.partition)
            .setErrorCode(error.code)
        }.toBuffer
        new LeaderAndIsrResponse(
          new LeaderAndIsrResponseData()
            .setErrorCode(Errors.NONE.code)
            .setPartitionErrors(responsePartitions.asJava),
          leaderAndIsrRequest.isConfluentRequest)
      }
    }
  }

  /*
   * Make the current broker to become leader for a given set of partitions by:
   *
   * 1. Stop fetchers for these partitions
   * 2. Update the partition metadata in cache
   * 3. Add these partitions to the leader partitions set
   *
   * If an unexpected error is thrown in this function, it will be propagated to KafkaApis where
   * the error message will be set on each partition since we do not know which partition caused it. Otherwise,
   * return the set of partitions that are made leader due to this method
   *
   *  TODO: the above may need to be fixed later
   */
  private def makeLeaders(controllerId: Int,
                          controllerEpoch: Int,
                          partitionStates: Map[Partition, LeaderAndIsrPartitionState],
                          correlationId: Int,
                          responseMap: mutable.Map[TopicPartition, Errors],
                          highWatermarkCheckpoints: OffsetCheckpoints): Set[Partition] = {
    val traceEnabled = stateChangeLogger.isTraceEnabled
    partitionStates.keys.foreach { partition =>
      if (traceEnabled)
        stateChangeLogger.trace(s"Handling LeaderAndIsr request correlationId $correlationId from " +
          s"controller $controllerId epoch $controllerEpoch starting the become-leader transition for " +
          s"partition ${partition.topicPartition}")
      responseMap.put(partition.topicPartition, Errors.NONE)
    }

    val partitionsToMakeLeaders = mutable.Set[Partition]()

    try {
      // First stop fetchers for all the partitions
      replicaFetcherManager.removeFetcherForPartitions(partitionStates.keySet.map(_.topicPartition))
      stateChangeLogger.info(s"Stopped fetchers as part of LeaderAndIsr request correlationId $correlationId from " +
        s"controller $controllerId epoch $controllerEpoch as part of the become-leader transition for " +
        s"${partitionStates.size} partitions")
      // Update the partition information to be the leader
      partitionStates.foreach { case (partition, partitionState) =>
        try {
          if (partition.makeLeader(partitionState, highWatermarkCheckpoints))
            partitionsToMakeLeaders += partition
          else
            stateChangeLogger.info(s"Skipped the become-leader state change after marking its " +
              s"partition as leader with correlation id $correlationId from controller $controllerId epoch $controllerEpoch for " +
              s"partition ${partition.topicPartition} (last update controller epoch ${partitionState.controllerEpoch}) " +
              s"since it is already the leader for the partition.")
        } catch {
          case e: KafkaStorageException =>
            stateChangeLogger.error(s"Skipped the become-leader state change with " +
              s"correlation id $correlationId from controller $controllerId epoch $controllerEpoch for partition ${partition.topicPartition} " +
              s"(last update controller epoch ${partitionState.controllerEpoch}) since " +
              s"the replica for the partition is offline due to disk error $e")
            val dirOpt = getLogDir(partition.topicPartition)
            error(s"Error while making broker the leader for partition $partition in dir $dirOpt", e)
            responseMap.put(partition.topicPartition, Errors.KAFKA_STORAGE_ERROR)
        }
      }

    } catch {
      case e: Throwable =>
        partitionStates.keys.foreach { partition =>
          stateChangeLogger.error(s"Error while processing LeaderAndIsr request correlationId $correlationId received " +
            s"from controller $controllerId epoch $controllerEpoch for partition ${partition.topicPartition}", e)
        }
        // Re-throw the exception for it to be caught in KafkaApis
        throw e
    }

    if (traceEnabled)
      partitionStates.keys.foreach { partition =>
        stateChangeLogger.trace(s"Completed LeaderAndIsr request correlationId $correlationId from controller $controllerId " +
          s"epoch $controllerEpoch for the become-leader transition for partition ${partition.topicPartition}")
      }

    partitionsToMakeLeaders
  }

  /*
   * Make the current broker to become follower for a given set of partitions by:
   *
   * 1. Remove these partitions from the leader partitions set.
   * 2. Mark the replicas as followers so that no more data can be added from the producer clients.
   * 3. Stop fetchers for these partitions so that no more data can be added by the replica fetcher threads.
   * 4. Truncate the log and checkpoint offsets for these partitions.
   * 5. Clear the produce and fetch requests in the purgatory
   * 6. If the broker is not shutting down, add the fetcher to the new leaders.
   *
   * The ordering of doing these steps make sure that the replicas in transition will not
   * take any more messages before checkpointing offsets so that all messages before the checkpoint
   * are guaranteed to be flushed to disks
   *
   * If an unexpected error is thrown in this function, it will be propagated to KafkaApis where
   * the error message will be set on each partition since we do not know which partition caused it. Otherwise,
   * return the set of partitions that are made follower due to this method
   */
  private def makeFollowers(controllerId: Int,
                            controllerEpoch: Int,
                            partitionStates: Map[Partition, LeaderAndIsrPartitionState],
                            correlationId: Int,
                            responseMap: mutable.Map[TopicPartition, Errors],
                            highWatermarkCheckpoints: OffsetCheckpoints) : Set[Partition] = {
    val traceLoggingEnabled = stateChangeLogger.isTraceEnabled
    partitionStates.foreach { case (partition, partitionState) =>
      if (traceLoggingEnabled)
        stateChangeLogger.trace(s"Handling LeaderAndIsr request correlationId $correlationId from controller $controllerId " +
          s"epoch $controllerEpoch starting the become-follower transition for partition ${partition.topicPartition} with leader " +
          s"${partitionState.leader}")
      responseMap.put(partition.topicPartition, Errors.NONE)
    }

    val partitionsToMakeFollower: mutable.Set[Partition] = mutable.Set()
    try {
      // TODO: Delete leaders from LeaderAndIsrRequest
      partitionStates.foreach { case (partition, partitionState) =>
        val newLeaderBrokerId = partitionState.leader
        try {
          metadataCache.getAliveBrokers.find(_.id == newLeaderBrokerId) match {
            // Only change partition state when the leader is available
            case Some(_) =>
              if (partition.makeFollower(partitionState, highWatermarkCheckpoints))
                partitionsToMakeFollower += partition
              else
                stateChangeLogger.info(s"Skipped the become-follower state change after marking its partition as " +
                  s"follower with correlation id $correlationId from controller $controllerId epoch $controllerEpoch " +
                  s"for partition ${partition.topicPartition} (last update " +
                  s"controller epoch ${partitionState.controllerEpoch}) " +
                  s"since the new leader $newLeaderBrokerId is the same as the old leader")
            case None =>
              // The leader broker should always be present in the metadata cache.
              // If not, we should record the error message and abort the transition process for this partition
              stateChangeLogger.error(s"Received LeaderAndIsrRequest with correlation id $correlationId from " +
                s"controller $controllerId epoch $controllerEpoch for partition ${partition.topicPartition} " +
                s"(last update controller epoch ${partitionState.controllerEpoch}) " +
                s"but cannot become follower since the new leader $newLeaderBrokerId is unavailable.")
              // Create the local replica even if the leader is unavailable. This is required to ensure that we include
              // the partition's high watermark in the checkpoint file (see KAFKA-1647)
              partition.createLogIfNotExists(isNew = partitionState.isNew, isFutureReplica = false,
                highWatermarkCheckpoints)
          }
        } catch {
          case e: KafkaStorageException =>
            stateChangeLogger.error(s"Skipped the become-follower state change with correlation id $correlationId from " +
              s"controller $controllerId epoch $controllerEpoch for partition ${partition.topicPartition} " +
              s"(last update controller epoch ${partitionState.controllerEpoch}) with leader " +
              s"$newLeaderBrokerId since the replica for the partition is offline due to disk error $e")
            val dirOpt = getLogDir(partition.topicPartition)
            error(s"Error while making broker the follower for partition $partition with leader " +
              s"$newLeaderBrokerId in dir $dirOpt", e)
            responseMap.put(partition.topicPartition, Errors.KAFKA_STORAGE_ERROR)
        }
      }

      replicaFetcherManager.removeFetcherForPartitions(partitionsToMakeFollower.map(_.topicPartition))
      stateChangeLogger.info(s"Stopped fetchers as part of become-follower request from controller $controllerId " +
        s"epoch $controllerEpoch with correlation id $correlationId for ${partitionsToMakeFollower.size} partitions")

      partitionsToMakeFollower.foreach { partition =>
        completeDelayedRequests(partition.topicPartition)
      }

      if (isShuttingDown.get()) {
        if (traceLoggingEnabled) {
          partitionsToMakeFollower.foreach { partition =>
            stateChangeLogger.trace(s"Skipped the adding-fetcher step of the become-follower state " +
              s"change with correlation id $correlationId from controller $controllerId epoch $controllerEpoch for " +
              s"partition ${partition.topicPartition} with leader ${partitionStates(partition).leader} " +
              "since it is shutting down")
          }
        }
      } else {
        // we do not need to check if the leader exists again since this has been done at the beginning of this process
        val partitionsToMakeFollowerWithLeaderAndOffset = partitionsToMakeFollower.map { partition =>
          val leader = metadataCache.getAliveBrokers.find(_.id == partition.leaderReplicaIdOpt.get).get
            .brokerEndPoint(config.interBrokerListenerName)
          val fetchOffset = partition.localLogOrException.highWatermark
          partition.topicPartition -> InitialFetchState(leader, partition.getLeaderEpoch, fetchOffset)
       }.toMap

        replicaFetcherManager.addFetcherForPartitions(partitionsToMakeFollowerWithLeaderAndOffset)
      }
    } catch {
      case e: Throwable =>
        stateChangeLogger.error(s"Error while processing LeaderAndIsr request with correlationId $correlationId " +
          s"received from controller $controllerId epoch $controllerEpoch", e)
        // Re-throw the exception for it to be caught in KafkaApis
        throw e
    }

    if (traceLoggingEnabled)
      partitionStates.keys.foreach { partition =>
        stateChangeLogger.trace(s"Completed LeaderAndIsr request correlationId $correlationId from controller $controllerId " +
          s"epoch $controllerEpoch for the become-follower transition for partition ${partition.topicPartition} with leader " +
          s"${partitionStates(partition).leader}")
      }

    partitionsToMakeFollower
  }

  private def maybeShrinkIsr(): Unit = {
    trace("Evaluating ISR list of partitions to see which replicas can be removed from the ISR")

    // Shrink ISRs for non offline partitions
    allPartitions.keys.foreach { topicPartition =>
      nonOfflinePartition(topicPartition).foreach(_.maybeShrinkIsr())
    }
  }

  /**
   * Update the follower's fetch state on the leader based on the last fetch request and update `readResult`.
   * If the follower replica is not recognized to be one of the assigned replicas, do not update
   * `readResult` so that log start/end offset and high watermark is consistent with
   * records in fetch response. Log start/end offset and high watermark may change not only due to
   * this fetch request, e.g., rolling new log segment and removing old log segment may move log
   * start offset further than the last offset in the fetched records. The followers will get the
   * updated leader's state in the next fetch response.
   */
  private def updateFollowerFetchState(followerId: Int,
                                       readResults: Seq[(TopicPartition, AbstractLogReadResult)]): Seq[(TopicPartition, AbstractLogReadResult)] = {
    readResults.map { case (topicPartition, readResult) =>
      val updatedReadResult = if (readResult.error != Errors.NONE) {
        debug(s"Skipping update of fetch state for follower $followerId since the " +
          s"log read returned error ${readResult.error}")
        readResult
      } else {
        readResult match {
          case readResult: LogReadResult =>
            nonOfflinePartition(topicPartition) match {
              case Some(partition) =>
                if (partition.updateFollowerFetchState(followerId,
                  followerFetchOffsetMetadata = readResult.info.fetchOffsetMetadata,
                  followerStartOffset = readResult.followerLogStartOffset,
                  followerFetchTimeMs = readResult.fetchTimeMs,
                  leaderEndOffset = readResult.leaderLogEndOffset,
                  lastSentHighwatermark = readResult.highWatermark)) {
                  readResult
                } else {
                  warn(s"Leader $localBrokerId failed to record follower $followerId's position " +
                    s"${readResult.info.fetchOffsetMetadata.messageOffset}, and last sent HW since the replica " +
                    s"is not recognized to be one of the assigned replicas ${partition.assignmentState.replicas.mkString(",")} " +
                    s"for partition $topicPartition. Empty records will be returned for this partition.")
                  readResult.withEmptyFetchInfo
                }
              case None =>
                warn(s"While recording the replica LEO, the partition $topicPartition hasn't been created.")
                readResult
            }
          case readResult: TierLogReadResult =>
            val reason = s"Attempt to fetch tiered data by follower $followerId from $localBrokerId at offset " +
              s"${readResult.info.fetchMetadata.fetchStartOffset}}"
            warn(reason)
            LogReadResult(info = FetchDataInfo(LogOffsetMetadata.UnknownOffsetMetadata, MemoryRecords.EMPTY),
              highWatermark = -1L,
              leaderLogStartOffset = -1L,
              leaderLogEndOffset = -1L,
              followerLogStartOffset = -1L,
              fetchTimeMs = -1L,
              readSize = 0,
              isReadAllowed = false,
              lastStableOffset = None,
              exception = Some(new OffsetTieredException(reason)))
        }
      }
      topicPartition -> updatedReadResult
    }
  }

  def leaderPartitionsIterator: Iterator[Partition] =
    nonOfflinePartitionsIterator.filter(_.leaderLogIfLocal.isDefined)

  def getLogEndOffset(topicPartition: TopicPartition): Option[Long] =
    nonOfflinePartition(topicPartition).flatMap(_.leaderLogIfLocal.map(_.logEndOffset))

  // Flushes the highwatermark value for all partitions to the highwatermark file
  def checkpointHighWatermarks(): Unit = {
    def putHw(logDirToCheckpoints: mutable.AnyRefMap[String, mutable.AnyRefMap[TopicPartition, Long]],
              log: AbstractLog): Unit = {
      val checkpoints = logDirToCheckpoints.getOrElseUpdate(log.parentDir,
        new mutable.AnyRefMap[TopicPartition, Long]())
      checkpoints.put(log.topicPartition, log.highWatermark)
    }

    val logDirToHws = new mutable.AnyRefMap[String, mutable.AnyRefMap[TopicPartition, Long]](
      allPartitions.size)
    nonOfflinePartitionsIterator.foreach { partition =>
      partition.log.foreach(putHw(logDirToHws, _))
      partition.futureLog.foreach(putHw(logDirToHws, _))
    }

    for ((logDir, hws) <- logDirToHws) {
      try highWatermarkCheckpoints.get(logDir).foreach(_.write(hws))
      catch {
        case e: KafkaStorageException =>
          error(s"Error while writing to highwatermark file in directory $logDir", e)
      }
    }
  }

  // Used only by test
  def markPartitionOffline(tp: TopicPartition): Unit = replicaStateChangeLock synchronized {
    allPartitions.put(tp, HostedPartition.Offline)
    Partition.removeMetrics(tp)
  }

  // logDir should be an absolute path
  // sendZkNotification is needed for unit test
  def handleLogDirFailure(dir: String, sendZkNotification: Boolean = true): Unit = {
    if (!logManager.isLogDirOnline(dir))
      return
    warn(s"Stopping serving replicas in dir $dir")
    replicaStateChangeLock synchronized {
      val newOfflinePartitions = nonOfflinePartitionsIterator.filter { partition =>
        partition.log.exists { _.parentDir == dir }
      }.map(_.topicPartition).toSet

      val partitionsWithOfflineFutureReplica = nonOfflinePartitionsIterator.filter { partition =>
        partition.futureLog.exists { _.parentDir == dir }
      }.toSet

      replicaFetcherManager.removeFetcherForPartitions(newOfflinePartitions)
      replicaAlterLogDirsManager.removeFetcherForPartitions(newOfflinePartitions ++ partitionsWithOfflineFutureReplica.map(_.topicPartition))

      partitionsWithOfflineFutureReplica.foreach(partition => partition.removeFutureLocalReplica(deleteFromLogDir = false))
      newOfflinePartitions.foreach { topicPartition =>
        markPartitionOffline(topicPartition)
      }
      newOfflinePartitions.map(_.topic).foreach { topic: String =>
        maybeRemoveTopicMetrics(topic)
      }
      highWatermarkCheckpoints = highWatermarkCheckpoints.filter { case (checkpointDir, _) => checkpointDir != dir }

      warn(s"Broker $localBrokerId stopped fetcher for partitions ${newOfflinePartitions.mkString(",")} and stopped moving logs " +
           s"for partitions ${partitionsWithOfflineFutureReplica.mkString(",")} because they are in the failed log directory $dir.")
    }
    logManager.handleLogDirFailure(dir)

    if (sendZkNotification)
      zkClient.propagateLogDirEvent(localBrokerId)
    warn(s"Stopped serving replicas in dir $dir")
  }

  def removeMetrics(): Unit = {
    removeMetric("LeaderCount")
    removeMetric("PartitionCount")
    removeMetric("OfflineReplicaCount")
    removeMetric("UnderReplicatedPartitions")
    removeMetric("UnderMinIsrPartitionCount")
    removeMetric("AtMinIsrPartitionCount")
    removeMetric("NotCaughtUpPartitionCount")
    removeMetric("MaxLastStableOffsetLag")
  }

  // High watermark do not need to be checkpointed only when under unit tests
  def shutdown(checkpointHW: Boolean = true): Unit = {
    info("Shutting down")
    removeMetrics()
    if (logDirFailureHandler != null)
      logDirFailureHandler.shutdown()
    replicaFetcherManager.shutdown()
    replicaAlterLogDirsManager.shutdown()
    delayedFetchPurgatory.shutdown()
    delayedProducePurgatory.shutdown()
    delayedDeleteRecordsPurgatory.shutdown()
    delayedElectLeaderPurgatory.shutdown()
    delayedListOffsetsPurgatory.shutdown()
    if (checkpointHW)
      checkpointHighWatermarks()
    replicaSelectorOpt.foreach(_.close)
    info("Shut down completely")
  }

  protected def createReplicaFetcherManager(metrics: Metrics, time: Time, threadNamePrefix: Option[String], quotaManager: ReplicationQuotaManager) = {
    new ReplicaFetcherManager(config, this, metrics, time, threadNamePrefix, quotaManager, tierReplicaComponents.stateFetcherOpt)
  }

  protected def createReplicaAlterLogDirsManager(quotaManager: ReplicationQuotaManager, brokerTopicStats: BrokerTopicStats) = {
    new ReplicaAlterLogDirsManager(config, this, quotaManager, brokerTopicStats)
  }

  protected def createReplicaSelector(): Option[ReplicaSelector] = {
    config.replicaSelectorClassName.map { className =>
      val tmpReplicaSelector: ReplicaSelector = CoreUtils.createObject[ReplicaSelector](className)
      tmpReplicaSelector.configure(config.originals())
      tmpReplicaSelector
    }
  }

  def lastOffsetForLeaderEpoch(requestedEpochInfo: Map[TopicPartition, OffsetsForLeaderEpochRequest.PartitionData]): Map[TopicPartition, EpochEndOffset] = {
    requestedEpochInfo.map { case (tp, partitionData) =>
      val epochEndOffset = getPartition(tp) match {
        case HostedPartition.Online(partition) =>
          partition.lastOffsetForLeaderEpoch(partitionData.currentLeaderEpoch, partitionData.leaderEpoch,
            fetchOnlyFromLeader = true)

        case HostedPartition.Offline =>
          new EpochEndOffset(Errors.KAFKA_STORAGE_ERROR, UNDEFINED_EPOCH, UNDEFINED_EPOCH_OFFSET)

        case HostedPartition.None if metadataCache.contains(tp) =>
          new EpochEndOffset(Errors.NOT_LEADER_FOR_PARTITION, UNDEFINED_EPOCH, UNDEFINED_EPOCH_OFFSET)

        case HostedPartition.None =>
          new EpochEndOffset(Errors.UNKNOWN_TOPIC_OR_PARTITION, UNDEFINED_EPOCH, UNDEFINED_EPOCH_OFFSET)
      }
      tp -> epochEndOffset
    }
  }

  def electLeaders(
    controller: KafkaController,
    partitions: Set[TopicPartition],
    electionType: ElectionType,
    responseCallback: Map[TopicPartition, ApiError] => Unit,
    requestTimeout: Int
  ): Unit = {

    val deadline = time.milliseconds() + requestTimeout

    def electionCallback(results: Map[TopicPartition, Either[ApiError, Int]]): Unit = {
      val expectedLeaders = mutable.Map.empty[TopicPartition, Int]
      val failures = mutable.Map.empty[TopicPartition, ApiError]
      results.foreach {
        case (partition, Right(leader)) => expectedLeaders += partition -> leader
        case (partition, Left(error)) => failures += partition -> error
      }

      if (expectedLeaders.nonEmpty) {
        val watchKeys = expectedLeaders.iterator.map {
          case (tp, _) => TopicPartitionOperationKey(tp)
        }.toBuffer

        delayedElectLeaderPurgatory.tryCompleteElseWatch(
          new DelayedElectLeader(
            math.max(0, deadline - time.milliseconds()),
            expectedLeaders,
            failures,
            this,
            responseCallback
          ),
          watchKeys
        )
      } else {
          // There are no partitions actually being elected, so return immediately
          responseCallback(failures)
      }
    }

    controller.electLeaders(partitions, electionType, electionCallback)
  }
}

object FetchLag {
  val UnknownFetchLagMs: Long = -1L

  /**
   * Calculate the lag as the difference to the fetch timestamp (ms) which is based on current time  as retention is
   * computed based on current timestamp too.
   * 1. result.isReadAllowed is FALSE then read did not happen; fetch time lag cannot be computed
   * 2. Empty batch indicated zero lag, as the consumer is caught up
   * 3. Non empty record batch with NO_TIMESTAMP indicates messages with older format.
   * 4. lag = result.fetchTimeMs - firstBatchTimestamp
   */
  private def lagInMs(result: LogReadResult): Long = {
    if (!result.isReadAllowed)
      return FetchLag.UnknownFetchLagMs

    val iterator = result.info.records.batches.iterator
    if (!iterator.hasNext())
      return 0L

    val firstBatchTimestamp = iterator.next().maxTimestamp()
    if (firstBatchTimestamp == RecordBatch.NO_TIMESTAMP || result.fetchTimeMs < firstBatchTimestamp)
      return UnknownFetchLagMs

    result.fetchTimeMs - firstBatchTimestamp
  }

  def maybeRecordConsumerFetchTimeLag(isFromConsumer: Boolean,
                                      result: LogReadResult,
                                      brokerTopicStats: BrokerTopicStats): Unit = {
    if (isFromConsumer) {
      val fetchLagMs = FetchLag.lagInMs(result)
      if (fetchLagMs != FetchLag.UnknownFetchLagMs)
        brokerTopicStats.allTopicsStats.consumerFetchLagTimeMs.update(fetchLagMs)
    }
  }
}

/**
  * Replica layer components for tiered storage.
  * @param replicaManagerOpt Replica manager for tiered storage
  * @param fetcherOpt Tier fetcher instance
  * @param stateFetcherOpt Tier state fetcher instance
  * @param logComponents Log components for tiered storage
  */
case class TierReplicaComponents(replicaManagerOpt: Option[TierReplicaManager],
                                 fetcherOpt: Option[TierFetcher],
                                 stateFetcherOpt: Option[TierStateFetcher],
                                 logComponents: TierLogComponents)

object TierReplicaComponents {
  val EMPTY = TierReplicaComponents(None, None, None, TierLogComponents.EMPTY)
}<|MERGE_RESOLUTION|>--- conflicted
+++ resolved
@@ -259,12 +259,8 @@
            brokerTopicStats: BrokerTopicStats,
            metadataCache: MetadataCache,
            logDirFailureChannel: LogDirFailureChannel,
-<<<<<<< HEAD
            tierReplicaComponents: TierReplicaComponents,
-           threadNamePrefix: Option[String] = None) {
-=======
            threadNamePrefix: Option[String] = None) = {
->>>>>>> 6a3bbb6a
     this(config, metrics, time, zkClient, scheduler, logManager, isShuttingDown,
       quotaManagers, brokerTopicStats, metadataCache, logDirFailureChannel,
       DelayedOperationPurgatory[DelayedProduce](
