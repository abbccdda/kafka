--- conflicted
+++ resolved
@@ -865,11 +865,7 @@
   }
 
   def handleDescribeClientQuotas(userComponent: Option[ClientQuotaFilterComponent],
-<<<<<<< HEAD
-                                 clientIdComponent: Option[ClientQuotaFilterComponent], strict: Boolean) = {
-=======
     clientIdComponent: Option[ClientQuotaFilterComponent], strict: Boolean): Map[ClientQuotaEntity, Map[String, Double]] = {
->>>>>>> 6a3bbb6a
 
     def toOption(opt: java.util.Optional[String]): Option[String] =
       if (opt == null)
