--- conflicted
+++ resolved
@@ -193,11 +193,7 @@
         // Log client errors at a lower level than unexpected exceptions
         case e: TopicExistsException =>
           debug(s"Topic creation failed since topic '${topic.name}' already exists.", e)
-<<<<<<< HEAD
-          CreatePartitionsMetadata(topic.name, Set(), ApiError.fromThrowable(e))
-=======
           CreatePartitionsMetadata(topic.name, Set.empty, ApiError.fromThrowable(e))
->>>>>>> b83a6959
         case e: ApiException =>
           info(s"Error processing create topic request $topic", e)
           CreatePartitionsMetadata(topic.name, Set.empty, ApiError.fromThrowable(e))
@@ -310,25 +306,22 @@
           throw new InvalidPartitionsException(s"Topic already has $oldNumPartitions partitions.")
         }
 
-<<<<<<< HEAD
         val logConfig = LogConfig(adminZkClient.fetchEntityConfig(ConfigType.Topic, topic))
         val topicPlacement = logConfig.topicPlacementConstraints
-
-        val newPartitionsAssignment = Option(newPartition.newAssignments)
-          .map { value =>
-            val assignments = value.asScala.map(_.asScala)
-
-            val unknownBrokers = assignments.flatten.map(_.toInt).toSet -- allBrokerIds
-            if (unknownBrokers.nonEmpty) {
+        val newPartitionsAssignment = Option(newPartition.assignments)
+          .map { assignmentMap =>
+            val assignments = assignmentMap.asScala.map {
+              createPartitionAssignment => createPartitionAssignment.brokerIds.asScala.map(_.toInt)
+            }
+            val unknownBrokers = assignments.flatten.toSet -- allBrokerIds
+            if (unknownBrokers.nonEmpty)
               throw new InvalidReplicaAssignmentException(
                 s"Unknown broker(s) in replica assignment: ${unknownBrokers.mkString(", ")}.")
-            }
-
-            if (assignments.size != numPartitionsIncrement) {
+
+            if (assignments.size != numPartitionsIncrement)
               throw new InvalidReplicaAssignmentException(
                 s"Increasing the number of partitions by $numPartitionsIncrement " +
-                s"but ${assignments.size} assignments provided.")
-            }
+                  s"but ${assignments.size} assignments provided.")
 
             assignments.zipWithIndex.map { case (replicas, index) =>
               val intReplicas = replicas.map(_.toInt)
@@ -340,7 +333,7 @@
               maybeError.foreach(err => throw err.exception())
               existingAssignment.size + index -> ReplicaAssignment(intReplicas, Seq.empty)
             }.toMap
-          }
+        }
 
         if (config.applyCreateTopicsPolicyToCreatePartitions) {
           // A special Confluent-specific configuration causes CreateTopicsPolicy to also apply to
@@ -360,34 +353,8 @@
           }
         }
 
-        val updatedReplicaAssignment = adminZkClient.addPartitions(
-          topic, existingAssignment, allBrokers,
-          newPartition.totalCount, newPartitionsAssignment, validateOnly = validateOnly,
-          topicPlacement = topicPlacement)
-=======
-        val newPartitionsAssignment = Option(newPartition.assignments)
-          .map { assignmentMap =>
-            val assignments = assignmentMap.asScala.map {
-              createPartitionAssignment => createPartitionAssignment.brokerIds.asScala.map(_.toInt)
-            }
-            val unknownBrokers = assignments.flatten.toSet -- allBrokerIds
-            if (unknownBrokers.nonEmpty)
-              throw new InvalidReplicaAssignmentException(
-                s"Unknown broker(s) in replica assignment: ${unknownBrokers.mkString(", ")}.")
-
-            if (assignments.size != numPartitionsIncrement)
-              throw new InvalidReplicaAssignmentException(
-                s"Increasing the number of partitions by $numPartitionsIncrement " +
-                  s"but ${assignments.size} assignments provided.")
-
-            assignments.zipWithIndex.map { case (replicas, index) =>
-              existingAssignment.size + index -> replicas
-            }.toMap
-        }
-
         val updatedReplicaAssignment = adminZkClient.addPartitions(topic, existingAssignment, allBrokers,
           newPartition.count, newPartitionsAssignment, validateOnly = validateOnly)
->>>>>>> b83a6959
         CreatePartitionsMetadata(topic, updatedReplicaAssignment.keySet, ApiError.NONE)
       } catch {
         case e: AdminOperationException =>
