--- conflicted
+++ resolved
@@ -30,13 +30,8 @@
 import org.apache.kafka.clients.admin.AlterConfigOp.OpType
 import org.apache.kafka.common.TopicPartition
 import org.apache.kafka.common.config.ConfigDef.ConfigKey
-<<<<<<< HEAD
 import org.apache.kafka.common.config.{AbstractConfig, ConfigDef, ConfigException, ConfigResource, ConfluentTopicConfig, LogLevelConfig}
-import org.apache.kafka.common.errors.{ApiException, InvalidConfigurationException, InvalidPartitionsException, InvalidReplicaAssignmentException, InvalidRequestException, ReassignmentInProgressException, UnknownTopicOrPartitionException}
-=======
-import org.apache.kafka.common.config.{AbstractConfig, ConfigDef, ConfigException, ConfigResource, LogLevelConfig}
 import org.apache.kafka.common.errors.{ApiException, InvalidConfigurationException, InvalidPartitionsException, InvalidReplicaAssignmentException, InvalidRequestException, ReassignmentInProgressException, TopicExistsException, UnknownTopicOrPartitionException}
->>>>>>> 2715861f
 import org.apache.kafka.common.internals.Topic
 import org.apache.kafka.common.message.CreateTopicsRequestData.CreatableTopic
 import org.apache.kafka.common.message.CreateTopicsResponseData.{CreatableTopicConfigs, CreatableTopicResult}
@@ -92,13 +87,9 @@
   def createTopics(timeout: Int,
                    validateOnly: Boolean,
                    toCreate: Map[String, CreatableTopic],
-<<<<<<< HEAD
+                   includeConfigsAndMetatadata: Map[String, CreatableTopicResult],
                    responseCallback: Map[String, ApiError] => Unit,
                    createTopicId: Boolean = false): Unit = {
-=======
-                   includeConfigsAndMetatadata: Map[String, CreatableTopicResult],
-                   responseCallback: Map[String, ApiError] => Unit): Unit = {
->>>>>>> 2715861f
 
     // 1. map over topics creating assignment and calling zookeeper
     val brokers = metadataCache.getAliveBrokers.map { b => kafka.admin.BrokerMetadata(b.id, b.rack) }
@@ -195,7 +186,7 @@
               .find(i => ConfigSource.forId(i.toByte) == entry.source)
               .getOrElse(0.toByte)
             new CreatableTopicConfigs()
-                .setName(k)
+                .setConfigName(k)
                 .setValue(entry.value)
                 .setIsSensitive(entry.isSensitive)
                 .setReadOnly(entry.isReadOnly)
@@ -390,13 +381,8 @@
           // Do not allow record interceptor classes since for now as we would only have built-in implementations
           val recordInterceptorCheck = !configName.equals(LogConfig.AppendRecordInterceptorClassesProp)
           /* Always returns true if configNames is None */
-<<<<<<< HEAD
           tierFeatureCheck && observerCheck && recordInterceptorCheck && configNames.forall(_.contains(configName))
-        }.toIndexedSeq
-=======
-          configNames.forall(_.contains(configName))
         }.toBuffer
->>>>>>> 2715861f
 
         val configEntries = filteredConfigPairs.map { case (name, value) => createConfigEntry(name, value) }
         new DescribeConfigsResponse.Config(ApiError.NONE, configEntries.asJava)
