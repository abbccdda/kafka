--- conflicted
+++ resolved
@@ -936,7 +936,6 @@
     new DescribeConfigsResponse.ConfigEntry(name, valueAsString, source, isSensitive, readOnly, synonyms.asJava)
   }
 
-<<<<<<< HEAD
   private def createClusterLinkConfigEntry(config: AbstractConfig)(name: String, value: Any): DescribeConfigsResponse.ConfigEntry = {
     val configEntryType = config.typeOf(name)
     val isSensitive = configEntryType == ConfigDef.Type.PASSWORD
@@ -963,18 +962,11 @@
     }.toBuffer
   }
 
-  private def sanitizeEntityName(entityName: String): String = {
-    if (entityName == ConfigEntityName.Default)
-      throw new InvalidRequestException(s"Entity name '${ConfigEntityName.Default}' is reserved")
-    Sanitizer.sanitize(Option(entityName).getOrElse(ConfigEntityName.Default))
-  }
-=======
   private def sanitizeEntityName(entityName: String): String =
     Option(entityName) match {
       case None => ConfigEntityName.Default
       case Some(name) => Sanitizer.sanitize(name)
     }
->>>>>>> f557cd35
 
   private def desanitizeEntityName(sanitizedEntityName: String): String =
     sanitizedEntityName match {
