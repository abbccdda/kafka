--- conflicted
+++ resolved
@@ -168,13 +168,8 @@
         if (nullConfigs.nonEmpty)
           throw new InvalidRequestException(s"Null value not supported for topic configs : ${nullConfigs.mkString(",")}")
 
-<<<<<<< HEAD
         var configs = new Properties()
-        topic.configs.asScala.foreach { entry =>
-=======
-        val configs = new Properties()
         topic.configs.forEach { entry =>
->>>>>>> 0bd979c4
           configs.setProperty(entry.name, entry.value)
         }
         if (topic.replicationFactor == NO_REPLICATION_FACTOR &&
@@ -216,17 +211,12 @@
           val assignments = mutable.Map.empty[Int, ReplicaAssignment]
           // Note: we don't check that replicaAssignment contains unknown brokers - unlike in add-partitions case,
           // this follows the existing logic in TopicCommand
-<<<<<<< HEAD
-
-          topic.assignments.asScala.foreach { assignment =>
-            assignments(assignment.partitionIndex()) = ReplicaAssignment(
-              assignment.brokerIds().asScala.map(a => a: Int),
+
+          topic.assignments.forEach { assignment =>
+            assignments(assignment.partitionIndex) = ReplicaAssignment(
+              assignment.brokerIds.asScala.map(a => a: Int),
               Seq.empty
             )
-=======
-          topic.assignments.forEach { assignment =>
-            assignments(assignment.partitionIndex) = assignment.brokerIds.asScala.map(a => a: Int)
->>>>>>> 0bd979c4
           }
           assignments
         }
@@ -689,11 +679,7 @@
     }
   }
 
-<<<<<<< HEAD
-  def incrementalAlterConfigs(configs: Map[ConfigResource, List[AlterConfigOp]], validateOnly: Boolean, principal: KafkaPrincipal): Map[ConfigResource, ApiError] = {
-=======
-  def incrementalAlterConfigs(configs: Map[ConfigResource, Seq[AlterConfigOp]], validateOnly: Boolean): Map[ConfigResource, ApiError] = {
->>>>>>> 0bd979c4
+  def incrementalAlterConfigs(configs: Map[ConfigResource, Seq[AlterConfigOp]], validateOnly: Boolean, principal: KafkaPrincipal): Map[ConfigResource, ApiError] = {
     configs.map { case (resource, alterConfigOps) =>
       try {
         // throw InvalidRequestException if any duplicate keys
