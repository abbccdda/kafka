/**
  * Licensed to the Apache Software Foundation (ASF) under one or more
  * contributor license agreements.  See the NOTICE file distributed with
  * this work for additional information regarding copyright ownership.
  * The ASF licenses this file to You under the Apache License, Version 2.0
  * (the "License"); you may not use this file except in compliance with
  * the License.  You may obtain a copy of the License at
  *
  * http://www.apache.org/licenses/LICENSE-2.0
  *
  * Unless required by applicable law or agreed to in writing, software
  * distributed under the License is distributed on an "AS IS" BASIS,
  * WITHOUT WARRANTIES OR CONDITIONS OF ANY KIND, either express or implied.
  * See the License for the specific language governing permissions and
  * limitations under the License.
  */
package kafka.server

import java.util.concurrent.atomic.AtomicBoolean
import java.util.concurrent.{ConcurrentHashMap, TimeUnit}
import java.util.concurrent.locks.ReentrantReadWriteLock

import scala.collection.{Seq, Set}
import kafka.server.Constants._
import kafka.server.ReplicationQuotaManagerConfig._
import kafka.utils.CoreUtils._
import kafka.utils.Logging
import org.apache.kafka.common.metrics._
import org.apache.kafka.common.TopicPartition
import org.apache.kafka.common.config.ConfigDef.ValidString.in
import org.apache.kafka.common.config.ConfigDef.Validator
import org.apache.kafka.common.metrics.stats.SimpleRate
import org.apache.kafka.common.utils.Time

/**
  * Configuration settings for quota management
  *
  * @param quotaBytesPerSecond The statically-configured bytes per second quota allocated to internal replication
  * @param numQuotaSamples            The number of samples to retain in memory
  * @param quotaWindowSizeSeconds     The time span of each sample
  * @param allReplicasThrottled       true - all replicas on this broker for the specific quota type are throttled
  *                                   false - replica throttling relies on the topic-level dynamic config
  */
case class ReplicationQuotaManagerConfig(quotaBytesPerSecond: Long = QuotaBytesPerSecondDefault,
                                         numQuotaSamples: Int = DefaultNumQuotaSamples,
                                         quotaWindowSizeSeconds: Int = DefaultQuotaWindowSizeSeconds,
                                         allReplicasThrottled: Boolean = false)

object ReplicationQuotaManagerConfig {
  /**
   * The possible values for the
   * `KafkaConfig.FollowerReplicationThrottledReplicasProp` and `KafkaConfig.LeaderReplicationThrottledReplicasProp` configs
   */
  val NoThrottledReplicasValue = "none"
  val AllThrottledReplicasValue = "*"
  val QuotaBytesPerSecondDefault: Long = Long.MaxValue
  // Always have 10 whole windows + 1 current window
  val DefaultNumQuotaSamples = 11
  val DefaultQuotaWindowSizeSeconds = 1
  // Purge sensors after 1 hour of inactivity
  val InactiveSensorExpirationTimeSeconds = 3600

  val LeaderReplicationThrottledRateProp = "leader.replication.throttled.rate"
  val FollowerReplicationThrottledRateProp = "follower.replication.throttled.rate"
  val LeaderReplicationThrottledReplicasProp = "leader.replication.throttled.replicas"
  val FollowerReplicationThrottledReplicasProp = "follower.replication.throttled.replicas"

  val ReconfigurableConfigs: Set[String] = Set(
    LeaderReplicationThrottledReplicasProp,
    LeaderReplicationThrottledRateProp,
    FollowerReplicationThrottledReplicasProp,
    FollowerReplicationThrottledRateProp
  )

  def allReplicasThrottled(throttledReplicas: String): Boolean =
    AllThrottledReplicasValue.equals(throttledReplicas)

  /**
   * The config validator for the broker-level throttled replicas conifg
   */
  def throttledReplicasValidator: Validator =
    in(ReplicationQuotaManagerConfig.NoThrottledReplicasValue, ReplicationQuotaManagerConfig.AllThrottledReplicasValue)
}

trait ReplicaQuota {
  def record(value: Long): Unit
  def isThrottled(topicPartition: TopicPartition): Boolean
  def isQuotaExceeded: Boolean
}

object Constants {
  val AllReplicas = Seq[Int](-1)
  val NoReplicas = Seq[Int](-2)
}

/**
  * Tracks replication metrics and comparing them to any quotas for throttled partitions.
  *
  * @param config          The quota configs
  * @param metrics         The Metrics instance
  * @param replicationType The name / key for this quota manager, typically leader or follower
  * @param time            Time object to use
  */
class ReplicationQuotaManager(val config: ReplicationQuotaManagerConfig,
                              private val metrics: Metrics,
                              private val replicationType: QuotaType,
                              private val time: Time) extends Logging with ReplicaQuota {
  private val lock = new ReentrantReadWriteLock()
  private val throttledPartitions = new ConcurrentHashMap[String, Seq[Int]]()
  private var quota: Quota = _
  private val allReplicasThrottled = new AtomicBoolean(config.allReplicasThrottled)
  private val sensorAccess = new SensorAccess(lock, metrics)
  private val rateMetricName = metrics.metricName("byte-rate", replicationType.toString,
    s"Tracking byte-rate for ${replicationType}")

  updateQuota(Quota.upperBound(config.quotaBytesPerSecond))

  /**
    * Update the quota
    *
    * @param quota
    */
  def updateQuota(quota: Quota): Unit = {
    inWriteLock(lock) {
      this.quota = quota
      //The metric could be expired by another thread, so use a local variable and null check.
      val metric = metrics.metrics.get(rateMetricName)
      if (metric != null) {
        metric.config(getQuotaMetricConfig(quota))
      }
    }
  }

  /**
    * Check if the quota is currently exceeded
    *
    * @return
    */
  override def isQuotaExceeded: Boolean = {
    try {
      sensor().checkQuotas()
    } catch {
      case qve: QuotaViolationException =>
        trace("%s: Quota violated for sensor (%s), metric: (%s), metric-value: (%f), bound: (%f)".format(replicationType, sensor().name(), qve.metricName, qve.value, qve.bound))
        return true
    }
    false
  }

  /**
    * Is the passed partition throttled by this ReplicationQuotaManager
    *
    * @param topicPartition the partition to check
    * @return
    */
  override def isThrottled(topicPartition: TopicPartition): Boolean = {
    // check topic-specific replica throttles first
    val partitions = throttledPartitions.get(topicPartition.topic)
    if (partitions == null || partitions.isEmpty)
      allReplicasThrottled.get()
    else if ((partitions eq AllReplicas) || partitions.contains(topicPartition.partition))
      true
    else // some replicas are throttled but this one is not or this topic's is exempt from throttling
      false
  }

  /**
    * Add the passed value to the throttled rate. This method ignores the quota with
    * the value being added to the rate even if the quota is exceeded
    *
    * @param value
    */
  def record(value: Long): Unit = {
<<<<<<< HEAD
    try {
      sensor().record(value.toDouble)
    } catch {
      case qve: QuotaViolationException =>
        trace(s"Record: Quota violated, but ignored, for sensor (${sensor.name}), metric: (${qve.metricName}), value : (${qve.value}), bound: (${qve.bound}), recordedValue ($value)")
    }
=======
    sensor().record(value, time.milliseconds(), false)
>>>>>>> c9d522c2
  }

  /**
    * Update the set of throttled partitions for this QuotaManager. The partitions passed, for
    * any single topic, will replace any previous
    *
    * @param topic
    * @param partitions the set of throttled partitions
    * @return
    */
  def markThrottled(topic: String, partitions: Seq[Int]): Unit = {
    throttledPartitions.put(topic, partitions)
  }

  /**
   * Mark all replication replicas on this broker as throttled
   */
  def markBrokerThrottled(): Unit = {
    allReplicasThrottled.set(true)
  }

  /**
    * Remove list of throttled replicas for a certain topic
    *
    * @param topic
    * @return
    */
  def removeThrottle(topic: String): Unit = {
    throttledPartitions.remove(topic)
  }

  /**
   * Disables broker-level replication throttling
   * @param resetThrottle - whether to reset the throttle to the statically-set value
   */
  def removeBrokerThrottle(resetThrottle: Boolean): Unit = {
    val throttleEnabled = if (resetThrottle)
      config.allReplicasThrottled
    else
      false
    allReplicasThrottled.set(throttleEnabled)
  }

  /**
    * Returns the bound of the configured quota
    *
    * @return
    */
  def upperBound(): Long = {
    inReadLock(lock) {
      quota.bound().toLong
    }
  }

  private def getQuotaMetricConfig(quota: Quota): MetricConfig = {
    new MetricConfig()
      .timeWindow(config.quotaWindowSizeSeconds, TimeUnit.SECONDS)
      .samples(config.numQuotaSamples)
      .quota(quota)
  }

  private def sensor(): Sensor = {
    sensorAccess.getOrCreate(
      replicationType.toString,
      InactiveSensorExpirationTimeSeconds,
      rateMetricName,
      Some(getQuotaMetricConfig(quota)),
      new SimpleRate
    )
  }
}<|MERGE_RESOLUTION|>--- conflicted
+++ resolved
@@ -171,16 +171,7 @@
     * @param value
     */
   def record(value: Long): Unit = {
-<<<<<<< HEAD
-    try {
-      sensor().record(value.toDouble)
-    } catch {
-      case qve: QuotaViolationException =>
-        trace(s"Record: Quota violated, but ignored, for sensor (${sensor.name}), metric: (${qve.metricName}), value : (${qve.value}), bound: (${qve.bound}), recordedValue ($value)")
-    }
-=======
     sensor().record(value, time.milliseconds(), false)
->>>>>>> c9d522c2
   }
 
   /**
