--- conflicted
+++ resolved
@@ -37,13 +37,8 @@
 import org.apache.kafka.common.requests._
 import org.apache.kafka.common.utils.{LogContext, Time}
 
-<<<<<<< HEAD
-import scala.collection.{mutable, Map}
-import scala.jdk.CollectionConverters._
-=======
 import scala.jdk.CollectionConverters._
 import scala.collection.{Map, mutable}
->>>>>>> 54b17242
 
 class ReplicaFetcherThread(name: String,
                            fetcherId: Int,
