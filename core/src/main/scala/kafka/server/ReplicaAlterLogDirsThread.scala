--- conflicted
+++ resolved
@@ -51,13 +51,9 @@
                                 sourceBroker = sourceBroker,
                                 failedPartitions,
                                 fetchBackOffMs = brokerConfig.replicaFetchBackoffMs,
-<<<<<<< HEAD
                                 tierStateFetcher = None,
-                                isInterruptible = false) {
-=======
                                 isInterruptible = false,
                                 brokerTopicStats) {
->>>>>>> fec42f2d
 
   private val replicaId = brokerConfig.brokerId
   private val maxBytes = brokerConfig.replicaFetchResponseMaxBytes
