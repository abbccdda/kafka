--- conflicted
+++ resolved
@@ -184,7 +184,6 @@
   val TransactionsAbortTimedOutTransactionsCleanupIntervalMS = TransactionStateManager.DefaultAbortTimedOutTransactionsIntervalMs
   val TransactionsRemoveExpiredTransactionsCleanupIntervalMS = TransactionStateManager.DefaultRemoveExpiredTransactionalIdsIntervalMs
 
-<<<<<<< HEAD
   /** ********* Tiered Storage Configurations ***********/
   /** Tiered storage feature configs **/
   val TierFeature = false
@@ -233,10 +232,7 @@
   /** Observer configs **/
   val ObserverFeature = false
 
-  /** ********* Fetch Session Configuration **************/
-=======
   /** ********* Fetch Configuration **************/
->>>>>>> 76cb0de4
   val MaxIncrementalFetchSessionCacheSlots = 1000
   val FetchMaxBytes = 55 * 1024 * 1024
 
@@ -466,7 +462,6 @@
   val TransactionsAbortTimedOutTransactionCleanupIntervalMsProp = "transaction.abort.timed.out.transaction.cleanup.interval.ms"
   val TransactionsRemoveExpiredTransactionalIdCleanupIntervalMsProp = "transaction.remove.expired.transaction.cleanup.interval.ms"
 
-<<<<<<< HEAD
   /** ********* Tiered Storage Configurations ***********/
   /** Tiered storage feature configs **/
   val TierFeatureProp = ConfluentPrefix + "tier.feature"
@@ -528,10 +523,7 @@
 
   val RequestLogFilterClass = ConfluentConfigs.REQUEST_LOG_FILTER_CLASS_CONFIG
 
-  /** ********* Fetch Session Configuration **************/
-=======
   /** ********* Fetch Configuration **************/
->>>>>>> 76cb0de4
   val MaxIncrementalFetchSessionCacheSlots = "max.incremental.fetch.session.cache.slots"
   val FetchMaxBytes = "fetch.max.bytes"
 
@@ -873,7 +865,6 @@
   val TransactionsAbortTimedOutTransactionsIntervalMsDoc = "The interval at which to rollback transactions that have timed out"
   val TransactionsRemoveExpiredTransactionsIntervalMsDoc = "The interval at which to remove transactions that have expired due to <code>transactional.id.expiration.ms</code> passing"
 
-<<<<<<< HEAD
   /** ********* Tiered Storage Configurations ***********/
   /** Tiered storage feature configs **/
   val TierFeatureDoc = "Feature flag that enables components related to tiered storage, and enable the tiered storage feature."
@@ -925,10 +916,7 @@
   /** Observer configs **/
   val ObserverFeatureDoc = "Feature flag that enables the observer feature."
 
-  /** ********* Fetch Session Configuration **************/
-=======
   /** ********* Fetch Configuration **************/
->>>>>>> 76cb0de4
   val MaxIncrementalFetchSessionCacheSlotsDoc = "The maximum number of incremental fetch sessions that we will maintain."
   val FetchMaxBytesDoc = "The maximum number of bytes we will return for a fetch request. Must be at least 1024."
 
@@ -1195,7 +1183,6 @@
       .define(TransactionsAbortTimedOutTransactionCleanupIntervalMsProp, INT, Defaults.TransactionsAbortTimedOutTransactionsCleanupIntervalMS, atLeast(1), LOW, TransactionsAbortTimedOutTransactionsIntervalMsDoc)
       .define(TransactionsRemoveExpiredTransactionalIdCleanupIntervalMsProp, INT, Defaults.TransactionsRemoveExpiredTransactionsCleanupIntervalMS, atLeast(1), LOW, TransactionsRemoveExpiredTransactionsIntervalMsDoc)
 
-<<<<<<< HEAD
       /** ********* Tier management configuration ***********/
       .defineInternal(TierFeatureProp, BOOLEAN, Defaults.TierFeature, MEDIUM, TierFeatureDoc)
       .defineInternal(TierEnableProp, BOOLEAN, Defaults.TierEnable, MEDIUM, TierEnableDoc)
@@ -1234,10 +1221,7 @@
       /** ********* Observer Configuration **************/
       .defineInternal(ObserverFeatureProp, BOOLEAN, Defaults.ObserverFeature, MEDIUM, ObserverFeatureDoc)
 
-    /** ********* Fetch Session Configuration **************/
-=======
       /** ********* Fetch Configuration **************/
->>>>>>> 76cb0de4
       .define(MaxIncrementalFetchSessionCacheSlots, INT, Defaults.MaxIncrementalFetchSessionCacheSlots, atLeast(0), MEDIUM, MaxIncrementalFetchSessionCacheSlotsDoc)
       .define(FetchMaxBytes, INT, Defaults.FetchMaxBytes, atLeast(1024), MEDIUM, FetchMaxBytesDoc)
 
@@ -1682,7 +1666,6 @@
   val numAlterLogDirsReplicationQuotaSamples = getInt(KafkaConfig.NumAlterLogDirsReplicationQuotaSamplesProp)
   val alterLogDirsReplicationQuotaWindowSizeSeconds = getInt(KafkaConfig.AlterLogDirsReplicationQuotaWindowSizeSecondsProp)
 
-<<<<<<< HEAD
   def newRequestLogFilter(): RequestLogFilter = {
     val filter = Option(getConfiguredInstance(KafkaConfig.RequestLogFilterClass, classOf[RequestLogFilter]))
         .getOrElse(RequestLogFilter.MATCH_NONE)
@@ -1698,10 +1681,7 @@
     getBoolean(ConfluentConfigs.APPLY_CREATE_TOPIC_POLICY_TO_CREATE_PARTITIONS)
   val verifyGroupSubscriptionPrefix = getBoolean(ConfluentConfigs.VERIFY_GROUP_SUBSCRIPTION_PREFIX)
 
-  /** ********* Fetch Session Configuration **************/
-=======
   /** ********* Fetch Configuration **************/
->>>>>>> 76cb0de4
   val maxIncrementalFetchSessionCacheSlots = getInt(KafkaConfig.MaxIncrementalFetchSessionCacheSlots)
   val fetchMaxBytes = getInt(KafkaConfig.FetchMaxBytes)
 
