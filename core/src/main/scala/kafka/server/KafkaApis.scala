/**
 * Licensed to the Apache Software Foundation (ASF) under one or more
 * contributor license agreements.  See the NOTICE file distributed with
 * this work for additional information regarding copyright ownership.
 * The ASF licenses this file to You under the Apache License, Version 2.0
 * (the "License"); you may not use this file except in compliance with
 * the License.  You may obtain a copy of the License at
 *
 *    http://www.apache.org/licenses/LICENSE-2.0
 *
 * Unless required by applicable law or agreed to in writing, software
 * distributed under the License is distributed on an "AS IS" BASIS,
 * WITHOUT WARRANTIES OR CONDITIONS OF ANY KIND, either express or implied.
 * See the License for the specific language governing permissions and
 * limitations under the License.
 */

package kafka.server

import java.lang.{Byte => JByte}
import java.lang.{Long => JLong}
import java.nio.ByteBuffer
import java.util
import java.util.{Collections, Optional}
import java.util.concurrent.ConcurrentHashMap
import java.util.concurrent.atomic.AtomicInteger

import kafka.admin.{AdminUtils, RackAwareMode}
import kafka.api.ElectLeadersRequestOps
import kafka.api.{ApiVersion, KAFKA_0_11_0_IV0, KAFKA_2_3_IV0}
import kafka.cluster.Partition
import kafka.common.OffsetAndMetadata
import kafka.controller.{KafkaController, ReplicaAssignment}
import kafka.coordinator.group.{GroupCoordinator, JoinGroupResult, LeaveGroupResult, SyncGroupResult}
import kafka.coordinator.transaction.{InitProducerIdResult, TransactionCoordinator}
import kafka.log.AppendOrigin
import kafka.message.ZStdCompressionCodec
import kafka.network.RequestChannel
import kafka.security.authorizer.AuthorizerUtils
import kafka.server.QuotaFactory.{QuotaManagers, UnboundedQuota}
import kafka.tier.TierDeletedPartitionsCoordinator
import kafka.tier.client.TierTopicClient
import kafka.utils.{CoreUtils, Logging}
import kafka.zk.{AdminZkClient, KafkaZkClient}
import org.apache.kafka.clients.admin.{AlterConfigOp, ConfigEntry}
import org.apache.kafka.clients.admin.AlterConfigOp.OpType
import org.apache.kafka.common.acl.{AclBinding, AclOperation}
import org.apache.kafka.common.acl.AclOperation._
import org.apache.kafka.common.config.ConfigResource
import org.apache.kafka.common.errors._
import org.apache.kafka.common.internals.FatalExitError
import org.apache.kafka.common.internals.Topic.{GROUP_METADATA_TOPIC_NAME, TIER_TOPIC_NAME, TRANSACTION_STATE_TOPIC_NAME, isInternal}
import org.apache.kafka.common.message.CreateTopicsRequestData.CreatableTopic
import org.apache.kafka.common.message.{AlterPartitionReassignmentsResponseData, CreatePartitionsResponseData, CreateTopicsResponseData, DeleteGroupsResponseData, DeleteTopicsResponseData, DescribeGroupsResponseData, EndTxnResponseData, ExpireDelegationTokenResponseData, FindCoordinatorResponseData, HeartbeatResponseData, InitProducerIdResponseData, JoinGroupResponseData, LeaveGroupResponseData, ListGroupsResponseData, ListPartitionReassignmentsResponseData, OffsetCommitRequestData, OffsetCommitResponseData, OffsetDeleteResponseData, RenewDelegationTokenResponseData, SaslAuthenticateResponseData, SaslHandshakeResponseData, StopReplicaResponseData, SyncGroupResponseData, UpdateMetadataResponseData}
import org.apache.kafka.common.message.CreateTopicsResponseData.{CreatableTopicResult, CreatableTopicResultCollection}
import org.apache.kafka.common.message.DeleteGroupsResponseData.{DeletableGroupResult, DeletableGroupResultCollection}
import org.apache.kafka.common.message.AlterPartitionReassignmentsResponseData
import org.apache.kafka.common.message.AlterPartitionReassignmentsResponseData.{ReassignablePartitionResponse, ReassignableTopicResponse}
<<<<<<< HEAD
import org.apache.kafka.common.message.ListPartitionReassignmentsResponseData
=======
import org.apache.kafka.common.message.CreatePartitionsResponseData.CreatePartitionsTopicResult
>>>>>>> b83a6959
import org.apache.kafka.common.message.DeleteTopicsResponseData.{DeletableTopicResult, DeletableTopicResultCollection}
import org.apache.kafka.common.message.ElectLeadersResponseData.PartitionResult
import org.apache.kafka.common.message.ElectLeadersResponseData.ReplicaElectionResult
import org.apache.kafka.common.message.ExpireDelegationTokenResponseData
import org.apache.kafka.common.message.FindCoordinatorResponseData
import org.apache.kafka.common.message.HeartbeatResponseData
import org.apache.kafka.common.message.InitProducerIdResponseData
import org.apache.kafka.common.message.JoinGroupResponseData
import org.apache.kafka.common.message.LeaveGroupResponseData
import org.apache.kafka.common.message.LeaveGroupResponseData.MemberResponse
import org.apache.kafka.common.message.ListGroupsResponseData
import org.apache.kafka.common.message.OffsetCommitRequestData
import org.apache.kafka.common.message.OffsetCommitResponseData
import org.apache.kafka.common.message.RenewDelegationTokenResponseData
import org.apache.kafka.common.message.ReplicaStatusResponseData
import org.apache.kafka.common.message.ReplicaStatusResponseData.{ReplicaStatusPartitionResponse, ReplicaStatusReplicaResponse, ReplicaStatusTopicResponse}
import org.apache.kafka.common.message.SaslAuthenticateResponseData
import org.apache.kafka.common.message.SaslHandshakeResponseData
import org.apache.kafka.common.message.SyncGroupResponseData
import org.apache.kafka.common.message.TierListOffsetResponseData
import org.apache.kafka.common.message.TierListOffsetResponseData.{TierListOffsetPartitionResponse, TierListOffsetTopicResponse}
import org.apache.kafka.common.metrics.Metrics
import org.apache.kafka.common.network.{ListenerName, Send}
import org.apache.kafka.common.protocol.{ApiKeys, Errors}
import org.apache.kafka.common.record._
import org.apache.kafka.common.replica.ClientMetadata
import org.apache.kafka.common.replica.ClientMetadata.DefaultClientMetadata
import org.apache.kafka.common.requests.CreateAclsResponse.AclCreationResponse
import org.apache.kafka.common.requests.DeleteAclsResponse.{AclDeletionResult, AclFilterResponse}
import org.apache.kafka.common.requests.DescribeLogDirsResponse.LogDirInfo
import org.apache.kafka.common.requests.FindCoordinatorRequest.CoordinatorType
import org.apache.kafka.common.requests.ProduceResponse.PartitionResponse
import org.apache.kafka.common.requests.TierListOffsetRequest.OffsetType
import org.apache.kafka.common.requests._
import org.apache.kafka.common.resource.Resource.CLUSTER_NAME
import org.apache.kafka.common.resource.ResourceType._
import org.apache.kafka.common.resource.{PatternType, Resource, ResourcePattern, ResourceType}
import org.apache.kafka.common.security.auth.{KafkaPrincipal, SecurityProtocol}
import org.apache.kafka.common.security.token.delegation.{DelegationToken, TokenInformation}
import org.apache.kafka.common.utils.{ProducerIdAndEpoch, Time, Utils}
import org.apache.kafka.common.{Node, TopicPartition}
import org.apache.kafka.common.record.FileRecords.FileTimestampAndOffset
import org.apache.kafka.server.authorizer._

import scala.compat.java8.OptionConverters._
import scala.collection.JavaConverters._
import scala.collection.{Map, Seq, Set, immutable, mutable}
import scala.util.{Failure, Success, Try}


/**
 * Logic to handle the various Kafka requests
 */
class KafkaApis(val requestChannel: RequestChannel,
                val replicaManager: ReplicaManager,
                val adminManager: AdminManager,
                val groupCoordinator: GroupCoordinator,
                val txnCoordinator: TransactionCoordinator,
                val controller: KafkaController,
                val zkClient: KafkaZkClient,
                val brokerId: Int,
                val config: KafkaConfig,
                val metadataCache: MetadataCache,
                val metrics: Metrics,
                val authorizer: Option[Authorizer],
                val quotas: QuotaManagers,
                val fetchManager: FetchManager,
                brokerTopicStats: BrokerTopicStats,
                val clusterId: String,
                time: Time,
                val tokenManager: DelegationTokenManager,
                val tierDeletedPartitionsCoordinatorOpt: Option[TierDeletedPartitionsCoordinator]) extends Logging {

  type FetchResponseStats = Map[TopicPartition, RecordConversionStats]
  this.logIdent = "[KafkaApi-%d] ".format(brokerId)
  val adminZkClient = new AdminZkClient(zkClient)
  private val alterAclsPurgatory = new DelayedFuturePurgatory(purgatoryName = "AlterAcls", brokerId = config.brokerId)

  def close(): Unit = {
    alterAclsPurgatory.shutdown()
    info("Shutdown complete.")
  }

  /**
   * Top-level method that handles all requests and multiplexes to the right api
   */
  def handle(request: RequestChannel.Request): Unit = {
    try {
      trace(s"Handling request:${request.requestDesc(true)} from connection ${request.context.connectionId};" +
        s"securityProtocol:${request.context.securityProtocol},principal:${request.context.principal}")

      if (request.context.shouldIntercept) {
        sendResponseMaybeThrottle(request, throttleTimeMs =>
          request.context.intercept(request.body[AbstractRequest], throttleTimeMs))
        return
      }

      request.header.apiKey match {
        case ApiKeys.PRODUCE => handleProduceRequest(request)
        case ApiKeys.FETCH => handleFetchRequest(request)
        case ApiKeys.LIST_OFFSETS => handleListOffsetRequest(request)
        case ApiKeys.METADATA => handleTopicMetadataRequest(request)
        case ApiKeys.LEADER_AND_ISR => handleLeaderAndIsrRequest(request)
        case ApiKeys.STOP_REPLICA => handleStopReplicaRequest(request)
        case ApiKeys.UPDATE_METADATA => handleUpdateMetadataRequest(request)
        case ApiKeys.CONTROLLED_SHUTDOWN => handleControlledShutdownRequest(request)
        case ApiKeys.OFFSET_COMMIT => handleOffsetCommitRequest(request)
        case ApiKeys.OFFSET_FETCH => handleOffsetFetchRequest(request)
        case ApiKeys.FIND_COORDINATOR => handleFindCoordinatorRequest(request)
        case ApiKeys.JOIN_GROUP => handleJoinGroupRequest(request)
        case ApiKeys.HEARTBEAT => handleHeartbeatRequest(request)
        case ApiKeys.LEAVE_GROUP => handleLeaveGroupRequest(request)
        case ApiKeys.SYNC_GROUP => handleSyncGroupRequest(request)
        case ApiKeys.DESCRIBE_GROUPS => handleDescribeGroupRequest(request)
        case ApiKeys.LIST_GROUPS => handleListGroupsRequest(request)
        case ApiKeys.SASL_HANDSHAKE => handleSaslHandshakeRequest(request)
        case ApiKeys.API_VERSIONS => handleApiVersionsRequest(request)
        case ApiKeys.CREATE_TOPICS => handleCreateTopicsRequest(request)
        case ApiKeys.DELETE_TOPICS => handleDeleteTopicsRequest(request)
        case ApiKeys.DELETE_RECORDS => handleDeleteRecordsRequest(request)
        case ApiKeys.INIT_PRODUCER_ID => handleInitProducerIdRequest(request)
        case ApiKeys.OFFSET_FOR_LEADER_EPOCH => handleOffsetForLeaderEpochRequest(request)
        case ApiKeys.ADD_PARTITIONS_TO_TXN => handleAddPartitionToTxnRequest(request)
        case ApiKeys.ADD_OFFSETS_TO_TXN => handleAddOffsetsToTxnRequest(request)
        case ApiKeys.END_TXN => handleEndTxnRequest(request)
        case ApiKeys.WRITE_TXN_MARKERS => handleWriteTxnMarkersRequest(request)
        case ApiKeys.TXN_OFFSET_COMMIT => handleTxnOffsetCommitRequest(request)
        case ApiKeys.DESCRIBE_ACLS => handleDescribeAcls(request)
        case ApiKeys.CREATE_ACLS => handleCreateAcls(request)
        case ApiKeys.DELETE_ACLS => handleDeleteAcls(request)
        case ApiKeys.ALTER_CONFIGS => handleAlterConfigsRequest(request)
        case ApiKeys.DESCRIBE_CONFIGS => handleDescribeConfigsRequest(request)
        case ApiKeys.ALTER_REPLICA_LOG_DIRS => handleAlterReplicaLogDirsRequest(request)
        case ApiKeys.DESCRIBE_LOG_DIRS => handleDescribeLogDirsRequest(request)
        case ApiKeys.SASL_AUTHENTICATE => handleSaslAuthenticateRequest(request)
        case ApiKeys.CREATE_PARTITIONS => handleCreatePartitionsRequest(request)
        case ApiKeys.CREATE_DELEGATION_TOKEN => handleCreateTokenRequest(request)
        case ApiKeys.RENEW_DELEGATION_TOKEN => handleRenewTokenRequest(request)
        case ApiKeys.EXPIRE_DELEGATION_TOKEN => handleExpireTokenRequest(request)
        case ApiKeys.DESCRIBE_DELEGATION_TOKEN => handleDescribeTokensRequest(request)
        case ApiKeys.DELETE_GROUPS => handleDeleteGroupsRequest(request)
        case ApiKeys.ELECT_LEADERS => handleElectReplicaLeader(request)
        case ApiKeys.INCREMENTAL_ALTER_CONFIGS => handleIncrementalAlterConfigsRequest(request)
        case ApiKeys.ALTER_PARTITION_REASSIGNMENTS => handleAlterPartitionReassignmentsRequest(request)
        case ApiKeys.LIST_PARTITION_REASSIGNMENTS => handleListPartitionReassignmentsRequest(request)
        case ApiKeys.OFFSET_DELETE => handleOffsetDeleteRequest(request)
        case ApiKeys.REPLICA_STATUS => handleReplicaStatusRequest(request)
        case _ if request.header.apiKey.isInternal => handleInternalRequest(request)
      }
    } catch {
      case e: FatalExitError => throw e
      case e: Throwable => handleError(request, e)
    } finally {
      request.apiLocalCompleteTimeNanos = time.nanoseconds
    }
  }

  private def handleInternalRequest(request: RequestChannel.Request) {
    request.header.apiKey match {
      case ApiKeys.TIER_LIST_OFFSET => handleTierListOffsetRequest(request)
      case ApiKeys.CONFLUENT_LEADER_AND_ISR => handleLeaderAndIsrRequest(request)
      case _ => throw new IllegalArgumentException(s"Unsupported API key ${request.header.apiKey.id}")
    }
  }

  def handleReplicaStatusRequest(request: RequestChannel.Request) {
    def toPartitionResponse(partition: TopicPartition, authorized: Boolean): ReplicaStatusPartitionResponse = {
      val response = new ReplicaStatusPartitionResponse()
        .setPartitionIndex(partition.partition())
      if (!authorized) {
        response
          .setErrorCode(Errors.TOPIC_AUTHORIZATION_FAILED.code)
          .setReplicas(null)
      } else try {
        val replicas = replicaManager.getPartitionOrException(partition, expectLeader = true).replicaStatus()
        response
          .setErrorCode(Errors.NONE.code)
          .setReplicas(replicas.map { status =>
            new ReplicaStatusReplicaResponse()
              .setId(status.brokerId)
              .setIsLeader(status.isLeader())
              .setIsObserver(status.isObserver())
              .setIsIsrEligible(status.isIsrEligible())
              .setIsInIsr(status.isInIsr())
              .setIsCaughtUp(status.isCaughtUp())
              .setLogStartOffset(status.logStartOffset())
              .setLogEndOffset(status.logEndOffset())
              .setLastCaughtUpTimeMs(status.lastCaughtUpTimeMs())
              .setLastFetchTimeMs(status.lastFetchTimeMs())
          }.asJava)
      } catch {
        case e: Throwable =>
          response
            .setErrorCode(Errors.forException(e).code)
            .setReplicas(null)
      }
    }

    val requestData = request.body[ReplicaStatusRequest].data
    val responseData = new ReplicaStatusResponseData()
      .setErrorCode(0)
      .setTopics(requestData.topics.asScala.map { topicRequest =>
        val authorized = authorize(request, DESCRIBE, TOPIC, topicRequest.name)
        new ReplicaStatusTopicResponse()
          .setName(topicRequest.name)
          .setPartitions(topicRequest.partitions.asScala.map { partition =>
            toPartitionResponse(new TopicPartition(topicRequest.name, partition), authorized)
          }.asJava)
      }.asJava)

    sendResponseMaybeThrottle(request, throttleTimeMs => new ReplicaStatusResponse(responseData.setThrottleTimeMs(throttleTimeMs)))
  }

  // Handle TierListOffsetRequest which is a tiering aware offset lookup request. See TierListOffsetRequest for more details.
  def handleTierListOffsetRequest(request: RequestChannel.Request) {
    val offsetRequest = request.body[TierListOffsetRequest]
    val responseData = new TierListOffsetResponseData()

    authorizeClusterOperation(request, CLUSTER_ACTION)

    offsetRequest.data.topics.asScala.foreach { topicRequest =>
      val topicResponse = new TierListOffsetTopicResponse()
        .setName(topicRequest.name)
      responseData.topics.add(topicResponse)

      topicRequest.partitions.asScala.foreach { partitionRequest =>
        val partitionResponse = new TierListOffsetPartitionResponse()
          .setPartitionIndex(partitionRequest.partitionIndex)
        topicResponse.partitions.add(partitionResponse)

        val topicPartition = new TopicPartition(topicRequest.name, partitionRequest.partitionIndex)
        val leaderEpoch = int2Integer(partitionRequest.currentLeaderEpoch)
        val leaderEpochOpt =
          if (leaderEpoch == RecordBatch.NO_PARTITION_LEADER_EPOCH)
            None
          else
            Some(leaderEpoch)

        val timestamp = OffsetType.forId(partitionRequest.offsetType) match {
          case TierListOffsetRequest.OffsetType.LOCAL_START_OFFSET => ListOffsetRequest.LOCAL_START_OFFSET
          case TierListOffsetRequest.OffsetType.LOCAL_END_OFFSET => ListOffsetRequest.LOCAL_END_OFFSET
        }

        val offsetOpt = replicaManager.fetchTierOffset(topicPartition, timestamp,
          leaderEpochOpt, fetchOnlyFromLeader = true)
        offsetOpt match {
          case Some(offset) =>
            partitionResponse
              .setOffset(offset)
              .setErrorCode(Errors.NONE.code)

          case None =>
            partitionResponse
              .setOffset(TierListOffsetResponse.UNKNOWN_OFFSET)
              .setErrorCode(Errors.NONE.code)
        }
      }
    }

    sendResponseExemptThrottle(request, response = new TierListOffsetResponse(responseData))
  }

  def handleLeaderAndIsrRequest(request: RequestChannel.Request): Unit = {
    // ensureTopicExists is only for client facing requests
    // We can't have the ensureTopicExists check here since the controller sends it as an advisory to all brokers so they
    // stop serving data to clients for the topic being deleted
    val correlationId = request.header.correlationId
    val leaderAndIsrRequest = request.body[LeaderAndIsrRequest]

    def onLeadershipChange(updatedLeaders: Iterable[Partition], updatedFollowers: Iterable[Partition]): Unit = {
      // for each new leader or follower, call coordinator to handle consumer group migration.
      // this callback is invoked under the replica state change lock to ensure proper order of
      // leadership changes
      updatedLeaders.foreach { partition =>
        if (partition.topic == GROUP_METADATA_TOPIC_NAME)
          groupCoordinator.handleGroupImmigration(partition.partitionId)
        else if (partition.topic == TRANSACTION_STATE_TOPIC_NAME)
          txnCoordinator.handleTxnImmigration(partition.partitionId, partition.getLeaderEpoch)
        else if (partition.topic.startsWith(TIER_TOPIC_NAME))
          tierDeletedPartitionsCoordinatorOpt.foreach(_.handleImmigration(partition.partitionId))
      }

      updatedFollowers.foreach { partition =>
        if (partition.topic == GROUP_METADATA_TOPIC_NAME)
          groupCoordinator.handleGroupEmigration(partition.partitionId)
        else if (partition.topic == TRANSACTION_STATE_TOPIC_NAME)
          txnCoordinator.handleTxnEmigration(partition.partitionId, partition.getLeaderEpoch)
        else if (partition.topic.startsWith(TIER_TOPIC_NAME))
          tierDeletedPartitionsCoordinatorOpt.foreach(_.handleEmigration(partition.partitionId))
      }
    }

    val brokerEpoch = request.body[AbstractControlRequest].brokerEpoch
    authorizeClusterOperation(request, CLUSTER_ACTION)
<<<<<<< HEAD
    if (isBrokerEpochStale(brokerEpoch)) {
      // When the broker restarts very quickly, it is possible for this broker to receive request intended
      // for its previous generation so the broker should skip the stale request.
      info("Received LeaderAndIsr request with broker epoch " +
        s"$brokerEpoch smaller than the current broker epoch ${controller.brokerEpoch}")
=======
    if (isBrokerEpochStale(leaderAndIsrRequest.brokerEpoch)) {
      // When the broker restarts very quickly, it is possible for this broker to receive request intended
      // for its previous generation so the broker should skip the stale request.
      info("Received LeaderAndIsr request with broker epoch " +
        s"${leaderAndIsrRequest.brokerEpoch} smaller than the current broker epoch ${controller.brokerEpoch}")
>>>>>>> b83a6959
      sendResponseExemptThrottle(request, leaderAndIsrRequest.getErrorResponse(0, Errors.STALE_BROKER_EPOCH.exception))
    } else {
      val response = replicaManager.becomeLeaderOrFollower(correlationId, leaderAndIsrRequest, onLeadershipChange)
      sendResponseExemptThrottle(request, response)
    }
  }

  def handleStopReplicaRequest(request: RequestChannel.Request): Unit = {
    // ensureTopicExists is only for client facing requests
    // We can't have the ensureTopicExists check here since the controller sends it as an advisory to all brokers so they
    // stop serving data to clients for the topic being deleted
    val stopReplicaRequest = request.body[StopReplicaRequest]
    authorizeClusterOperation(request, CLUSTER_ACTION)
    if (isBrokerEpochStale(stopReplicaRequest.brokerEpoch)) {
      // When the broker restarts very quickly, it is possible for this broker to receive request intended
      // for its previous generation so the broker should skip the stale request.
      info("Received stop replica request with broker epoch " +
        s"${stopReplicaRequest.brokerEpoch} smaller than the current broker epoch ${controller.brokerEpoch}")
      sendResponseExemptThrottle(request, new StopReplicaResponse(new StopReplicaResponseData().setErrorCode(Errors.STALE_BROKER_EPOCH.code)))
    } else {
      val (result, error) = replicaManager.stopReplicas(stopReplicaRequest)
      // Clearing out the cache for groups that belong to an offsets topic partition for which this broker was the leader,
      // since this broker is no longer a replica for that offsets topic partition.
      // This is required to handle the following scenario :
      // Consider old replicas : {[1,2,3], Leader = 1} is reassigned to new replicas : {[2,3,4], Leader = 2}, broker 1 does not receive a LeaderAndIsr
      // request to become a follower due to which cache for groups that belong to an offsets topic partition for which broker 1 was the leader,
      // is not cleared.
      result.foreach { case (topicPartition, error) =>
        if (error == Errors.NONE && stopReplicaRequest.deletePartitions) {
          if (topicPartition.topic == GROUP_METADATA_TOPIC_NAME)
            groupCoordinator.handleGroupEmigration(topicPartition.partition)
        }
      }

      def toStopReplicaPartition(tp: TopicPartition, error: Errors) =
        new StopReplicaResponseData.StopReplicaPartitionError()
          .setTopicName(tp.topic)
          .setPartitionIndex(tp.partition)
          .setErrorCode(error.code)

      sendResponseExemptThrottle(request, new StopReplicaResponse(new StopReplicaResponseData()
        .setErrorCode(error.code)
        .setPartitionErrors(result.map { case (tp, error) => toStopReplicaPartition(tp, error) }.toBuffer.asJava)))
    }

    CoreUtils.swallow(replicaManager.replicaFetcherManager.shutdownIdleFetcherThreads(), this)
  }

  def handleUpdateMetadataRequest(request: RequestChannel.Request): Unit = {
    val correlationId = request.header.correlationId
    val updateMetadataRequest = request.body[UpdateMetadataRequest]

    authorizeClusterOperation(request, CLUSTER_ACTION)
    if (isBrokerEpochStale(updateMetadataRequest.brokerEpoch)) {
      // When the broker restarts very quickly, it is possible for this broker to receive request intended
      // for its previous generation so the broker should skip the stale request.
      info("Received update metadata request with broker epoch " +
        s"${updateMetadataRequest.brokerEpoch} smaller than the current broker epoch ${controller.brokerEpoch}")
      sendResponseExemptThrottle(request,
        new UpdateMetadataResponse(new UpdateMetadataResponseData().setErrorCode(Errors.STALE_BROKER_EPOCH.code)))
    } else {
      val deletedPartitions = replicaManager.maybeUpdateMetadataCache(correlationId, updateMetadataRequest)
      val updatedPartitions = updateMetadataRequest.partitionStates.asScala.map { partitionState =>
        new TopicPartition(partitionState.topicName, partitionState.partitionIndex)
      }.toSet
      val allPartitions = metadataCache.getAllPartitions
      adminManager.metadataUpdated(allPartitions, updatedPartitions)

      if (deletedPartitions.nonEmpty)
        groupCoordinator.handleDeletedPartitions(deletedPartitions)

      if (adminManager.hasDelayedTopicOperations) {
        updateMetadataRequest.partitionStates.asScala.foreach { partitionState =>
          adminManager.tryCompleteDelayedTopicOperations(partitionState.topicName)
        }
      }

      quotas.clientQuotaCallback.foreach { callback =>
        if (callback.updateClusterMetadata(metadataCache.getClusterMetadata(clusterId, request.context.listenerName))) {
          quotas.fetch.updateQuotaMetricConfigs()
          quotas.produce.updateQuotaMetricConfigs()
          quotas.request.updateQuotaMetricConfigs()
        }
      }
      if (replicaManager.hasDelayedElectionOperations) {
        updatedPartitions.foreach(tp => replicaManager.tryCompleteElection(TopicPartitionOperationKey(tp)))
      }
      sendResponseExemptThrottle(request, new UpdateMetadataResponse(
        new UpdateMetadataResponseData().setErrorCode(Errors.NONE.code)))
    }
  }

  def handleControlledShutdownRequest(request: RequestChannel.Request): Unit = {
    // ensureTopicExists is only for client facing requests
    // We can't have the ensureTopicExists check here since the controller sends it as an advisory to all brokers so they
    // stop serving data to clients for the topic being deleted
    val controlledShutdownRequest = request.body[ControlledShutdownRequest]
    authorizeClusterOperation(request, CLUSTER_ACTION)

    def controlledShutdownCallback(controlledShutdownResult: Try[Set[TopicPartition]]): Unit = {
      val response = controlledShutdownResult match {
        case Success(partitionsRemaining) =>
         ControlledShutdownResponse.prepareResponse(Errors.NONE, partitionsRemaining.asJava)

        case Failure(throwable) =>
          controlledShutdownRequest.getErrorResponse(throwable)
      }
      sendResponseExemptThrottle(request, response)
    }
    controller.controlledShutdown(controlledShutdownRequest.data.brokerId, controlledShutdownRequest.data.brokerEpoch, controlledShutdownCallback)
  }

  /**
   * Handle an offset commit request
   */
  def handleOffsetCommitRequest(request: RequestChannel.Request): Unit = {
    val header = request.header
    val offsetCommitRequest = request.body[OffsetCommitRequest]

    val unauthorizedTopicErrors = mutable.Map[TopicPartition, Errors]()
    val nonExistingTopicErrors = mutable.Map[TopicPartition, Errors]()
    // the callback for sending an offset commit response
    def sendResponseCallback(commitStatus: Map[TopicPartition, Errors]): Unit = {
      val combinedCommitStatus = commitStatus ++ unauthorizedTopicErrors ++ nonExistingTopicErrors
      if (isDebugEnabled)
        combinedCommitStatus.foreach { case (topicPartition, error) =>
          if (error != Errors.NONE) {
            debug(s"Offset commit request with correlation id ${header.correlationId} from client ${header.clientId} " +
              s"on partition $topicPartition failed due to ${error.exceptionName}")
          }
        }
      sendResponseMaybeThrottle(request, requestThrottleMs =>
        new OffsetCommitResponse(requestThrottleMs, combinedCommitStatus.asJava))
    }

    // reject the request if not authorized to the group
    if (!authorize(request, READ, GROUP, offsetCommitRequest.data.groupId)) {
      val error = Errors.GROUP_AUTHORIZATION_FAILED
      val responseTopicList = OffsetCommitRequest.getErrorResponseTopics(
        offsetCommitRequest.data.topics,
        error)

      sendResponseMaybeThrottle(request, requestThrottleMs => new OffsetCommitResponse(
        new OffsetCommitResponseData()
            .setTopics(responseTopicList)
            .setThrottleTimeMs(requestThrottleMs)
      ))
    } else if (offsetCommitRequest.data.groupInstanceId != null && config.interBrokerProtocolVersion < KAFKA_2_3_IV0) {
      // Only enable static membership when IBP >= 2.3, because it is not safe for the broker to use the static member logic
      // until we are sure that all brokers support it. If static group being loaded by an older coordinator, it will discard
      // the group.instance.id field, so static members could accidentally become "dynamic", which leads to wrong states.
      val errorMap = new mutable.HashMap[TopicPartition, Errors]
      for (topicData <- offsetCommitRequest.data.topics.asScala) {
        for (partitionData <- topicData.partitions.asScala) {
          val topicPartition = new TopicPartition(topicData.name, partitionData.partitionIndex)
          errorMap += topicPartition -> Errors.UNSUPPORTED_VERSION
        }
      }
      sendResponseCallback(errorMap.toMap)
    } else {
      val authorizedTopicRequestInfoBldr = immutable.Map.newBuilder[TopicPartition, OffsetCommitRequestData.OffsetCommitRequestPartition]

      val authorizedTopics = filterAuthorized(request, READ, TOPIC, offsetCommitRequest.data.topics.asScala.map(_.name))
      for (topicData <- offsetCommitRequest.data.topics.asScala) {
        for (partitionData <- topicData.partitions.asScala) {
          val topicPartition = new TopicPartition(topicData.name, partitionData.partitionIndex)
          if (!authorizedTopics.contains(topicData.name))
            unauthorizedTopicErrors += (topicPartition -> Errors.TOPIC_AUTHORIZATION_FAILED)
          else if (!metadataCache.contains(topicPartition))
            nonExistingTopicErrors += (topicPartition -> Errors.UNKNOWN_TOPIC_OR_PARTITION)
          else
            authorizedTopicRequestInfoBldr += (topicPartition -> partitionData)
        }
      }

      val authorizedTopicRequestInfo = authorizedTopicRequestInfoBldr.result()

      if (authorizedTopicRequestInfo.isEmpty)
        sendResponseCallback(Map.empty)
      else if (header.apiVersion == 0) {
        // for version 0 always store offsets to ZK
        val responseInfo = authorizedTopicRequestInfo.map {
          case (topicPartition, partitionData) =>
            try {
              if (partitionData.committedMetadata() != null
                && partitionData.committedMetadata().length > config.offsetMetadataMaxSize)
                (topicPartition, Errors.OFFSET_METADATA_TOO_LARGE)
              else {
                zkClient.setOrCreateConsumerOffset(
                  offsetCommitRequest.data.groupId,
                  topicPartition,
                  partitionData.committedOffset)
                (topicPartition, Errors.NONE)
              }
            } catch {
              case e: Throwable => (topicPartition, Errors.forException(e))
            }
        }
        sendResponseCallback(responseInfo)
      } else {
        // for version 1 and beyond store offsets in offset manager

        // "default" expiration timestamp is now + retention (and retention may be overridden if v2)
        // expire timestamp is computed differently for v1 and v2.
        //   - If v1 and no explicit commit timestamp is provided we treat it the same as v5.
        //   - If v1 and explicit retention time is provided we calculate expiration timestamp based on that
        //   - If v2/v3/v4 (no explicit commit timestamp) we treat it the same as v5.
        //   - For v5 and beyond there is no per partition expiration timestamp, so this field is no longer in effect
        val currentTimestamp = time.milliseconds
        val partitionData = authorizedTopicRequestInfo.map { case (k, partitionData) =>
          val metadata = if (partitionData.committedMetadata == null)
            OffsetAndMetadata.NoMetadata
          else
            partitionData.committedMetadata

          val leaderEpochOpt = if (partitionData.committedLeaderEpoch == RecordBatch.NO_PARTITION_LEADER_EPOCH)
            Optional.empty[Integer]
          else
            Optional.of[Integer](partitionData.committedLeaderEpoch)

          k -> new OffsetAndMetadata(
            offset = partitionData.committedOffset,
            leaderEpoch = leaderEpochOpt,
            metadata = metadata,
            commitTimestamp = partitionData.commitTimestamp match {
              case OffsetCommitRequest.DEFAULT_TIMESTAMP => currentTimestamp
              case customTimestamp => customTimestamp
            },
            expireTimestamp = offsetCommitRequest.data.retentionTimeMs match {
              case OffsetCommitRequest.DEFAULT_RETENTION_TIME => None
              case retentionTime => Some(currentTimestamp + retentionTime)
            }
          )
        }

        // call coordinator to handle commit offset
        groupCoordinator.handleCommitOffsets(
          offsetCommitRequest.data.groupId,
          offsetCommitRequest.data.memberId,
          Option(offsetCommitRequest.data.groupInstanceId),
          offsetCommitRequest.data.generationId,
          partitionData,
          sendResponseCallback)
      }
    }
  }

  /**
   * Handle a produce request
   */
  def handleProduceRequest(request: RequestChannel.Request): Unit = {
    val produceRequest = request.body[ProduceRequest]
    val numBytesAppended = request.header.toStruct.sizeOf + request.sizeOfBodyInBytes

    if (produceRequest.hasTransactionalRecords) {
      val isAuthorizedTransactional = produceRequest.transactionalId != null &&
        authorize(request, WRITE, TRANSACTIONAL_ID, produceRequest.transactionalId)
      if (!isAuthorizedTransactional) {
        sendErrorResponseMaybeThrottle(request, Errors.TRANSACTIONAL_ID_AUTHORIZATION_FAILED.exception)
        return
      }
      // Note that authorization to a transactionalId implies ProducerId authorization

    } else if (produceRequest.hasIdempotentRecords && !authorize(request, IDEMPOTENT_WRITE, CLUSTER, CLUSTER_NAME)) {
      sendErrorResponseMaybeThrottle(request, Errors.CLUSTER_AUTHORIZATION_FAILED.exception)
      return
    }

    val unauthorizedTopicResponses = mutable.Map[TopicPartition, PartitionResponse]()
    val nonExistingTopicResponses = mutable.Map[TopicPartition, PartitionResponse]()
    val invalidRequestResponses = mutable.Map[TopicPartition, PartitionResponse]()
    val authorizedRequestInfo = mutable.Map[TopicPartition, MemoryRecords]()
    val authorizedTopics = filterAuthorized(request, WRITE, TOPIC,
      produceRequest.partitionRecordsOrFail.asScala.toSeq.map(_._1.topic))

    for ((topicPartition, memoryRecords) <- produceRequest.partitionRecordsOrFail.asScala) {
      if (!authorizedTopics.contains(topicPartition.topic))
        unauthorizedTopicResponses += topicPartition -> new PartitionResponse(Errors.TOPIC_AUTHORIZATION_FAILED)
      else if (!metadataCache.contains(topicPartition))
        nonExistingTopicResponses += topicPartition -> new PartitionResponse(Errors.UNKNOWN_TOPIC_OR_PARTITION)
      else
        try {
          ProduceRequest.validateRecords(request.header.apiVersion, memoryRecords)
          authorizedRequestInfo += (topicPartition -> memoryRecords)
        } catch {
          case e: ApiException =>
            invalidRequestResponses += topicPartition -> new PartitionResponse(Errors.forException(e))
        }
    }

    // the callback for sending a produce response
    def sendResponseCallback(responseStatus: Map[TopicPartition, PartitionResponse]): Unit = {
      val mergedResponseStatus = responseStatus ++ unauthorizedTopicResponses ++ nonExistingTopicResponses ++ invalidRequestResponses
      var errorInResponse = false

      mergedResponseStatus.foreach { case (topicPartition, status) =>
        if (status.error != Errors.NONE) {
          errorInResponse = true
          debug("Produce request with correlation id %d from client %s on partition %s failed due to %s".format(
            request.header.correlationId,
            request.header.clientId,
            topicPartition,
            status.error.exceptionName))
        }
      }

      // When this callback is triggered, the remote API call has completed
      request.apiRemoteCompleteTimeNanos = time.nanoseconds

      // Record both bandwidth and request quota-specific values and throttle by muting the channel if any of the quotas
      // have been violated. If both quotas have been violated, use the max throttle time between the two quotas. Note
      // that the request quota is not enforced if acks == 0.
      val bandwidthThrottleTimeMs = quotas.produce.maybeRecordAndGetThrottleTimeMs(request, numBytesAppended, time.milliseconds)
      val requestThrottleTimeMs = if (produceRequest.acks == 0) 0 else quotas.request.maybeRecordAndGetThrottleTimeMs(request)
      val maxThrottleTimeMs = Math.max(bandwidthThrottleTimeMs, requestThrottleTimeMs)
      if (maxThrottleTimeMs > 0) {
        if (bandwidthThrottleTimeMs > requestThrottleTimeMs) {
          quotas.produce.throttle(request, bandwidthThrottleTimeMs, sendResponse)
        } else {
          quotas.request.throttle(request, requestThrottleTimeMs, sendResponse)
        }
      }

      // Send the response immediately. In case of throttling, the channel has already been muted.
      if (produceRequest.acks == 0) {
        // no operation needed if producer request.required.acks = 0; however, if there is any error in handling
        // the request, since no response is expected by the producer, the server will close socket server so that
        // the producer client will know that some error has happened and will refresh its metadata
        if (errorInResponse) {
          val exceptionsSummary = mergedResponseStatus.map { case (topicPartition, status) =>
            topicPartition -> status.error.exceptionName
          }.mkString(", ")
          info(
            s"Closing connection due to error during produce request with correlation id ${request.header.correlationId} " +
              s"from client id ${request.header.clientId} with ack=0\n" +
              s"Topic and partition to exceptions: $exceptionsSummary"
          )
          closeConnection(request, new ProduceResponse(mergedResponseStatus.asJava).errorCounts)
        } else {
          // Note that although request throttling is exempt for acks == 0, the channel may be throttled due to
          // bandwidth quota violation.
          sendNoOpResponseExemptThrottle(request)
        }
      } else {
        sendResponse(request, Some(new ProduceResponse(mergedResponseStatus.asJava, maxThrottleTimeMs)), None)
      }
    }

    def processingStatsCallback(processingStats: FetchResponseStats): Unit = {
      processingStats.foreach { case (tp, info) =>
        updateRecordConversionStats(request, tp, info)
      }
    }

    if (authorizedRequestInfo.isEmpty)
      sendResponseCallback(Map.empty)
    else {
      val internalTopicsAllowed = request.header.clientId == AdminUtils.AdminClientId || TierTopicClient.isTierTopicClient(request.header.clientId)

      // call the replica manager to append messages to the replicas
      replicaManager.appendRecords(
        timeout = produceRequest.timeout.toLong,
        requiredAcks = produceRequest.acks,
        internalTopicsAllowed = internalTopicsAllowed,
        origin = AppendOrigin.Client,
        entriesPerPartition = authorizedRequestInfo,
        responseCallback = sendResponseCallback,
        recordConversionStatsCallback = processingStatsCallback)

      // if the request is put into the purgatory, it will have a held reference and hence cannot be garbage collected;
      // hence we clear its data here in order to let GC reclaim its memory since it is already appended to log
      produceRequest.clearPartitionRecords()
    }
  }

  /**
   * Handle a fetch request
   */
  def handleFetchRequest(request: RequestChannel.Request): Unit = {
    val versionId = request.header.apiVersion
    val clientId = request.header.clientId
    val fetchRequest = request.body[FetchRequest]
    val fetchContext = fetchManager.newContext(
      fetchRequest.metadata,
      fetchRequest.fetchData,
      fetchRequest.toForget,
      fetchRequest.isFromFollower)

    val clientMetadata: Option[ClientMetadata] = if (versionId >= 11) {
      // Fetch API version 11 added preferred replica logic
      Some(new DefaultClientMetadata(
        fetchRequest.rackId,
        clientId,
        request.context.clientAddress,
        request.context.principal,
        request.context.listenerName.value))
    } else {
      None
    }

    def errorResponse[T >: MemoryRecords <: BaseRecords](error: Errors): FetchResponse.PartitionData[T] = {
      new FetchResponse.PartitionData[T](error, FetchResponse.INVALID_HIGHWATERMARK, FetchResponse.INVALID_LAST_STABLE_OFFSET,
        FetchResponse.INVALID_LOG_START_OFFSET, null, MemoryRecords.EMPTY)
    }

    val erroneous = mutable.ArrayBuffer[(TopicPartition, FetchResponse.PartitionData[Records])]()
    val interesting = mutable.ArrayBuffer[(TopicPartition, FetchRequest.PartitionData)]()
    if (fetchRequest.isFromFollower) {
      // The follower must have ClusterAction on ClusterResource in order to fetch partition data.
      if (authorize(request, CLUSTER_ACTION, CLUSTER, CLUSTER_NAME)) {
        fetchContext.foreachPartition { (topicPartition, data) =>
          if (!metadataCache.contains(topicPartition))
            erroneous += topicPartition -> errorResponse(Errors.UNKNOWN_TOPIC_OR_PARTITION)
          else
            interesting += (topicPartition -> data)
        }
      } else {
        fetchContext.foreachPartition { (part, _) =>
          erroneous += part -> errorResponse(Errors.TOPIC_AUTHORIZATION_FAILED)
        }
      }
    } else {
      // Regular Kafka consumers need READ permission on each partition they are fetching.
      val fetchTopics = new mutable.ArrayBuffer[String]
      fetchContext.foreachPartition { (topicPartition, _) => fetchTopics += topicPartition.topic }
      val authorizedTopics = filterAuthorized(request, READ, TOPIC, fetchTopics)
      fetchContext.foreachPartition { (topicPartition, data) =>
        if (!authorizedTopics.contains(topicPartition.topic))
          erroneous += topicPartition -> errorResponse(Errors.TOPIC_AUTHORIZATION_FAILED)
        else if (!metadataCache.contains(topicPartition))
          erroneous += topicPartition -> errorResponse(Errors.UNKNOWN_TOPIC_OR_PARTITION)
        else
          interesting += (topicPartition -> data)
      }
    }

    def maybeConvertFetchedData(tp: TopicPartition,
                                partitionData: FetchResponse.PartitionData[Records]): FetchResponse.PartitionData[BaseRecords] = {
      val logConfig = replicaManager.getLogConfig(tp)

      if (logConfig.exists(_.compressionType == ZStdCompressionCodec.name) && versionId < 10) {
        trace(s"Fetching messages is disabled for ZStandard compressed partition $tp. Sending unsupported version response to $clientId.")
        errorResponse(Errors.UNSUPPORTED_COMPRESSION_TYPE)
      } else {
        // Down-conversion of the fetched records is needed when the stored magic version is
        // greater than that supported by the client (as indicated by the fetch request version). If the
        // configured magic version for the topic is less than or equal to that supported by the version of the
        // fetch request, we skip the iteration through the records in order to check the magic version since we
        // know it must be supported. However, if the magic version is changed from a higher version back to a
        // lower version, this check will no longer be valid and we will fail to down-convert the messages
        // which were written in the new format prior to the version downgrade.
        val unconvertedRecords = partitionData.records
        val downConvertMagic =
          logConfig.map(_.messageFormatVersion.recordVersion.value).flatMap { magic =>
            if (magic > RecordBatch.MAGIC_VALUE_V0 && versionId <= 1 && !unconvertedRecords.hasCompatibleMagic(RecordBatch.MAGIC_VALUE_V0))
              Some(RecordBatch.MAGIC_VALUE_V0)
            else if (magic > RecordBatch.MAGIC_VALUE_V1 && versionId <= 3 && !unconvertedRecords.hasCompatibleMagic(RecordBatch.MAGIC_VALUE_V1))
              Some(RecordBatch.MAGIC_VALUE_V1)
            else
              None
          }

        downConvertMagic match {
          case Some(magic) =>
            // For fetch requests from clients, check if down-conversion is disabled for the particular partition
            if (!fetchRequest.isFromFollower && !logConfig.forall(_.messageDownConversionEnable)) {
              trace(s"Conversion to message format ${downConvertMagic.get} is disabled for partition $tp. Sending unsupported version response to $clientId.")
              errorResponse(Errors.UNSUPPORTED_VERSION)
            } else {
              try {
                trace(s"Down converting records from partition $tp to message format version $magic for fetch request from $clientId")
                // Because down-conversion is extremely memory intensive, we want to try and delay the down-conversion as much
                // as possible. With KIP-283, we have the ability to lazily down-convert in a chunked manner. The lazy, chunked
                // down-conversion always guarantees that at least one batch of messages is down-converted and sent out to the
                // client.
                new FetchResponse.PartitionData[BaseRecords](partitionData.error, partitionData.highWatermark,
                  partitionData.lastStableOffset, partitionData.logStartOffset,
                  partitionData.preferredReadReplica, partitionData.abortedTransactions,
                  new LazyDownConversionRecords(tp, unconvertedRecords, magic, fetchContext.getFetchOffset(tp).get, time))
              } catch {
                case e: UnsupportedCompressionTypeException =>
                  trace("Received unsupported compression type error during down-conversion", e)
                  errorResponse(Errors.UNSUPPORTED_COMPRESSION_TYPE)
              }
            }
          case None => new FetchResponse.PartitionData[BaseRecords](partitionData.error, partitionData.highWatermark,
            partitionData.lastStableOffset, partitionData.logStartOffset,
            partitionData.preferredReadReplica, partitionData.abortedTransactions,
            unconvertedRecords)
        }
      }
    }

    // the callback for process a fetch response, invoked before throttling
    def processResponseCallback(responsePartitionData: Seq[(TopicPartition, FetchPartitionData)]): Unit = {
      val partitions = new util.LinkedHashMap[TopicPartition, FetchResponse.PartitionData[Records]]
      val reassigningPartitions = mutable.Set[TopicPartition]()
      responsePartitionData.foreach { case (tp, data) =>
        val abortedTransactions = data.abortedTransactions.map(_.asJava).orNull
        val lastStableOffset = data.lastStableOffset.getOrElse(FetchResponse.INVALID_LAST_STABLE_OFFSET)
        if (data.isReassignmentFetch)
          reassigningPartitions.add(tp)
        partitions.put(tp, new FetchResponse.PartitionData(data.error, data.highWatermark, lastStableOffset,
          data.logStartOffset, data.preferredReadReplica.map(int2Integer).asJava,
          abortedTransactions, data.records))
      }
      erroneous.foreach { case (tp, data) => partitions.put(tp, data) }

      // When this callback is triggered, the remote API call has completed.
      // Record time before any byte-rate throttling.
      request.apiRemoteCompleteTimeNanos = time.nanoseconds

      var unconvertedFetchResponse: FetchResponse[Records] = null

      def createResponse(throttleTimeMs: Int): FetchResponse[BaseRecords] = {
        // Down-convert messages for each partition if required
        val convertedData = new util.LinkedHashMap[TopicPartition, FetchResponse.PartitionData[BaseRecords]]
        unconvertedFetchResponse.responseData.asScala.foreach { case (tp, unconvertedPartitionData) =>
          if (unconvertedPartitionData.error != Errors.NONE)
            debug(s"Fetch request with correlation id ${request.header.correlationId} from client $clientId " +
              s"on partition $tp failed due to ${unconvertedPartitionData.error.exceptionName}")
          convertedData.put(tp, maybeConvertFetchedData(tp, unconvertedPartitionData))
        }

        // Prepare fetch response from converted data
        val response = new FetchResponse(unconvertedFetchResponse.error, convertedData, throttleTimeMs,
          unconvertedFetchResponse.sessionId)
        // record the bytes out metrics only when the response is being sent
        response.responseData.asScala.foreach { case (tp, data) =>
          brokerTopicStats.updateBytesOut(tp.topic, fetchRequest.isFromFollower, reassigningPartitions.contains(tp), data.records.sizeInBytes)
        }
        response
      }

      def updateConversionStats(send: Send): Unit = {
        send match {
          case send: MultiRecordsSend if send.recordConversionStats != null =>
            send.recordConversionStats.asScala.toMap.foreach {
              case (tp, stats) => updateRecordConversionStats(request, tp, stats)
            }
          case _ =>
        }
      }

      if (fetchRequest.isFromFollower) {
        // We've already evaluated against the quota and are good to go. Just need to record it now.
        unconvertedFetchResponse = fetchContext.updateAndGenerateResponseData(partitions)
        val responseSize = sizeOfThrottledPartitions(versionId, unconvertedFetchResponse, quotas.leader)
        quotas.leader.record(responseSize)
        trace(s"Sending Fetch response with partitions.size=${unconvertedFetchResponse.responseData.size}, " +
          s"metadata=${unconvertedFetchResponse.sessionId}")
        sendResponseExemptThrottle(request, createResponse(0), Some(updateConversionStats))
      } else {
        // Fetch size used to determine throttle time is calculated before any down conversions.
        // This may be slightly different from the actual response size. But since down conversions
        // result in data being loaded into memory, we should do this only when we are not going to throttle.
        //
        // Record both bandwidth and request quota-specific values and throttle by muting the channel if any of the
        // quotas have been violated. If both quotas have been violated, use the max throttle time between the two
        // quotas. When throttled, we unrecord the recorded bandwidth quota value
        val responseSize = fetchContext.getResponseSize(partitions, versionId)
        val timeMs = time.milliseconds
        val requestThrottleTimeMs = quotas.request.maybeRecordAndGetThrottleTimeMs(request)
        val bandwidthThrottleTimeMs = quotas.fetch.maybeRecordAndGetThrottleTimeMs(request, responseSize, timeMs)

        val maxThrottleTimeMs = math.max(bandwidthThrottleTimeMs, requestThrottleTimeMs)
        if (maxThrottleTimeMs > 0) {

          // Historically, one reason to return an empty fetch response when it's throttled is to avoid the throttling
          // value being exceeded. If the throttling value is exceeded, other requests like HeartBeat could be
          // throttled, which can cause a consumer session to time out. This change is unlikely to cause this issue since
          //
          // (1) HeartBeat only has CPU (request) throttling and CPU probably won't be used a lot even when a full
          //     response is sent;
          // (2) The throttling time for CPU quota is currently bounded by the quota window size, which defaults to
          //     1 sec. The default consumer session timeout is 10 secs.
          val responseContainsMemoryRecords: Boolean = partitions
            .values()
            .asScala
            .exists(_.records.isInstanceOf[MemoryRecords])

          // Even if we need to throttle for request quota violation, we should "unrecord" the already recorded value
          // from the fetch quota if we are going to return an empty response.
          if (!responseContainsMemoryRecords)
            quotas.fetch.unrecordQuotaSensor(request, responseSize, timeMs)

          if (bandwidthThrottleTimeMs > requestThrottleTimeMs) {
            quotas.fetch.throttle(request, bandwidthThrottleTimeMs, sendResponse)
          } else {
            quotas.request.throttle(request, requestThrottleTimeMs, sendResponse)
          }

          if (!responseContainsMemoryRecords)
          // If throttling is required, and the response does not contain MemoryRecords, return an empty response.
            unconvertedFetchResponse = fetchContext.getThrottledResponse(maxThrottleTimeMs)
          else
            unconvertedFetchResponse = fetchContext.updateAndGenerateResponseData(partitions)
        } else {
          // Get the actual response. This will update the fetch context.
          unconvertedFetchResponse = fetchContext.updateAndGenerateResponseData(partitions)
          trace(s"Sending Fetch response with partitions.size=$responseSize, metadata=${unconvertedFetchResponse.sessionId}")
        }

        // Send the response immediately.
        sendResponse(request, Some(createResponse(maxThrottleTimeMs)), Some(updateConversionStats))
      }
    }

    val fetchMaxBytes = Math.min(fetchRequest.maxBytes, config.fetchMaxBytes)
    val fetchMinBytes = Math.min(fetchRequest.minBytes, fetchMaxBytes)
    if (interesting.isEmpty)
      processResponseCallback(Seq.empty)
    else {
      // call the replica manager to fetch messages from the local replica
      replicaManager.fetchMessages(
        fetchRequest.maxWait.toLong,
        fetchRequest.replicaId,
        fetchMinBytes,
        fetchMaxBytes,
        versionId <= 2,
        interesting,
        replicationQuota(fetchRequest),
        processResponseCallback,
        fetchRequest.isolationLevel,
        clientMetadata)
    }
  }

  class SelectingIterator(val partitions: util.LinkedHashMap[TopicPartition, FetchResponse.PartitionData[Records]],
                          val quota: ReplicationQuotaManager)
                          extends util.Iterator[util.Map.Entry[TopicPartition, FetchResponse.PartitionData[Records]]] {
    val iter = partitions.entrySet().iterator()

    var nextElement: util.Map.Entry[TopicPartition, FetchResponse.PartitionData[Records]] = null

    override def hasNext: Boolean = {
      while ((nextElement == null) && iter.hasNext()) {
        val element = iter.next()
        if (quota.isThrottled(element.getKey)) {
          nextElement = element
        }
      }
      nextElement != null
    }

    override def next(): util.Map.Entry[TopicPartition, FetchResponse.PartitionData[Records]] = {
      if (!hasNext()) throw new NoSuchElementException()
      val element = nextElement
      nextElement = null
      element
    }

    override def remove(): Unit = throw new UnsupportedOperationException()
  }

  // Traffic from both in-sync and out of sync replicas are accounted for in replication quota to ensure total replication
  // traffic doesn't exceed quota.
  private def sizeOfThrottledPartitions(versionId: Short,
                                        unconvertedResponse: FetchResponse[Records],
                                        quota: ReplicationQuotaManager): Int = {
    val iter = new SelectingIterator(unconvertedResponse.responseData, quota)
    FetchResponse.sizeOf(versionId, iter)
  }

  def replicationQuota(fetchRequest: FetchRequest): ReplicaQuota =
    if (fetchRequest.isFromFollower) quotas.leader else UnboundedQuota

  def handleListOffsetRequest(request: RequestChannel.Request): Unit = {
    val version = request.header.apiVersion

    if (version == 0)
      sendResponseMaybeThrottle(request, requestThrottleMs => new ListOffsetResponse(requestThrottleMs, handleListOffsetRequestV0(request).asJava))
    else
      handleListOffsetRequestV1AndAbove(request, response => sendResponseMaybeThrottle(request, requestThrottleMs => new ListOffsetResponse(requestThrottleMs, response.asJava)))
  }

  private def handleListOffsetRequestV0(request : RequestChannel.Request) : Map[TopicPartition, ListOffsetResponse.PartitionData] = {
    val correlationId = request.header.correlationId
    val clientId = request.header.clientId
    val offsetRequest = request.body[ListOffsetRequest]

    val authorizedTopics = filterAuthorized(request, DESCRIBE, TOPIC, offsetRequest.partitionTimestamps.asScala.toSeq.map(_._1.topic))
    val (authorizedRequestInfo, unauthorizedRequestInfo) = offsetRequest.partitionTimestamps.asScala.partition {
      case (topicPartition, _) => authorizedTopics.contains(topicPartition.topic)
    }

    val unauthorizedResponseStatus = unauthorizedRequestInfo.mapValues(_ =>
      new ListOffsetResponse.PartitionData(Errors.TOPIC_AUTHORIZATION_FAILED, List[JLong]().asJava)
    )

    val responseMap = authorizedRequestInfo.map {case (topicPartition, partitionData) =>
      try {
        val offsets = replicaManager.legacyFetchOffsetsForTimestamp(
          topicPartition = topicPartition,
          timestamp = partitionData.timestamp,
          maxNumOffsets = partitionData.maxNumOffsets,
          isFromConsumer = offsetRequest.replicaId == ListOffsetRequest.CONSUMER_REPLICA_ID,
          fetchOnlyFromLeader = offsetRequest.replicaId != ListOffsetRequest.DEBUGGING_REPLICA_ID)
        (topicPartition, new ListOffsetResponse.PartitionData(Errors.NONE, offsets.map(JLong.valueOf).asJava))
      } catch {
        // NOTE: UnknownTopicOrPartitionException and NotLeaderForPartitionException are special cased since these error messages
        // are typically transient and there is no value in logging the entire stack trace for the same
        case e @ (_ : UnknownTopicOrPartitionException |
                  _ : NotLeaderForPartitionException |
                  _ : KafkaStorageException) =>
          debug("Offset request with correlation id %d from client %s on partition %s failed due to %s".format(
            correlationId, clientId, topicPartition, e.getMessage))
          (topicPartition, new ListOffsetResponse.PartitionData(Errors.forException(e), List[JLong]().asJava))
        case e: Throwable =>
          error("Error while responding to offset request", e)
          (topicPartition, new ListOffsetResponse.PartitionData(Errors.forException(e), List[JLong]().asJava))
      }
    }
    responseMap ++ unauthorizedResponseStatus
  }

  private def handleListOffsetRequestV1AndAbove(request : RequestChannel.Request, sendResponse: Map[TopicPartition, ListOffsetResponse.PartitionData] => Unit): Unit = {
    val correlationId = request.header.correlationId
    val clientId = request.header.clientId
    val offsetRequest = request.body[ListOffsetRequest]

    val authorizedTopics = filterAuthorized(request, DESCRIBE, TOPIC, offsetRequest.partitionTimestamps.asScala.toSeq.map(_._1.topic))
    val (authorizedRequestInfo, unauthorizedRequestInfo) = offsetRequest.partitionTimestamps.asScala.partition {
      case (topicPartition, _) => authorizedTopics.contains(topicPartition.topic)
    }

    val unauthorizedResponseStatus = unauthorizedRequestInfo.mapValues(_ => {
      new ListOffsetResponse.PartitionData(Errors.TOPIC_AUTHORIZATION_FAILED,
        ListOffsetResponse.UNKNOWN_TIMESTAMP,
        ListOffsetResponse.UNKNOWN_OFFSET,
        Optional.empty())
    })

    val (duplicated, unique) = authorizedRequestInfo.partition { case (tp, _) => offsetRequest.duplicatePartitions().contains(tp) }
    val duplicatedResponseMap = duplicated.map {
      case (topicPartition, partitionData) =>
        debug(s"OffsetRequest with correlation id $correlationId from client $clientId on partition $topicPartition " +
          s"failed because the partition is duplicated in the request.")
        (topicPartition, new ListOffsetResponse.PartitionData(Errors.INVALID_REQUEST,
          ListOffsetResponse.UNKNOWN_TIMESTAMP,
          ListOffsetResponse.UNKNOWN_OFFSET,
          Optional.empty()))
    }

    val partitionTimestamps = unique.map { case (topicPartition, partitionData) =>
      (topicPartition, (partitionData.currentLeaderEpoch, partitionData.timestamp))
    }

    val fetchOnlyFromLeader = offsetRequest.replicaId != ListOffsetRequest.DEBUGGING_REPLICA_ID
    val isClientRequest = offsetRequest.replicaId == ListOffsetRequest.CONSUMER_REPLICA_ID
    val isolationLevelOpt = if (isClientRequest)
      Some(offsetRequest.isolationLevel)
    else
      None

    def buildError(topicPartition: TopicPartition, exception: Exception): ListOffsetResponse.PartitionData = {
      def buildErrorResponse(e: Errors): ListOffsetResponse.PartitionData = {
        new ListOffsetResponse.PartitionData(
          e,
          ListOffsetResponse.UNKNOWN_TIMESTAMP,
          ListOffsetResponse.UNKNOWN_OFFSET,
          Optional.empty())
      }

      exception match {
        // NOTE: These exceptions are special cased since these error messages are typically transient or the client
        // would have received a clear exception and there is no value in logging the entire stack trace for the same
        case e@(_: UnknownTopicOrPartitionException |
                _: NotLeaderForPartitionException |
                _: UnknownLeaderEpochException |
                _: FencedLeaderEpochException |
                _: KafkaStorageException |
                _: UnsupportedForMessageFormatException) =>
          debug(s"Offset request with correlation id $correlationId from client $clientId on " +
            s"partition $topicPartition failed due to ${e.getMessage}")
          buildErrorResponse(Errors.forException(e))

        // Only V5 and newer ListOffset calls should get OFFSET_NOT_AVAILABLE
        case e: OffsetNotAvailableException =>
          if (request.header.apiVersion >= 5) {
            buildErrorResponse(Errors.forException(e))
          } else {
            buildErrorResponse(Errors.LEADER_NOT_AVAILABLE)
          }

        case e: Throwable =>
          error("Error while responding to offset request", e)
          buildErrorResponse(Errors.forException(e))
      }
    }

    def responseCallback(timestampAndOffsetMap: Map[TopicPartition, Option[FileTimestampAndOffset]]): Unit = {
      val responseMap = timestampAndOffsetMap.map {
        case (topicPartition, timestampAndOffsetOpt) =>
          val response = timestampAndOffsetOpt match {
            case Some(timestampAndOffset) =>
              if (timestampAndOffset.exception != null)
                buildError(topicPartition, timestampAndOffset.exception)
              else
                new ListOffsetResponse.PartitionData(Errors.NONE, timestampAndOffset.timestamp, timestampAndOffset.offset, timestampAndOffset.leaderEpoch)
            case None =>
              new ListOffsetResponse.PartitionData(Errors.NONE, ListOffsetResponse.UNKNOWN_TIMESTAMP,
                ListOffsetResponse.UNKNOWN_OFFSET, Optional.empty())
          }
          (topicPartition, response)
      }

      sendResponse(unauthorizedResponseStatus ++ duplicatedResponseMap ++ responseMap)
    }

    replicaManager.fetchOffsetsForTimestamps(partitionTimestamps,
            isolationLevelOpt,
            fetchOnlyFromLeader,
            responseCallback,
            15000L)
  }

  private def createTopic(topic: String,
                          numPartitions: Int,
                          replicationFactor: Int,
                          properties: util.Properties = new util.Properties()): MetadataResponse.TopicMetadata = {
    try {
      adminZkClient.createTopic(topic, numPartitions, replicationFactor, properties, RackAwareMode.Safe, config.tierFeature)
      info("Auto creation of topic %s with %d partitions and replication factor %d is successful"
        .format(topic, numPartitions, replicationFactor))
      new MetadataResponse.TopicMetadata(Errors.LEADER_NOT_AVAILABLE, topic, isInternal(topic),
        util.Collections.emptyList())
    } catch {
      case _: TopicExistsException => // let it go, possibly another broker created this topic
        new MetadataResponse.TopicMetadata(Errors.LEADER_NOT_AVAILABLE, topic, isInternal(topic),
          util.Collections.emptyList())
      case ex: Throwable  => // Catch all to prevent unhandled errors
        new MetadataResponse.TopicMetadata(Errors.forException(ex), topic, isInternal(topic),
          util.Collections.emptyList())
    }
  }

  private def createInternalTopic(topic: String): MetadataResponse.TopicMetadata = {
    if (topic == null)
      throw new IllegalArgumentException("topic must not be null")

    val aliveBrokers = metadataCache.getAliveBrokers

    topic match {
      case GROUP_METADATA_TOPIC_NAME =>
        if (aliveBrokers.size < config.offsetsTopicReplicationFactor) {
          error(s"Number of alive brokers '${aliveBrokers.size}' does not meet the required replication factor " +
            s"'${config.offsetsTopicReplicationFactor}' for the offsets topic (configured via " +
            s"'${KafkaConfig.OffsetsTopicReplicationFactorProp}'). This error can be ignored if the cluster is starting up " +
            s"and not all brokers are up yet.")
          new MetadataResponse.TopicMetadata(Errors.COORDINATOR_NOT_AVAILABLE, topic, true, util.Collections.emptyList())
        } else {
          createTopic(topic, config.offsetsTopicPartitions, config.offsetsTopicReplicationFactor.toInt,
            groupCoordinator.offsetsTopicConfigs)
        }
      case TRANSACTION_STATE_TOPIC_NAME =>
        if (aliveBrokers.size < config.transactionTopicReplicationFactor) {
          error(s"Number of alive brokers '${aliveBrokers.size}' does not meet the required replication factor " +
            s"'${config.transactionTopicReplicationFactor}' for the transactions state topic (configured via " +
            s"'${KafkaConfig.TransactionsTopicReplicationFactorProp}'). This error can be ignored if the cluster is starting up " +
            s"and not all brokers are up yet.")
          new MetadataResponse.TopicMetadata(Errors.COORDINATOR_NOT_AVAILABLE, topic, true, util.Collections.emptyList())
        } else {
          createTopic(topic, config.transactionTopicPartitions, config.transactionTopicReplicationFactor.toInt,
            txnCoordinator.transactionTopicConfigs)
        }
      case TIER_TOPIC_NAME =>
        new MetadataResponse.TopicMetadata(Errors.UNKNOWN_TOPIC_OR_PARTITION, topic, true, java.util.Collections.emptyList())
      case _ => throw new IllegalArgumentException(s"Unexpected internal topic name: $topic")
    }
  }

  private def getOrCreateInternalTopic(topic: String, listenerName: ListenerName): MetadataResponse.TopicMetadata = {
    val topicMetadata = metadataCache.getTopicMetadata(Set(topic), listenerName)
    topicMetadata.headOption.getOrElse(createInternalTopic(topic))
  }

  private def getTopicMetadata(allowAutoTopicCreation: Boolean, topics: Set[String], listenerName: ListenerName,
                               errorUnavailableEndpoints: Boolean,
                               errorUnavailableListeners: Boolean): Seq[MetadataResponse.TopicMetadata] = {
    val topicResponses = metadataCache.getTopicMetadata(topics, listenerName,
        errorUnavailableEndpoints, errorUnavailableListeners)
    if (topics.isEmpty || topicResponses.size == topics.size) {
      topicResponses
    } else {
      val nonExistentTopics = topics -- topicResponses.map(_.topic).toSet
      val responsesForNonExistentTopics = nonExistentTopics.map { topic =>
        if (isInternal(topic)) {
          val topicMetadata = createInternalTopic(topic)
          if (topicMetadata.error == Errors.COORDINATOR_NOT_AVAILABLE)
            new MetadataResponse.TopicMetadata(Errors.INVALID_REPLICATION_FACTOR, topic, true, util.Collections.emptyList())
          else
            topicMetadata
        } else if (allowAutoTopicCreation && config.autoCreateTopicsEnable) {
          createTopic(topic, config.numPartitions, config.defaultReplicationFactor)
        } else {
          new MetadataResponse.TopicMetadata(Errors.UNKNOWN_TOPIC_OR_PARTITION, topic, false, util.Collections.emptyList())
        }
      }
      topicResponses ++ responsesForNonExistentTopics
    }
  }

  /**
   * Handle a topic metadata request
   */
  def handleTopicMetadataRequest(request: RequestChannel.Request): Unit = {
    val metadataRequest = request.body[MetadataRequest]
    val requestVersion = request.header.apiVersion

    val topics = if (metadataRequest.isAllTopics)
      metadataCache.getAllTopics()
    else
      metadataRequest.topics.asScala.toSet

    val authorizedForDescribeTopics = filterAuthorized(request, DESCRIBE, TOPIC, topics.toSeq, logIfDenied = !metadataRequest.isAllTopics)
    var (authorizedTopics, unauthorizedForDescribeTopics) = topics.partition(authorizedForDescribeTopics.contains)
    var unauthorizedForCreateTopics = Set[String]()

    if (authorizedTopics.nonEmpty) {
      val nonExistingTopics = metadataCache.getNonExistingTopics(authorizedTopics)
      if (metadataRequest.allowAutoTopicCreation && config.autoCreateTopicsEnable && nonExistingTopics.nonEmpty) {
        if (!authorize(request, CREATE, CLUSTER, CLUSTER_NAME, logIfDenied = false)) {
          val authorizedForCreateTopics = filterAuthorized(request, CREATE, TOPIC, nonExistingTopics.toSeq)
          unauthorizedForCreateTopics = nonExistingTopics -- authorizedForCreateTopics
          authorizedTopics --= unauthorizedForCreateTopics
        }
      }
    }

    val unauthorizedForCreateTopicMetadata = unauthorizedForCreateTopics.map(topic =>
      new MetadataResponse.TopicMetadata(Errors.TOPIC_AUTHORIZATION_FAILED, topic, isInternal(topic),
        util.Collections.emptyList()))

    // do not disclose the existence of topics unauthorized for Describe, so we've not even checked if they exist or not
    val unauthorizedForDescribeTopicMetadata =
      // In case of all topics, don't include topics unauthorized for Describe
      if ((requestVersion == 0 && (metadataRequest.topics == null || metadataRequest.topics.isEmpty)) || metadataRequest.isAllTopics)
        Set.empty[MetadataResponse.TopicMetadata]
      else
        unauthorizedForDescribeTopics.map(topic =>
          new MetadataResponse.TopicMetadata(Errors.TOPIC_AUTHORIZATION_FAILED, topic, false, util.Collections.emptyList()))

    // In version 0, we returned an error when brokers with replicas were unavailable,
    // while in higher versions we simply don't include the broker in the returned broker list
    val errorUnavailableEndpoints = requestVersion == 0
    // In versions 5 and below, we returned LEADER_NOT_AVAILABLE if a matching listener was not found on the leader.
    // From version 6 onwards, we return LISTENER_NOT_FOUND to enable diagnosis of configuration errors.
    val errorUnavailableListeners = requestVersion >= 6
    val topicMetadata =
      if (authorizedTopics.isEmpty)
        Seq.empty[MetadataResponse.TopicMetadata]
      else
        getTopicMetadata(metadataRequest.allowAutoTopicCreation, authorizedTopics, request.context.listenerName,
          errorUnavailableEndpoints, errorUnavailableListeners)

    var clusterAuthorizedOperations = Int.MinValue
    if (request.header.apiVersion >= 8) {
      // get cluster authorized operations
      if (metadataRequest.data.includeClusterAuthorizedOperations) {
        if (authorize(request, DESCRIBE, CLUSTER, CLUSTER_NAME))
          clusterAuthorizedOperations = authorizedOperations(request, Resource.CLUSTER)
        else
          clusterAuthorizedOperations = 0
      }

      // get topic authorized operations
      if (metadataRequest.data.includeTopicAuthorizedOperations) {
        topicMetadata.foreach { topicData =>
          topicData.authorizedOperations(authorizedOperations(request, new Resource(ResourceType.TOPIC, topicData.topic)))
        }
      }
    }

    val completeTopicMetadata = topicMetadata ++ unauthorizedForCreateTopicMetadata ++ unauthorizedForDescribeTopicMetadata

    val brokers = metadataCache.getAliveBrokers

    trace("Sending topic metadata %s and brokers %s for correlation id %d to client %s".format(completeTopicMetadata.mkString(","),
      brokers.mkString(","), request.header.correlationId, request.header.clientId))

    sendResponseMaybeThrottle(request, requestThrottleMs =>
       MetadataResponse.prepareResponse(
         requestThrottleMs,
         brokers.flatMap(_.getNode(request.context.listenerName)).asJava,
         clusterId,
         metadataCache.getControllerId.getOrElse(MetadataResponse.NO_CONTROLLER_ID),
         completeTopicMetadata.asJava,
         clusterAuthorizedOperations
      ))
  }

  /**
   * Handle an offset fetch request
   */
  def handleOffsetFetchRequest(request: RequestChannel.Request): Unit = {
    val header = request.header
    val offsetFetchRequest = request.body[OffsetFetchRequest]

    def partitionAuthorized[T](elements: List[T], topic: T => String): (Seq[T], Seq[T]) = {
      val authorizedTopics = filterAuthorized(request, DESCRIBE, TOPIC, elements.map(topic))
      elements.partition(element => authorizedTopics.contains(topic.apply(element)))
    }

    def createResponse(requestThrottleMs: Int): AbstractResponse = {
      val offsetFetchResponse =
        // reject the request if not authorized to the group
        if (!authorize(request, DESCRIBE, GROUP, offsetFetchRequest.groupId))
          offsetFetchRequest.getErrorResponse(requestThrottleMs, Errors.GROUP_AUTHORIZATION_FAILED)
        else {
          if (header.apiVersion == 0) {
            val (authorizedPartitions, unauthorizedPartitions) =
              partitionAuthorized[TopicPartition](offsetFetchRequest.partitions.asScala.toList, tp => tp.topic)

            // version 0 reads offsets from ZK
            val authorizedPartitionData = authorizedPartitions.map { topicPartition =>
              try {
                if (!metadataCache.contains(topicPartition))
                  (topicPartition, OffsetFetchResponse.UNKNOWN_PARTITION)
                else {
                  val payloadOpt = zkClient.getConsumerOffset(offsetFetchRequest.groupId, topicPartition)
                  payloadOpt match {
                    case Some(payload) =>
                      (topicPartition, new OffsetFetchResponse.PartitionData(payload.toLong,
                        Optional.empty(), OffsetFetchResponse.NO_METADATA, Errors.NONE))
                    case None =>
                      (topicPartition, OffsetFetchResponse.UNKNOWN_PARTITION)
                  }
                }
              } catch {
                case e: Throwable =>
                  (topicPartition, new OffsetFetchResponse.PartitionData(OffsetFetchResponse.INVALID_OFFSET,
                    Optional.empty(), OffsetFetchResponse.NO_METADATA, Errors.forException(e)))
              }
            }.toMap

            val unauthorizedPartitionData = unauthorizedPartitions.map(_ -> OffsetFetchResponse.UNAUTHORIZED_PARTITION).toMap
            new OffsetFetchResponse(requestThrottleMs, Errors.NONE, (authorizedPartitionData ++ unauthorizedPartitionData).asJava)
          } else {
            // versions 1 and above read offsets from Kafka
            if (offsetFetchRequest.isAllPartitions) {
              val (error, allPartitionData) = groupCoordinator.handleFetchOffsets(offsetFetchRequest.groupId)
              if (error != Errors.NONE)
                offsetFetchRequest.getErrorResponse(requestThrottleMs, error)
              else {
                // clients are not allowed to see offsets for topics that are not authorized for Describe
                val (authorizedPartitionData, _) = partitionAuthorized[(TopicPartition, OffsetFetchResponse.PartitionData)](allPartitionData.toList, e => e._1.topic)
                new OffsetFetchResponse(requestThrottleMs, Errors.NONE, authorizedPartitionData.toMap.asJava)
              }
            } else {
              val (authorizedPartitions, unauthorizedPartitions) =
                partitionAuthorized[TopicPartition](offsetFetchRequest.partitions.asScala.toList, tp => tp.topic)
              val (error, authorizedPartitionData) = groupCoordinator.handleFetchOffsets(offsetFetchRequest.groupId,
                Some(authorizedPartitions))
              if (error != Errors.NONE)
                offsetFetchRequest.getErrorResponse(requestThrottleMs, error)
              else {
                val unauthorizedPartitionData = unauthorizedPartitions.map(_ -> OffsetFetchResponse.UNAUTHORIZED_PARTITION).toMap
                new OffsetFetchResponse(requestThrottleMs, Errors.NONE, (authorizedPartitionData ++ unauthorizedPartitionData).asJava)
              }
            }
          }
        }

      trace(s"Sending offset fetch response $offsetFetchResponse for correlation id ${header.correlationId} to client ${header.clientId}.")
      offsetFetchResponse
    }

    sendResponseMaybeThrottle(request, createResponse)
  }

  def handleFindCoordinatorRequest(request: RequestChannel.Request): Unit = {
    val findCoordinatorRequest = request.body[FindCoordinatorRequest]

    if (findCoordinatorRequest.data.keyType == CoordinatorType.GROUP.id &&
        !authorize(request, DESCRIBE, GROUP, findCoordinatorRequest.data.key))
      sendErrorResponseMaybeThrottle(request, Errors.GROUP_AUTHORIZATION_FAILED.exception)
    else if (findCoordinatorRequest.data.keyType == CoordinatorType.TRANSACTION.id &&
        !authorize(request, DESCRIBE, TRANSACTIONAL_ID, findCoordinatorRequest.data.key))
      sendErrorResponseMaybeThrottle(request, Errors.TRANSACTIONAL_ID_AUTHORIZATION_FAILED.exception)
    else {
      // get metadata (and create the topic if necessary)
      val (partition, topicMetadata) = CoordinatorType.forId(findCoordinatorRequest.data.keyType) match {
        case CoordinatorType.GROUP =>
          val partition = groupCoordinator.partitionFor(findCoordinatorRequest.data.key)
          val metadata = getOrCreateInternalTopic(GROUP_METADATA_TOPIC_NAME, request.context.listenerName)
          (partition, metadata)

        case CoordinatorType.TRANSACTION =>
          val partition = txnCoordinator.partitionFor(findCoordinatorRequest.data.key)
          val metadata = getOrCreateInternalTopic(TRANSACTION_STATE_TOPIC_NAME, request.context.listenerName)
          (partition, metadata)

        case _ =>
          throw new InvalidRequestException("Unknown coordinator type in FindCoordinator request")
      }

      def createResponse(requestThrottleMs: Int): AbstractResponse = {
        def createFindCoordinatorResponse(error: Errors, node: Node): FindCoordinatorResponse = {
          new FindCoordinatorResponse(
              new FindCoordinatorResponseData()
                .setErrorCode(error.code)
                .setErrorMessage(error.message)
                .setNodeId(node.id)
                .setHost(node.host)
                .setPort(node.port)
                .setThrottleTimeMs(requestThrottleMs))
        }
        val responseBody = if (topicMetadata.error != Errors.NONE) {
          createFindCoordinatorResponse(Errors.COORDINATOR_NOT_AVAILABLE, Node.noNode)
        } else {
          val coordinatorEndpoint = topicMetadata.partitionMetadata.asScala
            .find(_.partition == partition)
            .map(_.leader)
            .flatMap(p => Option(p))

          coordinatorEndpoint match {
            case Some(endpoint) if !endpoint.isEmpty =>
              createFindCoordinatorResponse(Errors.NONE, endpoint)
            case _ =>
              createFindCoordinatorResponse(Errors.COORDINATOR_NOT_AVAILABLE, Node.noNode)
          }
        }
        trace("Sending FindCoordinator response %s for correlation id %d to client %s."
          .format(responseBody, request.header.correlationId, request.header.clientId))
        responseBody
      }
      sendResponseMaybeThrottle(request, createResponse)
    }
  }

  def handleDescribeGroupRequest(request: RequestChannel.Request): Unit = {

    def sendResponseCallback(describeGroupsResponseData: DescribeGroupsResponseData): Unit = {
      def createResponse(requestThrottleMs: Int): AbstractResponse = {
        describeGroupsResponseData.setThrottleTimeMs(requestThrottleMs)
        new DescribeGroupsResponse(describeGroupsResponseData)
      }
      sendResponseMaybeThrottle(request, createResponse)
    }

    val describeRequest = request.body[DescribeGroupsRequest]
    val describeGroupsResponseData = new DescribeGroupsResponseData()

    describeRequest.data.groups.asScala.foreach { groupId =>
      if (!authorize(request, DESCRIBE, GROUP, groupId)) {
        describeGroupsResponseData.groups.add(DescribeGroupsResponse.forError(groupId, Errors.GROUP_AUTHORIZATION_FAILED))
      } else {
        val (error, summary) = groupCoordinator.handleDescribeGroup(groupId)
        val members = summary.members.map { member =>
          new DescribeGroupsResponseData.DescribedGroupMember()
            .setMemberId(member.memberId)
            .setGroupInstanceId(member.groupInstanceId.orNull)
            .setClientId(member.clientId)
            .setClientHost(member.clientHost)
            .setMemberAssignment(member.assignment)
            .setMemberMetadata(member.metadata)
        }

        val describedGroup = new DescribeGroupsResponseData.DescribedGroup()
          .setErrorCode(error.code)
          .setGroupId(groupId)
          .setGroupState(summary.state)
          .setProtocolType(summary.protocolType)
          .setProtocolData(summary.protocol)
          .setMembers(members.asJava)

        if (request.header.apiVersion >= 3) {
          if (error == Errors.NONE && describeRequest.data.includeAuthorizedOperations) {
            describedGroup.setAuthorizedOperations(authorizedOperations(request, new Resource(ResourceType.GROUP, groupId)))
          }
        }

        describeGroupsResponseData.groups.add(describedGroup)
      }
    }

    sendResponseCallback(describeGroupsResponseData)
  }

  def handleListGroupsRequest(request: RequestChannel.Request): Unit = {
    val (error, groups) = groupCoordinator.handleListGroups()
    if (authorize(request, DESCRIBE, CLUSTER, CLUSTER_NAME))
      // With describe cluster access all groups are returned. We keep this alternative for backward compatibility.
      sendResponseMaybeThrottle(request, requestThrottleMs =>
        new ListGroupsResponse(new ListGroupsResponseData()
            .setErrorCode(error.code)
            .setGroups(groups.map { group => new ListGroupsResponseData.ListedGroup()
              .setGroupId(group.groupId)
              .setProtocolType(group.protocolType)}.asJava
            )
            .setThrottleTimeMs(requestThrottleMs)
        ))
    else {
      val filteredGroups = groups.filter(group => authorize(request, DESCRIBE, GROUP, group.groupId))
      sendResponseMaybeThrottle(request, requestThrottleMs =>
        new ListGroupsResponse(new ListGroupsResponseData()
          .setErrorCode(error.code)
          .setGroups(filteredGroups.map { group => new ListGroupsResponseData.ListedGroup()
            .setGroupId(group.groupId)
            .setProtocolType(group.protocolType)}.asJava
          )
          .setThrottleTimeMs(requestThrottleMs)
        ))
    }
  }

  def handleJoinGroupRequest(request: RequestChannel.Request): Unit = {
    val joinGroupRequest = request.body[JoinGroupRequest]

    // the callback for sending a join-group response
    def sendResponseCallback(joinResult: JoinGroupResult): Unit = {
      def createResponse(requestThrottleMs: Int): AbstractResponse = {
        val responseBody = new JoinGroupResponse(
          new JoinGroupResponseData()
            .setThrottleTimeMs(requestThrottleMs)
            .setErrorCode(joinResult.error.code)
            .setGenerationId(joinResult.generationId)
            .setProtocolName(joinResult.subProtocol)
            .setLeader(joinResult.leaderId)
            .setMemberId(joinResult.memberId)
            .setMembers(joinResult.members.asJava)
        )

        trace("Sending join group response %s for correlation id %d to client %s."
          .format(responseBody, request.header.correlationId, request.header.clientId))
        responseBody
      }
      sendResponseMaybeThrottle(request, createResponse)
    }

    if (joinGroupRequest.data.groupInstanceId != null && config.interBrokerProtocolVersion < KAFKA_2_3_IV0) {
      // Only enable static membership when IBP >= 2.3, because it is not safe for the broker to use the static member logic
      // until we are sure that all brokers support it. If static group being loaded by an older coordinator, it will discard
      // the group.instance.id field, so static members could accidentally become "dynamic", which leads to wrong states.
      sendResponseCallback(JoinGroupResult(
        List.empty,
        JoinGroupResponse.UNKNOWN_MEMBER_ID,
        JoinGroupResponse.UNKNOWN_GENERATION_ID,
        JoinGroupResponse.UNKNOWN_PROTOCOL,
        JoinGroupResponse.UNKNOWN_MEMBER_ID,
        Errors.UNSUPPORTED_VERSION
      ))
    } else if (!authorize(request, READ, GROUP, joinGroupRequest.data.groupId)) {
      sendResponseMaybeThrottle(request, requestThrottleMs =>
        new JoinGroupResponse(
          new JoinGroupResponseData()
            .setThrottleTimeMs(requestThrottleMs)
            .setErrorCode(Errors.GROUP_AUTHORIZATION_FAILED.code)
            .setGenerationId(JoinGroupResponse.UNKNOWN_GENERATION_ID)
            .setProtocolName(JoinGroupResponse.UNKNOWN_PROTOCOL)
            .setLeader(JoinGroupResponse.UNKNOWN_MEMBER_ID)
            .setMemberId(JoinGroupResponse.UNKNOWN_MEMBER_ID)
            .setMembers(util.Collections.emptyList())
        )
      )
    }  else {
      val groupInstanceId = Option(joinGroupRequest.data.groupInstanceId)

      // Only return MEMBER_ID_REQUIRED error if joinGroupRequest version is >= 4
      // and groupInstanceId is configured to unknown.
      val requireKnownMemberId = joinGroupRequest.version >= 4 && groupInstanceId.isEmpty

      // let the coordinator handle join-group
      val protocols = joinGroupRequest.data.protocols.valuesList.asScala.map(protocol =>
        (protocol.name, protocol.metadata)).toList
      groupCoordinator.handleJoinGroup(
        joinGroupRequest.data.groupId,
        joinGroupRequest.data.memberId,
        groupInstanceId,
        requireKnownMemberId,
        request.header.clientId,
        request.context.clientAddress.toString,
        joinGroupRequest.data.rebalanceTimeoutMs,
        joinGroupRequest.data.sessionTimeoutMs,
        joinGroupRequest.data.protocolType,
        protocols,
        sendResponseCallback)
    }
  }

  def handleSyncGroupRequest(request: RequestChannel.Request): Unit = {
    val syncGroupRequest = request.body[SyncGroupRequest]

    def sendResponseCallback(syncGroupResult: SyncGroupResult): Unit = {
      sendResponseMaybeThrottle(request, requestThrottleMs =>
        new SyncGroupResponse(
          new SyncGroupResponseData()
            .setErrorCode(syncGroupResult.error.code)
            .setAssignment(syncGroupResult.memberAssignment)
            .setThrottleTimeMs(requestThrottleMs)
        ))
    }

    if (syncGroupRequest.data.groupInstanceId != null && config.interBrokerProtocolVersion < KAFKA_2_3_IV0) {
      // Only enable static membership when IBP >= 2.3, because it is not safe for the broker to use the static member logic
      // until we are sure that all brokers support it. If static group being loaded by an older coordinator, it will discard
      // the group.instance.id field, so static members could accidentally become "dynamic", which leads to wrong states.
      sendResponseCallback(SyncGroupResult(Array[Byte](), Errors.UNSUPPORTED_VERSION))
    } else if (!authorize(request, READ, GROUP, syncGroupRequest.data.groupId)) {
      sendResponseCallback(SyncGroupResult(Array[Byte](), Errors.GROUP_AUTHORIZATION_FAILED))
    } else {
      val assignmentMap = immutable.Map.newBuilder[String, Array[Byte]]
      syncGroupRequest.data.assignments.asScala.foreach { assignment =>
        assignmentMap += (assignment.memberId -> assignment.assignment)
      }

      groupCoordinator.handleSyncGroup(
        syncGroupRequest.data.groupId,
        syncGroupRequest.data.generationId,
        syncGroupRequest.data.memberId,
        Option(syncGroupRequest.data.groupInstanceId),
        assignmentMap.result,
        sendResponseCallback
      )
    }
  }

  def handleDeleteGroupsRequest(request: RequestChannel.Request): Unit = {
    val deleteGroupsRequest = request.body[DeleteGroupsRequest]
    val groups = deleteGroupsRequest.data.groupsNames.asScala.toSet

    val (authorizedGroups, unauthorizedGroups) = groups.partition { group =>
      authorize(request, DELETE, GROUP, group)
    }

    val groupDeletionResult = groupCoordinator.handleDeleteGroups(authorizedGroups) ++
      unauthorizedGroups.map(_ -> Errors.GROUP_AUTHORIZATION_FAILED)

    sendResponseMaybeThrottle(request, requestThrottleMs => {
      val deletionCollections = new DeletableGroupResultCollection()
      groupDeletionResult.foreach { case (groupId, error) =>
        deletionCollections.add(new DeletableGroupResult()
          .setGroupId(groupId)
          .setErrorCode(error.code)
        )
      }

      new DeleteGroupsResponse(new DeleteGroupsResponseData()
        .setResults(deletionCollections)
        .setThrottleTimeMs(requestThrottleMs)
      )
    })
  }

  def handleHeartbeatRequest(request: RequestChannel.Request): Unit = {
    val heartbeatRequest = request.body[HeartbeatRequest]

    // the callback for sending a heartbeat response
    def sendResponseCallback(error: Errors): Unit = {
      def createResponse(requestThrottleMs: Int): AbstractResponse = {
        val response = new HeartbeatResponse(
          new HeartbeatResponseData()
            .setThrottleTimeMs(requestThrottleMs)
            .setErrorCode(error.code))
        trace("Sending heartbeat response %s for correlation id %d to client %s."
          .format(response, request.header.correlationId, request.header.clientId))
        response
      }
      sendResponseMaybeThrottle(request, createResponse)
    }

    if (heartbeatRequest.data.groupInstanceId != null && config.interBrokerProtocolVersion < KAFKA_2_3_IV0) {
      // Only enable static membership when IBP >= 2.3, because it is not safe for the broker to use the static member logic
      // until we are sure that all brokers support it. If static group being loaded by an older coordinator, it will discard
      // the group.instance.id field, so static members could accidentally become "dynamic", which leads to wrong states.
      sendResponseCallback(Errors.UNSUPPORTED_VERSION)
    } else if (!authorize(request, READ, GROUP, heartbeatRequest.data.groupId)) {
      sendResponseMaybeThrottle(request, requestThrottleMs =>
        new HeartbeatResponse(
            new HeartbeatResponseData()
              .setThrottleTimeMs(requestThrottleMs)
              .setErrorCode(Errors.GROUP_AUTHORIZATION_FAILED.code)))
    } else {
      // let the coordinator to handle heartbeat
      groupCoordinator.handleHeartbeat(
        heartbeatRequest.data.groupId,
        heartbeatRequest.data.memberId,
        Option(heartbeatRequest.data.groupInstanceId),
        heartbeatRequest.data.generationId,
        sendResponseCallback)
    }
  }

  def handleLeaveGroupRequest(request: RequestChannel.Request): Unit = {
    val leaveGroupRequest = request.body[LeaveGroupRequest]

    val members = leaveGroupRequest.members.asScala.toList

    if (!authorize(request, READ, GROUP, leaveGroupRequest.data.groupId)) {
      sendResponseMaybeThrottle(request, requestThrottleMs => {
        new LeaveGroupResponse(new LeaveGroupResponseData()
          .setThrottleTimeMs(requestThrottleMs)
          .setErrorCode(Errors.GROUP_AUTHORIZATION_FAILED.code)
        )
      })
    } else {
      def sendResponseCallback(leaveGroupResult : LeaveGroupResult): Unit = {
        val memberResponses = leaveGroupResult.memberResponses.map(
          leaveGroupResult =>
            new MemberResponse()
              .setErrorCode(leaveGroupResult.error.code)
              .setMemberId(leaveGroupResult.memberId)
              .setGroupInstanceId(leaveGroupResult.groupInstanceId.orNull)
        )
        def createResponse(requestThrottleMs: Int): AbstractResponse = {
          new LeaveGroupResponse(
            memberResponses.asJava,
            leaveGroupResult.topLevelError,
            requestThrottleMs,
            leaveGroupRequest.version)
        }
        sendResponseMaybeThrottle(request, createResponse)
      }

      groupCoordinator.handleLeaveGroup(
        leaveGroupRequest.data.groupId,
        members,
        sendResponseCallback)
    }
  }

  def handleSaslHandshakeRequest(request: RequestChannel.Request): Unit = {
    val responseData = new SaslHandshakeResponseData().setErrorCode(Errors.ILLEGAL_SASL_STATE.code)
    sendResponseMaybeThrottle(request, _ => new SaslHandshakeResponse(responseData))
  }

  def handleSaslAuthenticateRequest(request: RequestChannel.Request): Unit = {
    val responseData = new SaslAuthenticateResponseData()
      .setErrorCode(Errors.ILLEGAL_SASL_STATE.code)
      .setErrorMessage("SaslAuthenticate request received after successful authentication")
    sendResponseMaybeThrottle(request, _ => new SaslAuthenticateResponse(responseData))
  }

  def handleApiVersionsRequest(request: RequestChannel.Request): Unit = {
    // Note that broker returns its full list of supported ApiKeys and versions regardless of current
    // authentication state (e.g., before SASL authentication on an SASL listener, do note that no
    // Kafka protocol requests may take place on an SSL listener before the SSL handshake is finished).
    // If this is considered to leak information about the broker version a workaround is to use SSL
    // with client authentication which is performed at an earlier stage of the connection where the
    // ApiVersionRequest is not available.
    def createResponseCallback(requestThrottleMs: Int): ApiVersionsResponse = {
      val apiVersionRequest = request.body[ApiVersionsRequest]
      if (apiVersionRequest.hasUnsupportedRequestVersion)
        apiVersionRequest.getErrorResponse(requestThrottleMs, Errors.UNSUPPORTED_VERSION.exception)
      else if (!apiVersionRequest.isValid)
        apiVersionRequest.getErrorResponse(requestThrottleMs, Errors.INVALID_REQUEST.exception)
      else
        ApiVersionsResponse.apiVersionsResponse(requestThrottleMs,
          config.interBrokerProtocolVersion.recordVersion.value,
          request.context.listenerName == config.interBrokerListenerName)
    }
    sendResponseMaybeThrottle(request, createResponseCallback)
  }

  def handleCreateTopicsRequest(request: RequestChannel.Request): Unit = {
    def sendResponseCallback(results: CreatableTopicResultCollection): Unit = {
      def createResponse(requestThrottleMs: Int): AbstractResponse = {
        val responseData = new CreateTopicsResponseData().
          setThrottleTimeMs(requestThrottleMs).
          setTopics(results)
        val responseBody = new CreateTopicsResponse(responseData)
        trace(s"Sending create topics response $responseData for correlation id " +
          s"${request.header.correlationId} to client ${request.header.clientId}.")
        responseBody
      }
      sendResponseMaybeThrottle(request, createResponse)
    }

    val createTopicsRequest = request.body[CreateTopicsRequest]
    val results = new CreatableTopicResultCollection(createTopicsRequest.data.topics.size)
    if (!controller.isActive) {
      createTopicsRequest.data.topics.asScala.foreach { topic =>
        results.add(new CreatableTopicResult().setName(topic.name).
          setErrorCode(Errors.NOT_CONTROLLER.code))
      }
      sendResponseCallback(results)
    } else {
      createTopicsRequest.data.topics.asScala.foreach { topic =>
        results.add(new CreatableTopicResult().setName(topic.name))
      }
      val hasClusterAuthorization = authorize(request, CREATE, CLUSTER, CLUSTER_NAME, logIfDenied = false)
      val topics = createTopicsRequest.data.topics.asScala.map(_.name)
      val authorizedTopics = if (hasClusterAuthorization) topics.toSet else filterAuthorized(request, CREATE, TOPIC, topics.toSeq)
      val authorizedForDescribeConfigs = filterAuthorized(request, DESCRIBE_CONFIGS, TOPIC, topics.toSeq)
        .map(name => name -> results.find(name)).toMap

      results.asScala.foreach(topic => {
        if (results.findAll(topic.name).size > 1) {
          topic.setErrorCode(Errors.INVALID_REQUEST.code)
          topic.setErrorMessage("Found multiple entries for this topic.")
        } else if (!authorizedTopics.contains(topic.name)) {
          topic.setErrorCode(Errors.TOPIC_AUTHORIZATION_FAILED.code)
          topic.setErrorMessage("Authorization failed.")
        }
        if (!authorizedForDescribeConfigs.contains(topic.name)) {
          topic.setTopicConfigErrorCode(Errors.TOPIC_AUTHORIZATION_FAILED.code)
        }
      })
      val toCreate = mutable.Map[String, CreatableTopic]()
      createTopicsRequest.data.topics.asScala.foreach { topic =>
        if (results.find(topic.name).errorCode == Errors.NONE.code) {
          toCreate += topic.name -> topic
        }
      }
      def handleCreateTopicsResults(errors: Map[String, ApiError]): Unit = {
        errors.foreach { case (topicName, error) =>
          val result = results.find(topicName)
          result.setErrorCode(error.error.code)
            .setErrorMessage(error.message)
          // Reset any configs in the response if Create failed
          if (error != ApiError.NONE) {
            result.setConfigs(List.empty.asJava)
              .setNumPartitions(-1)
              .setReplicationFactor(-1)
              .setTopicConfigErrorCode(0.toShort)
          }
        }
        sendResponseCallback(results)
      }

      adminManager.createTopics(createTopicsRequest.data.timeoutMs,
          createTopicsRequest.data.validateOnly,
          toCreate,
          authorizedForDescribeConfigs,
          handleCreateTopicsResults,
          config.tierFeature)
    }
  }

  def handleCreatePartitionsRequest(request: RequestChannel.Request): Unit = {
    val createPartitionsRequest = request.body[CreatePartitionsRequest]

    def sendResponseCallback(results: Map[String, ApiError]): Unit = {
      def createResponse(requestThrottleMs: Int): AbstractResponse = {
        val createPartitionsResults = results.map {
          case (topic, error) => new CreatePartitionsTopicResult()
            .setName(topic)
            .setErrorCode(error.error.code)
            .setErrorMessage(error.message)
        }.toSeq
        val responseBody = new CreatePartitionsResponse(new CreatePartitionsResponseData()
          .setThrottleTimeMs(requestThrottleMs)
          .setResults(createPartitionsResults.asJava))
        trace(s"Sending create partitions response $responseBody for correlation id ${request.header.correlationId} to " +
          s"client ${request.header.clientId}.")
        responseBody
      }
      sendResponseMaybeThrottle(request, createResponse)
    }

    if (!controller.isActive) {
      val result = createPartitionsRequest.data.topics.asScala.map { topic =>
        (topic.name, new ApiError(Errors.NOT_CONTROLLER, null))
      }.toMap
      sendResponseCallback(result)
    } else {
      // Special handling to add duplicate topics to the response
      val topics = createPartitionsRequest.data.topics.asScala
      val dupes = topics.groupBy(_.name)
        .filter { _._2.size > 1 }
        .keySet
      val notDuped = topics.filterNot(topic => dupes.contains(topic.name))
      val authorizedTopics = filterAuthorized(request, ALTER, TOPIC, notDuped.map(_.name))
      val (authorized, unauthorized) = notDuped.partition { topic => authorizedTopics.contains(topic.name) }

      val (queuedForDeletion, valid) = authorized.partition { topic =>
        controller.topicDeletionManager.isTopicQueuedUpForDeletion(topic.name)
      }

      val errors = dupes.map(_ -> new ApiError(Errors.INVALID_REQUEST, "Duplicate topic in request.")) ++
        unauthorized.map(_.name -> new ApiError(Errors.TOPIC_AUTHORIZATION_FAILED, "The topic authorization is failed.")) ++
        queuedForDeletion.map(_.name -> new ApiError(Errors.INVALID_TOPIC_EXCEPTION, "The topic is queued for deletion."))

      adminManager.createPartitions(createPartitionsRequest.data.timeoutMs,
        valid,
        createPartitionsRequest.data.validateOnly,
        request.context.listenerName, result => sendResponseCallback(result ++ errors))
    }
  }

  def handleDeleteTopicsRequest(request: RequestChannel.Request): Unit = {
    def sendResponseCallback(results: DeletableTopicResultCollection): Unit = {
      def createResponse(requestThrottleMs: Int): AbstractResponse = {
        val responseData = new DeleteTopicsResponseData()
          .setThrottleTimeMs(requestThrottleMs)
          .setResponses(results)
        val responseBody = new DeleteTopicsResponse(responseData)
        trace(s"Sending delete topics response $responseBody for correlation id ${request.header.correlationId} to client ${request.header.clientId}.")
        responseBody
      }
      sendResponseMaybeThrottle(request, createResponse)
    }

    val deleteTopicRequest = request.body[DeleteTopicsRequest]
    val results = new DeletableTopicResultCollection(deleteTopicRequest.data.topicNames.size)
    val toDelete = mutable.Set[String]()
    if (!controller.isActive) {
      deleteTopicRequest.data.topicNames.asScala.foreach { topic =>
        results.add(new DeletableTopicResult()
          .setName(topic)
          .setErrorCode(Errors.NOT_CONTROLLER.code))
      }
      sendResponseCallback(results)
    } else if (!config.deleteTopicEnable) {
      val error = if (request.context.apiVersion < 3) Errors.INVALID_REQUEST else Errors.TOPIC_DELETION_DISABLED
      deleteTopicRequest.data.topicNames.asScala.foreach { topic =>
        results.add(new DeletableTopicResult()
          .setName(topic)
          .setErrorCode(error.code))
      }
      sendResponseCallback(results)
    } else {
      deleteTopicRequest.data.topicNames.asScala.foreach { topic =>
        results.add(new DeletableTopicResult()
          .setName(topic))
      }
      val authorizedTopics = filterAuthorized(request, DELETE, TOPIC, results.asScala.toSeq.map(_.name))
      results.asScala.foreach(topic => {
         if (!authorizedTopics.contains(topic.name))
           topic.setErrorCode(Errors.TOPIC_AUTHORIZATION_FAILED.code)
         else if (!metadataCache.contains(topic.name))
           topic.setErrorCode(Errors.UNKNOWN_TOPIC_OR_PARTITION.code)
         else
           toDelete += topic.name
      })
      // If no authorized topics return immediately
      if (toDelete.isEmpty)
        sendResponseCallback(results)
      else {
        def handleDeleteTopicsResults(errors: Map[String, Errors]): Unit = {
          errors.foreach {
            case (topicName, error) =>
              results.find(topicName)
                .setErrorCode(error.code)
          }
          sendResponseCallback(results)
        }

        adminManager.deleteTopics(
          deleteTopicRequest.data.timeoutMs,
          toDelete,
          handleDeleteTopicsResults
        )
      }
    }
  }

  def handleDeleteRecordsRequest(request: RequestChannel.Request): Unit = {
    val deleteRecordsRequest = request.body[DeleteRecordsRequest]

    val unauthorizedTopicResponses = mutable.Map[TopicPartition, DeleteRecordsResponse.PartitionResponse]()
    val nonExistingTopicResponses = mutable.Map[TopicPartition, DeleteRecordsResponse.PartitionResponse]()
    val authorizedForDeleteTopicOffsets = mutable.Map[TopicPartition, Long]()

    val authorizedTopics = filterAuthorized(request, DELETE, TOPIC,
      deleteRecordsRequest.partitionOffsets.asScala.toSeq.map(_._1.topic))
    for ((topicPartition, offset) <- deleteRecordsRequest.partitionOffsets.asScala) {
      if (!authorizedTopics.contains(topicPartition.topic))
        unauthorizedTopicResponses += topicPartition -> new DeleteRecordsResponse.PartitionResponse(
          DeleteRecordsResponse.INVALID_LOW_WATERMARK, Errors.TOPIC_AUTHORIZATION_FAILED)
      else if (!metadataCache.contains(topicPartition))
        nonExistingTopicResponses += topicPartition -> new DeleteRecordsResponse.PartitionResponse(
          DeleteRecordsResponse.INVALID_LOW_WATERMARK, Errors.UNKNOWN_TOPIC_OR_PARTITION)
      else
        authorizedForDeleteTopicOffsets += (topicPartition -> offset)
    }

    // the callback for sending a DeleteRecordsResponse
    def sendResponseCallback(authorizedTopicResponses: Map[TopicPartition, DeleteRecordsResponse.PartitionResponse]): Unit = {
      val mergedResponseStatus = authorizedTopicResponses ++ unauthorizedTopicResponses ++ nonExistingTopicResponses
      mergedResponseStatus.foreach { case (topicPartition, status) =>
        if (status.error != Errors.NONE) {
          debug("DeleteRecordsRequest with correlation id %d from client %s on partition %s failed due to %s".format(
            request.header.correlationId,
            request.header.clientId,
            topicPartition,
            status.error.exceptionName))
        }
      }

      sendResponseMaybeThrottle(request, requestThrottleMs =>
        new DeleteRecordsResponse(requestThrottleMs, mergedResponseStatus.asJava))
    }

    if (authorizedForDeleteTopicOffsets.isEmpty)
      sendResponseCallback(Map.empty)
    else {
      // call the replica manager to append messages to the replicas
      replicaManager.deleteRecords(
        deleteRecordsRequest.timeout.toLong,
        authorizedForDeleteTopicOffsets,
        sendResponseCallback)
    }
  }

  def handleInitProducerIdRequest(request: RequestChannel.Request): Unit = {
    val initProducerIdRequest = request.body[InitProducerIdRequest]
    val transactionalId = initProducerIdRequest.data.transactionalId

    if (transactionalId != null) {
      if (!authorize(request, WRITE, TRANSACTIONAL_ID, transactionalId)) {
        sendErrorResponseMaybeThrottle(request, Errors.TRANSACTIONAL_ID_AUTHORIZATION_FAILED.exception)
        return
      }
    } else if (!authorize(request, IDEMPOTENT_WRITE, CLUSTER, CLUSTER_NAME)) {
      sendErrorResponseMaybeThrottle(request, Errors.CLUSTER_AUTHORIZATION_FAILED.exception)
      return
    }

    def sendResponseCallback(result: InitProducerIdResult): Unit = {
      def createResponse(requestThrottleMs: Int): AbstractResponse = {
        val responseData = new InitProducerIdResponseData()
          .setProducerId(result.producerId)
          .setProducerEpoch(result.producerEpoch)
          .setThrottleTimeMs(requestThrottleMs)
          .setErrorCode(result.error.code)
        val responseBody = new InitProducerIdResponse(responseData)
        trace(s"Completed $transactionalId's InitProducerIdRequest with result $result from client ${request.header.clientId}.")
        responseBody
      }
      sendResponseMaybeThrottle(request, createResponse)
    }

    val producerIdAndEpoch = (initProducerIdRequest.data.producerId, initProducerIdRequest.data.producerEpoch) match {
      case (RecordBatch.NO_PRODUCER_ID, RecordBatch.NO_PRODUCER_EPOCH) => Right(None)
      case (RecordBatch.NO_PRODUCER_ID, _) | (_, RecordBatch.NO_PRODUCER_EPOCH) => Left(Errors.INVALID_REQUEST)
      case (_, _) => Right(Some(new ProducerIdAndEpoch(initProducerIdRequest.data.producerId, initProducerIdRequest.data.producerEpoch)))
    }

    producerIdAndEpoch match {
      case Right(producerIdAndEpoch) => txnCoordinator.handleInitProducerId(transactionalId, initProducerIdRequest.data.transactionTimeoutMs,
        producerIdAndEpoch, sendResponseCallback)
      case Left(error) => sendErrorResponseMaybeThrottle(request, error.exception)
    }
  }

  def handleEndTxnRequest(request: RequestChannel.Request): Unit = {
    ensureInterBrokerVersion(KAFKA_0_11_0_IV0)
    val endTxnRequest = request.body[EndTxnRequest]
    val transactionalId = endTxnRequest.data.transactionalId

    if (authorize(request, WRITE, TRANSACTIONAL_ID, transactionalId)) {
      def sendResponseCallback(error: Errors): Unit = {
        def createResponse(requestThrottleMs: Int): AbstractResponse = {
          val responseBody = new EndTxnResponse(new EndTxnResponseData()
            .setErrorCode(error.code())
            .setThrottleTimeMs(requestThrottleMs))
          trace(s"Completed ${endTxnRequest.data.transactionalId}'s EndTxnRequest " +
            s"with committed: ${endTxnRequest.data.committed}, " +
            s"errors: $error from client ${request.header.clientId}.")
          responseBody
        }
        sendResponseMaybeThrottle(request, createResponse)
      }

      txnCoordinator.handleEndTransaction(endTxnRequest.data.transactionalId,
        endTxnRequest.data.producerId,
        endTxnRequest.data.producerEpoch,
        endTxnRequest.result(),
        sendResponseCallback)
    } else
      sendResponseMaybeThrottle(request, requestThrottleMs =>
        new EndTxnResponse(new EndTxnResponseData()
            .setErrorCode(Errors.TRANSACTIONAL_ID_AUTHORIZATION_FAILED.code)
            .setThrottleTimeMs(requestThrottleMs))
      )
  }

  def handleWriteTxnMarkersRequest(request: RequestChannel.Request): Unit = {
    ensureInterBrokerVersion(KAFKA_0_11_0_IV0)
    authorizeClusterOperation(request, CLUSTER_ACTION)
    val writeTxnMarkersRequest = request.body[WriteTxnMarkersRequest]
    val errors = new ConcurrentHashMap[java.lang.Long, util.Map[TopicPartition, Errors]]()
    val markers = writeTxnMarkersRequest.markers
    val numAppends = new AtomicInteger(markers.size)

    if (numAppends.get == 0) {
      sendResponseExemptThrottle(request, new WriteTxnMarkersResponse(errors))
      return
    }

    def updateErrors(producerId: Long, currentErrors: ConcurrentHashMap[TopicPartition, Errors]): Unit = {
      val previousErrors = errors.putIfAbsent(producerId, currentErrors)
      if (previousErrors != null)
        previousErrors.putAll(currentErrors)
    }

    /**
      * This is the call back invoked when a log append of transaction markers succeeds. This can be called multiple
      * times when handling a single WriteTxnMarkersRequest because there is one append per TransactionMarker in the
      * request, so there could be multiple appends of markers to the log. The final response will be sent only
      * after all appends have returned.
      */
    def maybeSendResponseCallback(producerId: Long, result: TransactionResult)(responseStatus: Map[TopicPartition, PartitionResponse]): Unit = {
      trace(s"End transaction marker append for producer id $producerId completed with status: $responseStatus")
      val currentErrors = new ConcurrentHashMap[TopicPartition, Errors](responseStatus.map { case (k, v) => k -> v.error }.asJava)
      updateErrors(producerId, currentErrors)
      val successfulOffsetsPartitions = responseStatus.filter { case (topicPartition, partitionResponse) =>
        topicPartition.topic == GROUP_METADATA_TOPIC_NAME && partitionResponse.error == Errors.NONE
      }.keys

      if (successfulOffsetsPartitions.nonEmpty) {
        // as soon as the end transaction marker has been written for a transactional offset commit,
        // call to the group coordinator to materialize the offsets into the cache
        try {
          groupCoordinator.scheduleHandleTxnCompletion(producerId, successfulOffsetsPartitions, result)
        } catch {
          case e: Exception =>
            error(s"Received an exception while trying to update the offsets cache on transaction marker append", e)
            val updatedErrors = new ConcurrentHashMap[TopicPartition, Errors]()
            successfulOffsetsPartitions.foreach(updatedErrors.put(_, Errors.UNKNOWN_SERVER_ERROR))
            updateErrors(producerId, updatedErrors)
        }
      }

      if (numAppends.decrementAndGet() == 0)
        sendResponseExemptThrottle(request, new WriteTxnMarkersResponse(errors))
    }

    // TODO: The current append API makes doing separate writes per producerId a little easier, but it would
    // be nice to have only one append to the log. This requires pushing the building of the control records
    // into Log so that we only append those having a valid producer epoch, and exposing a new appendControlRecord
    // API in ReplicaManager. For now, we've done the simpler approach
    var skippedMarkers = 0
    for (marker <- markers.asScala) {
      val producerId = marker.producerId
      val partitionsWithCompatibleMessageFormat = new mutable.ArrayBuffer[TopicPartition]

      val currentErrors = new ConcurrentHashMap[TopicPartition, Errors]()
      marker.partitions.asScala.foreach { partition =>
        replicaManager.getMagic(partition) match {
          case Some(magic) =>
            if (magic < RecordBatch.MAGIC_VALUE_V2)
              currentErrors.put(partition, Errors.UNSUPPORTED_FOR_MESSAGE_FORMAT)
            else
              partitionsWithCompatibleMessageFormat += partition
          case None =>
            currentErrors.put(partition, Errors.UNKNOWN_TOPIC_OR_PARTITION)
        }
      }

      if (!currentErrors.isEmpty)
        updateErrors(producerId, currentErrors)

      if (partitionsWithCompatibleMessageFormat.isEmpty) {
        numAppends.decrementAndGet()
        skippedMarkers += 1
      } else {
        val controlRecords = partitionsWithCompatibleMessageFormat.map { partition =>
          val controlRecordType = marker.transactionResult match {
            case TransactionResult.COMMIT => ControlRecordType.COMMIT
            case TransactionResult.ABORT => ControlRecordType.ABORT
          }
          val endTxnMarker = new EndTransactionMarker(controlRecordType, marker.coordinatorEpoch)
          partition -> MemoryRecords.withEndTransactionMarker(producerId, marker.producerEpoch, endTxnMarker)
        }.toMap

        replicaManager.appendRecords(
          timeout = config.requestTimeoutMs.toLong,
          requiredAcks = -1,
          internalTopicsAllowed = true,
          origin = AppendOrigin.Coordinator,
          entriesPerPartition = controlRecords,
          responseCallback = maybeSendResponseCallback(producerId, marker.transactionResult))
      }
    }

    // No log appends were written as all partitions had incorrect log format
    // so we need to send the error response
    if (skippedMarkers == markers.size)
      sendResponseExemptThrottle(request, new WriteTxnMarkersResponse(errors))
  }

  def ensureInterBrokerVersion(version: ApiVersion): Unit = {
    if (config.interBrokerProtocolVersion < version)
      throw new UnsupportedVersionException(s"inter.broker.protocol.version: ${config.interBrokerProtocolVersion.version} is less than the required version: ${version.version}")
  }

  def handleAddPartitionToTxnRequest(request: RequestChannel.Request): Unit = {
    ensureInterBrokerVersion(KAFKA_0_11_0_IV0)
    val addPartitionsToTxnRequest = request.body[AddPartitionsToTxnRequest]
    val transactionalId = addPartitionsToTxnRequest.transactionalId
    val partitionsToAdd = addPartitionsToTxnRequest.partitions.asScala
    if (!authorize(request, WRITE, TRANSACTIONAL_ID, transactionalId))
      sendResponseMaybeThrottle(request, requestThrottleMs =>
        addPartitionsToTxnRequest.getErrorResponse(requestThrottleMs, Errors.TRANSACTIONAL_ID_AUTHORIZATION_FAILED.exception))
    else {
      val unauthorizedTopicErrors = mutable.Map[TopicPartition, Errors]()
      val nonExistingTopicErrors = mutable.Map[TopicPartition, Errors]()
      val authorizedPartitions = mutable.Set[TopicPartition]()

      val authorizedTopics = filterAuthorized(request, WRITE, TOPIC,
        partitionsToAdd.map(_.topic).filterNot(org.apache.kafka.common.internals.Topic.isInternal))
      for (topicPartition <- partitionsToAdd) {
        if (!authorizedTopics.contains(topicPartition.topic))
          unauthorizedTopicErrors += topicPartition -> Errors.TOPIC_AUTHORIZATION_FAILED
        else if (!metadataCache.contains(topicPartition))
          nonExistingTopicErrors += topicPartition -> Errors.UNKNOWN_TOPIC_OR_PARTITION
        else
          authorizedPartitions.add(topicPartition)
      }

      if (unauthorizedTopicErrors.nonEmpty || nonExistingTopicErrors.nonEmpty) {
        // Any failed partition check causes the entire request to fail. We send the appropriate error codes for the
        // partitions which failed, and an 'OPERATION_NOT_ATTEMPTED' error code for the partitions which succeeded
        // the authorization check to indicate that they were not added to the transaction.
        val partitionErrors = unauthorizedTopicErrors ++ nonExistingTopicErrors ++
          authorizedPartitions.map(_ -> Errors.OPERATION_NOT_ATTEMPTED)
        sendResponseMaybeThrottle(request, requestThrottleMs =>
          new AddPartitionsToTxnResponse(requestThrottleMs, partitionErrors.asJava))
      } else {
        def sendResponseCallback(error: Errors): Unit = {
          def createResponse(requestThrottleMs: Int): AbstractResponse = {
            val responseBody: AddPartitionsToTxnResponse = new AddPartitionsToTxnResponse(requestThrottleMs,
              partitionsToAdd.map{tp => (tp, error)}.toMap.asJava)
            trace(s"Completed $transactionalId's AddPartitionsToTxnRequest with partitions $partitionsToAdd: errors: $error from client ${request.header.clientId}")
            responseBody
          }

          sendResponseMaybeThrottle(request, createResponse)
        }

        txnCoordinator.handleAddPartitionsToTransaction(transactionalId,
          addPartitionsToTxnRequest.producerId,
          addPartitionsToTxnRequest.producerEpoch,
          authorizedPartitions,
          sendResponseCallback)
      }
    }
  }

  def handleAddOffsetsToTxnRequest(request: RequestChannel.Request): Unit = {
    ensureInterBrokerVersion(KAFKA_0_11_0_IV0)
    val addOffsetsToTxnRequest = request.body[AddOffsetsToTxnRequest]
    val transactionalId = addOffsetsToTxnRequest.transactionalId
    val groupId = addOffsetsToTxnRequest.consumerGroupId
    val offsetTopicPartition = new TopicPartition(GROUP_METADATA_TOPIC_NAME, groupCoordinator.partitionFor(groupId))

    if (!authorize(request, WRITE, TRANSACTIONAL_ID, transactionalId))
      sendResponseMaybeThrottle(request, requestThrottleMs =>
        new AddOffsetsToTxnResponse(requestThrottleMs, Errors.TRANSACTIONAL_ID_AUTHORIZATION_FAILED))
    else if (!authorize(request, READ, GROUP, groupId))
      sendResponseMaybeThrottle(request, requestThrottleMs =>
        new AddOffsetsToTxnResponse(requestThrottleMs, Errors.GROUP_AUTHORIZATION_FAILED))
    else {
      def sendResponseCallback(error: Errors): Unit = {
        def createResponse(requestThrottleMs: Int): AbstractResponse = {
          val responseBody: AddOffsetsToTxnResponse = new AddOffsetsToTxnResponse(requestThrottleMs, error)
          trace(s"Completed $transactionalId's AddOffsetsToTxnRequest for group $groupId on partition " +
            s"$offsetTopicPartition: errors: $error from client ${request.header.clientId}")
          responseBody
        }
        sendResponseMaybeThrottle(request, createResponse)
      }

      txnCoordinator.handleAddPartitionsToTransaction(transactionalId,
        addOffsetsToTxnRequest.producerId,
        addOffsetsToTxnRequest.producerEpoch,
        Set(offsetTopicPartition),
        sendResponseCallback)
    }
  }

  def handleTxnOffsetCommitRequest(request: RequestChannel.Request): Unit = {
    ensureInterBrokerVersion(KAFKA_0_11_0_IV0)
    val header = request.header
    val txnOffsetCommitRequest = request.body[TxnOffsetCommitRequest]

    // authorize for the transactionalId and the consumer group. Note that we skip producerId authorization
    // since it is implied by transactionalId authorization
    if (!authorize(request, WRITE, TRANSACTIONAL_ID, txnOffsetCommitRequest.data.transactionalId))
      sendErrorResponseMaybeThrottle(request, Errors.TRANSACTIONAL_ID_AUTHORIZATION_FAILED.exception)
    else if (!authorize(request, READ, GROUP, txnOffsetCommitRequest.data.groupId))
      sendErrorResponseMaybeThrottle(request, Errors.GROUP_AUTHORIZATION_FAILED.exception)
    else {
      val unauthorizedTopicErrors = mutable.Map[TopicPartition, Errors]()
      val nonExistingTopicErrors = mutable.Map[TopicPartition, Errors]()
      val authorizedTopicCommittedOffsets = mutable.Map[TopicPartition, TxnOffsetCommitRequest.CommittedOffset]()
      val authorizedTopics = filterAuthorized(request, READ, TOPIC, txnOffsetCommitRequest.offsets.keySet.asScala.toSeq.map(_.topic))

      for ((topicPartition, commitedOffset) <- txnOffsetCommitRequest.offsets.asScala) {
        if (!authorizedTopics.contains(topicPartition.topic))
          unauthorizedTopicErrors += topicPartition -> Errors.TOPIC_AUTHORIZATION_FAILED
        else if (!metadataCache.contains(topicPartition))
          nonExistingTopicErrors += topicPartition -> Errors.UNKNOWN_TOPIC_OR_PARTITION
        else
          authorizedTopicCommittedOffsets += (topicPartition -> commitedOffset)
      }

      // the callback for sending an offset commit response
      def sendResponseCallback(authorizedTopicErrors: Map[TopicPartition, Errors]): Unit = {
        val combinedCommitStatus = authorizedTopicErrors ++ unauthorizedTopicErrors ++ nonExistingTopicErrors
        if (isDebugEnabled)
          combinedCommitStatus.foreach { case (topicPartition, error) =>
            if (error != Errors.NONE) {
              debug(s"TxnOffsetCommit with correlation id ${header.correlationId} from client ${header.clientId} " +
                s"on partition $topicPartition failed due to ${error.exceptionName}")
            }
          }
        sendResponseMaybeThrottle(request, requestThrottleMs =>
          new TxnOffsetCommitResponse(requestThrottleMs, combinedCommitStatus.asJava))
      }

      if (authorizedTopicCommittedOffsets.isEmpty)
        sendResponseCallback(Map.empty)
      else {
        val offsetMetadata = convertTxnOffsets(authorizedTopicCommittedOffsets.toMap)
        groupCoordinator.handleTxnCommitOffsets(
          txnOffsetCommitRequest.data.groupId,
          txnOffsetCommitRequest.data.producerId,
          txnOffsetCommitRequest.data.producerEpoch,
          offsetMetadata,
          sendResponseCallback)
      }
    }
  }

  private def convertTxnOffsets(offsetsMap: immutable.Map[TopicPartition, TxnOffsetCommitRequest.CommittedOffset]): immutable.Map[TopicPartition, OffsetAndMetadata] = {
    val currentTimestamp = time.milliseconds
    offsetsMap.map { case (topicPartition, partitionData) =>
      val metadata = if (partitionData.metadata == null) OffsetAndMetadata.NoMetadata else partitionData.metadata
      topicPartition -> new OffsetAndMetadata(
        offset = partitionData.offset,
        leaderEpoch = partitionData.leaderEpoch,
        metadata = metadata,
        commitTimestamp = currentTimestamp,
        expireTimestamp = None)
    }
  }

  def handleDescribeAcls(request: RequestChannel.Request): Unit = {
    authorizeClusterOperation(request, DESCRIBE)
    val describeAclsRequest = request.body[DescribeAclsRequest]
    authorizer match {
      case None =>
        sendResponseMaybeThrottle(request, requestThrottleMs =>
          new DescribeAclsResponse(requestThrottleMs,
            new ApiError(Errors.SECURITY_DISABLED, "No Authorizer is configured on the broker"), util.Collections.emptySet()))
      case Some(auth) =>
        val filter = describeAclsRequest.filter
        val returnedAcls = new util.HashSet[AclBinding]()
        auth.acls(filter).asScala.foreach(returnedAcls.add)
        sendResponseMaybeThrottle(request, requestThrottleMs =>
          new DescribeAclsResponse(requestThrottleMs, ApiError.NONE, returnedAcls))
    }
  }

  def handleCreateAcls(request: RequestChannel.Request): Unit = {
    authorizeClusterOperation(request, ALTER)
    val createAclsRequest = request.body[CreateAclsRequest]

    authorizer match {
      case None =>
        sendResponseMaybeThrottle(request, requestThrottleMs =>
          createAclsRequest.getErrorResponse(requestThrottleMs,
            new SecurityDisabledException("No Authorizer is configured on the broker.")))
      case Some(auth) =>

        val errorResults = mutable.Map[AclBinding, AclCreateResult]()
        val aclBindings = createAclsRequest.aclCreations.asScala.map(_.acl)
        val validBindings = aclBindings
          .filter { acl =>
            val resource = acl.pattern
            val throwable = if (resource.resourceType == ResourceType.CLUSTER && !AuthorizerUtils.isClusterResource(resource.name))
                new InvalidRequestException("The only valid name for the CLUSTER resource is " + CLUSTER_NAME)
            else if (resource.name.isEmpty)
              new InvalidRequestException("Invalid empty resource name")
            else
              null
            if (throwable != null) {
              debug(s"Failed to add acl $acl to $resource", throwable)
              errorResults(acl) = new AclCreateResult(throwable)
              false
            } else
              true
          }

        val createResults = auth.createAcls(request.context, validBindings.asJava, createAclsRequest.clusterId())
          .asScala.map(_.toCompletableFuture).toList
        def sendResponseCallback(): Unit = {
          val aclCreationResults = aclBindings.map { acl =>
            val result = errorResults.getOrElse(acl, createResults(validBindings.indexOf(acl)).get)
            new AclCreationResponse(result.exception.asScala.map(ApiError.fromThrowable).getOrElse(ApiError.NONE))
          }
          sendResponseMaybeThrottle(request, requestThrottleMs =>
            new CreateAclsResponse(requestThrottleMs, aclCreationResults.asJava))
        }

        alterAclsPurgatory.tryCompleteElseWatch(config.connectionsMaxIdleMs, createResults, sendResponseCallback)
    }
  }

  def handleDeleteAcls(request: RequestChannel.Request): Unit = {
    authorizeClusterOperation(request, ALTER)
    val deleteAclsRequest = request.body[DeleteAclsRequest]
    authorizer match {
      case None =>
        sendResponseMaybeThrottle(request, requestThrottleMs =>
          deleteAclsRequest.getErrorResponse(requestThrottleMs,
            new SecurityDisabledException("No Authorizer is configured on the broker.")))
      case Some(auth) =>

        val deleteResults = auth.deleteAcls(request.context, deleteAclsRequest.filters, deleteAclsRequest.clusterId())
          .asScala.map(_.toCompletableFuture).toList

        def toErrorCode(exception: Optional[ApiException]): ApiError = {
          exception.asScala.map(ApiError.fromThrowable).getOrElse(ApiError.NONE)
        }

        def sendResponseCallback(): Unit = {
          val filterResponses = deleteResults.map(_.get).map { result =>
            val deletions = result.aclBindingDeleteResults().asScala.toList.map { deletionResult =>
              new AclDeletionResult(toErrorCode(deletionResult.exception), deletionResult.aclBinding)
            }.asJava
            new AclFilterResponse(toErrorCode(result.exception), deletions)
          }.asJava
          sendResponseMaybeThrottle(request, requestThrottleMs =>
            new DeleteAclsResponse(requestThrottleMs, filterResponses))
        }
        alterAclsPurgatory.tryCompleteElseWatch(config.connectionsMaxIdleMs, deleteResults, sendResponseCallback)
    }
  }

  def handleOffsetForLeaderEpochRequest(request: RequestChannel.Request): Unit = {
    val offsetForLeaderEpoch = request.body[OffsetsForLeaderEpochRequest]
    val requestInfo = offsetForLeaderEpoch.epochsByTopicPartition.asScala

    // The OffsetsForLeaderEpoch API was initially only used for inter-broker communication and required
    // cluster permission. With KIP-320, the consumer now also uses this API to check for log truncation
    // following a leader change, so we also allow topic describe permission.
    val (authorizedPartitions, unauthorizedPartitions) = if (authorize(request, CLUSTER_ACTION, CLUSTER, CLUSTER_NAME, logIfDenied = false)) {
      (requestInfo, Map.empty[TopicPartition, OffsetsForLeaderEpochRequest.PartitionData])
    } else {
      val authorizedTopics = filterAuthorized(request, DESCRIBE, TOPIC, requestInfo.keySet.toSeq.map(_.topic))
      requestInfo.partition {
        case (tp, _) => authorizedTopics.contains(tp.topic)
      }
    }

    val endOffsetsForAuthorizedPartitions = replicaManager.lastOffsetForLeaderEpoch(authorizedPartitions)
    val endOffsetsForUnauthorizedPartitions = unauthorizedPartitions.mapValues(_ =>
      new EpochEndOffset(Errors.TOPIC_AUTHORIZATION_FAILED, EpochEndOffset.UNDEFINED_EPOCH,
        EpochEndOffset.UNDEFINED_EPOCH_OFFSET))

    val endOffsetsForAllPartitions = endOffsetsForAuthorizedPartitions ++ endOffsetsForUnauthorizedPartitions
    sendResponseMaybeThrottle(request, requestThrottleMs =>
      new OffsetsForLeaderEpochResponse(requestThrottleMs, endOffsetsForAllPartitions.asJava))
  }

  def handleAlterConfigsRequest(request: RequestChannel.Request): Unit = {
    val alterConfigsRequest = request.body[AlterConfigsRequest]
    val (authorizedResources, unauthorizedResources) = alterConfigsRequest.configs.asScala.partition { case (resource, _) =>
      resource.`type` match {
        case ConfigResource.Type.BROKER_LOGGER =>
          throw new InvalidRequestException(s"AlterConfigs is deprecated and does not support the resource type ${ConfigResource.Type.BROKER_LOGGER}")
        case ConfigResource.Type.BROKER =>
          authorize(request, ALTER_CONFIGS, CLUSTER, CLUSTER_NAME)
        case ConfigResource.Type.TOPIC =>
          authorize(request, ALTER_CONFIGS, TOPIC, resource.name)
        case rt => throw new InvalidRequestException(s"Unexpected resource type $rt")
      }
    }
    val authorizedResult = adminManager.alterConfigs(authorizedResources, alterConfigsRequest.validateOnly, request.session.principal)
    val unauthorizedResult = unauthorizedResources.keys.map { resource =>
      resource -> configsAuthorizationApiError(resource)
    }
    sendResponseMaybeThrottle(request, requestThrottleMs =>
      new AlterConfigsResponse(requestThrottleMs, (authorizedResult ++ unauthorizedResult).asJava))
  }

  def handleAlterPartitionReassignmentsRequest(request: RequestChannel.Request): Unit = {
    authorizeClusterOperation(request, ALTER)
    val alterPartitionReassignmentsRequest = request.body[AlterPartitionReassignmentsRequest]

    def sendResponseCallback(result: Either[Map[TopicPartition, ApiError], ApiError]): Unit = {
      val responseData = result match {
        case Right(topLevelError) =>
          new AlterPartitionReassignmentsResponseData().setErrorMessage(topLevelError.message).setErrorCode(topLevelError.error.code)

        case Left(assignments) =>
          val topicResponses = assignments.groupBy(_._1.topic).map {
            case (topic, reassignmentsByTp) =>
              val partitionResponses = reassignmentsByTp.map {
                case (topicPartition, error) =>
                  new ReassignablePartitionResponse().setPartitionIndex(topicPartition.partition)
                    .setErrorCode(error.error.code).setErrorMessage(error.message)
              }
              new ReassignableTopicResponse().setName(topic).setPartitions(partitionResponses.toList.asJava)
          }
          new AlterPartitionReassignmentsResponseData().setResponses(topicResponses.toList.asJava)
      }

      sendResponseMaybeThrottle(request, requestThrottleMs =>
        new AlterPartitionReassignmentsResponse(responseData.setThrottleTimeMs(requestThrottleMs))
      )
    }

    val reassignments = alterPartitionReassignmentsRequest.data.topics.asScala.flatMap {
      reassignableTopic => reassignableTopic.partitions.asScala.map {
        reassignablePartition =>
          val tp = new TopicPartition(reassignableTopic.name, reassignablePartition.partitionIndex)
          if (reassignablePartition.replicas == null)
            tp -> None // revert call
          else
<<<<<<< HEAD
            tp -> Some(
              ReplicaAssignment.Assignment(
                reassignablePartition.replicas().asScala.map(_.toInt),
                reassignablePartition.observers().asScala.map(_.toInt)
              )
            )
=======
            tp -> Some(reassignablePartition.replicas.asScala.map(_.toInt))
>>>>>>> b83a6959
      }
    }.toMap

    controller.alterPartitionReassignments(reassignments, sendResponseCallback)
  }

  def handleListPartitionReassignmentsRequest(request: RequestChannel.Request): Unit = {
    authorizeClusterOperation(request, DESCRIBE)
    val listPartitionReassignmentsRequest = request.body[ListPartitionReassignmentsRequest]

    def sendResponseCallback(result: Either[Map[TopicPartition, ReplicaAssignment], ApiError]): Unit = {
      val responseData = result match {
        case Right(error) => new ListPartitionReassignmentsResponseData().setErrorMessage(error.message).setErrorCode(error.error.code)

        case Left(assignments) =>
          val topicReassignments = assignments.groupBy(_._1.topic).map {
            case (topic, reassignmentsByTp) =>
              val partitionReassignments = reassignmentsByTp.map {
                case (topicPartition, assignment) =>
                  new ListPartitionReassignmentsResponseData.OngoingPartitionReassignment()
                    .setPartitionIndex(topicPartition.partition)
                    .setAddingReplicas(assignment.addingReplicas.toList.asJava.asInstanceOf[java.util.List[java.lang.Integer]])
                    .setRemovingReplicas(assignment.removingReplicas.toList.asJava.asInstanceOf[java.util.List[java.lang.Integer]])
                    .setReplicas(assignment.replicas.toList.asJava.asInstanceOf[java.util.List[java.lang.Integer]])
                    .setObservers(assignment.observers.toList.asJava.asInstanceOf[java.util.List[java.lang.Integer]])
              }.toList

              new ListPartitionReassignmentsResponseData.OngoingTopicReassignment().setName(topic)
                .setPartitions(partitionReassignments.asJava)
          }.toList

          new ListPartitionReassignmentsResponseData().setTopics(topicReassignments.asJava)
      }

      sendResponseMaybeThrottle(request, requestThrottleMs =>
        new ListPartitionReassignmentsResponse(responseData.setThrottleTimeMs(requestThrottleMs))
      )
    }

    val partitionsOpt = listPartitionReassignmentsRequest.data.topics match {
      case topics: Any =>
        Some(topics.iterator().asScala.flatMap { topic =>
          topic.partitionIndexes.iterator().asScala
            .map { tp => new TopicPartition(topic.name(), tp) }
        }.toSet)
      case _ => None
    }

    controller.listPartitionReassignments(partitionsOpt, sendResponseCallback)
  }

  private def configsAuthorizationApiError(resource: ConfigResource): ApiError = {
    val error = resource.`type` match {
      case ConfigResource.Type.BROKER | ConfigResource.Type.BROKER_LOGGER => Errors.CLUSTER_AUTHORIZATION_FAILED
      case ConfigResource.Type.TOPIC => Errors.TOPIC_AUTHORIZATION_FAILED
      case rt => throw new InvalidRequestException(s"Unexpected resource type $rt for resource ${resource.name}")
    }
    new ApiError(error, null)
  }

  def handleIncrementalAlterConfigsRequest(request: RequestChannel.Request): Unit = {
    val alterConfigsRequest = request.body[IncrementalAlterConfigsRequest]

    val configs = alterConfigsRequest.data.resources.iterator().asScala.map { alterConfigResource =>
      val configResource = new ConfigResource(ConfigResource.Type.forId(alterConfigResource.resourceType), alterConfigResource.resourceName)
      configResource -> alterConfigResource.configs().iterator().asScala.map {
        alterConfig => new AlterConfigOp(new ConfigEntry(alterConfig.name, alterConfig.value), OpType.forId(alterConfig.configOperation)) }.toList
    }.toMap

    val (authorizedResources, unauthorizedResources) = configs.partition { case (resource, _) =>
      resource.`type` match {
        case ConfigResource.Type.BROKER | ConfigResource.Type.BROKER_LOGGER =>
          authorize(request, ALTER_CONFIGS, CLUSTER, CLUSTER_NAME)
        case ConfigResource.Type.TOPIC =>
          authorize(request, ALTER_CONFIGS, TOPIC, resource.name)
        case rt => throw new InvalidRequestException(s"Unexpected resource type $rt")
      }
    }

<<<<<<< HEAD
    val authorizedResult = adminManager.incrementalAlterConfigs(authorizedResources, alterConfigsRequest.data().validateOnly(),
      request.session.principal)
=======
    val authorizedResult = adminManager.incrementalAlterConfigs(authorizedResources, alterConfigsRequest.data.validateOnly)
>>>>>>> b83a6959
    val unauthorizedResult = unauthorizedResources.keys.map { resource =>
      resource -> configsAuthorizationApiError(resource)
    }
    sendResponseMaybeThrottle(request, requestThrottleMs =>
      new IncrementalAlterConfigsResponse(IncrementalAlterConfigsResponse.toResponseData(requestThrottleMs,
        (authorizedResult ++ unauthorizedResult).asJava)))
  }

  def handleDescribeConfigsRequest(request: RequestChannel.Request): Unit = {
    val describeConfigsRequest = request.body[DescribeConfigsRequest]
    val (authorizedResources, unauthorizedResources) = describeConfigsRequest.resources.asScala.partition { resource =>
      resource.`type` match {
        case ConfigResource.Type.BROKER | ConfigResource.Type.BROKER_LOGGER =>
          authorize(request, DESCRIBE_CONFIGS, CLUSTER, CLUSTER_NAME)
        case ConfigResource.Type.TOPIC =>
          authorize(request, DESCRIBE_CONFIGS, TOPIC, resource.name)
        case rt => throw new InvalidRequestException(s"Unexpected resource type $rt for resource ${resource.name}")
      }
    }
    val authorizedConfigs = adminManager.describeConfigs(authorizedResources.map { resource =>
      resource -> Option(describeConfigsRequest.configNames(resource)).map(_.asScala.toSet)
    }.toMap, describeConfigsRequest.includeSynonyms, request.session.principal)
    val unauthorizedConfigs = unauthorizedResources.map { resource =>
      val error = configsAuthorizationApiError(resource)
      resource -> new DescribeConfigsResponse.Config(error, util.Collections.emptyList[DescribeConfigsResponse.ConfigEntry])
    }

    sendResponseMaybeThrottle(request, requestThrottleMs =>
      new DescribeConfigsResponse(requestThrottleMs, (authorizedConfigs ++ unauthorizedConfigs).asJava))
  }

  def handleAlterReplicaLogDirsRequest(request: RequestChannel.Request): Unit = {
    val alterReplicaDirsRequest = request.body[AlterReplicaLogDirsRequest]
    val responseMap = {
      if (authorize(request, ALTER, CLUSTER, CLUSTER_NAME))
        replicaManager.alterReplicaLogDirs(alterReplicaDirsRequest.partitionDirs.asScala)
      else
        alterReplicaDirsRequest.partitionDirs.asScala.keys.map((_, Errors.CLUSTER_AUTHORIZATION_FAILED)).toMap
    }
    sendResponseMaybeThrottle(request, requestThrottleMs => new AlterReplicaLogDirsResponse(requestThrottleMs, responseMap.asJava))
  }

  def handleDescribeLogDirsRequest(request: RequestChannel.Request): Unit = {
    val describeLogDirsDirRequest = request.body[DescribeLogDirsRequest]
    val logDirInfos = {
      if (authorize(request, DESCRIBE, CLUSTER, CLUSTER_NAME)) {
        val partitions =
          if (describeLogDirsDirRequest.isAllTopicPartitions)
            replicaManager.logManager.allLogs.map(_.topicPartition).toSet
          else
            describeLogDirsDirRequest.topicPartitions.asScala

        replicaManager.describeLogDirs(partitions)
      } else {
        Map.empty[String, LogDirInfo]
      }
    }
    sendResponseMaybeThrottle(request, throttleTimeMs => new DescribeLogDirsResponse(throttleTimeMs, logDirInfos.asJava))
  }

  def handleCreateTokenRequest(request: RequestChannel.Request): Unit = {
    val createTokenRequest = request.body[CreateDelegationTokenRequest]

    // the callback for sending a create token response
    def sendResponseCallback(createResult: CreateTokenResult): Unit = {
      trace(s"Sending create token response for correlation id ${request.header.correlationId} " +
        s"to client ${request.header.clientId}.")
      sendResponseMaybeThrottle(request, requestThrottleMs =>
        CreateDelegationTokenResponse.prepareResponse(requestThrottleMs, createResult.error, request.context.principal, createResult.issueTimestamp,
          createResult.expiryTimestamp, createResult.maxTimestamp, createResult.tokenId, ByteBuffer.wrap(createResult.hmac)))
    }

    if (!allowTokenRequests(request))
      sendResponseMaybeThrottle(request, requestThrottleMs =>
        CreateDelegationTokenResponse.prepareResponse(requestThrottleMs, Errors.DELEGATION_TOKEN_REQUEST_NOT_ALLOWED, request.context.principal))
    else {
      val renewerList = createTokenRequest.data.renewers.asScala.toList.map(entry =>
        new KafkaPrincipal(entry.principalType, entry.principalName))

      if (renewerList.exists(principal => principal.getPrincipalType != KafkaPrincipal.USER_TYPE)) {
        sendResponseMaybeThrottle(request, requestThrottleMs =>
          CreateDelegationTokenResponse.prepareResponse(requestThrottleMs, Errors.INVALID_PRINCIPAL_TYPE, request.context.principal))
      }
      else {
        tokenManager.createToken(
          request.context.principal,
          renewerList,
          createTokenRequest.data.maxLifetimeMs,
          sendResponseCallback
        )
      }
    }
  }

  def handleRenewTokenRequest(request: RequestChannel.Request): Unit = {
    val renewTokenRequest = request.body[RenewDelegationTokenRequest]

    // the callback for sending a renew token response
    def sendResponseCallback(error: Errors, expiryTimestamp: Long): Unit = {
      trace("Sending renew token response for correlation id %d to client %s."
        .format(request.header.correlationId, request.header.clientId))
      sendResponseMaybeThrottle(request, requestThrottleMs =>
        new RenewDelegationTokenResponse(
             new RenewDelegationTokenResponseData()
               .setThrottleTimeMs(requestThrottleMs)
               .setErrorCode(error.code)
               .setExpiryTimestampMs(expiryTimestamp)))
    }

    if (!allowTokenRequests(request))
      sendResponseCallback(Errors.DELEGATION_TOKEN_REQUEST_NOT_ALLOWED, DelegationTokenManager.ErrorTimestamp)
    else {
      tokenManager.renewToken(
        request.context.principal,
        ByteBuffer.wrap(renewTokenRequest.data.hmac),
        renewTokenRequest.data.renewPeriodMs,
        sendResponseCallback
      )
    }
  }

  def handleExpireTokenRequest(request: RequestChannel.Request): Unit = {
    val expireTokenRequest = request.body[ExpireDelegationTokenRequest]

    // the callback for sending a expire token response
    def sendResponseCallback(error: Errors, expiryTimestamp: Long): Unit = {
      trace("Sending expire token response for correlation id %d to client %s."
        .format(request.header.correlationId, request.header.clientId))
      sendResponseMaybeThrottle(request, requestThrottleMs =>
        new ExpireDelegationTokenResponse(
            new ExpireDelegationTokenResponseData()
              .setThrottleTimeMs(requestThrottleMs)
              .setErrorCode(error.code)
              .setExpiryTimestampMs(expiryTimestamp)))
    }

    if (!allowTokenRequests(request))
      sendResponseCallback(Errors.DELEGATION_TOKEN_REQUEST_NOT_ALLOWED, DelegationTokenManager.ErrorTimestamp)
    else {
      tokenManager.expireToken(
        request.context.principal,
        expireTokenRequest.hmac(),
        expireTokenRequest.expiryTimePeriod(),
        sendResponseCallback
      )
    }
  }

  def handleDescribeTokensRequest(request: RequestChannel.Request): Unit = {
    val describeTokenRequest = request.body[DescribeDelegationTokenRequest]

    // the callback for sending a describe token response
    def sendResponseCallback(error: Errors, tokenDetails: List[DelegationToken]): Unit = {
      sendResponseMaybeThrottle(request, requestThrottleMs =>
        new DescribeDelegationTokenResponse(requestThrottleMs, error, tokenDetails.asJava))
      trace("Sending describe token response for correlation id %d to client %s."
        .format(request.header.correlationId, request.header.clientId))
    }

    if (!allowTokenRequests(request))
      sendResponseCallback(Errors.DELEGATION_TOKEN_REQUEST_NOT_ALLOWED, List.empty)
    else if (!config.tokenAuthEnabled)
      sendResponseCallback(Errors.DELEGATION_TOKEN_AUTH_DISABLED, List.empty)
    else {
      val requestPrincipal = request.context.principal

      if (describeTokenRequest.ownersListEmpty()) {
        sendResponseCallback(Errors.NONE, List())
      }
      else {
        val owners = if (describeTokenRequest.data.owners == null)
          None
        else
          Some(describeTokenRequest.data.owners.asScala.map(p => new KafkaPrincipal(p.principalType(), p.principalName)).toList)
        def authorizeToken(tokenId: String) = authorize(request, DESCRIBE, DELEGATION_TOKEN, tokenId)
        def eligible(token: TokenInformation) = DelegationTokenManager.filterToken(requestPrincipal, owners, token, authorizeToken)
        val tokens =  tokenManager.getTokens(eligible)
        sendResponseCallback(Errors.NONE, tokens)
      }
    }
  }

  def allowTokenRequests(request: RequestChannel.Request): Boolean = {
    val protocol = request.context.securityProtocol
    if (request.context.principal.tokenAuthenticated ||
      protocol == SecurityProtocol.PLAINTEXT ||
      // disallow requests from 1-way SSL
      (protocol == SecurityProtocol.SSL && request.context.principal == KafkaPrincipal.ANONYMOUS))
      false
    else
      true
  }

  def handleElectReplicaLeader(request: RequestChannel.Request): Unit = {

    val electionRequest = request.body[ElectLeadersRequest]

    def sendResponseCallback(
      error: ApiError
    )(
      results: Map[TopicPartition, ApiError]
    ): Unit = {
      sendResponseMaybeThrottle(request, requestThrottleMs => {
        val adjustedResults = if (electionRequest.data.topicPartitions == null) {
          /* When performing elections across all of the partitions we should only return
           * partitions for which there was an eleciton or resulted in an error. In other
           * words, partitions that didn't need election because they ready have the correct
           * leader are not returned to the client.
           */
          results.filter { case (_, error) =>
            error.error != Errors.ELECTION_NOT_NEEDED
          }
        } else results

        val electionResults = new util.ArrayList[ReplicaElectionResult]()
        adjustedResults
          .groupBy { case (tp, _) => tp.topic }
          .foreach { case (topic, ps) =>
            val electionResult = new ReplicaElectionResult()

            electionResult.setTopic(topic)
            ps.foreach { case (topicPartition, error) =>
              val partitionResult = new PartitionResult()
              partitionResult.setPartitionId(topicPartition.partition)
              partitionResult.setErrorCode(error.error.code)
              partitionResult.setErrorMessage(error.message)
              electionResult.partitionResult.add(partitionResult)
            }

            electionResults.add(electionResult)
          }

        new ElectLeadersResponse(
          requestThrottleMs,
          error.error.code,
          electionResults,
          electionRequest.version
        )
      })
    }

    if (!authorize(request, ALTER, CLUSTER, CLUSTER_NAME)) {
      val error = new ApiError(Errors.CLUSTER_AUTHORIZATION_FAILED, null)
      val partitionErrors: Map[TopicPartition, ApiError] =
        electionRequest.topicPartitions.iterator.map(partition => partition -> error).toMap

      sendResponseCallback(error)(partitionErrors)
    } else {
      val partitions = if (electionRequest.data.topicPartitions == null) {
        metadataCache.getAllPartitions()
      } else {
        electionRequest.topicPartitions
      }

      replicaManager.electLeaders(
        controller,
        partitions,
        electionRequest.electionType,
        sendResponseCallback(ApiError.NONE),
        electionRequest.data.timeoutMs
      )
    }
  }

  def handleOffsetDeleteRequest(request: RequestChannel.Request): Unit = {
    val offsetDeleteRequest = request.body[OffsetDeleteRequest]
    val groupId = offsetDeleteRequest.data.groupId

    if (authorize(request, DELETE, GROUP, groupId)) {
      val authorizedTopics = filterAuthorized(request, READ, TOPIC,
        offsetDeleteRequest.data.topics.asScala.map(_.name).toSeq)

      val topicPartitionErrors = mutable.Map[TopicPartition, Errors]()
      val topicPartitions = mutable.ArrayBuffer[TopicPartition]()

      for (topic <- offsetDeleteRequest.data.topics.asScala) {
        for (partition <- topic.partitions.asScala) {
          val tp = new TopicPartition(topic.name, partition.partitionIndex)
          if (!authorizedTopics.contains(topic.name))
            topicPartitionErrors(tp) = Errors.TOPIC_AUTHORIZATION_FAILED
          else if (!metadataCache.contains(tp))
            topicPartitionErrors(tp) = Errors.UNKNOWN_TOPIC_OR_PARTITION
          else
            topicPartitions += tp
        }
      }

      val (groupError, authorizedTopicPartitionsErrors) = groupCoordinator.handleDeleteOffsets(
        groupId, topicPartitions)

      topicPartitionErrors ++= authorizedTopicPartitionsErrors

      sendResponseMaybeThrottle(request, requestThrottleMs => {
        if (groupError != Errors.NONE)
          offsetDeleteRequest.getErrorResponse(requestThrottleMs, groupError)
        else {
          val topics = new OffsetDeleteResponseData.OffsetDeleteResponseTopicCollection
          topicPartitionErrors.groupBy(_._1.topic).map { case (topic, topicPartitions) =>
            val partitions = new OffsetDeleteResponseData.OffsetDeleteResponsePartitionCollection
            topicPartitions.map { case (topicPartition, error) =>
              partitions.add(
                new OffsetDeleteResponseData.OffsetDeleteResponsePartition()
                  .setPartitionIndex(topicPartition.partition)
                  .setErrorCode(error.code)
              )
              topics.add(new OffsetDeleteResponseData.OffsetDeleteResponseTopic()
                .setName(topic)
                .setPartitions(partitions))
            }
          }

          new OffsetDeleteResponse(new OffsetDeleteResponseData()
            .setTopics(topics)
            .setThrottleTimeMs(requestThrottleMs))
        }
      })
    } else {
      sendResponseMaybeThrottle(request, requestThrottleMs =>
        offsetDeleteRequest.getErrorResponse(requestThrottleMs, Errors.GROUP_AUTHORIZATION_FAILED))
    }
  }

  private def authorize(request: RequestChannel.Request,
                        operation: AclOperation,
                        resourceType: ResourceType,
                        resourceName: String,
                        logIfAllowed: Boolean = true,
                        logIfDenied: Boolean = true,
                        refCount: Int = 1): Boolean = {
    authorizer.forall { authZ =>
      val resource = new ResourcePattern(resourceType, resourceName, PatternType.LITERAL)
      val actions = Collections.singletonList(new Action(operation, resource, refCount, logIfAllowed, logIfDenied))
      authZ.authorize(request.context, actions).asScala.head == AuthorizationResult.ALLOWED
    }
  }

  private def filterAuthorized(request: RequestChannel.Request,
                               operation: AclOperation,
                               resourceType: ResourceType,
                               resourceNames: Seq[String],
                               logIfAllowed: Boolean = true,
                               logIfDenied: Boolean = true): Set[String] = {
    authorizer match {
      case Some(authZ) =>
        val resources = resourceNames.groupBy(identity).mapValues(_.size).toList
        val actions = resources.map { case (resourceName, count) =>
          val resource = new ResourcePattern(resourceType, resourceName, PatternType.LITERAL)
          new Action(operation, resource, count, logIfAllowed, logIfDenied)
        }
        authZ.authorize(request.context, actions.asJava).asScala
          .zip(resources.map(_._1)) // zip with resource name
          .filter(_._1 == AuthorizationResult.ALLOWED) // filter authorized resources
          .map(_._2).toSet
      case None =>
        resourceNames.toSet
    }
  }

  private def authorizeClusterOperation(request: RequestChannel.Request, operation: AclOperation): Unit = {
    if (!authorize(request, operation, CLUSTER, CLUSTER_NAME))
      throw new ClusterAuthorizationException(s"Request $request is not authorized.")
  }

  private def authorizedOperations(request: RequestChannel.Request, resource: Resource): Int = {
    val supportedOps = AuthorizerUtils.supportedOperations(resource.resourceType).toList
    val authorizedOps = authorizer match {
      case Some(authZ) =>
        val resourcePattern = new ResourcePattern(resource.resourceType, resource.name, PatternType.LITERAL)
        val actions = supportedOps.map { op => new Action(op, resourcePattern, 1, false, false) }
        authZ.authorize(request.context, actions.asJava).asScala
          .zip(supportedOps)
          .filter(_._1 == AuthorizationResult.ALLOWED)
          .map(_._2).toSet
      case None =>
        supportedOps.toSet
    }
    Utils.to32BitField(authorizedOps.map(operation => operation.code.asInstanceOf[JByte]).asJava)
  }

  private def updateRecordConversionStats(request: RequestChannel.Request,
                                          tp: TopicPartition,
                                          conversionStats: RecordConversionStats): Unit = {
    val conversionCount = conversionStats.numRecordsConverted
    if (conversionCount > 0) {
      request.header.apiKey match {
        case ApiKeys.PRODUCE =>
          brokerTopicStats.topicStats(tp.topic).produceMessageConversionsRate.mark(conversionCount)
          brokerTopicStats.allTopicsStats.produceMessageConversionsRate.mark(conversionCount)
        case ApiKeys.FETCH =>
          brokerTopicStats.topicStats(tp.topic).fetchMessageConversionsRate.mark(conversionCount)
          brokerTopicStats.allTopicsStats.fetchMessageConversionsRate.mark(conversionCount)
        case _ =>
          throw new IllegalStateException("Message conversion info is recorded only for Produce/Fetch requests")
      }
      request.messageConversionsTimeNanos = conversionStats.conversionTimeNanos
    }
    request.temporaryMemoryBytes = conversionStats.temporaryMemoryBytes
  }

  private def handleError(request: RequestChannel.Request, e: Throwable): Unit = {
    val mayThrottle = e.isInstanceOf[ClusterAuthorizationException] || !request.header.apiKey.clusterAction
    error("Error when handling request: " +
      s"clientId=${request.header.clientId}, " +
      s"correlationId=${request.header.correlationId}, " +
      s"api=${request.header.apiKey}, " +
      s"version=${request.header.apiVersion}, " +
      s"body=${request.body[AbstractRequest]}", e)
    if (mayThrottle)
      sendErrorResponseMaybeThrottle(request, e)
    else
      sendErrorResponseExemptThrottle(request, e)
  }

  // Throttle the channel if the request quota is enabled but has been violated. Regardless of throttling, send the
  // response immediately.
  private def sendResponseMaybeThrottle(request: RequestChannel.Request,
                                        createResponse: Int => AbstractResponse,
                                        onComplete: Option[Send => Unit] = None): Unit = {
    val throttleTimeMs = quotas.request.maybeRecordAndGetThrottleTimeMs(request)
    quotas.request.throttle(request, throttleTimeMs, sendResponse)
    sendResponse(request, Some(createResponse(throttleTimeMs)), onComplete)
  }

  private def sendErrorResponseMaybeThrottle(request: RequestChannel.Request, error: Throwable): Unit = {
    val throttleTimeMs = quotas.request.maybeRecordAndGetThrottleTimeMs(request)
    quotas.request.throttle(request, throttleTimeMs, sendResponse)
    sendErrorOrCloseConnection(request, error, throttleTimeMs)
  }

  private def sendResponseExemptThrottle(request: RequestChannel.Request,
                                         response: AbstractResponse,
                                         onComplete: Option[Send => Unit] = None): Unit = {
    quotas.request.maybeRecordExempt(request)
    sendResponse(request, Some(response), onComplete)
  }

  private def sendErrorResponseExemptThrottle(request: RequestChannel.Request, error: Throwable): Unit = {
    quotas.request.maybeRecordExempt(request)
    sendErrorOrCloseConnection(request, error, 0)
  }

  private def sendErrorOrCloseConnection(request: RequestChannel.Request, error: Throwable, throttleMs: Int): Unit = {
    val requestBody = request.body[AbstractRequest]
    val response = requestBody.getErrorResponse(throttleMs, error)
    if (response == null)
      closeConnection(request, requestBody.errorCounts(error))
    else
      sendResponse(request, Some(response), None)
  }

  private def sendNoOpResponseExemptThrottle(request: RequestChannel.Request): Unit = {
    quotas.request.maybeRecordExempt(request)
    sendResponse(request, None, None)
  }

  private def closeConnection(request: RequestChannel.Request, errorCounts: java.util.Map[Errors, Integer]): Unit = {
    // This case is used when the request handler has encountered an error, but the client
    // does not expect a response (e.g. when produce request has acks set to 0)
    requestChannel.updateErrorMetrics(request.header.apiKey, errorCounts.asScala)
    requestChannel.sendResponse(new RequestChannel.CloseConnectionResponse(request))
  }

  private def sendResponse(request: RequestChannel.Request,
                           responseOpt: Option[AbstractResponse],
                           onComplete: Option[Send => Unit]): Unit = {
    // Update error metrics for each error code in the response including Errors.NONE
    responseOpt.foreach(response => requestChannel.updateErrorMetrics(request.header.apiKey, response.errorCounts.asScala))

    val response = responseOpt match {
      case Some(response) =>
        val responseSend = request.context.buildResponse(response)
        val responseString =
          // We use the request start time when request log filtering only because it's conveniently available.
          if (request.shouldLogRequest)
            Some(response.toString(request.context.apiVersion))
          else
            None
        new RequestChannel.SendResponse(request, responseSend, responseString, onComplete)
      case None =>
        new RequestChannel.NoOpResponse(request)
    }
    sendResponse(response)
  }

  private def sendResponse(response: RequestChannel.Response): Unit = {
    requestChannel.sendResponse(response)
  }

  private def isBrokerEpochStale(brokerEpochInRequest: Long): Boolean = {
    // Broker epoch in LeaderAndIsr/UpdateMetadata/StopReplica request is unknown
    // if the controller hasn't been upgraded to use KIP-380
    if (brokerEpochInRequest == AbstractControlRequest.UNKNOWN_BROKER_EPOCH) false
    else {
      val curBrokerEpoch = controller.brokerEpoch
      if (brokerEpochInRequest < curBrokerEpoch) true
      else if (brokerEpochInRequest == curBrokerEpoch) false
      else throw new IllegalStateException(s"Epoch $brokerEpochInRequest larger than current broker epoch $curBrokerEpoch")
    }
  }

}<|MERGE_RESOLUTION|>--- conflicted
+++ resolved
@@ -56,11 +56,8 @@
 import org.apache.kafka.common.message.DeleteGroupsResponseData.{DeletableGroupResult, DeletableGroupResultCollection}
 import org.apache.kafka.common.message.AlterPartitionReassignmentsResponseData
 import org.apache.kafka.common.message.AlterPartitionReassignmentsResponseData.{ReassignablePartitionResponse, ReassignableTopicResponse}
-<<<<<<< HEAD
 import org.apache.kafka.common.message.ListPartitionReassignmentsResponseData
-=======
 import org.apache.kafka.common.message.CreatePartitionsResponseData.CreatePartitionsTopicResult
->>>>>>> b83a6959
 import org.apache.kafka.common.message.DeleteTopicsResponseData.{DeletableTopicResult, DeletableTopicResultCollection}
 import org.apache.kafka.common.message.ElectLeadersResponseData.PartitionResult
 import org.apache.kafka.common.message.ElectLeadersResponseData.ReplicaElectionResult
@@ -353,21 +350,12 @@
       }
     }
 
-    val brokerEpoch = request.body[AbstractControlRequest].brokerEpoch
     authorizeClusterOperation(request, CLUSTER_ACTION)
-<<<<<<< HEAD
-    if (isBrokerEpochStale(brokerEpoch)) {
-      // When the broker restarts very quickly, it is possible for this broker to receive request intended
-      // for its previous generation so the broker should skip the stale request.
-      info("Received LeaderAndIsr request with broker epoch " +
-        s"$brokerEpoch smaller than the current broker epoch ${controller.brokerEpoch}")
-=======
     if (isBrokerEpochStale(leaderAndIsrRequest.brokerEpoch)) {
       // When the broker restarts very quickly, it is possible for this broker to receive request intended
       // for its previous generation so the broker should skip the stale request.
       info("Received LeaderAndIsr request with broker epoch " +
         s"${leaderAndIsrRequest.brokerEpoch} smaller than the current broker epoch ${controller.brokerEpoch}")
->>>>>>> b83a6959
       sendResponseExemptThrottle(request, leaderAndIsrRequest.getErrorResponse(0, Errors.STALE_BROKER_EPOCH.exception))
     } else {
       val response = replicaManager.becomeLeaderOrFollower(correlationId, leaderAndIsrRequest, onLeadershipChange)
@@ -2573,16 +2561,10 @@
           if (reassignablePartition.replicas == null)
             tp -> None // revert call
           else
-<<<<<<< HEAD
             tp -> Some(
               ReplicaAssignment.Assignment(
                 reassignablePartition.replicas().asScala.map(_.toInt),
-                reassignablePartition.observers().asScala.map(_.toInt)
-              )
-            )
-=======
-            tp -> Some(reassignablePartition.replicas.asScala.map(_.toInt))
->>>>>>> b83a6959
+                reassignablePartition.observers().asScala.map(_.toInt)))
       }
     }.toMap
 
@@ -2662,12 +2644,8 @@
       }
     }
 
-<<<<<<< HEAD
-    val authorizedResult = adminManager.incrementalAlterConfigs(authorizedResources, alterConfigsRequest.data().validateOnly(),
+    val authorizedResult = adminManager.incrementalAlterConfigs(authorizedResources, alterConfigsRequest.data.validateOnly,
       request.session.principal)
-=======
-    val authorizedResult = adminManager.incrementalAlterConfigs(authorizedResources, alterConfigsRequest.data.validateOnly)
->>>>>>> b83a6959
     val unauthorizedResult = unauthorizedResources.keys.map { resource =>
       resource -> configsAuthorizationApiError(resource)
     }
