/**
 * Licensed to the Apache Software Foundation (ASF) under one or more
 * contributor license agreements.  See the NOTICE file distributed with
 * this work for additional information regarding copyright ownership.
 * The ASF licenses this file to You under the Apache License, Version 2.0
 * (the "License"); you may not use this file except in compliance with
 * the License.  You may obtain a copy of the License at
 *
 *    http://www.apache.org/licenses/LICENSE-2.0
 *
 * Unless required by applicable law or agreed to in writing, software
 * distributed under the License is distributed on an "AS IS" BASIS,
 * WITHOUT WARRANTIES OR CONDITIONS OF ANY KIND, either express or implied.
 * See the License for the specific language governing permissions and
 * limitations under the License.
 */

package kafka.server

import java.lang.{Byte => JByte}
import java.lang.{Long => JLong}
import java.nio.ByteBuffer
import java.util
import java.util.{Collections, Optional}
import java.util.concurrent.ConcurrentHashMap
import java.util.concurrent.atomic.AtomicInteger

import kafka.admin.{AdminUtils, RackAwareMode}
import kafka.api.ElectLeadersRequestOps
import kafka.api.{ApiVersion, KAFKA_0_11_0_IV0, KAFKA_2_3_IV0}
import kafka.cluster.Partition
import kafka.common.OffsetAndMetadata
import kafka.controller.KafkaController
import kafka.coordinator.group.{GroupCoordinator, JoinGroupResult, LeaveGroupResult, SyncGroupResult}
import kafka.coordinator.transaction.{InitProducerIdResult, TransactionCoordinator}
import kafka.message.ZStdCompressionCodec
import kafka.network.RequestChannel
import kafka.security.authorizer.AuthorizerUtils
import kafka.server.QuotaFactory.{QuotaManagers, UnboundedQuota}
import kafka.tier.TierMetadataManager
import kafka.tier.TopicIdPartition
import kafka.tier.client.TierTopicClient
import kafka.utils.{CoreUtils, Logging}
import kafka.zk.{AdminZkClient, KafkaZkClient}
import org.apache.kafka.clients.admin.{AlterConfigOp, ConfigEntry}
import org.apache.kafka.clients.admin.AlterConfigOp.OpType
import org.apache.kafka.common.acl.{AclBinding, AclOperation}
import org.apache.kafka.common.acl.AclOperation._
import org.apache.kafka.common.config.ConfigResource
import org.apache.kafka.common.errors._
import org.apache.kafka.common.internals.FatalExitError
import org.apache.kafka.common.internals.Topic.{GROUP_METADATA_TOPIC_NAME, TIER_TOPIC_NAME, TRANSACTION_STATE_TOPIC_NAME, isInternal}
import org.apache.kafka.common.message.CreateTopicsRequestData.CreatableTopic
import org.apache.kafka.common.message.CreateTopicsResponseData
import org.apache.kafka.common.message.CreateTopicsResponseData.{CreatableTopicResult, CreatableTopicResultCollection}
import org.apache.kafka.common.message.DeleteGroupsResponseData
import org.apache.kafka.common.message.DeleteGroupsResponseData.{DeletableGroupResult, DeletableGroupResultCollection}
import org.apache.kafka.common.message.AlterPartitionReassignmentsResponseData
import org.apache.kafka.common.message.ListPartitionReassignmentsResponseData
import org.apache.kafka.common.message.DeleteTopicsResponseData
import org.apache.kafka.common.message.DeleteTopicsResponseData.{DeletableTopicResult, DeletableTopicResultCollection}
import org.apache.kafka.common.message.DescribeGroupsResponseData
import org.apache.kafka.common.message.ElectLeadersResponseData.PartitionResult
import org.apache.kafka.common.message.ElectLeadersResponseData.ReplicaElectionResult
import org.apache.kafka.common.message.ExpireDelegationTokenResponseData
import org.apache.kafka.common.message.FindCoordinatorResponseData
import org.apache.kafka.common.message.HeartbeatResponseData
import org.apache.kafka.common.message.InitProducerIdResponseData
import org.apache.kafka.common.message.JoinGroupResponseData
import org.apache.kafka.common.message.TierListOffsetResponseData
import org.apache.kafka.common.message.TierListOffsetResponseData.{TierListOffsetPartitionResponse, TierListOffsetTopicResponse}
import org.apache.kafka.common.message.LeaveGroupResponseData
import org.apache.kafka.common.message.LeaveGroupResponseData.MemberResponse
import org.apache.kafka.common.message.ListGroupsResponseData
import org.apache.kafka.common.message.OffsetCommitRequestData
import org.apache.kafka.common.message.OffsetCommitResponseData
import org.apache.kafka.common.message.RenewDelegationTokenResponseData
import org.apache.kafka.common.message.SaslAuthenticateResponseData
import org.apache.kafka.common.message.SaslHandshakeResponseData
import org.apache.kafka.common.message.SyncGroupResponseData
import org.apache.kafka.common.metrics.Metrics
import org.apache.kafka.common.network.{ListenerName, Send}
import org.apache.kafka.common.protocol.{ApiKeys, Errors}
import org.apache.kafka.common.record._
import org.apache.kafka.common.replica.ClientMetadata
import org.apache.kafka.common.replica.ClientMetadata.DefaultClientMetadata
import org.apache.kafka.common.requests.CreateAclsResponse.AclCreationResponse
import org.apache.kafka.common.requests.DeleteAclsResponse.{AclDeletionResult, AclFilterResponse}
import org.apache.kafka.common.requests.DescribeLogDirsResponse.LogDirInfo
import org.apache.kafka.common.requests.FindCoordinatorRequest.CoordinatorType
import org.apache.kafka.common.requests.ProduceResponse.PartitionResponse
import org.apache.kafka.common.requests.TierListOffsetRequest.OffsetType
import org.apache.kafka.common.requests._
import org.apache.kafka.common.resource.Resource.CLUSTER_NAME
import org.apache.kafka.common.resource.ResourceType._
import org.apache.kafka.common.resource.{PatternType, Resource, ResourcePattern, ResourceType}
import org.apache.kafka.common.security.auth.{KafkaPrincipal, SecurityProtocol}
import org.apache.kafka.common.security.token.delegation.{DelegationToken, TokenInformation}
import org.apache.kafka.common.utils.{Time, Utils}
import org.apache.kafka.common.{Node, TopicPartition}
<<<<<<< HEAD
import org.apache.kafka.common.record.FileRecords.FileTimestampAndOffset
=======
import org.apache.kafka.server.authorizer._
>>>>>>> a6218a5d

import scala.compat.java8.OptionConverters._
import scala.collection.JavaConverters._
import scala.collection.{Map, Seq, Set, immutable, mutable}
import scala.util.{Failure, Success, Try}


/**
 * Logic to handle the various Kafka requests
 */
class KafkaApis(val requestChannel: RequestChannel,
                val replicaManager: ReplicaManager,
                val adminManager: AdminManager,
                val groupCoordinator: GroupCoordinator,
                val txnCoordinator: TransactionCoordinator,
                val controller: KafkaController,
                val zkClient: KafkaZkClient,
                val brokerId: Int,
                val config: KafkaConfig,
                val metadataCache: MetadataCache,
                val metrics: Metrics,
                val authorizer: Option[Authorizer],
                val quotas: QuotaManagers,
                val fetchManager: FetchManager,
                brokerTopicStats: BrokerTopicStats,
                val clusterId: String,
                time: Time,
                val tokenManager: DelegationTokenManager,
                val tierMetadataManager: TierMetadataManager) extends Logging {

  type FetchResponseStats = Map[TopicPartition, RecordConversionStats]
  this.logIdent = "[KafkaApi-%d] ".format(brokerId)
  val adminZkClient = new AdminZkClient(zkClient)

  def close(): Unit = {
    info("Shutdown complete.")
  }

  /**
   * Top-level method that handles all requests and multiplexes to the right api
   */
  def handle(request: RequestChannel.Request): Unit = {
    try {
      trace(s"Handling request:${request.requestDesc(true)} from connection ${request.context.connectionId};" +
        s"securityProtocol:${request.context.securityProtocol},principal:${request.context.principal}")

      if (request.context.shouldIntercept) {
        sendResponseMaybeThrottle(request, throttleTimeMs =>
          request.context.intercept(request.body[AbstractRequest], throttleTimeMs))
        return
      }

      request.header.apiKey match {
        case ApiKeys.PRODUCE => handleProduceRequest(request)
        case ApiKeys.FETCH => handleFetchRequest(request)
        case ApiKeys.LIST_OFFSETS => handleListOffsetRequest(request)
        case ApiKeys.METADATA => handleTopicMetadataRequest(request)
        case ApiKeys.LEADER_AND_ISR => handleLeaderAndIsrRequest(request)
        case ApiKeys.STOP_REPLICA => handleStopReplicaRequest(request)
        case ApiKeys.UPDATE_METADATA => handleUpdateMetadataRequest(request)
        case ApiKeys.CONTROLLED_SHUTDOWN => handleControlledShutdownRequest(request)
        case ApiKeys.OFFSET_COMMIT => handleOffsetCommitRequest(request)
        case ApiKeys.OFFSET_FETCH => handleOffsetFetchRequest(request)
        case ApiKeys.FIND_COORDINATOR => handleFindCoordinatorRequest(request)
        case ApiKeys.JOIN_GROUP => handleJoinGroupRequest(request)
        case ApiKeys.HEARTBEAT => handleHeartbeatRequest(request)
        case ApiKeys.LEAVE_GROUP => handleLeaveGroupRequest(request)
        case ApiKeys.SYNC_GROUP => handleSyncGroupRequest(request)
        case ApiKeys.DESCRIBE_GROUPS => handleDescribeGroupRequest(request)
        case ApiKeys.LIST_GROUPS => handleListGroupsRequest(request)
        case ApiKeys.SASL_HANDSHAKE => handleSaslHandshakeRequest(request)
        case ApiKeys.API_VERSIONS => handleApiVersionsRequest(request)
        case ApiKeys.CREATE_TOPICS => handleCreateTopicsRequest(request)
        case ApiKeys.DELETE_TOPICS => handleDeleteTopicsRequest(request)
        case ApiKeys.DELETE_RECORDS => handleDeleteRecordsRequest(request)
        case ApiKeys.INIT_PRODUCER_ID => handleInitProducerIdRequest(request)
        case ApiKeys.OFFSET_FOR_LEADER_EPOCH => handleOffsetForLeaderEpochRequest(request)
        case ApiKeys.ADD_PARTITIONS_TO_TXN => handleAddPartitionToTxnRequest(request)
        case ApiKeys.ADD_OFFSETS_TO_TXN => handleAddOffsetsToTxnRequest(request)
        case ApiKeys.END_TXN => handleEndTxnRequest(request)
        case ApiKeys.WRITE_TXN_MARKERS => handleWriteTxnMarkersRequest(request)
        case ApiKeys.TXN_OFFSET_COMMIT => handleTxnOffsetCommitRequest(request)
        case ApiKeys.DESCRIBE_ACLS => handleDescribeAcls(request)
        case ApiKeys.CREATE_ACLS => handleCreateAcls(request)
        case ApiKeys.DELETE_ACLS => handleDeleteAcls(request)
        case ApiKeys.ALTER_CONFIGS => handleAlterConfigsRequest(request)
        case ApiKeys.DESCRIBE_CONFIGS => handleDescribeConfigsRequest(request)
        case ApiKeys.ALTER_REPLICA_LOG_DIRS => handleAlterReplicaLogDirsRequest(request)
        case ApiKeys.DESCRIBE_LOG_DIRS => handleDescribeLogDirsRequest(request)
        case ApiKeys.SASL_AUTHENTICATE => handleSaslAuthenticateRequest(request)
        case ApiKeys.CREATE_PARTITIONS => handleCreatePartitionsRequest(request)
        case ApiKeys.CREATE_DELEGATION_TOKEN => handleCreateTokenRequest(request)
        case ApiKeys.RENEW_DELEGATION_TOKEN => handleRenewTokenRequest(request)
        case ApiKeys.EXPIRE_DELEGATION_TOKEN => handleExpireTokenRequest(request)
        case ApiKeys.DESCRIBE_DELEGATION_TOKEN => handleDescribeTokensRequest(request)
        case ApiKeys.DELETE_GROUPS => handleDeleteGroupsRequest(request)
        case ApiKeys.ELECT_LEADERS => handleElectReplicaLeader(request)
        case ApiKeys.INCREMENTAL_ALTER_CONFIGS => handleIncrementalAlterConfigsRequest(request)
        case ApiKeys.ALTER_PARTITION_REASSIGNMENTS => handleAlterPartitionReassignmentsRequest(request)
        case ApiKeys.LIST_PARTITION_REASSIGNMENTS => handleListPartitionReassignmentsRequest(request)
        case _ if request.header.apiKey.isInternal => handleInternalRequest(request)
      }
    } catch {
      case e: FatalExitError => throw e
      case e: Throwable => handleError(request, e)
    } finally {
      request.apiLocalCompleteTimeNanos = time.nanoseconds
    }
  }

<<<<<<< HEAD
  private def handleInternalRequest(request: RequestChannel.Request) {
    request.header.apiKey match {
      case ApiKeys.TIER_LIST_OFFSET => handleTierListOffsetRequest(request)
      case ApiKeys.CONFLUENT_LEADER_AND_ISR => handleLeaderAndIsrRequest(request)
      case _ => throw new IllegalArgumentException(s"Unsupported API key ${request.header.apiKey.id}")
    }
  }

  // Handle TierListOffsetRequest which is a tiering aware offset lookup request. See TierListOffsetRequest for more details.
  def handleTierListOffsetRequest(request: RequestChannel.Request) {
    val offsetRequest = request.body[TierListOffsetRequest]
    val responseData = new TierListOffsetResponseData()

    authorizeClusterAction(request)

    offsetRequest.data.topics.asScala.foreach { topicRequest =>
      val topicResponse = new TierListOffsetTopicResponse()
        .setName(topicRequest.name)
      responseData.topics.add(topicResponse)

      topicRequest.partitions.asScala.foreach { partitionRequest =>
        val partitionResponse = new TierListOffsetPartitionResponse()
          .setPartitionIndex(partitionRequest.partitionIndex)
        topicResponse.partitions.add(partitionResponse)

        val topicPartition = new TopicPartition(topicRequest.name, partitionRequest.partitionIndex)
        val leaderEpoch = int2Integer(partitionRequest.currentLeaderEpoch)
        val leaderEpochOpt =
          if (leaderEpoch == RecordBatch.NO_PARTITION_LEADER_EPOCH)
            None
          else
            Some(leaderEpoch)

        val offsetOpt = replicaManager.fetchTierOffset(topicPartition, OffsetType.forId(partitionRequest.offsetType),
          leaderEpochOpt, fetchOnlyFromLeader = true)
        offsetOpt match {
          case Some(offset) =>
            partitionResponse
              .setOffset(offset)
              .setErrorCode(Errors.NONE.code)

          case None =>
            partitionResponse
              .setOffset(TierListOffsetResponse.UNKNOWN_OFFSET)
              .setErrorCode(Errors.NONE.code)
        }
      }
    }

    sendResponseExemptThrottle(request, response = new TierListOffsetResponse(responseData))
  }

=======
>>>>>>> a6218a5d
  def handleLeaderAndIsrRequest(request: RequestChannel.Request): Unit = {
    // ensureTopicExists is only for client facing requests
    // We can't have the ensureTopicExists check here since the controller sends it as an advisory to all brokers so they
    // stop serving data to clients for the topic being deleted
    val correlationId = request.header.correlationId
    val leaderAndIsrRequest = request.body[AbstractRequest] match {
      case request: ConfluentLeaderAndIsrRequest => request.asInstanceOf[LeaderAndIsrRequestBase]
      case request: LeaderAndIsrRequest => request.asInstanceOf[LeaderAndIsrRequestBase]
      case _ => throw new IllegalArgumentException("Unsupported LeaderAndIsrRequestBase argument supplied " + request.getClass)
    }

    def onLeadershipChange(updatedLeaders: Iterable[Partition], updatedFollowers: Iterable[Partition]): Unit = {
      // for each new leader or follower, call coordinator to handle consumer group migration.
      // this callback is invoked under the replica state change lock to ensure proper order of
      // leadership changes
      updatedLeaders.foreach { partition =>
        if (partition.topic == GROUP_METADATA_TOPIC_NAME)
          groupCoordinator.handleGroupImmigration(partition.partitionId)
        else if (partition.topic == TRANSACTION_STATE_TOPIC_NAME)
          txnCoordinator.handleTxnImmigration(partition.partitionId, partition.getLeaderEpoch)

        tierMetadataManager.becomeLeader(partition.topicPartition, partition.getLeaderEpoch)
      }

      updatedFollowers.foreach { partition =>
        if (partition.topic == GROUP_METADATA_TOPIC_NAME)
          groupCoordinator.handleGroupEmigration(partition.partitionId)
        else if (partition.topic == TRANSACTION_STATE_TOPIC_NAME)
          txnCoordinator.handleTxnEmigration(partition.partitionId, partition.getLeaderEpoch)

        tierMetadataManager.becomeFollower(partition.topicPartition)
      }

      // Ensure topic IDs are set in TierMetadataManager
      // This will only have an effect if they were not previously set
      val topicIds = leaderAndIsrRequest.topicIds().asScala
      leaderAndIsrRequest.partitionStates().keySet().asScala.foreach { tp =>
        topicIds.get(tp.topic()).foreach { topicId =>
          tierMetadataManager.ensureTopicIdPartition(new TopicIdPartition(tp.topic, topicId, tp.partition))
        }
      }
    }

<<<<<<< HEAD
    val brokerEpoch = request.body[AbstractControlRequest].brokerEpoch
    authorizeClusterAction(request)
    if (isBrokerEpochStale(brokerEpoch)) {
=======
    authorizeClusterOperation(request, CLUSTER_ACTION)
    if (isBrokerEpochStale(leaderAndIsrRequest.brokerEpoch())) {
>>>>>>> a6218a5d
      // When the broker restarts very quickly, it is possible for this broker to receive request intended
      // for its previous generation so the broker should skip the stale request.
      info("Received LeaderAndIsr request with broker epoch " +
        s"$brokerEpoch smaller than the current broker epoch ${controller.brokerEpoch}")
      sendResponseExemptThrottle(request, leaderAndIsrRequest.getErrorResponse(0, Errors.STALE_BROKER_EPOCH.exception))
    } else {
      val response = replicaManager.becomeLeaderOrFollower(correlationId, leaderAndIsrRequest, onLeadershipChange)
      sendResponseExemptThrottle(request, response)
    }
  }

  def handleStopReplicaRequest(request: RequestChannel.Request): Unit = {
    // ensureTopicExists is only for client facing requests
    // We can't have the ensureTopicExists check here since the controller sends it as an advisory to all brokers so they
    // stop serving data to clients for the topic being deleted
    val stopReplicaRequest = request.body[StopReplicaRequest]
    authorizeClusterOperation(request, CLUSTER_ACTION)
    if (isBrokerEpochStale(stopReplicaRequest.brokerEpoch())) {
      // When the broker restarts very quickly, it is possible for this broker to receive request intended
      // for its previous generation so the broker should skip the stale request.
      info("Received stop replica request with broker epoch " +
        s"${stopReplicaRequest.brokerEpoch()} smaller than the current broker epoch ${controller.brokerEpoch}")
      sendResponseExemptThrottle(request, new StopReplicaResponse(Errors.STALE_BROKER_EPOCH, Map.empty[TopicPartition, Errors].asJava))
    } else {
      val (result, error) = replicaManager.stopReplicas(stopReplicaRequest)
      // Clearing out the cache for groups that belong to an offsets topic partition for which this broker was the leader,
      // since this broker is no longer a replica for that offsets topic partition.
      // This is required to handle the following scenario :
      // Consider old replicas : {[1,2,3], Leader = 1} is reassigned to new replicas : {[2,3,4], Leader = 2}, broker 1 does not receive a LeaderAndIsr
      // request to become a follower due to which cache for groups that belong to an offsets topic partition for which broker 1 was the leader,
      // is not cleared.
      result.foreach { case (topicPartition, error) =>
        if (error == Errors.NONE && stopReplicaRequest.deletePartitions) {
          if (topicPartition.topic == GROUP_METADATA_TOPIC_NAME)
            groupCoordinator.handleGroupEmigration(topicPartition.partition)
          tierMetadataManager.delete(topicPartition)
        }
      }
      sendResponseExemptThrottle(request, new StopReplicaResponse(error, result.asJava))
    }

    CoreUtils.swallow(replicaManager.replicaFetcherManager.shutdownIdleFetcherThreads(), this)
  }

  def handleUpdateMetadataRequest(request: RequestChannel.Request): Unit = {
    val correlationId = request.header.correlationId
    val updateMetadataRequest = request.body[UpdateMetadataRequest]

    authorizeClusterOperation(request, CLUSTER_ACTION)
    if (isBrokerEpochStale(updateMetadataRequest.brokerEpoch())) {
      // When the broker restarts very quickly, it is possible for this broker to receive request intended
      // for its previous generation so the broker should skip the stale request.
      info("Received update metadata request with broker epoch " +
        s"${updateMetadataRequest.brokerEpoch()} smaller than the current broker epoch ${controller.brokerEpoch}")
      sendResponseExemptThrottle(request, new UpdateMetadataResponse(Errors.STALE_BROKER_EPOCH))
    } else {
      val deletedPartitions = replicaManager.maybeUpdateMetadataCache(correlationId, updateMetadataRequest)
      val updatedPartitions = updateMetadataRequest.partitionStates.keySet.asScala
      val allPartitions = metadataCache.getAllPartitions()
      adminManager.metadataUpdated(allPartitions, updatedPartitions)

      if (deletedPartitions.nonEmpty)
        groupCoordinator.handleDeletedPartitions(deletedPartitions)

      quotas.clientQuotaCallback.foreach { callback =>
        if (callback.updateClusterMetadata(metadataCache.getClusterMetadata(clusterId, request.context.listenerName))) {
          quotas.fetch.updateQuotaMetricConfigs()
          quotas.produce.updateQuotaMetricConfigs()
          quotas.request.updateQuotaMetricConfigs()
        }
      }
      if (replicaManager.hasDelayedElectionOperations) {
        updatedPartitions.foreach { tp =>
          replicaManager.tryCompleteElection(TopicPartitionOperationKey(tp))
        }
      }
      sendResponseExemptThrottle(request, new UpdateMetadataResponse(Errors.NONE))
    }
  }

  def handleControlledShutdownRequest(request: RequestChannel.Request): Unit = {
    // ensureTopicExists is only for client facing requests
    // We can't have the ensureTopicExists check here since the controller sends it as an advisory to all brokers so they
    // stop serving data to clients for the topic being deleted
    val controlledShutdownRequest = request.body[ControlledShutdownRequest]
    authorizeClusterOperation(request, CLUSTER_ACTION)

    def controlledShutdownCallback(controlledShutdownResult: Try[Set[TopicPartition]]): Unit = {
      val response = controlledShutdownResult match {
        case Success(partitionsRemaining) =>
         ControlledShutdownResponse.prepareResponse(Errors.NONE, partitionsRemaining.asJava)

        case Failure(throwable) =>
          controlledShutdownRequest.getErrorResponse(throwable)
      }
      sendResponseExemptThrottle(request, response)
    }
    controller.controlledShutdown(controlledShutdownRequest.data.brokerId, controlledShutdownRequest.data.brokerEpoch, controlledShutdownCallback)
  }

  /**
   * Handle an offset commit request
   */
  def handleOffsetCommitRequest(request: RequestChannel.Request): Unit = {
    val header = request.header
    val offsetCommitRequest = request.body[OffsetCommitRequest]

    val unauthorizedTopicErrors = mutable.Map[TopicPartition, Errors]()
    val nonExistingTopicErrors = mutable.Map[TopicPartition, Errors]()
    // the callback for sending an offset commit response
    def sendResponseCallback(commitStatus: Map[TopicPartition, Errors]): Unit = {
      val combinedCommitStatus = commitStatus ++ unauthorizedTopicErrors ++ nonExistingTopicErrors
      if (isDebugEnabled)
        combinedCommitStatus.foreach { case (topicPartition, error) =>
          if (error != Errors.NONE) {
            debug(s"Offset commit request with correlation id ${header.correlationId} from client ${header.clientId} " +
              s"on partition $topicPartition failed due to ${error.exceptionName}")
          }
        }
      sendResponseMaybeThrottle(request, requestThrottleMs =>
        new OffsetCommitResponse(requestThrottleMs, combinedCommitStatus.asJava))
    }

    // reject the request if not authorized to the group
    if (!authorize(request, READ, GROUP, offsetCommitRequest.data().groupId)) {
      val error = Errors.GROUP_AUTHORIZATION_FAILED
      val responseTopicList = OffsetCommitRequest.getErrorResponseTopics(
        offsetCommitRequest.data().topics(),
        error)

      sendResponseMaybeThrottle(request, requestThrottleMs => new OffsetCommitResponse(
        new OffsetCommitResponseData()
            .setTopics(responseTopicList)
            .setThrottleTimeMs(requestThrottleMs)
      ))
    } else if (offsetCommitRequest.data.groupInstanceId != null && config.interBrokerProtocolVersion < KAFKA_2_3_IV0) {
      // Only enable static membership when IBP >= 2.3, because it is not safe for the broker to use the static member logic
      // until we are sure that all brokers support it. If static group being loaded by an older coordinator, it will discard
      // the group.instance.id field, so static members could accidentally become "dynamic", which leads to wrong states.
      val errorMap = new mutable.HashMap[TopicPartition, Errors]
      for (topicData <- offsetCommitRequest.data().topics().asScala) {
        for (partitionData <- topicData.partitions().asScala) {
          val topicPartition = new TopicPartition(topicData.name(), partitionData.partitionIndex())
          errorMap += topicPartition -> Errors.UNSUPPORTED_VERSION
        }
      }
      sendResponseCallback(errorMap.toMap)
    } else {
      val authorizedTopicRequestInfoBldr = immutable.Map.newBuilder[TopicPartition, OffsetCommitRequestData.OffsetCommitRequestPartition]

      val authorizedTopics = filterAuthorized(request, READ, TOPIC, offsetCommitRequest.data.topics.asScala.map(_.name))
      for (topicData <- offsetCommitRequest.data().topics().asScala) {
        for (partitionData <- topicData.partitions().asScala) {
          val topicPartition = new TopicPartition(topicData.name(), partitionData.partitionIndex())
          if (!authorizedTopics.contains(topicData.name()))
            unauthorizedTopicErrors += (topicPartition -> Errors.TOPIC_AUTHORIZATION_FAILED)
          else if (!metadataCache.contains(topicPartition))
            nonExistingTopicErrors += (topicPartition -> Errors.UNKNOWN_TOPIC_OR_PARTITION)
          else
            authorizedTopicRequestInfoBldr += (topicPartition -> partitionData)
        }
      }

      val authorizedTopicRequestInfo = authorizedTopicRequestInfoBldr.result()

      if (authorizedTopicRequestInfo.isEmpty)
        sendResponseCallback(Map.empty)
      else if (header.apiVersion == 0) {
        // for version 0 always store offsets to ZK
        val responseInfo = authorizedTopicRequestInfo.map {
          case (topicPartition, partitionData) =>
            try {
              if (partitionData.committedMetadata() != null
                && partitionData.committedMetadata().length > config.offsetMetadataMaxSize)
                (topicPartition, Errors.OFFSET_METADATA_TOO_LARGE)
              else {
                zkClient.setOrCreateConsumerOffset(
                  offsetCommitRequest.data().groupId(),
                  topicPartition,
                  partitionData.committedOffset())
                (topicPartition, Errors.NONE)
              }
            } catch {
              case e: Throwable => (topicPartition, Errors.forException(e))
            }
        }
        sendResponseCallback(responseInfo)
      } else {
        // for version 1 and beyond store offsets in offset manager

        // "default" expiration timestamp is now + retention (and retention may be overridden if v2)
        // expire timestamp is computed differently for v1 and v2.
        //   - If v1 and no explicit commit timestamp is provided we treat it the same as v5.
        //   - If v1 and explicit retention time is provided we calculate expiration timestamp based on that
        //   - If v2/v3/v4 (no explicit commit timestamp) we treat it the same as v5.
        //   - For v5 and beyond there is no per partition expiration timestamp, so this field is no longer in effect
        val currentTimestamp = time.milliseconds
        val partitionData = authorizedTopicRequestInfo.map { case (k, partitionData) =>
          val metadata = if (partitionData.committedMetadata() == null)
            OffsetAndMetadata.NoMetadata
          else
            partitionData.committedMetadata()

          k -> new OffsetAndMetadata(
            offset = partitionData.committedOffset(),
            leaderEpoch = Optional.ofNullable[Integer](partitionData.committedLeaderEpoch),
            metadata = metadata,
            commitTimestamp = partitionData.commitTimestamp() match {
              case OffsetCommitRequest.DEFAULT_TIMESTAMP => currentTimestamp
              case customTimestamp => customTimestamp
            },
            expireTimestamp = offsetCommitRequest.data().retentionTimeMs() match {
              case OffsetCommitRequest.DEFAULT_RETENTION_TIME => None
              case retentionTime => Some(currentTimestamp + retentionTime)
            }
          )
        }

        // call coordinator to handle commit offset
        groupCoordinator.handleCommitOffsets(
          offsetCommitRequest.data.groupId,
          offsetCommitRequest.data.memberId,
          Option(offsetCommitRequest.data.groupInstanceId),
          offsetCommitRequest.data.generationId,
          partitionData,
          sendResponseCallback)
      }
    }
  }

  /**
   * Handle a produce request
   */
  def handleProduceRequest(request: RequestChannel.Request): Unit = {
    val produceRequest = request.body[ProduceRequest]
    val numBytesAppended = request.header.toStruct.sizeOf + request.sizeOfBodyInBytes

    if (produceRequest.hasTransactionalRecords) {
      val isAuthorizedTransactional = produceRequest.transactionalId != null &&
        authorize(request, WRITE, TRANSACTIONAL_ID, produceRequest.transactionalId)
      if (!isAuthorizedTransactional) {
        sendErrorResponseMaybeThrottle(request, Errors.TRANSACTIONAL_ID_AUTHORIZATION_FAILED.exception)
        return
      }
      // Note that authorization to a transactionalId implies ProducerId authorization

    } else if (produceRequest.hasIdempotentRecords && !authorize(request, IDEMPOTENT_WRITE, CLUSTER, CLUSTER_NAME)) {
      sendErrorResponseMaybeThrottle(request, Errors.CLUSTER_AUTHORIZATION_FAILED.exception)
      return
    }

    val unauthorizedTopicResponses = mutable.Map[TopicPartition, PartitionResponse]()
    val nonExistingTopicResponses = mutable.Map[TopicPartition, PartitionResponse]()
    val invalidRequestResponses = mutable.Map[TopicPartition, PartitionResponse]()
    val authorizedRequestInfo = mutable.Map[TopicPartition, MemoryRecords]()
    val authorizedTopics = filterAuthorized(request, WRITE, TOPIC,
      produceRequest.partitionRecordsOrFail.asScala.toSeq.map(_._1.topic))

    for ((topicPartition, memoryRecords) <- produceRequest.partitionRecordsOrFail.asScala) {
      if (!authorizedTopics.contains(topicPartition.topic))
        unauthorizedTopicResponses += topicPartition -> new PartitionResponse(Errors.TOPIC_AUTHORIZATION_FAILED)
      else if (!metadataCache.contains(topicPartition))
        nonExistingTopicResponses += topicPartition -> new PartitionResponse(Errors.UNKNOWN_TOPIC_OR_PARTITION)
      else
        try {
          ProduceRequest.validateRecords(request.header.apiVersion(), memoryRecords)
          authorizedRequestInfo += (topicPartition -> memoryRecords)
        } catch {
          case e: ApiException =>
            invalidRequestResponses += topicPartition -> new PartitionResponse(Errors.forException(e))
        }
    }

    // the callback for sending a produce response
    def sendResponseCallback(responseStatus: Map[TopicPartition, PartitionResponse]): Unit = {
      val mergedResponseStatus = responseStatus ++ unauthorizedTopicResponses ++ nonExistingTopicResponses ++ invalidRequestResponses
      var errorInResponse = false

      mergedResponseStatus.foreach { case (topicPartition, status) =>
        if (status.error != Errors.NONE) {
          errorInResponse = true
          debug("Produce request with correlation id %d from client %s on partition %s failed due to %s".format(
            request.header.correlationId,
            request.header.clientId,
            topicPartition,
            status.error.exceptionName))
        }
      }

      // When this callback is triggered, the remote API call has completed
      request.apiRemoteCompleteTimeNanos = time.nanoseconds

      // Record both bandwidth and request quota-specific values and throttle by muting the channel if any of the quotas
      // have been violated. If both quotas have been violated, use the max throttle time between the two quotas. Note
      // that the request quota is not enforced if acks == 0.
      val bandwidthThrottleTimeMs = quotas.produce.maybeRecordAndGetThrottleTimeMs(request, numBytesAppended, time.milliseconds())
      val requestThrottleTimeMs = if (produceRequest.acks == 0) 0 else quotas.request.maybeRecordAndGetThrottleTimeMs(request)
      val maxThrottleTimeMs = Math.max(bandwidthThrottleTimeMs, requestThrottleTimeMs)
      if (maxThrottleTimeMs > 0) {
        if (bandwidthThrottleTimeMs > requestThrottleTimeMs) {
          quotas.produce.throttle(request, bandwidthThrottleTimeMs, sendResponse)
        } else {
          quotas.request.throttle(request, requestThrottleTimeMs, sendResponse)
        }
      }

      // Send the response immediately. In case of throttling, the channel has already been muted.
      if (produceRequest.acks == 0) {
        // no operation needed if producer request.required.acks = 0; however, if there is any error in handling
        // the request, since no response is expected by the producer, the server will close socket server so that
        // the producer client will know that some error has happened and will refresh its metadata
        if (errorInResponse) {
          val exceptionsSummary = mergedResponseStatus.map { case (topicPartition, status) =>
            topicPartition -> status.error.exceptionName
          }.mkString(", ")
          info(
            s"Closing connection due to error during produce request with correlation id ${request.header.correlationId} " +
              s"from client id ${request.header.clientId} with ack=0\n" +
              s"Topic and partition to exceptions: $exceptionsSummary"
          )
          closeConnection(request, new ProduceResponse(mergedResponseStatus.asJava).errorCounts)
        } else {
          // Note that although request throttling is exempt for acks == 0, the channel may be throttled due to
          // bandwidth quota violation.
          sendNoOpResponseExemptThrottle(request)
        }
      } else {
        sendResponse(request, Some(new ProduceResponse(mergedResponseStatus.asJava, maxThrottleTimeMs)), None)
      }
    }

    def processingStatsCallback(processingStats: FetchResponseStats): Unit = {
      processingStats.foreach { case (tp, info) =>
        updateRecordConversionStats(request, tp, info)
      }
    }

    if (authorizedRequestInfo.isEmpty)
      sendResponseCallback(Map.empty)
    else {
      val internalTopicsAllowed = request.header.clientId == AdminUtils.AdminClientId || TierTopicClient.isTierTopicClient(request.header.clientId)

      // call the replica manager to append messages to the replicas
      replicaManager.appendRecords(
        timeout = produceRequest.timeout.toLong,
        requiredAcks = produceRequest.acks,
        internalTopicsAllowed = internalTopicsAllowed,
        isFromClient = true,
        entriesPerPartition = authorizedRequestInfo,
        responseCallback = sendResponseCallback,
        recordConversionStatsCallback = processingStatsCallback)

      // if the request is put into the purgatory, it will have a held reference and hence cannot be garbage collected;
      // hence we clear its data here in order to let GC reclaim its memory since it is already appended to log
      produceRequest.clearPartitionRecords()
    }
  }

  /**
   * Handle a fetch request
   */
  def handleFetchRequest(request: RequestChannel.Request): Unit = {
    val versionId = request.header.apiVersion
    val clientId = request.header.clientId
    val fetchRequest = request.body[FetchRequest]
    val fetchContext = fetchManager.newContext(
      fetchRequest.metadata,
      fetchRequest.fetchData,
      fetchRequest.toForget,
      fetchRequest.isFromFollower)

    val clientMetadata: Option[ClientMetadata] = if (versionId >= 11) {
      // Fetch API version 11 added preferred replica logic
      Some(new DefaultClientMetadata(
        fetchRequest.rackId,
        clientId,
        request.context.clientAddress,
        request.context.principal,
        request.context.listenerName.value))
    } else {
      None
    }

    def errorResponse[T >: MemoryRecords <: BaseRecords](error: Errors): FetchResponse.PartitionData[T] = {
      new FetchResponse.PartitionData[T](error, FetchResponse.INVALID_HIGHWATERMARK, FetchResponse.INVALID_LAST_STABLE_OFFSET,
        FetchResponse.INVALID_LOG_START_OFFSET, null, MemoryRecords.EMPTY)
    }

    val erroneous = mutable.ArrayBuffer[(TopicPartition, FetchResponse.PartitionData[Records])]()
    val interesting = mutable.ArrayBuffer[(TopicPartition, FetchRequest.PartitionData)]()
    if (fetchRequest.isFromFollower) {
      // The follower must have ClusterAction on ClusterResource in order to fetch partition data.
      if (authorize(request, CLUSTER_ACTION, CLUSTER, CLUSTER_NAME)) {
        fetchContext.foreachPartition { (topicPartition, data) =>
          if (!metadataCache.contains(topicPartition))
            erroneous += topicPartition -> errorResponse(Errors.UNKNOWN_TOPIC_OR_PARTITION)
          else
            interesting += (topicPartition -> data)
        }
      } else {
        fetchContext.foreachPartition { (part, _) =>
          erroneous += part -> errorResponse(Errors.TOPIC_AUTHORIZATION_FAILED)
        }
      }
    } else {
      // Regular Kafka consumers need READ permission on each partition they are fetching.
      val fetchTopics = new mutable.ArrayBuffer[String]
      fetchContext.foreachPartition { (topicPartition, _) => fetchTopics += topicPartition.topic }
      val authorizedTopics = filterAuthorized(request, READ, TOPIC, fetchTopics)
      fetchContext.foreachPartition { (topicPartition, data) =>
        if (!authorizedTopics.contains(topicPartition.topic))
          erroneous += topicPartition -> errorResponse(Errors.TOPIC_AUTHORIZATION_FAILED)
        else if (!metadataCache.contains(topicPartition))
          erroneous += topicPartition -> errorResponse(Errors.UNKNOWN_TOPIC_OR_PARTITION)
        else
          interesting += (topicPartition -> data)
      }
    }

    def maybeConvertFetchedData(tp: TopicPartition,
                                partitionData: FetchResponse.PartitionData[Records]): FetchResponse.PartitionData[BaseRecords] = {
      val logConfig = replicaManager.getLogConfig(tp)

      if (logConfig.exists(_.compressionType == ZStdCompressionCodec.name) && versionId < 10) {
        trace(s"Fetching messages is disabled for ZStandard compressed partition $tp. Sending unsupported version response to $clientId.")
        errorResponse(Errors.UNSUPPORTED_COMPRESSION_TYPE)
      } else {
        // Down-conversion of the fetched records is needed when the stored magic version is
        // greater than that supported by the client (as indicated by the fetch request version). If the
        // configured magic version for the topic is less than or equal to that supported by the version of the
        // fetch request, we skip the iteration through the records in order to check the magic version since we
        // know it must be supported. However, if the magic version is changed from a higher version back to a
        // lower version, this check will no longer be valid and we will fail to down-convert the messages
        // which were written in the new format prior to the version downgrade.
        val unconvertedRecords = partitionData.records
        val downConvertMagic =
          logConfig.map(_.messageFormatVersion.recordVersion.value).flatMap { magic =>
            if (magic > RecordBatch.MAGIC_VALUE_V0 && versionId <= 1 && !unconvertedRecords.hasCompatibleMagic(RecordBatch.MAGIC_VALUE_V0))
              Some(RecordBatch.MAGIC_VALUE_V0)
            else if (magic > RecordBatch.MAGIC_VALUE_V1 && versionId <= 3 && !unconvertedRecords.hasCompatibleMagic(RecordBatch.MAGIC_VALUE_V1))
              Some(RecordBatch.MAGIC_VALUE_V1)
            else
              None
          }

        downConvertMagic match {
          case Some(magic) =>
            // For fetch requests from clients, check if down-conversion is disabled for the particular partition
            if (!fetchRequest.isFromFollower && !logConfig.forall(_.messageDownConversionEnable)) {
              trace(s"Conversion to message format ${downConvertMagic.get} is disabled for partition $tp. Sending unsupported version response to $clientId.")
              errorResponse(Errors.UNSUPPORTED_VERSION)
            } else {
              try {
                trace(s"Down converting records from partition $tp to message format version $magic for fetch request from $clientId")
                // Because down-conversion is extremely memory intensive, we want to try and delay the down-conversion as much
                // as possible. With KIP-283, we have the ability to lazily down-convert in a chunked manner. The lazy, chunked
                // down-conversion always guarantees that at least one batch of messages is down-converted and sent out to the
                // client.
                new FetchResponse.PartitionData[BaseRecords](partitionData.error, partitionData.highWatermark,
                  partitionData.lastStableOffset, partitionData.logStartOffset,
                  partitionData.preferredReadReplica, partitionData.abortedTransactions,
                  new LazyDownConversionRecords(tp, unconvertedRecords, magic, fetchContext.getFetchOffset(tp).get, time))
              } catch {
                case e: UnsupportedCompressionTypeException =>
                  trace("Received unsupported compression type error during down-conversion", e)
                  errorResponse(Errors.UNSUPPORTED_COMPRESSION_TYPE)
              }
            }
          case None => new FetchResponse.PartitionData[BaseRecords](partitionData.error, partitionData.highWatermark,
            partitionData.lastStableOffset, partitionData.logStartOffset,
            partitionData.preferredReadReplica, partitionData.abortedTransactions,
            unconvertedRecords)
        }
      }
    }

    // the callback for process a fetch response, invoked before throttling
    def processResponseCallback(responsePartitionData: Seq[(TopicPartition, FetchPartitionData)]): Unit = {
      val partitions = new util.LinkedHashMap[TopicPartition, FetchResponse.PartitionData[Records]]
      responsePartitionData.foreach { case (tp, data) =>
        val abortedTransactions = data.abortedTransactions.map(_.asJava).orNull
        val lastStableOffset = data.lastStableOffset.getOrElse(FetchResponse.INVALID_LAST_STABLE_OFFSET)
        partitions.put(tp, new FetchResponse.PartitionData(data.error, data.highWatermark, lastStableOffset,
          data.logStartOffset, data.preferredReadReplica.map(int2Integer).asJava,
          abortedTransactions, data.records))
      }
      erroneous.foreach { case (tp, data) => partitions.put(tp, data) }

      // When this callback is triggered, the remote API call has completed.
      // Record time before any byte-rate throttling.
      request.apiRemoteCompleteTimeNanos = time.nanoseconds

      var unconvertedFetchResponse: FetchResponse[Records] = null

      def createResponse(throttleTimeMs: Int): FetchResponse[BaseRecords] = {
        // Down-convert messages for each partition if required
        val convertedData = new util.LinkedHashMap[TopicPartition, FetchResponse.PartitionData[BaseRecords]]
        unconvertedFetchResponse.responseData().asScala.foreach { case (tp, unconvertedPartitionData) =>
          if (unconvertedPartitionData.error != Errors.NONE)
            debug(s"Fetch request with correlation id ${request.header.correlationId} from client $clientId " +
              s"on partition $tp failed due to ${unconvertedPartitionData.error.exceptionName}")
          convertedData.put(tp, maybeConvertFetchedData(tp, unconvertedPartitionData))
        }

        // Prepare fetch response from converted data
        val response = new FetchResponse(unconvertedFetchResponse.error(), convertedData, throttleTimeMs,
          unconvertedFetchResponse.sessionId())
        response.responseData.asScala.foreach { case (topicPartition, data) =>
          // record the bytes out metrics only when the response is being sent
          brokerTopicStats.updateBytesOut(topicPartition.topic, fetchRequest.isFromFollower, data.records.sizeInBytes)
        }
        response
      }

      def updateConversionStats(send: Send): Unit = {
        send match {
          case send: MultiRecordsSend if send.recordConversionStats != null =>
            send.recordConversionStats.asScala.toMap.foreach {
              case (tp, stats) => updateRecordConversionStats(request, tp, stats)
            }
          case _ =>
        }
      }

      if (fetchRequest.isFromFollower) {
        // We've already evaluated against the quota and are good to go. Just need to record it now.
        unconvertedFetchResponse = fetchContext.updateAndGenerateResponseData(partitions)
        val responseSize = sizeOfThrottledPartitions(versionId, unconvertedFetchResponse, quotas.leader)
        quotas.leader.record(responseSize)
        trace(s"Sending Fetch response with partitions.size=${unconvertedFetchResponse.responseData().size()}, " +
          s"metadata=${unconvertedFetchResponse.sessionId()}")
        sendResponseExemptThrottle(request, createResponse(0), Some(updateConversionStats))
      } else {
        // Fetch size used to determine throttle time is calculated before any down conversions.
        // This may be slightly different from the actual response size. But since down conversions
        // result in data being loaded into memory, we should do this only when we are not going to throttle.
        //
        // Record both bandwidth and request quota-specific values and throttle by muting the channel if any of the
        // quotas have been violated. If both quotas have been violated, use the max throttle time between the two
        // quotas. When throttled, we unrecord the recorded bandwidth quota value
        val responseSize = fetchContext.getResponseSize(partitions, versionId)
        val timeMs = time.milliseconds()
        val requestThrottleTimeMs = quotas.request.maybeRecordAndGetThrottleTimeMs(request)
        val bandwidthThrottleTimeMs = quotas.fetch.maybeRecordAndGetThrottleTimeMs(request, responseSize, timeMs)

        val maxThrottleTimeMs = math.max(bandwidthThrottleTimeMs, requestThrottleTimeMs)
        if (maxThrottleTimeMs > 0) {

          // Historically, one reason to return an empty fetch response when it's throttled is to avoid the throttling
          // value being exceeded. If the throttling value is exceeded, other requests like HeartBeat could be
          // throttled, which can cause a consumer session to time out. This change is unlikely to cause this issue since
          //
          // (1) HeartBeat only has CPU (request) throttling and CPU probably won't be used a lot even when a full
          //     response is sent;
          // (2) The throttling time for CPU quota is currently bounded by the quota window size, which defaults to
          //     1 sec. The default consumer session timeout is 10 secs.
          val responseContainsMemoryRecords: Boolean = partitions
            .values()
            .asScala
            .exists(_.records.isInstanceOf[MemoryRecords])

          // Even if we need to throttle for request quota violation, we should "unrecord" the already recorded value
          // from the fetch quota if we are going to return an empty response.
          if (!responseContainsMemoryRecords)
            quotas.fetch.unrecordQuotaSensor(request, responseSize, timeMs)

          if (bandwidthThrottleTimeMs > requestThrottleTimeMs) {
            quotas.fetch.throttle(request, bandwidthThrottleTimeMs, sendResponse)
          } else {
            quotas.request.throttle(request, requestThrottleTimeMs, sendResponse)
          }

          if (!responseContainsMemoryRecords)
          // If throttling is required, and the response does not contain MemoryRecords, return an empty response.
            unconvertedFetchResponse = fetchContext.getThrottledResponse(maxThrottleTimeMs)
          else
            unconvertedFetchResponse = fetchContext.updateAndGenerateResponseData(partitions)
        } else {
          // Get the actual response. This will update the fetch context.
          unconvertedFetchResponse = fetchContext.updateAndGenerateResponseData(partitions)
          trace(s"Sending Fetch response with partitions.size=$responseSize, metadata=${unconvertedFetchResponse.sessionId}")
        }

        // Send the response immediately.
        sendResponse(request, Some(createResponse(maxThrottleTimeMs)), Some(updateConversionStats))
      }
    }

    if (interesting.isEmpty)
      processResponseCallback(Seq.empty)
    else {
      // call the replica manager to fetch messages from the local replica
      replicaManager.fetchMessages(
        fetchRequest.maxWait.toLong,
        fetchRequest.replicaId,
        fetchRequest.minBytes,
        fetchRequest.maxBytes,
        versionId <= 2,
        interesting,
        replicationQuota(fetchRequest),
        processResponseCallback,
        fetchRequest.isolationLevel,
        clientMetadata)
    }
  }

  class SelectingIterator(val partitions: util.LinkedHashMap[TopicPartition, FetchResponse.PartitionData[Records]],
                          val quota: ReplicationQuotaManager)
                          extends util.Iterator[util.Map.Entry[TopicPartition, FetchResponse.PartitionData[Records]]] {
    val iter = partitions.entrySet().iterator()

    var nextElement: util.Map.Entry[TopicPartition, FetchResponse.PartitionData[Records]] = null

    override def hasNext: Boolean = {
      while ((nextElement == null) && iter.hasNext()) {
        val element = iter.next()
        if (quota.isThrottled(element.getKey)) {
          nextElement = element
        }
      }
      nextElement != null
    }

    override def next(): util.Map.Entry[TopicPartition, FetchResponse.PartitionData[Records]] = {
      if (!hasNext()) throw new NoSuchElementException()
      val element = nextElement
      nextElement = null
      element
    }

    override def remove() = throw new UnsupportedOperationException()
  }

  // Traffic from both in-sync and out of sync replicas are accounted for in replication quota to ensure total replication
  // traffic doesn't exceed quota.
  private def sizeOfThrottledPartitions(versionId: Short,
                                        unconvertedResponse: FetchResponse[Records],
                                        quota: ReplicationQuotaManager): Int = {
    val iter = new SelectingIterator(unconvertedResponse.responseData(), quota)
    FetchResponse.sizeOf(versionId, iter)
  }

  def replicationQuota(fetchRequest: FetchRequest): ReplicaQuota =
    if (fetchRequest.isFromFollower) quotas.leader else UnboundedQuota

  def handleListOffsetRequest(request: RequestChannel.Request): Unit = {
    val version = request.header.apiVersion()

    if (version == 0)
      sendResponseMaybeThrottle(request, requestThrottleMs => new ListOffsetResponse(requestThrottleMs, handleListOffsetRequestV0(request).asJava))
    else
      handleListOffsetRequestV1AndAbove(request, response => sendResponseMaybeThrottle(request, requestThrottleMs => new ListOffsetResponse(requestThrottleMs, response.asJava)))
  }

  private def handleListOffsetRequestV0(request : RequestChannel.Request) : Map[TopicPartition, ListOffsetResponse.PartitionData] = {
    val correlationId = request.header.correlationId
    val clientId = request.header.clientId
    val offsetRequest = request.body[ListOffsetRequest]

    val authorizedTopics = filterAuthorized(request, DESCRIBE, TOPIC, offsetRequest.partitionTimestamps.asScala.toSeq.map(_._1.topic))
    val (authorizedRequestInfo, unauthorizedRequestInfo) = offsetRequest.partitionTimestamps.asScala.partition {
      case (topicPartition, _) => authorizedTopics.contains(topicPartition.topic)
    }

    val unauthorizedResponseStatus = unauthorizedRequestInfo.mapValues(_ =>
      new ListOffsetResponse.PartitionData(Errors.TOPIC_AUTHORIZATION_FAILED, List[JLong]().asJava)
    )

    val responseMap = authorizedRequestInfo.map {case (topicPartition, partitionData) =>
      try {
        val offsets = replicaManager.legacyFetchOffsetsForTimestamp(
          topicPartition = topicPartition,
          timestamp = partitionData.timestamp,
          maxNumOffsets = partitionData.maxNumOffsets,
          isFromConsumer = offsetRequest.replicaId == ListOffsetRequest.CONSUMER_REPLICA_ID,
          fetchOnlyFromLeader = offsetRequest.replicaId != ListOffsetRequest.DEBUGGING_REPLICA_ID)
        (topicPartition, new ListOffsetResponse.PartitionData(Errors.NONE, offsets.map(JLong.valueOf).asJava))
      } catch {
        // NOTE: UnknownTopicOrPartitionException and NotLeaderForPartitionException are special cased since these error messages
        // are typically transient and there is no value in logging the entire stack trace for the same
        case e @ (_ : UnknownTopicOrPartitionException |
                  _ : NotLeaderForPartitionException |
                  _ : KafkaStorageException) =>
          debug("Offset request with correlation id %d from client %s on partition %s failed due to %s".format(
            correlationId, clientId, topicPartition, e.getMessage))
          (topicPartition, new ListOffsetResponse.PartitionData(Errors.forException(e), List[JLong]().asJava))
        case e: Throwable =>
          error("Error while responding to offset request", e)
          (topicPartition, new ListOffsetResponse.PartitionData(Errors.forException(e), List[JLong]().asJava))
      }
    }
    responseMap ++ unauthorizedResponseStatus
  }

  private def handleListOffsetRequestV1AndAbove(request : RequestChannel.Request, sendResponse: Map[TopicPartition, ListOffsetResponse.PartitionData] => Unit): Unit = {
    val correlationId = request.header.correlationId
    val clientId = request.header.clientId
    val offsetRequest = request.body[ListOffsetRequest]

    val authorizedTopics = filterAuthorized(request, DESCRIBE, TOPIC, offsetRequest.partitionTimestamps.asScala.toSeq.map(_._1.topic))
    val (authorizedRequestInfo, unauthorizedRequestInfo) = offsetRequest.partitionTimestamps.asScala.partition {
      case (topicPartition, _) => authorizedTopics.contains(topicPartition.topic)
    }

    val unauthorizedResponseStatus = unauthorizedRequestInfo.mapValues(_ => {
      new ListOffsetResponse.PartitionData(Errors.TOPIC_AUTHORIZATION_FAILED,
        ListOffsetResponse.UNKNOWN_TIMESTAMP,
        ListOffsetResponse.UNKNOWN_OFFSET,
        Optional.empty())
    })

    val (duplicated, unique) = authorizedRequestInfo.partition { case (tp, _) => offsetRequest.duplicatePartitions().contains(tp) }
    val duplicatedResponseMap = duplicated.map {
      case (topicPartition, partitionData) =>
        debug(s"OffsetRequest with correlation id $correlationId from client $clientId on partition $topicPartition " +
          s"failed because the partition is duplicated in the request.")
        (topicPartition, new ListOffsetResponse.PartitionData(Errors.INVALID_REQUEST,
          ListOffsetResponse.UNKNOWN_TIMESTAMP,
          ListOffsetResponse.UNKNOWN_OFFSET,
          Optional.empty()))
    }

    val partitionTimestamps = unique.map { case (topicPartition, partitionData) =>
      (topicPartition, (partitionData.currentLeaderEpoch, partitionData.timestamp))
    }

    val fetchOnlyFromLeader = offsetRequest.replicaId != ListOffsetRequest.DEBUGGING_REPLICA_ID
    val isClientRequest = offsetRequest.replicaId == ListOffsetRequest.CONSUMER_REPLICA_ID
    val isolationLevelOpt = if (isClientRequest)
      Some(offsetRequest.isolationLevel)
    else
      None

    def buildError(topicPartition: TopicPartition, exception: Exception): ListOffsetResponse.PartitionData = {
      def buildErrorResponse(e: Errors): ListOffsetResponse.PartitionData = {
        new ListOffsetResponse.PartitionData(
          e,
          ListOffsetResponse.UNKNOWN_TIMESTAMP,
          ListOffsetResponse.UNKNOWN_OFFSET,
          Optional.empty())
      }

      exception match {
        // NOTE: These exceptions are special cased since these error messages are typically transient or the client
        // would have received a clear exception and there is no value in logging the entire stack trace for the same
        case e@(_: UnknownTopicOrPartitionException |
                _: NotLeaderForPartitionException |
                _: UnknownLeaderEpochException |
                _: FencedLeaderEpochException |
                _: KafkaStorageException |
                _: UnsupportedForMessageFormatException) =>
          debug(s"Offset request with correlation id $correlationId from client $clientId on " +
            s"partition $topicPartition failed due to ${e.getMessage}")
          buildErrorResponse(Errors.forException(e))

        // Only V5 and newer ListOffset calls should get OFFSET_NOT_AVAILABLE
        case e: OffsetNotAvailableException =>
          if (request.header.apiVersion >= 5) {
            buildErrorResponse(Errors.forException(e))
          } else {
            buildErrorResponse(Errors.LEADER_NOT_AVAILABLE)
          }

        case e: Throwable =>
          error("Error while responding to offset request", e)
          buildErrorResponse(Errors.forException(e))
      }
    }

    def responseCallback(timestampAndOffsetMap: Map[TopicPartition, Option[FileTimestampAndOffset]]): Unit = {
      val responseMap = timestampAndOffsetMap.map {
        case (topicPartition, timestampAndOffsetOpt) =>
          val response = timestampAndOffsetOpt match {
            case Some(timestampAndOffset) =>
              if (timestampAndOffset.exception != null)
                buildError(topicPartition, timestampAndOffset.exception)
              else
                new ListOffsetResponse.PartitionData(Errors.NONE, timestampAndOffset.timestamp, timestampAndOffset.offset, timestampAndOffset.leaderEpoch)
            case None =>
              new ListOffsetResponse.PartitionData(Errors.NONE, ListOffsetResponse.UNKNOWN_TIMESTAMP,
                ListOffsetResponse.UNKNOWN_OFFSET, Optional.empty())
          }
          (topicPartition, response)
      }

      sendResponse(unauthorizedResponseStatus ++ duplicatedResponseMap ++ responseMap)
    }

    replicaManager.fetchOffsetsForTimestamps(partitionTimestamps,
            isolationLevelOpt,
            fetchOnlyFromLeader,
            responseCallback,
            15000L)
  }

  private def createTopic(topic: String,
                          numPartitions: Int,
                          replicationFactor: Int,
                          properties: util.Properties = new util.Properties()): MetadataResponse.TopicMetadata = {
    try {
      adminZkClient.createTopic(topic, numPartitions, replicationFactor, properties, RackAwareMode.Safe, config.tierFeature)
      info("Auto creation of topic %s with %d partitions and replication factor %d is successful"
        .format(topic, numPartitions, replicationFactor))
      new MetadataResponse.TopicMetadata(Errors.LEADER_NOT_AVAILABLE, topic, isInternal(topic),
        util.Collections.emptyList())
    } catch {
      case _: TopicExistsException => // let it go, possibly another broker created this topic
        new MetadataResponse.TopicMetadata(Errors.LEADER_NOT_AVAILABLE, topic, isInternal(topic),
          util.Collections.emptyList())
      case ex: Throwable  => // Catch all to prevent unhandled errors
        new MetadataResponse.TopicMetadata(Errors.forException(ex), topic, isInternal(topic),
          util.Collections.emptyList())
    }
  }

  private def createInternalTopic(topic: String): MetadataResponse.TopicMetadata = {
    if (topic == null)
      throw new IllegalArgumentException("topic must not be null")

    val aliveBrokers = metadataCache.getAliveBrokers

    topic match {
      case GROUP_METADATA_TOPIC_NAME =>
        if (aliveBrokers.size < config.offsetsTopicReplicationFactor) {
          error(s"Number of alive brokers '${aliveBrokers.size}' does not meet the required replication factor " +
            s"'${config.offsetsTopicReplicationFactor}' for the offsets topic (configured via " +
            s"'${KafkaConfig.OffsetsTopicReplicationFactorProp}'). This error can be ignored if the cluster is starting up " +
            s"and not all brokers are up yet.")
          new MetadataResponse.TopicMetadata(Errors.COORDINATOR_NOT_AVAILABLE, topic, true, util.Collections.emptyList())
        } else {
          createTopic(topic, config.offsetsTopicPartitions, config.offsetsTopicReplicationFactor.toInt,
            groupCoordinator.offsetsTopicConfigs)
        }
      case TRANSACTION_STATE_TOPIC_NAME =>
        if (aliveBrokers.size < config.transactionTopicReplicationFactor) {
          error(s"Number of alive brokers '${aliveBrokers.size}' does not meet the required replication factor " +
            s"'${config.transactionTopicReplicationFactor}' for the transactions state topic (configured via " +
            s"'${KafkaConfig.TransactionsTopicReplicationFactorProp}'). This error can be ignored if the cluster is starting up " +
            s"and not all brokers are up yet.")
          new MetadataResponse.TopicMetadata(Errors.COORDINATOR_NOT_AVAILABLE, topic, true, util.Collections.emptyList())
        } else {
          createTopic(topic, config.transactionTopicPartitions, config.transactionTopicReplicationFactor.toInt,
            txnCoordinator.transactionTopicConfigs)
        }
      case TIER_TOPIC_NAME =>
        new MetadataResponse.TopicMetadata(Errors.UNKNOWN_TOPIC_OR_PARTITION, topic, true, java.util.Collections.emptyList())
      case _ => throw new IllegalArgumentException(s"Unexpected internal topic name: $topic")
    }
  }

  private def getOrCreateInternalTopic(topic: String, listenerName: ListenerName): MetadataResponse.TopicMetadata = {
    val topicMetadata = metadataCache.getTopicMetadata(Set(topic), listenerName)
    topicMetadata.headOption.getOrElse(createInternalTopic(topic))
  }

  private def getTopicMetadata(allowAutoTopicCreation: Boolean, topics: Set[String], listenerName: ListenerName,
                               errorUnavailableEndpoints: Boolean,
                               errorUnavailableListeners: Boolean): Seq[MetadataResponse.TopicMetadata] = {
    val topicResponses = metadataCache.getTopicMetadata(topics, listenerName,
        errorUnavailableEndpoints, errorUnavailableListeners)
    if (topics.isEmpty || topicResponses.size == topics.size) {
      topicResponses
    } else {
      val nonExistentTopics = topics -- topicResponses.map(_.topic).toSet
      val responsesForNonExistentTopics = nonExistentTopics.map { topic =>
        if (isInternal(topic)) {
          val topicMetadata = createInternalTopic(topic)
          if (topicMetadata.error == Errors.COORDINATOR_NOT_AVAILABLE)
            new MetadataResponse.TopicMetadata(Errors.INVALID_REPLICATION_FACTOR, topic, true, util.Collections.emptyList())
          else
            topicMetadata
        } else if (allowAutoTopicCreation && config.autoCreateTopicsEnable) {
          createTopic(topic, config.numPartitions, config.defaultReplicationFactor)
        } else {
          new MetadataResponse.TopicMetadata(Errors.UNKNOWN_TOPIC_OR_PARTITION, topic, false, util.Collections.emptyList())
        }
      }
      topicResponses ++ responsesForNonExistentTopics
    }
  }

  /**
   * Handle a topic metadata request
   */
  def handleTopicMetadataRequest(request: RequestChannel.Request): Unit = {
    val metadataRequest = request.body[MetadataRequest]
    val requestVersion = request.header.apiVersion

    val topics = if (metadataRequest.isAllTopics)
      metadataCache.getAllTopics()
    else
      metadataRequest.topics.asScala.toSet

    val authorizedForDescribeTopics = filterAuthorized(request, DESCRIBE, TOPIC, topics.toSeq, logIfDenied = !metadataRequest.isAllTopics)
    var (authorizedTopics, unauthorizedForDescribeTopics) = topics.partition(authorizedForDescribeTopics.contains)
    var unauthorizedForCreateTopics = Set[String]()

    if (authorizedTopics.nonEmpty) {
      val nonExistingTopics = metadataCache.getNonExistingTopics(authorizedTopics)
      if (metadataRequest.allowAutoTopicCreation && config.autoCreateTopicsEnable && nonExistingTopics.nonEmpty) {
        if (!authorize(request, CREATE, CLUSTER, CLUSTER_NAME, logIfDenied = false)) {
          val authorizedForCreateTopics = filterAuthorized(request, CREATE, TOPIC, nonExistingTopics.toSeq)
          unauthorizedForCreateTopics = nonExistingTopics -- authorizedForCreateTopics
          authorizedTopics --= unauthorizedForCreateTopics
        }
      }
    }

    val unauthorizedForCreateTopicMetadata = unauthorizedForCreateTopics.map(topic =>
      new MetadataResponse.TopicMetadata(Errors.TOPIC_AUTHORIZATION_FAILED, topic, isInternal(topic),
        util.Collections.emptyList()))

    // do not disclose the existence of topics unauthorized for Describe, so we've not even checked if they exist or not
    val unauthorizedForDescribeTopicMetadata =
      // In case of all topics, don't include topics unauthorized for Describe
      if ((requestVersion == 0 && (metadataRequest.topics == null || metadataRequest.topics.isEmpty)) || metadataRequest.isAllTopics)
        Set.empty[MetadataResponse.TopicMetadata]
      else
        unauthorizedForDescribeTopics.map(topic =>
          new MetadataResponse.TopicMetadata(Errors.TOPIC_AUTHORIZATION_FAILED, topic, false, util.Collections.emptyList()))

    // In version 0, we returned an error when brokers with replicas were unavailable,
    // while in higher versions we simply don't include the broker in the returned broker list
    val errorUnavailableEndpoints = requestVersion == 0
    // In versions 5 and below, we returned LEADER_NOT_AVAILABLE if a matching listener was not found on the leader.
    // From version 6 onwards, we return LISTENER_NOT_FOUND to enable diagnosis of configuration errors.
    val errorUnavailableListeners = requestVersion >= 6
    val topicMetadata =
      if (authorizedTopics.isEmpty)
        Seq.empty[MetadataResponse.TopicMetadata]
      else
        getTopicMetadata(metadataRequest.allowAutoTopicCreation, authorizedTopics, request.context.listenerName,
          errorUnavailableEndpoints, errorUnavailableListeners)

    var clusterAuthorizedOperations = 0

    if (request.header.apiVersion >= 8) {
      // get cluster authorized operations
      if (metadataRequest.data().includeClusterAuthorizedOperations() &&
        authorize(request, DESCRIBE, CLUSTER, CLUSTER_NAME))
        clusterAuthorizedOperations = authorizedOperations(request, Resource.CLUSTER)
      // get topic authorized operations
      if (metadataRequest.data().includeTopicAuthorizedOperations())
        topicMetadata.foreach(topicData => {
          topicData.authorizedOperations(authorizedOperations(request, new Resource(ResourceType.TOPIC, topicData.topic())))
        })
    }

    val completeTopicMetadata = topicMetadata ++ unauthorizedForCreateTopicMetadata ++ unauthorizedForDescribeTopicMetadata

    val brokers = metadataCache.getAliveBrokers

    trace("Sending topic metadata %s and brokers %s for correlation id %d to client %s".format(completeTopicMetadata.mkString(","),
      brokers.mkString(","), request.header.correlationId, request.header.clientId))

    sendResponseMaybeThrottle(request, requestThrottleMs =>
       MetadataResponse.prepareResponse(
         requestThrottleMs,
         brokers.flatMap(_.getNode(request.context.listenerName)).asJava,
         clusterId,
         metadataCache.getControllerId.getOrElse(MetadataResponse.NO_CONTROLLER_ID),
         completeTopicMetadata.asJava,
         clusterAuthorizedOperations
      ))
  }

  /**
   * Handle an offset fetch request
   */
  def handleOffsetFetchRequest(request: RequestChannel.Request): Unit = {
    val header = request.header
    val offsetFetchRequest = request.body[OffsetFetchRequest]

    def partitionAuthorized[T](elements: List[T], topic: T => String): (Seq[T], Seq[T]) = {
      val authorizedTopics = filterAuthorized(request, DESCRIBE, TOPIC, elements.map(topic))
      elements.partition(element => authorizedTopics.contains(topic.apply(element)))
    }

    def createResponse(requestThrottleMs: Int): AbstractResponse = {
      val offsetFetchResponse =
        // reject the request if not authorized to the group
        if (!authorize(request, DESCRIBE, GROUP, offsetFetchRequest.groupId))
          offsetFetchRequest.getErrorResponse(requestThrottleMs, Errors.GROUP_AUTHORIZATION_FAILED)
        else {
          if (header.apiVersion == 0) {
            val (authorizedPartitions, unauthorizedPartitions) =
              partitionAuthorized[TopicPartition](offsetFetchRequest.partitions.asScala.toList, tp => tp.topic)

            // version 0 reads offsets from ZK
            val authorizedPartitionData = authorizedPartitions.map { topicPartition =>
              try {
                if (!metadataCache.contains(topicPartition))
                  (topicPartition, OffsetFetchResponse.UNKNOWN_PARTITION)
                else {
                  val payloadOpt = zkClient.getConsumerOffset(offsetFetchRequest.groupId, topicPartition)
                  payloadOpt match {
                    case Some(payload) =>
                      (topicPartition, new OffsetFetchResponse.PartitionData(payload.toLong,
                        Optional.empty(), OffsetFetchResponse.NO_METADATA, Errors.NONE))
                    case None =>
                      (topicPartition, OffsetFetchResponse.UNKNOWN_PARTITION)
                  }
                }
              } catch {
                case e: Throwable =>
                  (topicPartition, new OffsetFetchResponse.PartitionData(OffsetFetchResponse.INVALID_OFFSET,
                    Optional.empty(), OffsetFetchResponse.NO_METADATA, Errors.forException(e)))
              }
            }.toMap

            val unauthorizedPartitionData = unauthorizedPartitions.map(_ -> OffsetFetchResponse.UNAUTHORIZED_PARTITION).toMap
            new OffsetFetchResponse(requestThrottleMs, Errors.NONE, (authorizedPartitionData ++ unauthorizedPartitionData).asJava)
          } else {
            // versions 1 and above read offsets from Kafka
            if (offsetFetchRequest.isAllPartitions) {
              val (error, allPartitionData) = groupCoordinator.handleFetchOffsets(offsetFetchRequest.groupId)
              if (error != Errors.NONE)
                offsetFetchRequest.getErrorResponse(requestThrottleMs, error)
              else {
                // clients are not allowed to see offsets for topics that are not authorized for Describe
                val (authorizedPartitionData, _) = partitionAuthorized[(TopicPartition, OffsetFetchResponse.PartitionData)](allPartitionData.toList, e => e._1.topic)
                new OffsetFetchResponse(requestThrottleMs, Errors.NONE, authorizedPartitionData.toMap.asJava)
              }
            } else {
              val (authorizedPartitions, unauthorizedPartitions) =
                partitionAuthorized[TopicPartition](offsetFetchRequest.partitions.asScala.toList, tp => tp.topic)
              val (error, authorizedPartitionData) = groupCoordinator.handleFetchOffsets(offsetFetchRequest.groupId,
                Some(authorizedPartitions))
              if (error != Errors.NONE)
                offsetFetchRequest.getErrorResponse(requestThrottleMs, error)
              else {
                val unauthorizedPartitionData = unauthorizedPartitions.map(_ -> OffsetFetchResponse.UNAUTHORIZED_PARTITION).toMap
                new OffsetFetchResponse(requestThrottleMs, Errors.NONE, (authorizedPartitionData ++ unauthorizedPartitionData).asJava)
              }
            }
          }
        }

      trace(s"Sending offset fetch response $offsetFetchResponse for correlation id ${header.correlationId} to client ${header.clientId}.")
      offsetFetchResponse
    }

    sendResponseMaybeThrottle(request, createResponse)
  }

  def handleFindCoordinatorRequest(request: RequestChannel.Request): Unit = {
    val findCoordinatorRequest = request.body[FindCoordinatorRequest]

    if (findCoordinatorRequest.data.keyType == CoordinatorType.GROUP.id &&
        !authorize(request, DESCRIBE, GROUP, findCoordinatorRequest.data.key))
      sendErrorResponseMaybeThrottle(request, Errors.GROUP_AUTHORIZATION_FAILED.exception)
    else if (findCoordinatorRequest.data.keyType == CoordinatorType.TRANSACTION.id &&
        !authorize(request, DESCRIBE, TRANSACTIONAL_ID, findCoordinatorRequest.data.key))
      sendErrorResponseMaybeThrottle(request, Errors.TRANSACTIONAL_ID_AUTHORIZATION_FAILED.exception)
    else {
      // get metadata (and create the topic if necessary)
      val (partition, topicMetadata) = CoordinatorType.forId(findCoordinatorRequest.data.keyType) match {
        case CoordinatorType.GROUP =>
          val partition = groupCoordinator.partitionFor(findCoordinatorRequest.data.key)
          val metadata = getOrCreateInternalTopic(GROUP_METADATA_TOPIC_NAME, request.context.listenerName)
          (partition, metadata)

        case CoordinatorType.TRANSACTION =>
          val partition = txnCoordinator.partitionFor(findCoordinatorRequest.data.key)
          val metadata = getOrCreateInternalTopic(TRANSACTION_STATE_TOPIC_NAME, request.context.listenerName)
          (partition, metadata)

        case _ =>
          throw new InvalidRequestException("Unknown coordinator type in FindCoordinator request")
      }

      def createResponse(requestThrottleMs: Int): AbstractResponse = {
        def createFindCoordinatorResponse(error: Errors, node: Node): FindCoordinatorResponse = {
          new FindCoordinatorResponse(
              new FindCoordinatorResponseData()
                .setErrorCode(error.code)
                .setErrorMessage(error.message)
                .setNodeId(node.id)
                .setHost(node.host)
                .setPort(node.port)
                .setThrottleTimeMs(requestThrottleMs))
        }
        val responseBody = if (topicMetadata.error != Errors.NONE) {
          createFindCoordinatorResponse(Errors.COORDINATOR_NOT_AVAILABLE, Node.noNode)
        } else {
          val coordinatorEndpoint = topicMetadata.partitionMetadata.asScala
            .find(_.partition == partition)
            .map(_.leader)
            .flatMap(p => Option(p))

          coordinatorEndpoint match {
            case Some(endpoint) if !endpoint.isEmpty =>
              createFindCoordinatorResponse(Errors.NONE, endpoint)
            case _ =>
              createFindCoordinatorResponse(Errors.COORDINATOR_NOT_AVAILABLE, Node.noNode)
          }
        }
        trace("Sending FindCoordinator response %s for correlation id %d to client %s."
          .format(responseBody, request.header.correlationId, request.header.clientId))
        responseBody
      }
      sendResponseMaybeThrottle(request, createResponse)
    }
  }

  def handleDescribeGroupRequest(request: RequestChannel.Request): Unit = {

    def sendResponseCallback(describeGroupsResponseData: DescribeGroupsResponseData): Unit = {
      def createResponse(requestThrottleMs: Int): AbstractResponse = {
        describeGroupsResponseData.setThrottleTimeMs(requestThrottleMs)
        new DescribeGroupsResponse(describeGroupsResponseData)
      }
      sendResponseMaybeThrottle(request, createResponse)
    }

    val describeRequest = request.body[DescribeGroupsRequest]
    val describeGroupsResponseData = new DescribeGroupsResponseData()

    describeRequest.data().groups().asScala.foreach { groupId =>
      if (!authorize(request, DESCRIBE, GROUP, groupId)) {
        describeGroupsResponseData.groups().add(DescribeGroupsResponse.forError(groupId, Errors.GROUP_AUTHORIZATION_FAILED))
      } else {
        val (error, summary) = groupCoordinator.handleDescribeGroup(groupId)
        val members = summary.members.map { member =>
          new DescribeGroupsResponseData.DescribedGroupMember()
            .setMemberId(member.memberId)
            .setGroupInstanceId(member.groupInstanceId.orNull)
            .setClientId(member.clientId)
            .setClientHost(member.clientHost)
            .setMemberAssignment(member.assignment)
            .setMemberMetadata(member.assignment)
        }

        val describedGroup = new DescribeGroupsResponseData.DescribedGroup()
          .setErrorCode(error.code())
          .setGroupId(groupId)
          .setGroupState(summary.state)
          .setProtocolType(summary.protocolType)
          .setProtocolData(summary.protocol)
          .setMembers(members.asJava)

        if (request.header.apiVersion >= 3) {
          if (error == Errors.NONE && describeRequest.data().includeAuthorizedOperations()) {
            describedGroup.setAuthorizedOperations(authorizedOperations(request, new Resource(ResourceType.GROUP, groupId)))
          } else {
            describedGroup.setAuthorizedOperations(0)
          }
        }

        describeGroupsResponseData.groups().add(describedGroup)
      }
    }

    sendResponseCallback(describeGroupsResponseData)
  }

<<<<<<< HEAD

  private def authorizedOperations(session: RequestChannel.Session, resource: Resource): Int = {
    val authorizedOps = authorizer match {
      case None => resource.resourceType.supportedOperations
      case Some(_) => resource.resourceType.supportedOperations
        .filter(operation => authorize(session, operation, resource))
    }

    Utils.to32BitField(authorizedOps.map(operation => operation.toJava.code().asInstanceOf[JByte]).asJava)
  }

=======
>>>>>>> a6218a5d
  def handleListGroupsRequest(request: RequestChannel.Request): Unit = {
    val (error, groups) = groupCoordinator.handleListGroups()
    if (authorize(request, DESCRIBE, CLUSTER, CLUSTER_NAME))
      // With describe cluster access all groups are returned. We keep this alternative for backward compatibility.
      sendResponseMaybeThrottle(request, requestThrottleMs =>
        new ListGroupsResponse(new ListGroupsResponseData()
            .setErrorCode(error.code())
            .setGroups(groups.map { group => new ListGroupsResponseData.ListedGroup()
              .setGroupId(group.groupId)
              .setProtocolType(group.protocolType)}.asJava
            )
            .setThrottleTimeMs(requestThrottleMs)
        ))
    else {
      val filteredGroups = groups.filter(group => authorize(request, DESCRIBE, GROUP, group.groupId))
      sendResponseMaybeThrottle(request, requestThrottleMs =>
        new ListGroupsResponse(new ListGroupsResponseData()
          .setErrorCode(error.code())
          .setGroups(filteredGroups.map { group => new ListGroupsResponseData.ListedGroup()
            .setGroupId(group.groupId)
            .setProtocolType(group.protocolType)}.asJava
          )
          .setThrottleTimeMs(requestThrottleMs)
        ))
    }
  }

  def handleJoinGroupRequest(request: RequestChannel.Request): Unit = {
    val joinGroupRequest = request.body[JoinGroupRequest]

    // the callback for sending a join-group response
    def sendResponseCallback(joinResult: JoinGroupResult): Unit = {
      def createResponse(requestThrottleMs: Int): AbstractResponse = {
        val responseBody = new JoinGroupResponse(
          new JoinGroupResponseData()
            .setThrottleTimeMs(requestThrottleMs)
            .setErrorCode(joinResult.error.code())
            .setGenerationId(joinResult.generationId)
            .setProtocolName(joinResult.subProtocol)
            .setLeader(joinResult.leaderId)
            .setMemberId(joinResult.memberId)
            .setMembers(joinResult.members.asJava)
        )

        trace("Sending join group response %s for correlation id %d to client %s."
          .format(responseBody, request.header.correlationId, request.header.clientId))
        responseBody
      }
      sendResponseMaybeThrottle(request, createResponse)
    }

    if (joinGroupRequest.data.groupInstanceId != null && config.interBrokerProtocolVersion < KAFKA_2_3_IV0) {
      // Only enable static membership when IBP >= 2.3, because it is not safe for the broker to use the static member logic
      // until we are sure that all brokers support it. If static group being loaded by an older coordinator, it will discard
      // the group.instance.id field, so static members could accidentally become "dynamic", which leads to wrong states.
      sendResponseCallback(JoinGroupResult(
        List.empty,
        JoinGroupResponse.UNKNOWN_MEMBER_ID,
        JoinGroupResponse.UNKNOWN_GENERATION_ID,
        JoinGroupResponse.UNKNOWN_PROTOCOL,
        JoinGroupResponse.UNKNOWN_MEMBER_ID,
        Errors.UNSUPPORTED_VERSION
      ))
    } else if (!authorize(request, READ, GROUP, joinGroupRequest.data().groupId())) {
      sendResponseMaybeThrottle(request, requestThrottleMs =>
        new JoinGroupResponse(
          new JoinGroupResponseData()
            .setThrottleTimeMs(requestThrottleMs)
            .setErrorCode(Errors.GROUP_AUTHORIZATION_FAILED.code)
            .setGenerationId(JoinGroupResponse.UNKNOWN_GENERATION_ID)
            .setProtocolName(JoinGroupResponse.UNKNOWN_PROTOCOL)
            .setLeader(JoinGroupResponse.UNKNOWN_MEMBER_ID)
            .setMemberId(JoinGroupResponse.UNKNOWN_MEMBER_ID)
            .setMembers(util.Collections.emptyList())
        )
      )
    }  else {
      val groupInstanceId = Option(joinGroupRequest.data.groupInstanceId)

      // Only return MEMBER_ID_REQUIRED error if joinGroupRequest version is >= 4
      // and groupInstanceId is configured to unknown.
      val requireKnownMemberId = joinGroupRequest.version >= 4 && groupInstanceId.isEmpty

      // let the coordinator handle join-group
      val protocols = joinGroupRequest.data.protocols.valuesList.asScala.map(protocol =>
        (protocol.name, protocol.metadata)).toList
      groupCoordinator.handleJoinGroup(
        joinGroupRequest.data.groupId,
        joinGroupRequest.data.memberId,
        groupInstanceId,
        requireKnownMemberId,
        request.header.clientId,
        request.context.clientAddress.toString,
        joinGroupRequest.data.rebalanceTimeoutMs,
        joinGroupRequest.data.sessionTimeoutMs,
        joinGroupRequest.data.protocolType,
        protocols,
        sendResponseCallback)
    }
  }

  def handleSyncGroupRequest(request: RequestChannel.Request): Unit = {
    val syncGroupRequest = request.body[SyncGroupRequest]

    def sendResponseCallback(syncGroupResult: SyncGroupResult): Unit = {
      sendResponseMaybeThrottle(request, requestThrottleMs =>
        new SyncGroupResponse(
          new SyncGroupResponseData()
            .setErrorCode(syncGroupResult.error.code)
            .setAssignment(syncGroupResult.memberAssignment)
            .setThrottleTimeMs(requestThrottleMs)
        ))
    }

    if (syncGroupRequest.data.groupInstanceId != null && config.interBrokerProtocolVersion < KAFKA_2_3_IV0) {
      // Only enable static membership when IBP >= 2.3, because it is not safe for the broker to use the static member logic
      // until we are sure that all brokers support it. If static group being loaded by an older coordinator, it will discard
      // the group.instance.id field, so static members could accidentally become "dynamic", which leads to wrong states.
      sendResponseCallback(SyncGroupResult(Array[Byte](), Errors.UNSUPPORTED_VERSION))
    } else if (!authorize(request, READ, GROUP, syncGroupRequest.data.groupId)) {
      sendResponseCallback(SyncGroupResult(Array[Byte](), Errors.GROUP_AUTHORIZATION_FAILED))
    } else {
      val assignmentMap = immutable.Map.newBuilder[String, Array[Byte]]
      syncGroupRequest.data.assignments.asScala.foreach { assignment =>
        assignmentMap += (assignment.memberId -> assignment.assignment)
      }

      groupCoordinator.handleSyncGroup(
        syncGroupRequest.data.groupId,
        syncGroupRequest.data.generationId,
        syncGroupRequest.data.memberId,
        Option(syncGroupRequest.data.groupInstanceId),
        assignmentMap.result,
        sendResponseCallback
      )
    }
  }

  def handleDeleteGroupsRequest(request: RequestChannel.Request): Unit = {
    val deleteGroupsRequest = request.body[DeleteGroupsRequest]
    val groups = deleteGroupsRequest.data.groupsNames.asScala.toSet

    val (authorizedGroups, unauthorizedGroups) = groups.partition { group =>
      authorize(request, DELETE, GROUP, group)
    }

    val groupDeletionResult = groupCoordinator.handleDeleteGroups(authorizedGroups) ++
      unauthorizedGroups.map(_ -> Errors.GROUP_AUTHORIZATION_FAILED)

    sendResponseMaybeThrottle(request, requestThrottleMs => {
      val deletionCollections = new DeletableGroupResultCollection()
      groupDeletionResult.foreach { case (groupId, error) =>
        deletionCollections.add(new DeletableGroupResult()
          .setGroupId(groupId)
          .setErrorCode(error.code)
        )
      }

      new DeleteGroupsResponse(new DeleteGroupsResponseData()
        .setResults(deletionCollections)
        .setThrottleTimeMs(requestThrottleMs)
      )
    })
  }

  def handleHeartbeatRequest(request: RequestChannel.Request): Unit = {
    val heartbeatRequest = request.body[HeartbeatRequest]

    // the callback for sending a heartbeat response
    def sendResponseCallback(error: Errors): Unit = {
      def createResponse(requestThrottleMs: Int): AbstractResponse = {
        val response = new HeartbeatResponse(
          new HeartbeatResponseData()
            .setThrottleTimeMs(requestThrottleMs)
            .setErrorCode(error.code))
        trace("Sending heartbeat response %s for correlation id %d to client %s."
          .format(response, request.header.correlationId, request.header.clientId))
        response
      }
      sendResponseMaybeThrottle(request, createResponse)
    }

    if (heartbeatRequest.data.groupInstanceId != null && config.interBrokerProtocolVersion < KAFKA_2_3_IV0) {
      // Only enable static membership when IBP >= 2.3, because it is not safe for the broker to use the static member logic
      // until we are sure that all brokers support it. If static group being loaded by an older coordinator, it will discard
      // the group.instance.id field, so static members could accidentally become "dynamic", which leads to wrong states.
      sendResponseCallback(Errors.UNSUPPORTED_VERSION)
    } else if (!authorize(request, READ, GROUP, heartbeatRequest.data.groupId)) {
      sendResponseMaybeThrottle(request, requestThrottleMs =>
        new HeartbeatResponse(
            new HeartbeatResponseData()
              .setThrottleTimeMs(requestThrottleMs)
              .setErrorCode(Errors.GROUP_AUTHORIZATION_FAILED.code)))
    } else {
      // let the coordinator to handle heartbeat
      groupCoordinator.handleHeartbeat(
        heartbeatRequest.data.groupId,
        heartbeatRequest.data.memberId,
        Option(heartbeatRequest.data.groupInstanceId),
        heartbeatRequest.data.generationId,
        sendResponseCallback)
    }
  }

  def handleLeaveGroupRequest(request: RequestChannel.Request): Unit = {
    val leaveGroupRequest = request.body[LeaveGroupRequest]

    val members = leaveGroupRequest.members().asScala.toList

    if (!authorize(request, READ, GROUP, leaveGroupRequest.data().groupId())) {
      sendResponseMaybeThrottle(request, requestThrottleMs => {
        new LeaveGroupResponse(new LeaveGroupResponseData()
          .setThrottleTimeMs(requestThrottleMs)
          .setErrorCode(Errors.GROUP_AUTHORIZATION_FAILED.code)
        )
      })
    } else {
      def sendResponseCallback(leaveGroupResult : LeaveGroupResult): Unit = {
        val memberResponses = leaveGroupResult.memberResponses.map(
          leaveGroupResult =>
            new MemberResponse()
              .setErrorCode(leaveGroupResult.error.code)
              .setMemberId(leaveGroupResult.memberId)
              .setGroupInstanceId(leaveGroupResult.groupInstanceId.orNull)
        )
        def createResponse(requestThrottleMs: Int): AbstractResponse = {
          new LeaveGroupResponse(
            memberResponses.asJava,
            leaveGroupResult.topLevelError,
            requestThrottleMs,
            leaveGroupRequest.version)
        }
        sendResponseMaybeThrottle(request, createResponse)
      }

      groupCoordinator.handleLeaveGroup(
        leaveGroupRequest.data.groupId,
        members,
        sendResponseCallback)
    }
  }

  def handleSaslHandshakeRequest(request: RequestChannel.Request): Unit = {
    val responseData = new SaslHandshakeResponseData().setErrorCode(Errors.ILLEGAL_SASL_STATE.code)
    sendResponseMaybeThrottle(request, _ => new SaslHandshakeResponse(responseData))
  }

  def handleSaslAuthenticateRequest(request: RequestChannel.Request): Unit = {
    val responseData = new SaslAuthenticateResponseData()
      .setErrorCode(Errors.ILLEGAL_SASL_STATE.code)
      .setErrorMessage("SaslAuthenticate request received after successful authentication")
    sendResponseMaybeThrottle(request, _ => new SaslAuthenticateResponse(responseData))
  }

  def handleApiVersionsRequest(request: RequestChannel.Request): Unit = {
    // Note that broker returns its full list of supported ApiKeys and versions regardless of current
    // authentication state (e.g., before SASL authentication on an SASL listener, do note that no
    // Kafka protocol requests may take place on an SSL listener before the SSL handshake is finished).
    // If this is considered to leak information about the broker version a workaround is to use SSL
    // with client authentication which is performed at an earlier stage of the connection where the
    // ApiVersionRequest is not available.
    def createResponseCallback(requestThrottleMs: Int): ApiVersionsResponse = {
      val apiVersionRequest = request.body[ApiVersionsRequest]
      if (apiVersionRequest.hasUnsupportedRequestVersion)
        apiVersionRequest.getErrorResponse(requestThrottleMs, Errors.UNSUPPORTED_VERSION.exception)
      else
        ApiVersionsResponse.apiVersionsResponse(requestThrottleMs,
          config.interBrokerProtocolVersion.recordVersion.value)
    }
    sendResponseMaybeThrottle(request, createResponseCallback)
  }

  def handleCreateTopicsRequest(request: RequestChannel.Request): Unit = {
    def sendResponseCallback(results: CreatableTopicResultCollection): Unit = {
      def createResponse(requestThrottleMs: Int): AbstractResponse = {
        val responseData = new CreateTopicsResponseData().
          setThrottleTimeMs(requestThrottleMs).
          setTopics(results)
        val responseBody = new CreateTopicsResponse(responseData)
        trace(s"Sending create topics response $responseData for correlation id " +
          s"${request.header.correlationId} to client ${request.header.clientId}.")
        responseBody
      }
      sendResponseMaybeThrottle(request, createResponse)
    }

    val createTopicsRequest = request.body[CreateTopicsRequest]
    val results = new CreatableTopicResultCollection(createTopicsRequest.data().topics().size())
    if (!controller.isActive) {
      createTopicsRequest.data.topics.asScala.foreach { case topic =>
        results.add(new CreatableTopicResult().setName(topic.name()).
          setErrorCode(Errors.NOT_CONTROLLER.code()))
      }
      sendResponseCallback(results)
    } else {
      createTopicsRequest.data.topics.asScala.foreach { case topic =>
        results.add(new CreatableTopicResult().setName(topic.name()))
      }
      val hasClusterAuthorization = authorize(request, CREATE, CLUSTER, CLUSTER_NAME, logIfDenied = false)
      val topics = createTopicsRequest.data.topics.asScala.map(_.name)
      val authorizedTopics = if (hasClusterAuthorization) topics.toSet else filterAuthorized(request, CREATE, TOPIC, topics.toSeq)

      results.asScala.foreach(topic => {
        if (results.findAll(topic.name()).size() > 1) {
          topic.setErrorCode(Errors.INVALID_REQUEST.code())
          topic.setErrorMessage("Found multiple entries for this topic.")
        } else if (!authorizedTopics.contains(topic.name)) {
          topic.setErrorCode(Errors.TOPIC_AUTHORIZATION_FAILED.code())
          topic.setErrorMessage("Authorization failed.")
        }
      })
      val toCreate = mutable.Map[String, CreatableTopic]()
      createTopicsRequest.data.topics.asScala.foreach { topic =>
        if (results.find(topic.name).errorCode == Errors.NONE.code) {
          toCreate += topic.name -> topic
        }
      }
      def handleCreateTopicsResults(errors: Map[String, ApiError]): Unit = {
        errors.foreach { case (topicName, error) =>
          results.find(topicName).
            setErrorCode(error.error.code).
            setErrorMessage(error.message)
        }
        sendResponseCallback(results)
      }
      adminManager.createTopics(createTopicsRequest.data.timeoutMs,
          createTopicsRequest.data.validateOnly,
          toCreate,
          handleCreateTopicsResults,
          config.tierFeature)
    }
  }

  def handleCreatePartitionsRequest(request: RequestChannel.Request): Unit = {
    val createPartitionsRequest = request.body[CreatePartitionsRequest]

    def sendResponseCallback(results: Map[String, ApiError]): Unit = {
      def createResponse(requestThrottleMs: Int): AbstractResponse = {
        val responseBody = new CreatePartitionsResponse(requestThrottleMs, results.asJava)
        trace(s"Sending create partitions response $responseBody for correlation id ${request.header.correlationId} to " +
          s"client ${request.header.clientId}.")
        responseBody
      }
      sendResponseMaybeThrottle(request, createResponse)
    }

    if (!controller.isActive) {
      val result = createPartitionsRequest.newPartitions.asScala.map { case (topic, _) =>
        (topic, new ApiError(Errors.NOT_CONTROLLER, null))
      }
      sendResponseCallback(result)
    } else {
      // Special handling to add duplicate topics to the response
      val dupes = createPartitionsRequest.duplicates.asScala
      val notDuped = createPartitionsRequest.newPartitions.asScala -- dupes
      val authorizedTopics = filterAuthorized(request, ALTER, TOPIC, notDuped.toSeq.map(_._1))
      val (authorized, unauthorized) = notDuped.partition { case (topic, _) =>
        authorizedTopics.contains(topic)
      }

      val (queuedForDeletion, valid) = authorized.partition { case (topic, _) =>
        controller.topicDeletionManager.isTopicQueuedUpForDeletion(topic)
      }

      val errors = dupes.map(_ -> new ApiError(Errors.INVALID_REQUEST, "Duplicate topic in request.")) ++
        unauthorized.keySet.map(_ -> new ApiError(Errors.TOPIC_AUTHORIZATION_FAILED, "The topic authorization is failed.")) ++
        queuedForDeletion.keySet.map(_ -> new ApiError(Errors.INVALID_TOPIC_EXCEPTION, "The topic is queued for deletion."))

      adminManager.createPartitions(createPartitionsRequest.timeout, valid, createPartitionsRequest.validateOnly,
        request.context.listenerName, result => sendResponseCallback(result ++ errors))
    }
  }

  def handleDeleteTopicsRequest(request: RequestChannel.Request): Unit = {
    def sendResponseCallback(results: DeletableTopicResultCollection): Unit = {
      def createResponse(requestThrottleMs: Int): AbstractResponse = {
        val responseData = new DeleteTopicsResponseData()
          .setThrottleTimeMs(requestThrottleMs)
          .setResponses(results)
        val responseBody = new DeleteTopicsResponse(responseData)
        trace(s"Sending delete topics response $responseBody for correlation id ${request.header.correlationId} to client ${request.header.clientId}.")
        responseBody
      }
      sendResponseMaybeThrottle(request, createResponse)
    }

    val deleteTopicRequest = request.body[DeleteTopicsRequest]
    val results = new DeletableTopicResultCollection(deleteTopicRequest.data.topicNames.size)
    val toDelete = mutable.Set[String]()
    if (!controller.isActive) {
      deleteTopicRequest.data.topicNames.asScala.foreach { case topic =>
        results.add(new DeletableTopicResult()
          .setName(topic)
          .setErrorCode(Errors.NOT_CONTROLLER.code))
      }
      sendResponseCallback(results)
    } else if (!config.deleteTopicEnable) {
      val error = if (request.context.apiVersion < 3) Errors.INVALID_REQUEST else Errors.TOPIC_DELETION_DISABLED
      deleteTopicRequest.data.topicNames.asScala.foreach { case topic =>
        results.add(new DeletableTopicResult()
          .setName(topic)
          .setErrorCode(error.code))
      }
      sendResponseCallback(results)
    } else {
      deleteTopicRequest.data.topicNames.asScala.foreach { case topic =>
        results.add(new DeletableTopicResult()
          .setName(topic))
      }
      val authorizedTopics = filterAuthorized(request, DELETE, TOPIC, results.asScala.toSeq.map(_.name))
      results.asScala.foreach(topic => {
         if (!authorizedTopics.contains(topic.name))
           topic.setErrorCode(Errors.TOPIC_AUTHORIZATION_FAILED.code)
         else if (!metadataCache.contains(topic.name))
           topic.setErrorCode(Errors.UNKNOWN_TOPIC_OR_PARTITION.code)
         else
           toDelete += topic.name
      })
      // If no authorized topics return immediately
      if (toDelete.isEmpty)
        sendResponseCallback(results)
      else {
        def handleDeleteTopicsResults(errors: Map[String, Errors]): Unit = {
          errors.foreach {
            case (topicName, error) =>
              results.find(topicName)
                .setErrorCode(error.code)
          }
          sendResponseCallback(results)
        }

        adminManager.deleteTopics(
          deleteTopicRequest.data.timeoutMs.toInt,
          toDelete,
          handleDeleteTopicsResults
        )
      }
    }
  }

  def handleDeleteRecordsRequest(request: RequestChannel.Request): Unit = {
    val deleteRecordsRequest = request.body[DeleteRecordsRequest]

    val unauthorizedTopicResponses = mutable.Map[TopicPartition, DeleteRecordsResponse.PartitionResponse]()
    val nonExistingTopicResponses = mutable.Map[TopicPartition, DeleteRecordsResponse.PartitionResponse]()
    val authorizedForDeleteTopicOffsets = mutable.Map[TopicPartition, Long]()

    val authorizedTopics = filterAuthorized(request, DELETE, TOPIC,
      deleteRecordsRequest.partitionOffsets.asScala.toSeq.map(_._1.topic))
    for ((topicPartition, offset) <- deleteRecordsRequest.partitionOffsets.asScala) {
      if (!authorizedTopics.contains(topicPartition.topic))
        unauthorizedTopicResponses += topicPartition -> new DeleteRecordsResponse.PartitionResponse(
          DeleteRecordsResponse.INVALID_LOW_WATERMARK, Errors.TOPIC_AUTHORIZATION_FAILED)
      else if (!metadataCache.contains(topicPartition))
        nonExistingTopicResponses += topicPartition -> new DeleteRecordsResponse.PartitionResponse(
          DeleteRecordsResponse.INVALID_LOW_WATERMARK, Errors.UNKNOWN_TOPIC_OR_PARTITION)
      else
        authorizedForDeleteTopicOffsets += (topicPartition -> offset)
    }

    // the callback for sending a DeleteRecordsResponse
    def sendResponseCallback(authorizedTopicResponses: Map[TopicPartition, DeleteRecordsResponse.PartitionResponse]): Unit = {
      val mergedResponseStatus = authorizedTopicResponses ++ unauthorizedTopicResponses ++ nonExistingTopicResponses
      mergedResponseStatus.foreach { case (topicPartition, status) =>
        if (status.error != Errors.NONE) {
          debug("DeleteRecordsRequest with correlation id %d from client %s on partition %s failed due to %s".format(
            request.header.correlationId,
            request.header.clientId,
            topicPartition,
            status.error.exceptionName))
        }
      }

      sendResponseMaybeThrottle(request, requestThrottleMs =>
        new DeleteRecordsResponse(requestThrottleMs, mergedResponseStatus.asJava))
    }

    if (authorizedForDeleteTopicOffsets.isEmpty)
      sendResponseCallback(Map.empty)
    else {
      // call the replica manager to append messages to the replicas
      replicaManager.deleteRecords(
        deleteRecordsRequest.timeout.toLong,
        authorizedForDeleteTopicOffsets,
        sendResponseCallback)
    }
  }

  def handleInitProducerIdRequest(request: RequestChannel.Request): Unit = {
    val initProducerIdRequest = request.body[InitProducerIdRequest]
    val transactionalId = initProducerIdRequest.data.transactionalId

    if (transactionalId != null) {
      if (!authorize(request, WRITE, TRANSACTIONAL_ID, transactionalId)) {
        sendErrorResponseMaybeThrottle(request, Errors.TRANSACTIONAL_ID_AUTHORIZATION_FAILED.exception)
        return
      }
    } else if (!authorize(request, IDEMPOTENT_WRITE, CLUSTER, CLUSTER_NAME)) {
      sendErrorResponseMaybeThrottle(request, Errors.CLUSTER_AUTHORIZATION_FAILED.exception)
      return
    }

    def sendResponseCallback(result: InitProducerIdResult): Unit = {
      def createResponse(requestThrottleMs: Int): AbstractResponse = {
        val responseData = new InitProducerIdResponseData()
          .setProducerId(result.producerId)
          .setProducerEpoch(result.producerEpoch)
          .setThrottleTimeMs(requestThrottleMs)
          .setErrorCode(result.error.code)
        val responseBody = new InitProducerIdResponse(responseData)
        trace(s"Completed $transactionalId's InitProducerIdRequest with result $result from client ${request.header.clientId}.")
        responseBody
      }
      sendResponseMaybeThrottle(request, createResponse)
    }
    txnCoordinator.handleInitProducerId(transactionalId, initProducerIdRequest.data.transactionTimeoutMs, sendResponseCallback)
  }

  def handleEndTxnRequest(request: RequestChannel.Request): Unit = {
    ensureInterBrokerVersion(KAFKA_0_11_0_IV0)
    val endTxnRequest = request.body[EndTxnRequest]
    val transactionalId = endTxnRequest.transactionalId

<<<<<<< HEAD
    if (authorize(request.session, Write, Resource(TransactionalId, transactionalId, LITERAL))) {
=======
    if (authorize(request, WRITE, TRANSACTIONAL_ID, transactionalId)) {
>>>>>>> a6218a5d
      def sendResponseCallback(error: Errors): Unit = {
        def createResponse(requestThrottleMs: Int): AbstractResponse = {
          val responseBody = new EndTxnResponse(requestThrottleMs, error)
          trace(s"Completed ${endTxnRequest.transactionalId}'s EndTxnRequest with command: ${endTxnRequest.command}, errors: $error from client ${request.header.clientId}.")
          responseBody
        }
        sendResponseMaybeThrottle(request, createResponse)
      }

      txnCoordinator.handleEndTransaction(endTxnRequest.transactionalId,
        endTxnRequest.producerId,
        endTxnRequest.producerEpoch,
        endTxnRequest.command,
        sendResponseCallback)
    } else
      sendResponseMaybeThrottle(request, requestThrottleMs =>
        new EndTxnResponse(requestThrottleMs, Errors.TRANSACTIONAL_ID_AUTHORIZATION_FAILED))
  }

  def handleWriteTxnMarkersRequest(request: RequestChannel.Request): Unit = {
    ensureInterBrokerVersion(KAFKA_0_11_0_IV0)
    authorizeClusterOperation(request, CLUSTER_ACTION)
    val writeTxnMarkersRequest = request.body[WriteTxnMarkersRequest]
    val errors = new ConcurrentHashMap[java.lang.Long, util.Map[TopicPartition, Errors]]()
    val markers = writeTxnMarkersRequest.markers
    val numAppends = new AtomicInteger(markers.size)

    if (numAppends.get == 0) {
      sendResponseExemptThrottle(request, new WriteTxnMarkersResponse(errors))
      return
    }

    def updateErrors(producerId: Long, currentErrors: ConcurrentHashMap[TopicPartition, Errors]): Unit = {
      val previousErrors = errors.putIfAbsent(producerId, currentErrors)
      if (previousErrors != null)
        previousErrors.putAll(currentErrors)
    }

    /**
      * This is the call back invoked when a log append of transaction markers succeeds. This can be called multiple
      * times when handling a single WriteTxnMarkersRequest because there is one append per TransactionMarker in the
      * request, so there could be multiple appends of markers to the log. The final response will be sent only
      * after all appends have returned.
      */
    def maybeSendResponseCallback(producerId: Long, result: TransactionResult)(responseStatus: Map[TopicPartition, PartitionResponse]): Unit = {
      trace(s"End transaction marker append for producer id $producerId completed with status: $responseStatus")
      val currentErrors = new ConcurrentHashMap[TopicPartition, Errors](responseStatus.map { case (k, v) => k -> v.error }.asJava)
      updateErrors(producerId, currentErrors)
      val successfulOffsetsPartitions = responseStatus.filter { case (topicPartition, partitionResponse) =>
        topicPartition.topic == GROUP_METADATA_TOPIC_NAME && partitionResponse.error == Errors.NONE
      }.keys

      if (successfulOffsetsPartitions.nonEmpty) {
        // as soon as the end transaction marker has been written for a transactional offset commit,
        // call to the group coordinator to materialize the offsets into the cache
        try {
          groupCoordinator.scheduleHandleTxnCompletion(producerId, successfulOffsetsPartitions, result)
        } catch {
          case e: Exception =>
            error(s"Received an exception while trying to update the offsets cache on transaction marker append", e)
            val updatedErrors = new ConcurrentHashMap[TopicPartition, Errors]()
            successfulOffsetsPartitions.foreach(updatedErrors.put(_, Errors.UNKNOWN_SERVER_ERROR))
            updateErrors(producerId, updatedErrors)
        }
      }

      if (numAppends.decrementAndGet() == 0)
        sendResponseExemptThrottle(request, new WriteTxnMarkersResponse(errors))
    }

    // TODO: The current append API makes doing separate writes per producerId a little easier, but it would
    // be nice to have only one append to the log. This requires pushing the building of the control records
    // into Log so that we only append those having a valid producer epoch, and exposing a new appendControlRecord
    // API in ReplicaManager. For now, we've done the simpler approach
    var skippedMarkers = 0
    for (marker <- markers.asScala) {
      val producerId = marker.producerId
      val partitionsWithCompatibleMessageFormat = new mutable.ArrayBuffer[TopicPartition]

      val currentErrors = new ConcurrentHashMap[TopicPartition, Errors]()
      marker.partitions.asScala.foreach { partition =>
        replicaManager.getMagic(partition) match {
          case Some(magic) =>
            if (magic < RecordBatch.MAGIC_VALUE_V2)
              currentErrors.put(partition, Errors.UNSUPPORTED_FOR_MESSAGE_FORMAT)
            else
              partitionsWithCompatibleMessageFormat += partition
          case None =>
            currentErrors.put(partition, Errors.UNKNOWN_TOPIC_OR_PARTITION)
        }
      }

      if (!currentErrors.isEmpty)
        updateErrors(producerId, currentErrors)

      if (partitionsWithCompatibleMessageFormat.isEmpty) {
        numAppends.decrementAndGet()
        skippedMarkers += 1
      } else {
        val controlRecords = partitionsWithCompatibleMessageFormat.map { partition =>
          val controlRecordType = marker.transactionResult match {
            case TransactionResult.COMMIT => ControlRecordType.COMMIT
            case TransactionResult.ABORT => ControlRecordType.ABORT
          }
          val endTxnMarker = new EndTransactionMarker(controlRecordType, marker.coordinatorEpoch)
          partition -> MemoryRecords.withEndTransactionMarker(producerId, marker.producerEpoch, endTxnMarker)
        }.toMap

        replicaManager.appendRecords(
          timeout = config.requestTimeoutMs.toLong,
          requiredAcks = -1,
          internalTopicsAllowed = true,
          isFromClient = false,
          entriesPerPartition = controlRecords,
          responseCallback = maybeSendResponseCallback(producerId, marker.transactionResult))
      }
    }

    // No log appends were written as all partitions had incorrect log format
    // so we need to send the error response
    if (skippedMarkers == markers.size())
      sendResponseExemptThrottle(request, new WriteTxnMarkersResponse(errors))
  }

  def ensureInterBrokerVersion(version: ApiVersion): Unit = {
    if (config.interBrokerProtocolVersion < version)
      throw new UnsupportedVersionException(s"inter.broker.protocol.version: ${config.interBrokerProtocolVersion.version} is less than the required version: ${version.version}")
  }

  def handleAddPartitionToTxnRequest(request: RequestChannel.Request): Unit = {
    ensureInterBrokerVersion(KAFKA_0_11_0_IV0)
    val addPartitionsToTxnRequest = request.body[AddPartitionsToTxnRequest]
    val transactionalId = addPartitionsToTxnRequest.transactionalId
    val partitionsToAdd = addPartitionsToTxnRequest.partitions.asScala
    if (!authorize(request, WRITE, TRANSACTIONAL_ID, transactionalId))
      sendResponseMaybeThrottle(request, requestThrottleMs =>
        addPartitionsToTxnRequest.getErrorResponse(requestThrottleMs, Errors.TRANSACTIONAL_ID_AUTHORIZATION_FAILED.exception))
    else {
      val unauthorizedTopicErrors = mutable.Map[TopicPartition, Errors]()
      val nonExistingTopicErrors = mutable.Map[TopicPartition, Errors]()
      val authorizedPartitions = mutable.Set[TopicPartition]()

      val authorizedTopics = filterAuthorized(request, WRITE, TOPIC,
        partitionsToAdd.toSeq.map(_.topic).filterNot(org.apache.kafka.common.internals.Topic.isInternal))
      for (topicPartition <- partitionsToAdd) {
        if (!authorizedTopics.contains(topicPartition.topic))
          unauthorizedTopicErrors += topicPartition -> Errors.TOPIC_AUTHORIZATION_FAILED
        else if (!metadataCache.contains(topicPartition))
          nonExistingTopicErrors += topicPartition -> Errors.UNKNOWN_TOPIC_OR_PARTITION
        else
          authorizedPartitions.add(topicPartition)
      }

      if (unauthorizedTopicErrors.nonEmpty || nonExistingTopicErrors.nonEmpty) {
        // Any failed partition check causes the entire request to fail. We send the appropriate error codes for the
        // partitions which failed, and an 'OPERATION_NOT_ATTEMPTED' error code for the partitions which succeeded
        // the authorization check to indicate that they were not added to the transaction.
        val partitionErrors = unauthorizedTopicErrors ++ nonExistingTopicErrors ++
          authorizedPartitions.map(_ -> Errors.OPERATION_NOT_ATTEMPTED)
        sendResponseMaybeThrottle(request, requestThrottleMs =>
          new AddPartitionsToTxnResponse(requestThrottleMs, partitionErrors.asJava))
      } else {
        def sendResponseCallback(error: Errors): Unit = {
          def createResponse(requestThrottleMs: Int): AbstractResponse = {
            val responseBody: AddPartitionsToTxnResponse = new AddPartitionsToTxnResponse(requestThrottleMs,
              partitionsToAdd.map{tp => (tp, error)}.toMap.asJava)
            trace(s"Completed $transactionalId's AddPartitionsToTxnRequest with partitions $partitionsToAdd: errors: $error from client ${request.header.clientId}")
            responseBody
          }

          sendResponseMaybeThrottle(request, createResponse)
        }

        txnCoordinator.handleAddPartitionsToTransaction(transactionalId,
          addPartitionsToTxnRequest.producerId,
          addPartitionsToTxnRequest.producerEpoch,
          authorizedPartitions,
          sendResponseCallback)
      }
    }
  }

  def handleAddOffsetsToTxnRequest(request: RequestChannel.Request): Unit = {
    ensureInterBrokerVersion(KAFKA_0_11_0_IV0)
    val addOffsetsToTxnRequest = request.body[AddOffsetsToTxnRequest]
    val transactionalId = addOffsetsToTxnRequest.transactionalId
    val groupId = addOffsetsToTxnRequest.consumerGroupId
    val offsetTopicPartition = new TopicPartition(GROUP_METADATA_TOPIC_NAME, groupCoordinator.partitionFor(groupId))

    if (!authorize(request, WRITE, TRANSACTIONAL_ID, transactionalId))
      sendResponseMaybeThrottle(request, requestThrottleMs =>
        new AddOffsetsToTxnResponse(requestThrottleMs, Errors.TRANSACTIONAL_ID_AUTHORIZATION_FAILED))
    else if (!authorize(request, READ, GROUP, groupId))
      sendResponseMaybeThrottle(request, requestThrottleMs =>
        new AddOffsetsToTxnResponse(requestThrottleMs, Errors.GROUP_AUTHORIZATION_FAILED))
    else {
      def sendResponseCallback(error: Errors): Unit = {
        def createResponse(requestThrottleMs: Int): AbstractResponse = {
          val responseBody: AddOffsetsToTxnResponse = new AddOffsetsToTxnResponse(requestThrottleMs, error)
          trace(s"Completed $transactionalId's AddOffsetsToTxnRequest for group $groupId on partition " +
            s"$offsetTopicPartition: errors: $error from client ${request.header.clientId}")
          responseBody
        }
        sendResponseMaybeThrottle(request, createResponse)
      }

      txnCoordinator.handleAddPartitionsToTransaction(transactionalId,
        addOffsetsToTxnRequest.producerId,
        addOffsetsToTxnRequest.producerEpoch,
        Set(offsetTopicPartition),
        sendResponseCallback)
    }
  }

  def handleTxnOffsetCommitRequest(request: RequestChannel.Request): Unit = {
    ensureInterBrokerVersion(KAFKA_0_11_0_IV0)
    val header = request.header
    val txnOffsetCommitRequest = request.body[TxnOffsetCommitRequest]

    // authorize for the transactionalId and the consumer group. Note that we skip producerId authorization
    // since it is implied by transactionalId authorization
    if (!authorize(request, WRITE, TRANSACTIONAL_ID, txnOffsetCommitRequest.transactionalId))
      sendErrorResponseMaybeThrottle(request, Errors.TRANSACTIONAL_ID_AUTHORIZATION_FAILED.exception)
    else if (!authorize(request, READ, GROUP, txnOffsetCommitRequest.consumerGroupId))
      sendErrorResponseMaybeThrottle(request, Errors.GROUP_AUTHORIZATION_FAILED.exception)
    else {
      val unauthorizedTopicErrors = mutable.Map[TopicPartition, Errors]()
      val nonExistingTopicErrors = mutable.Map[TopicPartition, Errors]()
      val authorizedTopicCommittedOffsets = mutable.Map[TopicPartition, TxnOffsetCommitRequest.CommittedOffset]()
      val authorizedTopics = filterAuthorized(request, READ, TOPIC, txnOffsetCommitRequest.offsets.keySet.asScala.toSeq.map(_.topic))

      for ((topicPartition, commitedOffset) <- txnOffsetCommitRequest.offsets.asScala) {
        if (!authorizedTopics.contains(topicPartition.topic))
          unauthorizedTopicErrors += topicPartition -> Errors.TOPIC_AUTHORIZATION_FAILED
        else if (!metadataCache.contains(topicPartition))
          nonExistingTopicErrors += topicPartition -> Errors.UNKNOWN_TOPIC_OR_PARTITION
        else
          authorizedTopicCommittedOffsets += (topicPartition -> commitedOffset)
      }

      // the callback for sending an offset commit response
      def sendResponseCallback(authorizedTopicErrors: Map[TopicPartition, Errors]): Unit = {
        val combinedCommitStatus = authorizedTopicErrors ++ unauthorizedTopicErrors ++ nonExistingTopicErrors
        if (isDebugEnabled)
          combinedCommitStatus.foreach { case (topicPartition, error) =>
            if (error != Errors.NONE) {
              debug(s"TxnOffsetCommit with correlation id ${header.correlationId} from client ${header.clientId} " +
                s"on partition $topicPartition failed due to ${error.exceptionName}")
            }
          }
        sendResponseMaybeThrottle(request, requestThrottleMs =>
          new TxnOffsetCommitResponse(requestThrottleMs, combinedCommitStatus.asJava))
      }

      if (authorizedTopicCommittedOffsets.isEmpty)
        sendResponseCallback(Map.empty)
      else {
        val offsetMetadata = convertTxnOffsets(authorizedTopicCommittedOffsets.toMap)
        groupCoordinator.handleTxnCommitOffsets(
          txnOffsetCommitRequest.consumerGroupId,
          txnOffsetCommitRequest.producerId,
          txnOffsetCommitRequest.producerEpoch,
          offsetMetadata,
          sendResponseCallback)
      }
    }
  }

  private def convertTxnOffsets(offsetsMap: immutable.Map[TopicPartition, TxnOffsetCommitRequest.CommittedOffset]): immutable.Map[TopicPartition, OffsetAndMetadata] = {
    val currentTimestamp = time.milliseconds
    offsetsMap.map { case (topicPartition, partitionData) =>
      val metadata = if (partitionData.metadata == null) OffsetAndMetadata.NoMetadata else partitionData.metadata
      topicPartition -> new OffsetAndMetadata(
        offset = partitionData.offset,
        leaderEpoch = partitionData.leaderEpoch,
        metadata = metadata,
        commitTimestamp = currentTimestamp,
        expireTimestamp = None)
    }
  }

  def handleDescribeAcls(request: RequestChannel.Request): Unit = {
    authorizeClusterOperation(request, DESCRIBE)
    val describeAclsRequest = request.body[DescribeAclsRequest]
    authorizer match {
      case None =>
        sendResponseMaybeThrottle(request, requestThrottleMs =>
          new DescribeAclsResponse(requestThrottleMs,
            new ApiError(Errors.SECURITY_DISABLED, "No Authorizer is configured on the broker"), util.Collections.emptySet()))
      case Some(auth) =>
        val filter = describeAclsRequest.filter
        val returnedAcls = new util.HashSet[AclBinding]()
        auth.acls(filter).asScala.foreach(returnedAcls.add)
        sendResponseMaybeThrottle(request, requestThrottleMs =>
          new DescribeAclsResponse(requestThrottleMs, ApiError.NONE, returnedAcls))
    }
  }

  def handleCreateAcls(request: RequestChannel.Request): Unit = {
    authorizeClusterOperation(request, ALTER)
    val createAclsRequest = request.body[CreateAclsRequest]

    authorizer match {
      case None =>
        sendResponseMaybeThrottle(request, requestThrottleMs =>
          createAclsRequest.getErrorResponse(requestThrottleMs,
            new SecurityDisabledException("No Authorizer is configured on the broker.")))
      case Some(auth) =>

        val errorResults = mutable.Map[AclBinding, AclCreateResult]()
        val aclBindings = createAclsRequest.aclCreations.asScala.map(_.acl)
        val validBindings = aclBindings
          .filter { acl =>
            val resource = acl.pattern
            val throwable = if (resource.resourceType == ResourceType.CLUSTER && !AuthorizerUtils.isClusterResource(resource.name))
                new InvalidRequestException("The only valid name for the CLUSTER resource is " + CLUSTER_NAME)
            else if (resource.name.isEmpty)
              new InvalidRequestException("Invalid empty resource name")
            else
              null
            if (throwable != null) {
              debug(s"Failed to add acl $acl to $resource", throwable)
              errorResults(acl) = new AclCreateResult(throwable)
              false
            } else
              true
          }
        val createResults = auth.createAcls(request.context, validBindings.asJava)

        val aclCreationResults = aclBindings.map { acl =>
          val result = errorResults.getOrElse(acl, createResults.get(validBindings.indexOf(acl)))
          new AclCreationResponse(result.exception.asScala.map(ApiError.fromThrowable).getOrElse(ApiError.NONE))
        }

        sendResponseMaybeThrottle(request, requestThrottleMs =>
          new CreateAclsResponse(requestThrottleMs, aclCreationResults.asJava))
    }
  }

  def handleDeleteAcls(request: RequestChannel.Request): Unit = {
    authorizeClusterOperation(request, ALTER)
    val deleteAclsRequest = request.body[DeleteAclsRequest]
    authorizer match {
      case None =>
        sendResponseMaybeThrottle(request, requestThrottleMs =>
          deleteAclsRequest.getErrorResponse(requestThrottleMs,
            new SecurityDisabledException("No Authorizer is configured on the broker.")))
      case Some(auth) =>

        val results = auth.deleteAcls(request.context, deleteAclsRequest.filters)
        def toErrorCode(exception: Optional[ApiException]): ApiError = {
          exception.asScala.map(ApiError.fromThrowable).getOrElse(ApiError.NONE)
        }
        val filterResponses = results.asScala.map { result =>
          val deletions = result.aclBindingDeleteResults().asScala.toList.map { deletionResult =>
            new AclDeletionResult(toErrorCode(deletionResult.exception), deletionResult.aclBinding)
          }.asJava
          new AclFilterResponse(toErrorCode(result.exception), deletions)
        }.asJava
        sendResponseMaybeThrottle(request, requestThrottleMs => new DeleteAclsResponse(requestThrottleMs, filterResponses))
    }
  }

  def handleOffsetForLeaderEpochRequest(request: RequestChannel.Request): Unit = {
    val offsetForLeaderEpoch = request.body[OffsetsForLeaderEpochRequest]
    val requestInfo = offsetForLeaderEpoch.epochsByTopicPartition.asScala

    // The OffsetsForLeaderEpoch API was initially only used for inter-broker communication and required
    // cluster permission. With KIP-320, the consumer now also uses this API to check for log truncation
    // following a leader change, so we also allow topic describe permission.
    val (authorizedPartitions, unauthorizedPartitions) = if (authorize(request, CLUSTER_ACTION, CLUSTER, CLUSTER_NAME, logIfDenied = false)) {
      (requestInfo, Map.empty[TopicPartition, OffsetsForLeaderEpochRequest.PartitionData])
    } else {
      val authorizedTopics = filterAuthorized(request, DESCRIBE, TOPIC, requestInfo.keySet.toSeq.map(_.topic))
      requestInfo.partition {
        case (tp, _) => authorizedTopics.contains(tp.topic)
      }
    }

    val endOffsetsForAuthorizedPartitions = replicaManager.lastOffsetForLeaderEpoch(authorizedPartitions)
    val endOffsetsForUnauthorizedPartitions = unauthorizedPartitions.mapValues(_ =>
      new EpochEndOffset(Errors.TOPIC_AUTHORIZATION_FAILED, EpochEndOffset.UNDEFINED_EPOCH,
        EpochEndOffset.UNDEFINED_EPOCH_OFFSET))

    val endOffsetsForAllPartitions = endOffsetsForAuthorizedPartitions ++ endOffsetsForUnauthorizedPartitions
    sendResponseMaybeThrottle(request, requestThrottleMs =>
      new OffsetsForLeaderEpochResponse(requestThrottleMs, endOffsetsForAllPartitions.asJava))
  }

  def handleAlterConfigsRequest(request: RequestChannel.Request): Unit = {
    val alterConfigsRequest = request.body[AlterConfigsRequest]
    val (authorizedResources, unauthorizedResources) = alterConfigsRequest.configs.asScala.partition { case (resource, _) =>
      resource.`type` match {
        case ConfigResource.Type.BROKER_LOGGER =>
          throw new InvalidRequestException(s"AlterConfigs is deprecated and does not support the resource type ${ConfigResource.Type.BROKER_LOGGER}")
        case ConfigResource.Type.BROKER =>
          authorize(request, ALTER_CONFIGS, CLUSTER, CLUSTER_NAME)
        case ConfigResource.Type.TOPIC =>
          authorize(request, ALTER_CONFIGS, TOPIC, resource.name)
        case rt => throw new InvalidRequestException(s"Unexpected resource type $rt")
      }
    }
    val authorizedResult = adminManager.alterConfigs(authorizedResources, alterConfigsRequest.validateOnly, request.session.principal)
    val unauthorizedResult = unauthorizedResources.keys.map { resource =>
      resource -> configsAuthorizationApiError(resource)
    }
    sendResponseMaybeThrottle(request, requestThrottleMs =>
      new AlterConfigsResponse(requestThrottleMs, (authorizedResult ++ unauthorizedResult).asJava))
  }

  def handleAlterPartitionReassignmentsRequest(request: RequestChannel.Request): Unit = {
    authorizeClusterOperation(request, ALTER)
    val alterPartitionReassignmentsRequest = request.body[AlterPartitionReassignmentsRequest]

    sendResponseMaybeThrottle(request, requestThrottleMs =>
      new AlterPartitionReassignmentsResponse(
        new AlterPartitionReassignmentsResponseData().setThrottleTimeMs(requestThrottleMs)
          .setErrorCode(Errors.UNSUPPORTED_VERSION.code()).setErrorMessage(Errors.UNSUPPORTED_VERSION.message())
          .toStruct(0)
      )
    )
  }

  def handleListPartitionReassignmentsRequest(request: RequestChannel.Request): Unit = {
    authorizeClusterOperation(request, DESCRIBE)
    val listPartitionReassignmentsRequest = request.body[ListPartitionReassignmentsRequest]

    sendResponseMaybeThrottle(request, requestThrottleMs =>
      new ListPartitionReassignmentsResponse(
        new ListPartitionReassignmentsResponseData().setThrottleTimeMs(requestThrottleMs)
          .setErrorCode(Errors.UNSUPPORTED_VERSION.code()).setErrorMessage(Errors.UNSUPPORTED_VERSION.message())
          .toStruct(0)
      )
    )
  }

  private def configsAuthorizationApiError(resource: ConfigResource): ApiError = {
    val error = resource.`type` match {
      case ConfigResource.Type.BROKER | ConfigResource.Type.BROKER_LOGGER => Errors.CLUSTER_AUTHORIZATION_FAILED
      case ConfigResource.Type.TOPIC => Errors.TOPIC_AUTHORIZATION_FAILED
      case rt => throw new InvalidRequestException(s"Unexpected resource type $rt for resource ${resource.name}")
    }
    new ApiError(error, null)
  }

  def handleIncrementalAlterConfigsRequest(request: RequestChannel.Request): Unit = {
    val alterConfigsRequest = request.body[IncrementalAlterConfigsRequest]

    val configs = alterConfigsRequest.data().resources().iterator().asScala.map { alterConfigResource =>
      val configResource = new ConfigResource(ConfigResource.Type.forId(alterConfigResource.resourceType()), alterConfigResource.resourceName())
      configResource -> alterConfigResource.configs().iterator().asScala.map {
        alterConfig => new AlterConfigOp(new ConfigEntry(alterConfig.name(), alterConfig.value()), OpType.forId(alterConfig.configOperation())) }.toList
    }.toMap

    val (authorizedResources, unauthorizedResources) = configs.partition { case (resource, _) =>
      resource.`type` match {
        case ConfigResource.Type.BROKER | ConfigResource.Type.BROKER_LOGGER =>
          authorize(request, ALTER_CONFIGS, CLUSTER, CLUSTER_NAME)
        case ConfigResource.Type.TOPIC =>
          authorize(request, ALTER_CONFIGS, TOPIC, resource.name)
        case rt => throw new InvalidRequestException(s"Unexpected resource type $rt")
      }
    }

    val authorizedResult = adminManager.incrementalAlterConfigs(authorizedResources, alterConfigsRequest.data().validateOnly(),
      request.session.principal)
    val unauthorizedResult = unauthorizedResources.keys.map { resource =>
      resource -> configsAuthorizationApiError(resource)
    }
    sendResponseMaybeThrottle(request, requestThrottleMs =>
      new IncrementalAlterConfigsResponse(IncrementalAlterConfigsResponse.toResponseData(requestThrottleMs,
        (authorizedResult ++ unauthorizedResult).asJava)))
  }

  def handleDescribeConfigsRequest(request: RequestChannel.Request): Unit = {
    val describeConfigsRequest = request.body[DescribeConfigsRequest]
    val (authorizedResources, unauthorizedResources) = describeConfigsRequest.resources.asScala.partition { resource =>
      resource.`type` match {
        case ConfigResource.Type.BROKER | ConfigResource.Type.BROKER_LOGGER =>
          authorize(request, DESCRIBE_CONFIGS, CLUSTER, CLUSTER_NAME)
        case ConfigResource.Type.TOPIC =>
          authorize(request, DESCRIBE_CONFIGS, TOPIC, resource.name)
        case rt => throw new InvalidRequestException(s"Unexpected resource type $rt for resource ${resource.name}")
      }
    }
    val authorizedConfigs = adminManager.describeConfigs(authorizedResources.map { resource =>
      resource -> Option(describeConfigsRequest.configNames(resource)).map(_.asScala.toSet)
    }.toMap, describeConfigsRequest.includeSynonyms, request.session.principal)
    val unauthorizedConfigs = unauthorizedResources.map { resource =>
      val error = configsAuthorizationApiError(resource)
      resource -> new DescribeConfigsResponse.Config(error, util.Collections.emptyList[DescribeConfigsResponse.ConfigEntry])
    }

    sendResponseMaybeThrottle(request, requestThrottleMs =>
      new DescribeConfigsResponse(requestThrottleMs, (authorizedConfigs ++ unauthorizedConfigs).asJava))
  }

  def handleAlterReplicaLogDirsRequest(request: RequestChannel.Request): Unit = {
    val alterReplicaDirsRequest = request.body[AlterReplicaLogDirsRequest]
    val responseMap = {
      if (authorize(request, ALTER, CLUSTER, CLUSTER_NAME))
        replicaManager.alterReplicaLogDirs(alterReplicaDirsRequest.partitionDirs.asScala)
      else
        alterReplicaDirsRequest.partitionDirs.asScala.keys.map((_, Errors.CLUSTER_AUTHORIZATION_FAILED)).toMap
    }
    sendResponseMaybeThrottle(request, requestThrottleMs => new AlterReplicaLogDirsResponse(requestThrottleMs, responseMap.asJava))
  }

  def handleDescribeLogDirsRequest(request: RequestChannel.Request): Unit = {
    val describeLogDirsDirRequest = request.body[DescribeLogDirsRequest]
    val logDirInfos = {
      if (authorize(request, DESCRIBE, CLUSTER, CLUSTER_NAME)) {
        val partitions =
          if (describeLogDirsDirRequest.isAllTopicPartitions)
            replicaManager.logManager.allLogs.map(_.topicPartition).toSet
          else
            describeLogDirsDirRequest.topicPartitions().asScala

        replicaManager.describeLogDirs(partitions)
      } else {
        Map.empty[String, LogDirInfo]
      }
    }
    sendResponseMaybeThrottle(request, throttleTimeMs => new DescribeLogDirsResponse(throttleTimeMs, logDirInfos.asJava))
  }

  def handleCreateTokenRequest(request: RequestChannel.Request): Unit = {
    val createTokenRequest = request.body[CreateDelegationTokenRequest]

    // the callback for sending a create token response
    def sendResponseCallback(createResult: CreateTokenResult): Unit = {
      trace("Sending create token response for correlation id %d to client %s."
        .format(request.header.correlationId, request.header.clientId))
      sendResponseMaybeThrottle(request, requestThrottleMs =>
        CreateDelegationTokenResponse.prepareResponse(requestThrottleMs, createResult.error, request.context.principal, createResult.issueTimestamp,
          createResult.expiryTimestamp, createResult.maxTimestamp, createResult.tokenId, ByteBuffer.wrap(createResult.hmac)))
    }

    if (!allowTokenRequests(request))
      sendResponseMaybeThrottle(request, requestThrottleMs =>
        CreateDelegationTokenResponse.prepareResponse(requestThrottleMs, Errors.DELEGATION_TOKEN_REQUEST_NOT_ALLOWED, request.context.principal))
    else {
      val renewerList = createTokenRequest.data.renewers.asScala.toList.map(entry =>
        new KafkaPrincipal(entry.principalType, entry.principalName))

      if (renewerList.exists(principal => principal.getPrincipalType != KafkaPrincipal.USER_TYPE)) {
        sendResponseMaybeThrottle(request, requestThrottleMs =>
          CreateDelegationTokenResponse.prepareResponse(requestThrottleMs, Errors.INVALID_PRINCIPAL_TYPE, request.context.principal))
      }
      else {
        tokenManager.createToken(
          request.context.principal,
          renewerList,
          createTokenRequest.data.maxLifetimeMs,
          sendResponseCallback
        )
      }
    }
  }

  def handleRenewTokenRequest(request: RequestChannel.Request): Unit = {
    val renewTokenRequest = request.body[RenewDelegationTokenRequest]

    // the callback for sending a renew token response
    def sendResponseCallback(error: Errors, expiryTimestamp: Long): Unit = {
      trace("Sending renew token response %s for correlation id %d to client %s."
        .format(request.header.correlationId, request.header.clientId))
      sendResponseMaybeThrottle(request, requestThrottleMs =>
        new RenewDelegationTokenResponse(
             new RenewDelegationTokenResponseData()
               .setThrottleTimeMs(requestThrottleMs)
               .setErrorCode(error.code)
               .setExpiryTimestampMs(expiryTimestamp)))
    }

    if (!allowTokenRequests(request))
      sendResponseCallback(Errors.DELEGATION_TOKEN_REQUEST_NOT_ALLOWED, DelegationTokenManager.ErrorTimestamp)
    else {
      tokenManager.renewToken(
        request.context.principal,
        ByteBuffer.wrap(renewTokenRequest.data.hmac),
        renewTokenRequest.data.renewPeriodMs,
        sendResponseCallback
      )
    }
  }

  def handleExpireTokenRequest(request: RequestChannel.Request): Unit = {
    val expireTokenRequest = request.body[ExpireDelegationTokenRequest]

    // the callback for sending a expire token response
    def sendResponseCallback(error: Errors, expiryTimestamp: Long): Unit = {
      trace("Sending expire token response for correlation id %d to client %s."
        .format(request.header.correlationId, request.header.clientId))
      sendResponseMaybeThrottle(request, requestThrottleMs =>
        new ExpireDelegationTokenResponse(
            new ExpireDelegationTokenResponseData()
              .setThrottleTimeMs(requestThrottleMs)
              .setErrorCode(error.code)
              .setExpiryTimestampMs(expiryTimestamp)))
    }

    if (!allowTokenRequests(request))
      sendResponseCallback(Errors.DELEGATION_TOKEN_REQUEST_NOT_ALLOWED, DelegationTokenManager.ErrorTimestamp)
    else {
      tokenManager.expireToken(
        request.context.principal,
        expireTokenRequest.hmac(),
        expireTokenRequest.expiryTimePeriod(),
        sendResponseCallback
      )
    }
  }

  def handleDescribeTokensRequest(request: RequestChannel.Request): Unit = {
    val describeTokenRequest = request.body[DescribeDelegationTokenRequest]

    // the callback for sending a describe token response
    def sendResponseCallback(error: Errors, tokenDetails: List[DelegationToken]): Unit = {
      sendResponseMaybeThrottle(request, requestThrottleMs =>
        new DescribeDelegationTokenResponse(requestThrottleMs, error, tokenDetails.asJava))
      trace("Sending describe token response for correlation id %d to client %s."
        .format(request.header.correlationId, request.header.clientId))
    }

    if (!allowTokenRequests(request))
      sendResponseCallback(Errors.DELEGATION_TOKEN_REQUEST_NOT_ALLOWED, List.empty)
    else if (!config.tokenAuthEnabled)
      sendResponseCallback(Errors.DELEGATION_TOKEN_AUTH_DISABLED, List.empty)
    else {
      val requestPrincipal = request.context.principal

      if (describeTokenRequest.ownersListEmpty()) {
        sendResponseCallback(Errors.NONE, List())
      }
      else {
        val owners = if (describeTokenRequest.data.owners == null)
          None
        else
          Some(describeTokenRequest.data.owners.asScala.map(p => new KafkaPrincipal(p.principalType(), p.principalName())).toList)
<<<<<<< HEAD
        def authorizeToken(tokenId: String) = authorize(request.session, Describe, Resource(kafka.security.auth.DelegationToken, tokenId, LITERAL))
=======
        def authorizeToken(tokenId: String) = authorize(request, DESCRIBE, DELEGATION_TOKEN, tokenId)
>>>>>>> a6218a5d
        def eligible(token: TokenInformation) = DelegationTokenManager.filterToken(requestPrincipal, owners, token, authorizeToken)
        val tokens =  tokenManager.getTokens(eligible)
        sendResponseCallback(Errors.NONE, tokens)
      }
    }
  }

  def allowTokenRequests(request: RequestChannel.Request): Boolean = {
    val protocol = request.context.securityProtocol
    if (request.context.principal.tokenAuthenticated ||
      protocol == SecurityProtocol.PLAINTEXT ||
      // disallow requests from 1-way SSL
      (protocol == SecurityProtocol.SSL && request.context.principal == KafkaPrincipal.ANONYMOUS))
      false
    else
      true
  }

  def handleElectReplicaLeader(request: RequestChannel.Request): Unit = {

    val electionRequest = request.body[ElectLeadersRequest]

    def sendResponseCallback(
      error: ApiError
    )(
      results: Map[TopicPartition, ApiError]
    ): Unit = {
      sendResponseMaybeThrottle(request, requestThrottleMs => {
        val adjustedResults = if (electionRequest.data().topicPartitions() == null) {
          /* When performing elections across all of the partitions we should only return
           * partitions for which there was an eleciton or resulted in an error. In other
           * words, partitions that didn't need election because they ready have the correct
           * leader are not returned to the client.
           */
          results.filter { case (_, error) =>
            error.error != Errors.ELECTION_NOT_NEEDED
          }
        } else results

        val electionResults = new util.ArrayList[ReplicaElectionResult]()
        adjustedResults
          .groupBy { case (tp, _) => tp.topic }
          .foreach { case (topic, ps) =>
            val electionResult = new ReplicaElectionResult()

            electionResult.setTopic(topic)
            ps.foreach { case (topicPartition, error) =>
              val partitionResult = new PartitionResult()
              partitionResult.setPartitionId(topicPartition.partition)
              partitionResult.setErrorCode(error.error.code)
              partitionResult.setErrorMessage(error.message)
              electionResult.partitionResult.add(partitionResult)
            }

            electionResults.add(electionResult)
          }

        new ElectLeadersResponse(
          requestThrottleMs,
          error.error.code,
          electionResults,
          electionRequest.version
        )
      })
    }

    if (!authorize(request, ALTER, CLUSTER, CLUSTER_NAME)) {
      val error = new ApiError(Errors.CLUSTER_AUTHORIZATION_FAILED, null)
      val partitionErrors: Map[TopicPartition, ApiError] =
        electionRequest.topicPartitions.iterator.map(partition => partition -> error).toMap

      sendResponseCallback(error)(partitionErrors)
    } else {
      val partitions = if (electionRequest.data().topicPartitions() == null) {
        metadataCache.getAllPartitions()
      } else {
        electionRequest.topicPartitions
      }

      replicaManager.electLeaders(
        controller,
        partitions,
        electionRequest.electionType,
        sendResponseCallback(ApiError.NONE),
        electionRequest.data().timeoutMs()
      )
    }
  }

  private def authorize(request: RequestChannel.Request,
                        operation: AclOperation,
                        resourceType: ResourceType,
                        resourceName: String,
                        logIfAllowed: Boolean = true,
                        logIfDenied: Boolean = true,
                        refCount: Int = 1): Boolean = {
    authorizer.forall { authZ =>
      val resource = new ResourcePattern(resourceType, resourceName, PatternType.LITERAL)
      val actions = Collections.singletonList(new Action(operation, resource, refCount, logIfAllowed, logIfDenied))
      authZ.authorize(request.context, actions).asScala.head == AuthorizationResult.ALLOWED
    }
  }

  private def filterAuthorized(request: RequestChannel.Request,
                               operation: AclOperation,
                               resourceType: ResourceType,
                               resourceNames: Seq[String],
                               logIfAllowed: Boolean = true,
                               logIfDenied: Boolean = true): Set[String] = {
    authorizer match {
      case Some(authZ) =>
        val resources = resourceNames.groupBy(identity).mapValues(_.size).toList
        val actions = resources.map { case (resourceName, count) =>
          val resource = new ResourcePattern(resourceType, resourceName, PatternType.LITERAL)
          new Action(operation, resource, count, logIfAllowed, logIfDenied)
        }
        authZ.authorize(request.context, actions.asJava).asScala
          .zip(resources.map(_._1)) // zip with resource name
          .filter(_._1 == AuthorizationResult.ALLOWED) // filter authorized resources
          .map(_._2).toSet
      case None =>
        resourceNames.toSet
    }
  }

  private def authorizeClusterOperation(request: RequestChannel.Request, operation: AclOperation): Unit = {
    if (!authorize(request, operation, CLUSTER, CLUSTER_NAME))
      throw new ClusterAuthorizationException(s"Request $request is not authorized.")
  }

  private def authorizedOperations(request: RequestChannel.Request, resource: Resource): Int = {
    val supportedOps = AuthorizerUtils.supportedOperations(resource.resourceType).toList
    val authorizedOps = authorizer match {
      case Some(authZ) =>
        val resourcePattern = new ResourcePattern(resource.resourceType, resource.name, PatternType.LITERAL)
        val actions = supportedOps.map { op => new Action(op, resourcePattern, 1, false, false) }
        authZ.authorize(request.context, actions.asJava).asScala
          .zip(supportedOps)
          .filter(_._1 == AuthorizationResult.ALLOWED)
          .map(_._2).toSet
      case None =>
        supportedOps.toSet
    }
    Utils.to32BitField(authorizedOps.map(operation => operation.code().asInstanceOf[JByte]).asJava)
  }

  private def updateRecordConversionStats(request: RequestChannel.Request,
                                          tp: TopicPartition,
                                          conversionStats: RecordConversionStats): Unit = {
    val conversionCount = conversionStats.numRecordsConverted
    if (conversionCount > 0) {
      request.header.apiKey match {
        case ApiKeys.PRODUCE =>
          brokerTopicStats.topicStats(tp.topic).produceMessageConversionsRate.mark(conversionCount)
          brokerTopicStats.allTopicsStats.produceMessageConversionsRate.mark(conversionCount)
        case ApiKeys.FETCH =>
          brokerTopicStats.topicStats(tp.topic).fetchMessageConversionsRate.mark(conversionCount)
          brokerTopicStats.allTopicsStats.fetchMessageConversionsRate.mark(conversionCount)
        case _ =>
          throw new IllegalStateException("Message conversion info is recorded only for Produce/Fetch requests")
      }
      request.messageConversionsTimeNanos = conversionStats.conversionTimeNanos
    }
    request.temporaryMemoryBytes = conversionStats.temporaryMemoryBytes
  }

  private def handleError(request: RequestChannel.Request, e: Throwable): Unit = {
    val mayThrottle = e.isInstanceOf[ClusterAuthorizationException] || !request.header.apiKey.clusterAction
    error("Error when handling request: " +
      s"clientId=${request.header.clientId}, " +
      s"correlationId=${request.header.correlationId}, " +
      s"api=${request.header.apiKey}, " +
      s"body=${request.body[AbstractRequest]}", e)
    if (mayThrottle)
      sendErrorResponseMaybeThrottle(request, e)
    else
      sendErrorResponseExemptThrottle(request, e)
  }

  // Throttle the channel if the request quota is enabled but has been violated. Regardless of throttling, send the
  // response immediately.
  private def sendResponseMaybeThrottle(request: RequestChannel.Request,
                                        createResponse: Int => AbstractResponse,
                                        onComplete: Option[Send => Unit] = None): Unit = {
    val throttleTimeMs = quotas.request.maybeRecordAndGetThrottleTimeMs(request)
    quotas.request.throttle(request, throttleTimeMs, sendResponse)
    sendResponse(request, Some(createResponse(throttleTimeMs)), onComplete)
  }

  private def sendErrorResponseMaybeThrottle(request: RequestChannel.Request, error: Throwable): Unit = {
    val throttleTimeMs = quotas.request.maybeRecordAndGetThrottleTimeMs(request)
    quotas.request.throttle(request, throttleTimeMs, sendResponse)
    sendErrorOrCloseConnection(request, error, throttleTimeMs)
  }

  private def sendResponseExemptThrottle(request: RequestChannel.Request,
                                         response: AbstractResponse,
                                         onComplete: Option[Send => Unit] = None): Unit = {
    quotas.request.maybeRecordExempt(request)
    sendResponse(request, Some(response), onComplete)
  }

  private def sendErrorResponseExemptThrottle(request: RequestChannel.Request, error: Throwable): Unit = {
    quotas.request.maybeRecordExempt(request)
    sendErrorOrCloseConnection(request, error, 0)
  }

  private def sendErrorOrCloseConnection(request: RequestChannel.Request, error: Throwable, throttleMs: Int): Unit = {
    val requestBody = request.body[AbstractRequest]
    val response = requestBody.getErrorResponse(throttleMs, error)
    if (response == null)
      closeConnection(request, requestBody.errorCounts(error))
    else
      sendResponse(request, Some(response), None)
  }

  private def sendNoOpResponseExemptThrottle(request: RequestChannel.Request): Unit = {
    quotas.request.maybeRecordExempt(request)
    sendResponse(request, None, None)
  }

  private def closeConnection(request: RequestChannel.Request, errorCounts: java.util.Map[Errors, Integer]): Unit = {
    // This case is used when the request handler has encountered an error, but the client
    // does not expect a response (e.g. when produce request has acks set to 0)
    requestChannel.updateErrorMetrics(request.header.apiKey, errorCounts.asScala)
    requestChannel.sendResponse(new RequestChannel.CloseConnectionResponse(request))
  }

  private def sendResponse(request: RequestChannel.Request,
                           responseOpt: Option[AbstractResponse],
                           onComplete: Option[Send => Unit]): Unit = {
    // Update error metrics for each error code in the response including Errors.NONE
    responseOpt.foreach(response => requestChannel.updateErrorMetrics(request.header.apiKey, response.errorCounts.asScala))

    val response = responseOpt match {
      case Some(response) =>
        val responseSend = request.context.buildResponse(response)
        val responseString =
          if (RequestChannel.isRequestLoggingEnabled) Some(response.toString(request.context.apiVersion))
          else None
        new RequestChannel.SendResponse(request, responseSend, responseString, onComplete)
      case None =>
        new RequestChannel.NoOpResponse(request)
    }
    sendResponse(response)
  }

  private def sendResponse(response: RequestChannel.Response): Unit = {
    requestChannel.sendResponse(response)
  }

  private def isBrokerEpochStale(brokerEpochInRequest: Long): Boolean = {
    // Broker epoch in LeaderAndIsr/UpdateMetadata/StopReplica request is unknown
    // if the controller hasn't been upgraded to use KIP-380
    if (brokerEpochInRequest == AbstractControlRequest.UNKNOWN_BROKER_EPOCH) false
    else {
      val curBrokerEpoch = controller.brokerEpoch
      if (brokerEpochInRequest < curBrokerEpoch) true
      else if (brokerEpochInRequest == curBrokerEpoch) false
      else throw new IllegalStateException(s"Epoch $brokerEpochInRequest larger than current broker epoch $curBrokerEpoch")
    }
  }

}<|MERGE_RESOLUTION|>--- conflicted
+++ resolved
@@ -98,11 +98,8 @@
 import org.apache.kafka.common.security.token.delegation.{DelegationToken, TokenInformation}
 import org.apache.kafka.common.utils.{Time, Utils}
 import org.apache.kafka.common.{Node, TopicPartition}
-<<<<<<< HEAD
 import org.apache.kafka.common.record.FileRecords.FileTimestampAndOffset
-=======
 import org.apache.kafka.server.authorizer._
->>>>>>> a6218a5d
 
 import scala.compat.java8.OptionConverters._
 import scala.collection.JavaConverters._
@@ -213,7 +210,6 @@
     }
   }
 
-<<<<<<< HEAD
   private def handleInternalRequest(request: RequestChannel.Request) {
     request.header.apiKey match {
       case ApiKeys.TIER_LIST_OFFSET => handleTierListOffsetRequest(request)
@@ -227,7 +223,7 @@
     val offsetRequest = request.body[TierListOffsetRequest]
     val responseData = new TierListOffsetResponseData()
 
-    authorizeClusterAction(request)
+    authorizeClusterOperation(request, CLUSTER_ACTION)
 
     offsetRequest.data.topics.asScala.foreach { topicRequest =>
       val topicResponse = new TierListOffsetTopicResponse()
@@ -266,8 +262,6 @@
     sendResponseExemptThrottle(request, response = new TierListOffsetResponse(responseData))
   }
 
-=======
->>>>>>> a6218a5d
   def handleLeaderAndIsrRequest(request: RequestChannel.Request): Unit = {
     // ensureTopicExists is only for client facing requests
     // We can't have the ensureTopicExists check here since the controller sends it as an advisory to all brokers so they
@@ -311,14 +305,9 @@
       }
     }
 
-<<<<<<< HEAD
     val brokerEpoch = request.body[AbstractControlRequest].brokerEpoch
-    authorizeClusterAction(request)
+    authorizeClusterOperation(request, CLUSTER_ACTION)
     if (isBrokerEpochStale(brokerEpoch)) {
-=======
-    authorizeClusterOperation(request, CLUSTER_ACTION)
-    if (isBrokerEpochStale(leaderAndIsrRequest.brokerEpoch())) {
->>>>>>> a6218a5d
       // When the broker restarts very quickly, it is possible for this broker to receive request intended
       // for its previous generation so the broker should skip the stale request.
       info("Received LeaderAndIsr request with broker epoch " +
@@ -1475,20 +1464,6 @@
     sendResponseCallback(describeGroupsResponseData)
   }
 
-<<<<<<< HEAD
-
-  private def authorizedOperations(session: RequestChannel.Session, resource: Resource): Int = {
-    val authorizedOps = authorizer match {
-      case None => resource.resourceType.supportedOperations
-      case Some(_) => resource.resourceType.supportedOperations
-        .filter(operation => authorize(session, operation, resource))
-    }
-
-    Utils.to32BitField(authorizedOps.map(operation => operation.toJava.code().asInstanceOf[JByte]).asJava)
-  }
-
-=======
->>>>>>> a6218a5d
   def handleListGroupsRequest(request: RequestChannel.Request): Unit = {
     val (error, groups) = groupCoordinator.handleListGroups()
     if (authorize(request, DESCRIBE, CLUSTER, CLUSTER_NAME))
@@ -2012,11 +1987,7 @@
     val endTxnRequest = request.body[EndTxnRequest]
     val transactionalId = endTxnRequest.transactionalId
 
-<<<<<<< HEAD
-    if (authorize(request.session, Write, Resource(TransactionalId, transactionalId, LITERAL))) {
-=======
     if (authorize(request, WRITE, TRANSACTIONAL_ID, transactionalId)) {
->>>>>>> a6218a5d
       def sendResponseCallback(error: Errors): Unit = {
         def createResponse(requestThrottleMs: Int): AbstractResponse = {
           val responseBody = new EndTxnResponse(requestThrottleMs, error)
@@ -2657,11 +2628,7 @@
           None
         else
           Some(describeTokenRequest.data.owners.asScala.map(p => new KafkaPrincipal(p.principalType(), p.principalName())).toList)
-<<<<<<< HEAD
-        def authorizeToken(tokenId: String) = authorize(request.session, Describe, Resource(kafka.security.auth.DelegationToken, tokenId, LITERAL))
-=======
         def authorizeToken(tokenId: String) = authorize(request, DESCRIBE, DELEGATION_TOKEN, tokenId)
->>>>>>> a6218a5d
         def eligible(token: TokenInformation) = DelegationTokenManager.filterToken(requestPrincipal, owners, token, authorizeToken)
         val tokens =  tokenManager.getTokens(eligible)
         sendResponseCallback(Errors.NONE, tokens)
