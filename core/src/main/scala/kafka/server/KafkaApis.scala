/**
 * Licensed to the Apache Software Foundation (ASF) under one or more
 * contributor license agreements.  See the NOTICE file distributed with
 * this work for additional information regarding copyright ownership.
 * The ASF licenses this file to You under the Apache License, Version 2.0
 * (the "License"); you may not use this file except in compliance with
 * the License.  You may obtain a copy of the License at
 *
 *    http://www.apache.org/licenses/LICENSE-2.0
 *
 * Unless required by applicable law or agreed to in writing, software
 * distributed under the License is distributed on an "AS IS" BASIS,
 * WITHOUT WARRANTIES OR CONDITIONS OF ANY KIND, either express or implied.
 * See the License for the specific language governing permissions and
 * limitations under the License.
 */

package kafka.server

import java.lang.{Byte => JByte}
import java.lang.{Long => JLong}
import java.nio.ByteBuffer
import java.util
import java.util.{Collections, Optional}
import java.util.concurrent.ConcurrentHashMap
import java.util.concurrent.atomic.AtomicInteger

import kafka.admin.{AdminUtils, RackAwareMode}
import kafka.api.ElectLeadersRequestOps
import kafka.api.{ApiVersion, KAFKA_0_11_0_IV0, KAFKA_2_3_IV0}
import kafka.cluster.Partition
import kafka.common.OffsetAndMetadata
import kafka.controller.{KafkaController, PartitionReplicaAssignment}
import kafka.coordinator.group.{GroupCoordinator, JoinGroupResult, LeaveGroupResult, SyncGroupResult}
import kafka.coordinator.transaction.{InitProducerIdResult, TransactionCoordinator}
import kafka.message.ZStdCompressionCodec
import kafka.network.RequestChannel
import kafka.security.authorizer.AuthorizerUtils
import kafka.server.QuotaFactory.{QuotaManagers, UnboundedQuota}
import kafka.tier.TierMetadataManager
import kafka.tier.TopicIdPartition
import kafka.tier.client.TierTopicClient
import kafka.utils.{CoreUtils, Logging}
import kafka.zk.{AdminZkClient, KafkaZkClient}
import org.apache.kafka.clients.admin.{AlterConfigOp, ConfigEntry}
import org.apache.kafka.clients.admin.AlterConfigOp.OpType
import org.apache.kafka.common.acl.{AclBinding, AclOperation}
import org.apache.kafka.common.acl.AclOperation._
import org.apache.kafka.common.config.ConfigResource
import org.apache.kafka.common.errors._
import org.apache.kafka.common.internals.FatalExitError
import org.apache.kafka.common.internals.Topic.{GROUP_METADATA_TOPIC_NAME, TIER_TOPIC_NAME, TRANSACTION_STATE_TOPIC_NAME, isInternal}
import org.apache.kafka.common.message.CreateTopicsRequestData.CreatableTopic
import org.apache.kafka.common.message.{AlterPartitionReassignmentsResponseData, CreateTopicsResponseData, DeleteGroupsResponseData, DeleteTopicsResponseData, DescribeGroupsResponseData, ExpireDelegationTokenResponseData, FindCoordinatorResponseData, HeartbeatResponseData, InitProducerIdResponseData, JoinGroupResponseData, LeaveGroupResponseData, ListGroupsResponseData, ListPartitionReassignmentsResponseData, OffsetCommitRequestData, OffsetCommitResponseData, OffsetDeleteResponseData, RenewDelegationTokenResponseData, SaslAuthenticateResponseData, SaslHandshakeResponseData, StopReplicaResponseData, SyncGroupResponseData, UpdateMetadataResponseData}
import org.apache.kafka.common.message.CreateTopicsResponseData.{CreatableTopicResult, CreatableTopicResultCollection}
import org.apache.kafka.common.message.DeleteGroupsResponseData.{DeletableGroupResult, DeletableGroupResultCollection}
<<<<<<< HEAD
import org.apache.kafka.common.message.AlterPartitionReassignmentsResponseData
import org.apache.kafka.common.message.AlterPartitionReassignmentsResponseData.{ReassignablePartitionResponse, ReassignableTopicResponse}
import org.apache.kafka.common.message.ListPartitionReassignmentsResponseData
import org.apache.kafka.common.message.DeleteTopicsResponseData
=======
import org.apache.kafka.common.message.AlterPartitionReassignmentsResponseData.{ReassignablePartitionResponse, ReassignableTopicResponse}
>>>>>>> 2715861f
import org.apache.kafka.common.message.DeleteTopicsResponseData.{DeletableTopicResult, DeletableTopicResultCollection}
import org.apache.kafka.common.message.ElectLeadersResponseData.PartitionResult
import org.apache.kafka.common.message.ElectLeadersResponseData.ReplicaElectionResult
<<<<<<< HEAD
import org.apache.kafka.common.message.ExpireDelegationTokenResponseData
import org.apache.kafka.common.message.FindCoordinatorResponseData
import org.apache.kafka.common.message.HeartbeatResponseData
import org.apache.kafka.common.message.InitProducerIdResponseData
import org.apache.kafka.common.message.JoinGroupResponseData
import org.apache.kafka.common.message.TierListOffsetResponseData
import org.apache.kafka.common.message.TierListOffsetResponseData.{TierListOffsetPartitionResponse, TierListOffsetTopicResponse}
import org.apache.kafka.common.message.LeaveGroupResponseData
=======
>>>>>>> 2715861f
import org.apache.kafka.common.message.LeaveGroupResponseData.MemberResponse
import org.apache.kafka.common.metrics.Metrics
import org.apache.kafka.common.network.{ListenerName, Send}
import org.apache.kafka.common.protocol.{ApiKeys, Errors}
import org.apache.kafka.common.record._
import org.apache.kafka.common.replica.ClientMetadata
import org.apache.kafka.common.replica.ClientMetadata.DefaultClientMetadata
import org.apache.kafka.common.requests.CreateAclsResponse.AclCreationResponse
import org.apache.kafka.common.requests.DeleteAclsResponse.{AclDeletionResult, AclFilterResponse}
import org.apache.kafka.common.requests.DescribeLogDirsResponse.LogDirInfo
import org.apache.kafka.common.requests.FindCoordinatorRequest.CoordinatorType
import org.apache.kafka.common.requests.ProduceResponse.PartitionResponse
import org.apache.kafka.common.requests.TierListOffsetRequest.OffsetType
import org.apache.kafka.common.requests._
import org.apache.kafka.common.resource.Resource.CLUSTER_NAME
import org.apache.kafka.common.resource.ResourceType._
import org.apache.kafka.common.resource.{PatternType, Resource, ResourcePattern, ResourceType}
import org.apache.kafka.common.security.auth.{KafkaPrincipal, SecurityProtocol}
import org.apache.kafka.common.security.token.delegation.{DelegationToken, TokenInformation}
import org.apache.kafka.common.utils.{Time, Utils}
import org.apache.kafka.common.{Node, TopicPartition}
import org.apache.kafka.common.record.FileRecords.FileTimestampAndOffset
import org.apache.kafka.server.authorizer._

import scala.compat.java8.OptionConverters._
import scala.collection.JavaConverters._
import scala.collection.{Map, Seq, Set, immutable, mutable}
import scala.util.{Failure, Success, Try}


/**
 * Logic to handle the various Kafka requests
 */
class KafkaApis(val requestChannel: RequestChannel,
                val replicaManager: ReplicaManager,
                val adminManager: AdminManager,
                val groupCoordinator: GroupCoordinator,
                val txnCoordinator: TransactionCoordinator,
                val controller: KafkaController,
                val zkClient: KafkaZkClient,
                val brokerId: Int,
                val config: KafkaConfig,
                val metadataCache: MetadataCache,
                val metrics: Metrics,
                val authorizer: Option[Authorizer],
                val quotas: QuotaManagers,
                val fetchManager: FetchManager,
                brokerTopicStats: BrokerTopicStats,
                val clusterId: String,
                time: Time,
                val tokenManager: DelegationTokenManager,
                val tierMetadataManager: TierMetadataManager) extends Logging {

  type FetchResponseStats = Map[TopicPartition, RecordConversionStats]
  this.logIdent = "[KafkaApi-%d] ".format(brokerId)
  val adminZkClient = new AdminZkClient(zkClient)

  def close(): Unit = {
    info("Shutdown complete.")
  }

  /**
   * Top-level method that handles all requests and multiplexes to the right api
   */
  def handle(request: RequestChannel.Request): Unit = {
    try {
      trace(s"Handling request:${request.requestDesc(true)} from connection ${request.context.connectionId};" +
        s"securityProtocol:${request.context.securityProtocol},principal:${request.context.principal}")

      if (request.context.shouldIntercept) {
        sendResponseMaybeThrottle(request, throttleTimeMs =>
          request.context.intercept(request.body[AbstractRequest], throttleTimeMs))
        return
      }

      request.header.apiKey match {
        case ApiKeys.PRODUCE => handleProduceRequest(request)
        case ApiKeys.FETCH => handleFetchRequest(request)
        case ApiKeys.LIST_OFFSETS => handleListOffsetRequest(request)
        case ApiKeys.METADATA => handleTopicMetadataRequest(request)
        case ApiKeys.LEADER_AND_ISR => handleLeaderAndIsrRequest(request)
        case ApiKeys.STOP_REPLICA => handleStopReplicaRequest(request)
        case ApiKeys.UPDATE_METADATA => handleUpdateMetadataRequest(request)
        case ApiKeys.CONTROLLED_SHUTDOWN => handleControlledShutdownRequest(request)
        case ApiKeys.OFFSET_COMMIT => handleOffsetCommitRequest(request)
        case ApiKeys.OFFSET_FETCH => handleOffsetFetchRequest(request)
        case ApiKeys.FIND_COORDINATOR => handleFindCoordinatorRequest(request)
        case ApiKeys.JOIN_GROUP => handleJoinGroupRequest(request)
        case ApiKeys.HEARTBEAT => handleHeartbeatRequest(request)
        case ApiKeys.LEAVE_GROUP => handleLeaveGroupRequest(request)
        case ApiKeys.SYNC_GROUP => handleSyncGroupRequest(request)
        case ApiKeys.DESCRIBE_GROUPS => handleDescribeGroupRequest(request)
        case ApiKeys.LIST_GROUPS => handleListGroupsRequest(request)
        case ApiKeys.SASL_HANDSHAKE => handleSaslHandshakeRequest(request)
        case ApiKeys.API_VERSIONS => handleApiVersionsRequest(request)
        case ApiKeys.CREATE_TOPICS => handleCreateTopicsRequest(request)
        case ApiKeys.DELETE_TOPICS => handleDeleteTopicsRequest(request)
        case ApiKeys.DELETE_RECORDS => handleDeleteRecordsRequest(request)
        case ApiKeys.INIT_PRODUCER_ID => handleInitProducerIdRequest(request)
        case ApiKeys.OFFSET_FOR_LEADER_EPOCH => handleOffsetForLeaderEpochRequest(request)
        case ApiKeys.ADD_PARTITIONS_TO_TXN => handleAddPartitionToTxnRequest(request)
        case ApiKeys.ADD_OFFSETS_TO_TXN => handleAddOffsetsToTxnRequest(request)
        case ApiKeys.END_TXN => handleEndTxnRequest(request)
        case ApiKeys.WRITE_TXN_MARKERS => handleWriteTxnMarkersRequest(request)
        case ApiKeys.TXN_OFFSET_COMMIT => handleTxnOffsetCommitRequest(request)
        case ApiKeys.DESCRIBE_ACLS => handleDescribeAcls(request)
        case ApiKeys.CREATE_ACLS => handleCreateAcls(request)
        case ApiKeys.DELETE_ACLS => handleDeleteAcls(request)
        case ApiKeys.ALTER_CONFIGS => handleAlterConfigsRequest(request)
        case ApiKeys.DESCRIBE_CONFIGS => handleDescribeConfigsRequest(request)
        case ApiKeys.ALTER_REPLICA_LOG_DIRS => handleAlterReplicaLogDirsRequest(request)
        case ApiKeys.DESCRIBE_LOG_DIRS => handleDescribeLogDirsRequest(request)
        case ApiKeys.SASL_AUTHENTICATE => handleSaslAuthenticateRequest(request)
        case ApiKeys.CREATE_PARTITIONS => handleCreatePartitionsRequest(request)
        case ApiKeys.CREATE_DELEGATION_TOKEN => handleCreateTokenRequest(request)
        case ApiKeys.RENEW_DELEGATION_TOKEN => handleRenewTokenRequest(request)
        case ApiKeys.EXPIRE_DELEGATION_TOKEN => handleExpireTokenRequest(request)
        case ApiKeys.DESCRIBE_DELEGATION_TOKEN => handleDescribeTokensRequest(request)
        case ApiKeys.DELETE_GROUPS => handleDeleteGroupsRequest(request)
        case ApiKeys.ELECT_LEADERS => handleElectReplicaLeader(request)
        case ApiKeys.INCREMENTAL_ALTER_CONFIGS => handleIncrementalAlterConfigsRequest(request)
        case ApiKeys.ALTER_PARTITION_REASSIGNMENTS => handleAlterPartitionReassignmentsRequest(request)
        case ApiKeys.LIST_PARTITION_REASSIGNMENTS => handleListPartitionReassignmentsRequest(request)
<<<<<<< HEAD
        case _ if request.header.apiKey.isInternal => handleInternalRequest(request)
=======
        case ApiKeys.OFFSET_DELETE => handleOffsetDeleteRequest(request)
>>>>>>> 2715861f
      }
    } catch {
      case e: FatalExitError => throw e
      case e: Throwable => handleError(request, e)
    } finally {
      request.apiLocalCompleteTimeNanos = time.nanoseconds
    }
  }

  private def handleInternalRequest(request: RequestChannel.Request) {
    request.header.apiKey match {
      case ApiKeys.TIER_LIST_OFFSET => handleTierListOffsetRequest(request)
      case ApiKeys.CONFLUENT_LEADER_AND_ISR => handleLeaderAndIsrRequest(request)
      case _ => throw new IllegalArgumentException(s"Unsupported API key ${request.header.apiKey.id}")
    }
  }

  // Handle TierListOffsetRequest which is a tiering aware offset lookup request. See TierListOffsetRequest for more details.
  def handleTierListOffsetRequest(request: RequestChannel.Request) {
    val offsetRequest = request.body[TierListOffsetRequest]
    val responseData = new TierListOffsetResponseData()

    authorizeClusterOperation(request, CLUSTER_ACTION)

    offsetRequest.data.topics.asScala.foreach { topicRequest =>
      val topicResponse = new TierListOffsetTopicResponse()
        .setName(topicRequest.name)
      responseData.topics.add(topicResponse)

      topicRequest.partitions.asScala.foreach { partitionRequest =>
        val partitionResponse = new TierListOffsetPartitionResponse()
          .setPartitionIndex(partitionRequest.partitionIndex)
        topicResponse.partitions.add(partitionResponse)

        val topicPartition = new TopicPartition(topicRequest.name, partitionRequest.partitionIndex)
        val leaderEpoch = int2Integer(partitionRequest.currentLeaderEpoch)
        val leaderEpochOpt =
          if (leaderEpoch == RecordBatch.NO_PARTITION_LEADER_EPOCH)
            None
          else
            Some(leaderEpoch)

        val offsetOpt = replicaManager.fetchTierOffset(topicPartition, OffsetType.forId(partitionRequest.offsetType),
          leaderEpochOpt, fetchOnlyFromLeader = true)
        offsetOpt match {
          case Some(offset) =>
            partitionResponse
              .setOffset(offset)
              .setErrorCode(Errors.NONE.code)

          case None =>
            partitionResponse
              .setOffset(TierListOffsetResponse.UNKNOWN_OFFSET)
              .setErrorCode(Errors.NONE.code)
        }
      }
    }

    sendResponseExemptThrottle(request, response = new TierListOffsetResponse(responseData))
  }

  def handleLeaderAndIsrRequest(request: RequestChannel.Request): Unit = {
    // ensureTopicExists is only for client facing requests
    // We can't have the ensureTopicExists check here since the controller sends it as an advisory to all brokers so they
    // stop serving data to clients for the topic being deleted
    val correlationId = request.header.correlationId
    val leaderAndIsrRequest = request.body[AbstractRequest] match {
      case request: ConfluentLeaderAndIsrRequest => request.asInstanceOf[LeaderAndIsrRequestBase]
      case request: LeaderAndIsrRequest => request.asInstanceOf[LeaderAndIsrRequestBase]
      case _ => throw new IllegalArgumentException("Unsupported LeaderAndIsrRequestBase argument supplied " + request.getClass)
    }

    def onLeadershipChange(updatedLeaders: Iterable[Partition], updatedFollowers: Iterable[Partition]): Unit = {
      // for each new leader or follower, call coordinator to handle consumer group migration.
      // this callback is invoked under the replica state change lock to ensure proper order of
      // leadership changes
      updatedLeaders.foreach { partition =>
        if (partition.topic == GROUP_METADATA_TOPIC_NAME)
          groupCoordinator.handleGroupImmigration(partition.partitionId)
        else if (partition.topic == TRANSACTION_STATE_TOPIC_NAME)
          txnCoordinator.handleTxnImmigration(partition.partitionId, partition.getLeaderEpoch)

        tierMetadataManager.becomeLeader(partition.topicPartition, partition.getLeaderEpoch)
      }

      updatedFollowers.foreach { partition =>
        if (partition.topic == GROUP_METADATA_TOPIC_NAME)
          groupCoordinator.handleGroupEmigration(partition.partitionId)
        else if (partition.topic == TRANSACTION_STATE_TOPIC_NAME)
          txnCoordinator.handleTxnEmigration(partition.partitionId, partition.getLeaderEpoch)

        tierMetadataManager.becomeFollower(partition.topicPartition)
      }

      // Ensure topic IDs are set in TierMetadataManager
      // This will only have an effect if they were not previously set
      val topicIds = leaderAndIsrRequest.topicIds().asScala
      leaderAndIsrRequest.partitionStates().keySet().asScala.foreach { tp =>
        topicIds.get(tp.topic()).foreach { topicId =>
          tierMetadataManager.ensureTopicIdPartition(new TopicIdPartition(tp.topic, topicId, tp.partition))
        }
      }
    }

    val brokerEpoch = request.body[AbstractControlRequest].brokerEpoch
    authorizeClusterOperation(request, CLUSTER_ACTION)
    if (isBrokerEpochStale(brokerEpoch)) {
      // When the broker restarts very quickly, it is possible for this broker to receive request intended
      // for its previous generation so the broker should skip the stale request.
      info("Received LeaderAndIsr request with broker epoch " +
        s"$brokerEpoch smaller than the current broker epoch ${controller.brokerEpoch}")
      sendResponseExemptThrottle(request, leaderAndIsrRequest.getErrorResponse(0, Errors.STALE_BROKER_EPOCH.exception))
    } else {
      val response = replicaManager.becomeLeaderOrFollower(correlationId, leaderAndIsrRequest, onLeadershipChange)
      sendResponseExemptThrottle(request, response)
    }
  }

  def handleStopReplicaRequest(request: RequestChannel.Request): Unit = {
    // ensureTopicExists is only for client facing requests
    // We can't have the ensureTopicExists check here since the controller sends it as an advisory to all brokers so they
    // stop serving data to clients for the topic being deleted
    val stopReplicaRequest = request.body[StopReplicaRequest]
    authorizeClusterOperation(request, CLUSTER_ACTION)
    if (isBrokerEpochStale(stopReplicaRequest.brokerEpoch())) {
      // When the broker restarts very quickly, it is possible for this broker to receive request intended
      // for its previous generation so the broker should skip the stale request.
      info("Received stop replica request with broker epoch " +
        s"${stopReplicaRequest.brokerEpoch()} smaller than the current broker epoch ${controller.brokerEpoch}")
      sendResponseExemptThrottle(request, new StopReplicaResponse(new StopReplicaResponseData().setErrorCode(Errors.STALE_BROKER_EPOCH.code)))
    } else {
      val (result, error) = replicaManager.stopReplicas(stopReplicaRequest)
      // Clearing out the cache for groups that belong to an offsets topic partition for which this broker was the leader,
      // since this broker is no longer a replica for that offsets topic partition.
      // This is required to handle the following scenario :
      // Consider old replicas : {[1,2,3], Leader = 1} is reassigned to new replicas : {[2,3,4], Leader = 2}, broker 1 does not receive a LeaderAndIsr
      // request to become a follower due to which cache for groups that belong to an offsets topic partition for which broker 1 was the leader,
      // is not cleared.
      result.foreach { case (topicPartition, error) =>
        if (error == Errors.NONE && stopReplicaRequest.deletePartitions) {
          if (topicPartition.topic == GROUP_METADATA_TOPIC_NAME)
            groupCoordinator.handleGroupEmigration(topicPartition.partition)
          tierMetadataManager.delete(topicPartition)
        }
      }

      def toStopReplicaPartition(tp: TopicPartition, error: Errors) =
        new StopReplicaResponseData.StopReplicaPartitionError()
          .setTopicName(tp.topic)
          .setPartitionIndex(tp.partition)
          .setErrorCode(error.code)

      sendResponseExemptThrottle(request, new StopReplicaResponse(new StopReplicaResponseData()
        .setErrorCode(error.code)
        .setPartitionErrors(result.map { case (tp, error) => toStopReplicaPartition(tp, error) }.toBuffer.asJava)))
    }

    CoreUtils.swallow(replicaManager.replicaFetcherManager.shutdownIdleFetcherThreads(), this)
  }

  def handleUpdateMetadataRequest(request: RequestChannel.Request): Unit = {
    val correlationId = request.header.correlationId
    val updateMetadataRequest = request.body[UpdateMetadataRequest]

    authorizeClusterOperation(request, CLUSTER_ACTION)
    if (isBrokerEpochStale(updateMetadataRequest.brokerEpoch)) {
      // When the broker restarts very quickly, it is possible for this broker to receive request intended
      // for its previous generation so the broker should skip the stale request.
      info("Received update metadata request with broker epoch " +
        s"${updateMetadataRequest.brokerEpoch} smaller than the current broker epoch ${controller.brokerEpoch}")
      sendResponseExemptThrottle(request,
        new UpdateMetadataResponse(new UpdateMetadataResponseData().setErrorCode(Errors.STALE_BROKER_EPOCH.code)))
    } else {
      val deletedPartitions = replicaManager.maybeUpdateMetadataCache(correlationId, updateMetadataRequest)
      val updatedPartitions = updateMetadataRequest.partitionStates.keySet.asScala
      val allPartitions = metadataCache.getAllPartitions()
      adminManager.metadataUpdated(allPartitions, updatedPartitions)

      if (deletedPartitions.nonEmpty)
        groupCoordinator.handleDeletedPartitions(deletedPartitions)

<<<<<<< HEAD
=======
      if (adminManager.hasDelayedTopicOperations) {
        updateMetadataRequest.partitionStates.asScala.foreach { partitionState =>
          adminManager.tryCompleteDelayedTopicOperations(partitionState.topicName)
        }
      }
>>>>>>> 2715861f
      quotas.clientQuotaCallback.foreach { callback =>
        if (callback.updateClusterMetadata(metadataCache.getClusterMetadata(clusterId, request.context.listenerName))) {
          quotas.fetch.updateQuotaMetricConfigs()
          quotas.produce.updateQuotaMetricConfigs()
          quotas.request.updateQuotaMetricConfigs()
        }
      }
      if (replicaManager.hasDelayedElectionOperations) {
<<<<<<< HEAD
        updatedPartitions.foreach { tp =>
=======
        updateMetadataRequest.partitionStates.asScala.foreach { partitionState =>
          val tp = new TopicPartition(partitionState.topicName, partitionState.partitionIndex)
>>>>>>> 2715861f
          replicaManager.tryCompleteElection(TopicPartitionOperationKey(tp))
        }
      }
      sendResponseExemptThrottle(request, new UpdateMetadataResponse(
        new UpdateMetadataResponseData().setErrorCode(Errors.NONE.code)))
    }
  }

  def handleControlledShutdownRequest(request: RequestChannel.Request): Unit = {
    // ensureTopicExists is only for client facing requests
    // We can't have the ensureTopicExists check here since the controller sends it as an advisory to all brokers so they
    // stop serving data to clients for the topic being deleted
    val controlledShutdownRequest = request.body[ControlledShutdownRequest]
    authorizeClusterOperation(request, CLUSTER_ACTION)

    def controlledShutdownCallback(controlledShutdownResult: Try[Set[TopicPartition]]): Unit = {
      val response = controlledShutdownResult match {
        case Success(partitionsRemaining) =>
         ControlledShutdownResponse.prepareResponse(Errors.NONE, partitionsRemaining.asJava)

        case Failure(throwable) =>
          controlledShutdownRequest.getErrorResponse(throwable)
      }
      sendResponseExemptThrottle(request, response)
    }
    controller.controlledShutdown(controlledShutdownRequest.data.brokerId, controlledShutdownRequest.data.brokerEpoch, controlledShutdownCallback)
  }

  /**
   * Handle an offset commit request
   */
  def handleOffsetCommitRequest(request: RequestChannel.Request): Unit = {
    val header = request.header
    val offsetCommitRequest = request.body[OffsetCommitRequest]

    val unauthorizedTopicErrors = mutable.Map[TopicPartition, Errors]()
    val nonExistingTopicErrors = mutable.Map[TopicPartition, Errors]()
    // the callback for sending an offset commit response
    def sendResponseCallback(commitStatus: Map[TopicPartition, Errors]): Unit = {
      val combinedCommitStatus = commitStatus ++ unauthorizedTopicErrors ++ nonExistingTopicErrors
      if (isDebugEnabled)
        combinedCommitStatus.foreach { case (topicPartition, error) =>
          if (error != Errors.NONE) {
            debug(s"Offset commit request with correlation id ${header.correlationId} from client ${header.clientId} " +
              s"on partition $topicPartition failed due to ${error.exceptionName}")
          }
        }
      sendResponseMaybeThrottle(request, requestThrottleMs =>
        new OffsetCommitResponse(requestThrottleMs, combinedCommitStatus.asJava))
    }

    // reject the request if not authorized to the group
    if (!authorize(request, READ, GROUP, offsetCommitRequest.data().groupId)) {
      val error = Errors.GROUP_AUTHORIZATION_FAILED
      val responseTopicList = OffsetCommitRequest.getErrorResponseTopics(
        offsetCommitRequest.data().topics(),
        error)

      sendResponseMaybeThrottle(request, requestThrottleMs => new OffsetCommitResponse(
        new OffsetCommitResponseData()
            .setTopics(responseTopicList)
            .setThrottleTimeMs(requestThrottleMs)
      ))
    } else if (offsetCommitRequest.data.groupInstanceId != null && config.interBrokerProtocolVersion < KAFKA_2_3_IV0) {
      // Only enable static membership when IBP >= 2.3, because it is not safe for the broker to use the static member logic
      // until we are sure that all brokers support it. If static group being loaded by an older coordinator, it will discard
      // the group.instance.id field, so static members could accidentally become "dynamic", which leads to wrong states.
      val errorMap = new mutable.HashMap[TopicPartition, Errors]
      for (topicData <- offsetCommitRequest.data().topics().asScala) {
        for (partitionData <- topicData.partitions().asScala) {
          val topicPartition = new TopicPartition(topicData.name(), partitionData.partitionIndex())
          errorMap += topicPartition -> Errors.UNSUPPORTED_VERSION
        }
      }
      sendResponseCallback(errorMap.toMap)
    } else {
      val authorizedTopicRequestInfoBldr = immutable.Map.newBuilder[TopicPartition, OffsetCommitRequestData.OffsetCommitRequestPartition]

      val authorizedTopics = filterAuthorized(request, READ, TOPIC, offsetCommitRequest.data.topics.asScala.map(_.name))
      for (topicData <- offsetCommitRequest.data().topics().asScala) {
        for (partitionData <- topicData.partitions().asScala) {
          val topicPartition = new TopicPartition(topicData.name(), partitionData.partitionIndex())
          if (!authorizedTopics.contains(topicData.name()))
            unauthorizedTopicErrors += (topicPartition -> Errors.TOPIC_AUTHORIZATION_FAILED)
          else if (!metadataCache.contains(topicPartition))
            nonExistingTopicErrors += (topicPartition -> Errors.UNKNOWN_TOPIC_OR_PARTITION)
          else
            authorizedTopicRequestInfoBldr += (topicPartition -> partitionData)
        }
      }

      val authorizedTopicRequestInfo = authorizedTopicRequestInfoBldr.result()

      if (authorizedTopicRequestInfo.isEmpty)
        sendResponseCallback(Map.empty)
      else if (header.apiVersion == 0) {
        // for version 0 always store offsets to ZK
        val responseInfo = authorizedTopicRequestInfo.map {
          case (topicPartition, partitionData) =>
            try {
              if (partitionData.committedMetadata() != null
                && partitionData.committedMetadata().length > config.offsetMetadataMaxSize)
                (topicPartition, Errors.OFFSET_METADATA_TOO_LARGE)
              else {
                zkClient.setOrCreateConsumerOffset(
                  offsetCommitRequest.data().groupId(),
                  topicPartition,
                  partitionData.committedOffset())
                (topicPartition, Errors.NONE)
              }
            } catch {
              case e: Throwable => (topicPartition, Errors.forException(e))
            }
        }
        sendResponseCallback(responseInfo)
      } else {
        // for version 1 and beyond store offsets in offset manager

        // "default" expiration timestamp is now + retention (and retention may be overridden if v2)
        // expire timestamp is computed differently for v1 and v2.
        //   - If v1 and no explicit commit timestamp is provided we treat it the same as v5.
        //   - If v1 and explicit retention time is provided we calculate expiration timestamp based on that
        //   - If v2/v3/v4 (no explicit commit timestamp) we treat it the same as v5.
        //   - For v5 and beyond there is no per partition expiration timestamp, so this field is no longer in effect
        val currentTimestamp = time.milliseconds
        val partitionData = authorizedTopicRequestInfo.map { case (k, partitionData) =>
          val metadata = if (partitionData.committedMetadata() == null)
            OffsetAndMetadata.NoMetadata
          else
            partitionData.committedMetadata

          val leaderEpochOpt = if (partitionData.committedLeaderEpoch == RecordBatch.NO_PARTITION_LEADER_EPOCH)
            Optional.empty[Integer]
          else
            Optional.of[Integer](partitionData.committedLeaderEpoch)

          k -> new OffsetAndMetadata(
            offset = partitionData.committedOffset(),
            leaderEpoch = leaderEpochOpt,
            metadata = metadata,
            commitTimestamp = partitionData.commitTimestamp() match {
              case OffsetCommitRequest.DEFAULT_TIMESTAMP => currentTimestamp
              case customTimestamp => customTimestamp
            },
            expireTimestamp = offsetCommitRequest.data().retentionTimeMs() match {
              case OffsetCommitRequest.DEFAULT_RETENTION_TIME => None
              case retentionTime => Some(currentTimestamp + retentionTime)
            }
          )
        }

        // call coordinator to handle commit offset
        groupCoordinator.handleCommitOffsets(
          offsetCommitRequest.data.groupId,
          offsetCommitRequest.data.memberId,
          Option(offsetCommitRequest.data.groupInstanceId),
          offsetCommitRequest.data.generationId,
          partitionData,
          sendResponseCallback)
      }
    }
  }

  /**
   * Handle a produce request
   */
  def handleProduceRequest(request: RequestChannel.Request): Unit = {
    val produceRequest = request.body[ProduceRequest]
    val numBytesAppended = request.header.toStruct.sizeOf + request.sizeOfBodyInBytes

    if (produceRequest.hasTransactionalRecords) {
      val isAuthorizedTransactional = produceRequest.transactionalId != null &&
        authorize(request, WRITE, TRANSACTIONAL_ID, produceRequest.transactionalId)
      if (!isAuthorizedTransactional) {
        sendErrorResponseMaybeThrottle(request, Errors.TRANSACTIONAL_ID_AUTHORIZATION_FAILED.exception)
        return
      }
      // Note that authorization to a transactionalId implies ProducerId authorization

    } else if (produceRequest.hasIdempotentRecords && !authorize(request, IDEMPOTENT_WRITE, CLUSTER, CLUSTER_NAME)) {
      sendErrorResponseMaybeThrottle(request, Errors.CLUSTER_AUTHORIZATION_FAILED.exception)
      return
    }

    val unauthorizedTopicResponses = mutable.Map[TopicPartition, PartitionResponse]()
    val nonExistingTopicResponses = mutable.Map[TopicPartition, PartitionResponse]()
    val invalidRequestResponses = mutable.Map[TopicPartition, PartitionResponse]()
    val authorizedRequestInfo = mutable.Map[TopicPartition, MemoryRecords]()
    val authorizedTopics = filterAuthorized(request, WRITE, TOPIC,
      produceRequest.partitionRecordsOrFail.asScala.toSeq.map(_._1.topic))

    for ((topicPartition, memoryRecords) <- produceRequest.partitionRecordsOrFail.asScala) {
      if (!authorizedTopics.contains(topicPartition.topic))
        unauthorizedTopicResponses += topicPartition -> new PartitionResponse(Errors.TOPIC_AUTHORIZATION_FAILED)
      else if (!metadataCache.contains(topicPartition))
        nonExistingTopicResponses += topicPartition -> new PartitionResponse(Errors.UNKNOWN_TOPIC_OR_PARTITION)
      else
        try {
          ProduceRequest.validateRecords(request.header.apiVersion(), memoryRecords)
          authorizedRequestInfo += (topicPartition -> memoryRecords)
        } catch {
          case e: ApiException =>
            invalidRequestResponses += topicPartition -> new PartitionResponse(Errors.forException(e))
        }
    }

    // the callback for sending a produce response
    def sendResponseCallback(responseStatus: Map[TopicPartition, PartitionResponse]): Unit = {
      val mergedResponseStatus = responseStatus ++ unauthorizedTopicResponses ++ nonExistingTopicResponses ++ invalidRequestResponses
      var errorInResponse = false

      mergedResponseStatus.foreach { case (topicPartition, status) =>
        if (status.error != Errors.NONE) {
          errorInResponse = true
          debug("Produce request with correlation id %d from client %s on partition %s failed due to %s".format(
            request.header.correlationId,
            request.header.clientId,
            topicPartition,
            status.error.exceptionName))
        }
      }

      // When this callback is triggered, the remote API call has completed
      request.apiRemoteCompleteTimeNanos = time.nanoseconds

      // Record both bandwidth and request quota-specific values and throttle by muting the channel if any of the quotas
      // have been violated. If both quotas have been violated, use the max throttle time between the two quotas. Note
      // that the request quota is not enforced if acks == 0.
      val bandwidthThrottleTimeMs = quotas.produce.maybeRecordAndGetThrottleTimeMs(request, numBytesAppended, time.milliseconds())
      val requestThrottleTimeMs = if (produceRequest.acks == 0) 0 else quotas.request.maybeRecordAndGetThrottleTimeMs(request)
      val maxThrottleTimeMs = Math.max(bandwidthThrottleTimeMs, requestThrottleTimeMs)
      if (maxThrottleTimeMs > 0) {
        if (bandwidthThrottleTimeMs > requestThrottleTimeMs) {
          quotas.produce.throttle(request, bandwidthThrottleTimeMs, sendResponse)
        } else {
          quotas.request.throttle(request, requestThrottleTimeMs, sendResponse)
        }
      }

      // Send the response immediately. In case of throttling, the channel has already been muted.
      if (produceRequest.acks == 0) {
        // no operation needed if producer request.required.acks = 0; however, if there is any error in handling
        // the request, since no response is expected by the producer, the server will close socket server so that
        // the producer client will know that some error has happened and will refresh its metadata
        if (errorInResponse) {
          val exceptionsSummary = mergedResponseStatus.map { case (topicPartition, status) =>
            topicPartition -> status.error.exceptionName
          }.mkString(", ")
          info(
            s"Closing connection due to error during produce request with correlation id ${request.header.correlationId} " +
              s"from client id ${request.header.clientId} with ack=0\n" +
              s"Topic and partition to exceptions: $exceptionsSummary"
          )
          closeConnection(request, new ProduceResponse(mergedResponseStatus.asJava).errorCounts)
        } else {
          // Note that although request throttling is exempt for acks == 0, the channel may be throttled due to
          // bandwidth quota violation.
          sendNoOpResponseExemptThrottle(request)
        }
      } else {
        sendResponse(request, Some(new ProduceResponse(mergedResponseStatus.asJava, maxThrottleTimeMs)), None)
      }
    }

    def processingStatsCallback(processingStats: FetchResponseStats): Unit = {
      processingStats.foreach { case (tp, info) =>
        updateRecordConversionStats(request, tp, info)
      }
    }

    if (authorizedRequestInfo.isEmpty)
      sendResponseCallback(Map.empty)
    else {
      val internalTopicsAllowed = request.header.clientId == AdminUtils.AdminClientId || TierTopicClient.isTierTopicClient(request.header.clientId)

      // call the replica manager to append messages to the replicas
      replicaManager.appendRecords(
        timeout = produceRequest.timeout.toLong,
        requiredAcks = produceRequest.acks,
        internalTopicsAllowed = internalTopicsAllowed,
        isFromClient = true,
        entriesPerPartition = authorizedRequestInfo,
        responseCallback = sendResponseCallback,
        recordConversionStatsCallback = processingStatsCallback)

      // if the request is put into the purgatory, it will have a held reference and hence cannot be garbage collected;
      // hence we clear its data here in order to let GC reclaim its memory since it is already appended to log
      produceRequest.clearPartitionRecords()
    }
  }

  /**
   * Handle a fetch request
   */
  def handleFetchRequest(request: RequestChannel.Request): Unit = {
    val versionId = request.header.apiVersion
    val clientId = request.header.clientId
    val fetchRequest = request.body[FetchRequest]
    val fetchContext = fetchManager.newContext(
      fetchRequest.metadata,
      fetchRequest.fetchData,
      fetchRequest.toForget,
      fetchRequest.isFromFollower)

    val clientMetadata: Option[ClientMetadata] = if (versionId >= 11) {
      // Fetch API version 11 added preferred replica logic
      Some(new DefaultClientMetadata(
        fetchRequest.rackId,
        clientId,
        request.context.clientAddress,
        request.context.principal,
        request.context.listenerName.value))
    } else {
      None
    }

    def errorResponse[T >: MemoryRecords <: BaseRecords](error: Errors): FetchResponse.PartitionData[T] = {
      new FetchResponse.PartitionData[T](error, FetchResponse.INVALID_HIGHWATERMARK, FetchResponse.INVALID_LAST_STABLE_OFFSET,
        FetchResponse.INVALID_LOG_START_OFFSET, null, MemoryRecords.EMPTY)
    }

    val erroneous = mutable.ArrayBuffer[(TopicPartition, FetchResponse.PartitionData[Records])]()
    val interesting = mutable.ArrayBuffer[(TopicPartition, FetchRequest.PartitionData)]()
    if (fetchRequest.isFromFollower) {
      // The follower must have ClusterAction on ClusterResource in order to fetch partition data.
      if (authorize(request, CLUSTER_ACTION, CLUSTER, CLUSTER_NAME)) {
        fetchContext.foreachPartition { (topicPartition, data) =>
          if (!metadataCache.contains(topicPartition))
            erroneous += topicPartition -> errorResponse(Errors.UNKNOWN_TOPIC_OR_PARTITION)
          else
            interesting += (topicPartition -> data)
        }
      } else {
        fetchContext.foreachPartition { (part, _) =>
          erroneous += part -> errorResponse(Errors.TOPIC_AUTHORIZATION_FAILED)
        }
      }
    } else {
      // Regular Kafka consumers need READ permission on each partition they are fetching.
      val fetchTopics = new mutable.ArrayBuffer[String]
      fetchContext.foreachPartition { (topicPartition, _) => fetchTopics += topicPartition.topic }
      val authorizedTopics = filterAuthorized(request, READ, TOPIC, fetchTopics)
      fetchContext.foreachPartition { (topicPartition, data) =>
        if (!authorizedTopics.contains(topicPartition.topic))
          erroneous += topicPartition -> errorResponse(Errors.TOPIC_AUTHORIZATION_FAILED)
        else if (!metadataCache.contains(topicPartition))
          erroneous += topicPartition -> errorResponse(Errors.UNKNOWN_TOPIC_OR_PARTITION)
        else
          interesting += (topicPartition -> data)
      }
    }

    def maybeConvertFetchedData(tp: TopicPartition,
                                partitionData: FetchResponse.PartitionData[Records]): FetchResponse.PartitionData[BaseRecords] = {
      val logConfig = replicaManager.getLogConfig(tp)

      if (logConfig.exists(_.compressionType == ZStdCompressionCodec.name) && versionId < 10) {
        trace(s"Fetching messages is disabled for ZStandard compressed partition $tp. Sending unsupported version response to $clientId.")
        errorResponse(Errors.UNSUPPORTED_COMPRESSION_TYPE)
      } else {
        // Down-conversion of the fetched records is needed when the stored magic version is
        // greater than that supported by the client (as indicated by the fetch request version). If the
        // configured magic version for the topic is less than or equal to that supported by the version of the
        // fetch request, we skip the iteration through the records in order to check the magic version since we
        // know it must be supported. However, if the magic version is changed from a higher version back to a
        // lower version, this check will no longer be valid and we will fail to down-convert the messages
        // which were written in the new format prior to the version downgrade.
        val unconvertedRecords = partitionData.records
        val downConvertMagic =
          logConfig.map(_.messageFormatVersion.recordVersion.value).flatMap { magic =>
            if (magic > RecordBatch.MAGIC_VALUE_V0 && versionId <= 1 && !unconvertedRecords.hasCompatibleMagic(RecordBatch.MAGIC_VALUE_V0))
              Some(RecordBatch.MAGIC_VALUE_V0)
            else if (magic > RecordBatch.MAGIC_VALUE_V1 && versionId <= 3 && !unconvertedRecords.hasCompatibleMagic(RecordBatch.MAGIC_VALUE_V1))
              Some(RecordBatch.MAGIC_VALUE_V1)
            else
              None
          }

        downConvertMagic match {
          case Some(magic) =>
            // For fetch requests from clients, check if down-conversion is disabled for the particular partition
            if (!fetchRequest.isFromFollower && !logConfig.forall(_.messageDownConversionEnable)) {
              trace(s"Conversion to message format ${downConvertMagic.get} is disabled for partition $tp. Sending unsupported version response to $clientId.")
              errorResponse(Errors.UNSUPPORTED_VERSION)
            } else {
              try {
                trace(s"Down converting records from partition $tp to message format version $magic for fetch request from $clientId")
                // Because down-conversion is extremely memory intensive, we want to try and delay the down-conversion as much
                // as possible. With KIP-283, we have the ability to lazily down-convert in a chunked manner. The lazy, chunked
                // down-conversion always guarantees that at least one batch of messages is down-converted and sent out to the
                // client.
                new FetchResponse.PartitionData[BaseRecords](partitionData.error, partitionData.highWatermark,
                  partitionData.lastStableOffset, partitionData.logStartOffset,
                  partitionData.preferredReadReplica, partitionData.abortedTransactions,
                  new LazyDownConversionRecords(tp, unconvertedRecords, magic, fetchContext.getFetchOffset(tp).get, time))
              } catch {
                case e: UnsupportedCompressionTypeException =>
                  trace("Received unsupported compression type error during down-conversion", e)
                  errorResponse(Errors.UNSUPPORTED_COMPRESSION_TYPE)
              }
            }
          case None => new FetchResponse.PartitionData[BaseRecords](partitionData.error, partitionData.highWatermark,
            partitionData.lastStableOffset, partitionData.logStartOffset,
            partitionData.preferredReadReplica, partitionData.abortedTransactions,
            unconvertedRecords)
        }
      }
    }

    // the callback for process a fetch response, invoked before throttling
    def processResponseCallback(responsePartitionData: Seq[(TopicPartition, FetchPartitionData)]): Unit = {
      val partitions = new util.LinkedHashMap[TopicPartition, FetchResponse.PartitionData[Records]]
      responsePartitionData.foreach { case (tp, data) =>
        val abortedTransactions = data.abortedTransactions.map(_.asJava).orNull
        val lastStableOffset = data.lastStableOffset.getOrElse(FetchResponse.INVALID_LAST_STABLE_OFFSET)
        partitions.put(tp, new FetchResponse.PartitionData(data.error, data.highWatermark, lastStableOffset,
          data.logStartOffset, data.preferredReadReplica.map(int2Integer).asJava,
          abortedTransactions, data.records))
      }
      erroneous.foreach { case (tp, data) => partitions.put(tp, data) }

      // When this callback is triggered, the remote API call has completed.
      // Record time before any byte-rate throttling.
      request.apiRemoteCompleteTimeNanos = time.nanoseconds

      var unconvertedFetchResponse: FetchResponse[Records] = null

      def createResponse(throttleTimeMs: Int): FetchResponse[BaseRecords] = {
        // Down-convert messages for each partition if required
        val convertedData = new util.LinkedHashMap[TopicPartition, FetchResponse.PartitionData[BaseRecords]]
        unconvertedFetchResponse.responseData().asScala.foreach { case (tp, unconvertedPartitionData) =>
          if (unconvertedPartitionData.error != Errors.NONE)
            debug(s"Fetch request with correlation id ${request.header.correlationId} from client $clientId " +
              s"on partition $tp failed due to ${unconvertedPartitionData.error.exceptionName}")
          convertedData.put(tp, maybeConvertFetchedData(tp, unconvertedPartitionData))
        }

        // Prepare fetch response from converted data
        val response = new FetchResponse(unconvertedFetchResponse.error(), convertedData, throttleTimeMs,
          unconvertedFetchResponse.sessionId())
        response.responseData.asScala.foreach { case (topicPartition, data) =>
          // record the bytes out metrics only when the response is being sent
          brokerTopicStats.updateBytesOut(topicPartition.topic, fetchRequest.isFromFollower, data.records.sizeInBytes)
        }
        response
      }

      def updateConversionStats(send: Send): Unit = {
        send match {
          case send: MultiRecordsSend if send.recordConversionStats != null =>
            send.recordConversionStats.asScala.toMap.foreach {
              case (tp, stats) => updateRecordConversionStats(request, tp, stats)
            }
          case _ =>
        }
      }

      if (fetchRequest.isFromFollower) {
        // We've already evaluated against the quota and are good to go. Just need to record it now.
        unconvertedFetchResponse = fetchContext.updateAndGenerateResponseData(partitions)
        val responseSize = sizeOfThrottledPartitions(versionId, unconvertedFetchResponse, quotas.leader)
        quotas.leader.record(responseSize)
        trace(s"Sending Fetch response with partitions.size=${unconvertedFetchResponse.responseData().size()}, " +
          s"metadata=${unconvertedFetchResponse.sessionId()}")
        sendResponseExemptThrottle(request, createResponse(0), Some(updateConversionStats))
      } else {
        // Fetch size used to determine throttle time is calculated before any down conversions.
        // This may be slightly different from the actual response size. But since down conversions
        // result in data being loaded into memory, we should do this only when we are not going to throttle.
        //
        // Record both bandwidth and request quota-specific values and throttle by muting the channel if any of the
        // quotas have been violated. If both quotas have been violated, use the max throttle time between the two
        // quotas. When throttled, we unrecord the recorded bandwidth quota value
        val responseSize = fetchContext.getResponseSize(partitions, versionId)
        val timeMs = time.milliseconds()
        val requestThrottleTimeMs = quotas.request.maybeRecordAndGetThrottleTimeMs(request)
        val bandwidthThrottleTimeMs = quotas.fetch.maybeRecordAndGetThrottleTimeMs(request, responseSize, timeMs)

        val maxThrottleTimeMs = math.max(bandwidthThrottleTimeMs, requestThrottleTimeMs)
        if (maxThrottleTimeMs > 0) {

          // Historically, one reason to return an empty fetch response when it's throttled is to avoid the throttling
          // value being exceeded. If the throttling value is exceeded, other requests like HeartBeat could be
          // throttled, which can cause a consumer session to time out. This change is unlikely to cause this issue since
          //
          // (1) HeartBeat only has CPU (request) throttling and CPU probably won't be used a lot even when a full
          //     response is sent;
          // (2) The throttling time for CPU quota is currently bounded by the quota window size, which defaults to
          //     1 sec. The default consumer session timeout is 10 secs.
          val responseContainsMemoryRecords: Boolean = partitions
            .values()
            .asScala
            .exists(_.records.isInstanceOf[MemoryRecords])

          // Even if we need to throttle for request quota violation, we should "unrecord" the already recorded value
          // from the fetch quota if we are going to return an empty response.
          if (!responseContainsMemoryRecords)
            quotas.fetch.unrecordQuotaSensor(request, responseSize, timeMs)

          if (bandwidthThrottleTimeMs > requestThrottleTimeMs) {
            quotas.fetch.throttle(request, bandwidthThrottleTimeMs, sendResponse)
          } else {
            quotas.request.throttle(request, requestThrottleTimeMs, sendResponse)
          }

          if (!responseContainsMemoryRecords)
          // If throttling is required, and the response does not contain MemoryRecords, return an empty response.
            unconvertedFetchResponse = fetchContext.getThrottledResponse(maxThrottleTimeMs)
          else
            unconvertedFetchResponse = fetchContext.updateAndGenerateResponseData(partitions)
        } else {
          // Get the actual response. This will update the fetch context.
          unconvertedFetchResponse = fetchContext.updateAndGenerateResponseData(partitions)
          trace(s"Sending Fetch response with partitions.size=$responseSize, metadata=${unconvertedFetchResponse.sessionId}")
        }

        // Send the response immediately.
        sendResponse(request, Some(createResponse(maxThrottleTimeMs)), Some(updateConversionStats))
      }
    }

    if (interesting.isEmpty)
      processResponseCallback(Seq.empty)
    else {
      // call the replica manager to fetch messages from the local replica
      replicaManager.fetchMessages(
        fetchRequest.maxWait.toLong,
        fetchRequest.replicaId,
        fetchRequest.minBytes,
        fetchRequest.maxBytes,
        versionId <= 2,
        interesting,
        replicationQuota(fetchRequest),
        processResponseCallback,
        fetchRequest.isolationLevel,
        clientMetadata)
    }
  }

  class SelectingIterator(val partitions: util.LinkedHashMap[TopicPartition, FetchResponse.PartitionData[Records]],
                          val quota: ReplicationQuotaManager)
                          extends util.Iterator[util.Map.Entry[TopicPartition, FetchResponse.PartitionData[Records]]] {
    val iter = partitions.entrySet().iterator()

    var nextElement: util.Map.Entry[TopicPartition, FetchResponse.PartitionData[Records]] = null

    override def hasNext: Boolean = {
      while ((nextElement == null) && iter.hasNext()) {
        val element = iter.next()
        if (quota.isThrottled(element.getKey)) {
          nextElement = element
        }
      }
      nextElement != null
    }

    override def next(): util.Map.Entry[TopicPartition, FetchResponse.PartitionData[Records]] = {
      if (!hasNext()) throw new NoSuchElementException()
      val element = nextElement
      nextElement = null
      element
    }

    override def remove() = throw new UnsupportedOperationException()
  }

  // Traffic from both in-sync and out of sync replicas are accounted for in replication quota to ensure total replication
  // traffic doesn't exceed quota.
  private def sizeOfThrottledPartitions(versionId: Short,
                                        unconvertedResponse: FetchResponse[Records],
                                        quota: ReplicationQuotaManager): Int = {
    val iter = new SelectingIterator(unconvertedResponse.responseData(), quota)
    FetchResponse.sizeOf(versionId, iter)
  }

  def replicationQuota(fetchRequest: FetchRequest): ReplicaQuota =
    if (fetchRequest.isFromFollower) quotas.leader else UnboundedQuota

  def handleListOffsetRequest(request: RequestChannel.Request): Unit = {
    val version = request.header.apiVersion()

    if (version == 0)
      sendResponseMaybeThrottle(request, requestThrottleMs => new ListOffsetResponse(requestThrottleMs, handleListOffsetRequestV0(request).asJava))
    else
      handleListOffsetRequestV1AndAbove(request, response => sendResponseMaybeThrottle(request, requestThrottleMs => new ListOffsetResponse(requestThrottleMs, response.asJava)))
  }

  private def handleListOffsetRequestV0(request : RequestChannel.Request) : Map[TopicPartition, ListOffsetResponse.PartitionData] = {
    val correlationId = request.header.correlationId
    val clientId = request.header.clientId
    val offsetRequest = request.body[ListOffsetRequest]

    val authorizedTopics = filterAuthorized(request, DESCRIBE, TOPIC, offsetRequest.partitionTimestamps.asScala.toSeq.map(_._1.topic))
    val (authorizedRequestInfo, unauthorizedRequestInfo) = offsetRequest.partitionTimestamps.asScala.partition {
      case (topicPartition, _) => authorizedTopics.contains(topicPartition.topic)
    }

    val unauthorizedResponseStatus = unauthorizedRequestInfo.mapValues(_ =>
      new ListOffsetResponse.PartitionData(Errors.TOPIC_AUTHORIZATION_FAILED, List[JLong]().asJava)
    )

    val responseMap = authorizedRequestInfo.map {case (topicPartition, partitionData) =>
      try {
        val offsets = replicaManager.legacyFetchOffsetsForTimestamp(
          topicPartition = topicPartition,
          timestamp = partitionData.timestamp,
          maxNumOffsets = partitionData.maxNumOffsets,
          isFromConsumer = offsetRequest.replicaId == ListOffsetRequest.CONSUMER_REPLICA_ID,
          fetchOnlyFromLeader = offsetRequest.replicaId != ListOffsetRequest.DEBUGGING_REPLICA_ID)
        (topicPartition, new ListOffsetResponse.PartitionData(Errors.NONE, offsets.map(JLong.valueOf).asJava))
      } catch {
        // NOTE: UnknownTopicOrPartitionException and NotLeaderForPartitionException are special cased since these error messages
        // are typically transient and there is no value in logging the entire stack trace for the same
        case e @ (_ : UnknownTopicOrPartitionException |
                  _ : NotLeaderForPartitionException |
                  _ : KafkaStorageException) =>
          debug("Offset request with correlation id %d from client %s on partition %s failed due to %s".format(
            correlationId, clientId, topicPartition, e.getMessage))
          (topicPartition, new ListOffsetResponse.PartitionData(Errors.forException(e), List[JLong]().asJava))
        case e: Throwable =>
          error("Error while responding to offset request", e)
          (topicPartition, new ListOffsetResponse.PartitionData(Errors.forException(e), List[JLong]().asJava))
      }
    }
    responseMap ++ unauthorizedResponseStatus
  }

  private def handleListOffsetRequestV1AndAbove(request : RequestChannel.Request, sendResponse: Map[TopicPartition, ListOffsetResponse.PartitionData] => Unit): Unit = {
    val correlationId = request.header.correlationId
    val clientId = request.header.clientId
    val offsetRequest = request.body[ListOffsetRequest]

    val authorizedTopics = filterAuthorized(request, DESCRIBE, TOPIC, offsetRequest.partitionTimestamps.asScala.toSeq.map(_._1.topic))
    val (authorizedRequestInfo, unauthorizedRequestInfo) = offsetRequest.partitionTimestamps.asScala.partition {
      case (topicPartition, _) => authorizedTopics.contains(topicPartition.topic)
    }

    val unauthorizedResponseStatus = unauthorizedRequestInfo.mapValues(_ => {
      new ListOffsetResponse.PartitionData(Errors.TOPIC_AUTHORIZATION_FAILED,
        ListOffsetResponse.UNKNOWN_TIMESTAMP,
        ListOffsetResponse.UNKNOWN_OFFSET,
        Optional.empty())
    })

    val (duplicated, unique) = authorizedRequestInfo.partition { case (tp, _) => offsetRequest.duplicatePartitions().contains(tp) }
    val duplicatedResponseMap = duplicated.map {
      case (topicPartition, partitionData) =>
        debug(s"OffsetRequest with correlation id $correlationId from client $clientId on partition $topicPartition " +
          s"failed because the partition is duplicated in the request.")
        (topicPartition, new ListOffsetResponse.PartitionData(Errors.INVALID_REQUEST,
          ListOffsetResponse.UNKNOWN_TIMESTAMP,
          ListOffsetResponse.UNKNOWN_OFFSET,
          Optional.empty()))
    }

    val partitionTimestamps = unique.map { case (topicPartition, partitionData) =>
      (topicPartition, (partitionData.currentLeaderEpoch, partitionData.timestamp))
    }

    val fetchOnlyFromLeader = offsetRequest.replicaId != ListOffsetRequest.DEBUGGING_REPLICA_ID
    val isClientRequest = offsetRequest.replicaId == ListOffsetRequest.CONSUMER_REPLICA_ID
    val isolationLevelOpt = if (isClientRequest)
      Some(offsetRequest.isolationLevel)
    else
      None

    def buildError(topicPartition: TopicPartition, exception: Exception): ListOffsetResponse.PartitionData = {
      def buildErrorResponse(e: Errors): ListOffsetResponse.PartitionData = {
        new ListOffsetResponse.PartitionData(
          e,
          ListOffsetResponse.UNKNOWN_TIMESTAMP,
          ListOffsetResponse.UNKNOWN_OFFSET,
          Optional.empty())
      }

      exception match {
        // NOTE: These exceptions are special cased since these error messages are typically transient or the client
        // would have received a clear exception and there is no value in logging the entire stack trace for the same
        case e@(_: UnknownTopicOrPartitionException |
                _: NotLeaderForPartitionException |
                _: UnknownLeaderEpochException |
                _: FencedLeaderEpochException |
                _: KafkaStorageException |
                _: UnsupportedForMessageFormatException) =>
          debug(s"Offset request with correlation id $correlationId from client $clientId on " +
            s"partition $topicPartition failed due to ${e.getMessage}")
          buildErrorResponse(Errors.forException(e))

        // Only V5 and newer ListOffset calls should get OFFSET_NOT_AVAILABLE
        case e: OffsetNotAvailableException =>
          if (request.header.apiVersion >= 5) {
            buildErrorResponse(Errors.forException(e))
          } else {
            buildErrorResponse(Errors.LEADER_NOT_AVAILABLE)
          }

        case e: Throwable =>
          error("Error while responding to offset request", e)
          buildErrorResponse(Errors.forException(e))
      }
    }

    def responseCallback(timestampAndOffsetMap: Map[TopicPartition, Option[FileTimestampAndOffset]]): Unit = {
      val responseMap = timestampAndOffsetMap.map {
        case (topicPartition, timestampAndOffsetOpt) =>
          val response = timestampAndOffsetOpt match {
            case Some(timestampAndOffset) =>
              if (timestampAndOffset.exception != null)
                buildError(topicPartition, timestampAndOffset.exception)
              else
                new ListOffsetResponse.PartitionData(Errors.NONE, timestampAndOffset.timestamp, timestampAndOffset.offset, timestampAndOffset.leaderEpoch)
            case None =>
              new ListOffsetResponse.PartitionData(Errors.NONE, ListOffsetResponse.UNKNOWN_TIMESTAMP,
                ListOffsetResponse.UNKNOWN_OFFSET, Optional.empty())
          }
          (topicPartition, response)
      }

      sendResponse(unauthorizedResponseStatus ++ duplicatedResponseMap ++ responseMap)
    }

    replicaManager.fetchOffsetsForTimestamps(partitionTimestamps,
            isolationLevelOpt,
            fetchOnlyFromLeader,
            responseCallback,
            15000L)
  }

  private def createTopic(topic: String,
                          numPartitions: Int,
                          replicationFactor: Int,
                          properties: util.Properties = new util.Properties()): MetadataResponse.TopicMetadata = {
    try {
      adminZkClient.createTopic(topic, numPartitions, replicationFactor, properties, RackAwareMode.Safe, config.tierFeature)
      info("Auto creation of topic %s with %d partitions and replication factor %d is successful"
        .format(topic, numPartitions, replicationFactor))
      new MetadataResponse.TopicMetadata(Errors.LEADER_NOT_AVAILABLE, topic, isInternal(topic),
        util.Collections.emptyList())
    } catch {
      case _: TopicExistsException => // let it go, possibly another broker created this topic
        new MetadataResponse.TopicMetadata(Errors.LEADER_NOT_AVAILABLE, topic, isInternal(topic),
          util.Collections.emptyList())
      case ex: Throwable  => // Catch all to prevent unhandled errors
        new MetadataResponse.TopicMetadata(Errors.forException(ex), topic, isInternal(topic),
          util.Collections.emptyList())
    }
  }

  private def createInternalTopic(topic: String): MetadataResponse.TopicMetadata = {
    if (topic == null)
      throw new IllegalArgumentException("topic must not be null")

    val aliveBrokers = metadataCache.getAliveBrokers

    topic match {
      case GROUP_METADATA_TOPIC_NAME =>
        if (aliveBrokers.size < config.offsetsTopicReplicationFactor) {
          error(s"Number of alive brokers '${aliveBrokers.size}' does not meet the required replication factor " +
            s"'${config.offsetsTopicReplicationFactor}' for the offsets topic (configured via " +
            s"'${KafkaConfig.OffsetsTopicReplicationFactorProp}'). This error can be ignored if the cluster is starting up " +
            s"and not all brokers are up yet.")
          new MetadataResponse.TopicMetadata(Errors.COORDINATOR_NOT_AVAILABLE, topic, true, util.Collections.emptyList())
        } else {
          createTopic(topic, config.offsetsTopicPartitions, config.offsetsTopicReplicationFactor.toInt,
            groupCoordinator.offsetsTopicConfigs)
        }
      case TRANSACTION_STATE_TOPIC_NAME =>
        if (aliveBrokers.size < config.transactionTopicReplicationFactor) {
          error(s"Number of alive brokers '${aliveBrokers.size}' does not meet the required replication factor " +
            s"'${config.transactionTopicReplicationFactor}' for the transactions state topic (configured via " +
            s"'${KafkaConfig.TransactionsTopicReplicationFactorProp}'). This error can be ignored if the cluster is starting up " +
            s"and not all brokers are up yet.")
          new MetadataResponse.TopicMetadata(Errors.COORDINATOR_NOT_AVAILABLE, topic, true, util.Collections.emptyList())
        } else {
          createTopic(topic, config.transactionTopicPartitions, config.transactionTopicReplicationFactor.toInt,
            txnCoordinator.transactionTopicConfigs)
        }
      case TIER_TOPIC_NAME =>
        new MetadataResponse.TopicMetadata(Errors.UNKNOWN_TOPIC_OR_PARTITION, topic, true, java.util.Collections.emptyList())
      case _ => throw new IllegalArgumentException(s"Unexpected internal topic name: $topic")
    }
  }

  private def getOrCreateInternalTopic(topic: String, listenerName: ListenerName): MetadataResponse.TopicMetadata = {
    val topicMetadata = metadataCache.getTopicMetadata(Set(topic), listenerName)
    topicMetadata.headOption.getOrElse(createInternalTopic(topic))
  }

  private def getTopicMetadata(allowAutoTopicCreation: Boolean, topics: Set[String], listenerName: ListenerName,
                               errorUnavailableEndpoints: Boolean,
                               errorUnavailableListeners: Boolean): Seq[MetadataResponse.TopicMetadata] = {
    val topicResponses = metadataCache.getTopicMetadata(topics, listenerName,
        errorUnavailableEndpoints, errorUnavailableListeners)
    if (topics.isEmpty || topicResponses.size == topics.size) {
      topicResponses
    } else {
      val nonExistentTopics = topics -- topicResponses.map(_.topic).toSet
      val responsesForNonExistentTopics = nonExistentTopics.map { topic =>
        if (isInternal(topic)) {
          val topicMetadata = createInternalTopic(topic)
          if (topicMetadata.error == Errors.COORDINATOR_NOT_AVAILABLE)
            new MetadataResponse.TopicMetadata(Errors.INVALID_REPLICATION_FACTOR, topic, true, util.Collections.emptyList())
          else
            topicMetadata
        } else if (allowAutoTopicCreation && config.autoCreateTopicsEnable) {
          createTopic(topic, config.numPartitions, config.defaultReplicationFactor)
        } else {
          new MetadataResponse.TopicMetadata(Errors.UNKNOWN_TOPIC_OR_PARTITION, topic, false, util.Collections.emptyList())
        }
      }
      topicResponses ++ responsesForNonExistentTopics
    }
  }

  /**
   * Handle a topic metadata request
   */
  def handleTopicMetadataRequest(request: RequestChannel.Request): Unit = {
    val metadataRequest = request.body[MetadataRequest]
    val requestVersion = request.header.apiVersion

    val topics = if (metadataRequest.isAllTopics)
      metadataCache.getAllTopics()
    else
      metadataRequest.topics.asScala.toSet

    val authorizedForDescribeTopics = filterAuthorized(request, DESCRIBE, TOPIC, topics.toSeq, logIfDenied = !metadataRequest.isAllTopics)
    var (authorizedTopics, unauthorizedForDescribeTopics) = topics.partition(authorizedForDescribeTopics.contains)
    var unauthorizedForCreateTopics = Set[String]()

    if (authorizedTopics.nonEmpty) {
      val nonExistingTopics = metadataCache.getNonExistingTopics(authorizedTopics)
      if (metadataRequest.allowAutoTopicCreation && config.autoCreateTopicsEnable && nonExistingTopics.nonEmpty) {
        if (!authorize(request, CREATE, CLUSTER, CLUSTER_NAME, logIfDenied = false)) {
          val authorizedForCreateTopics = filterAuthorized(request, CREATE, TOPIC, nonExistingTopics.toSeq)
          unauthorizedForCreateTopics = nonExistingTopics -- authorizedForCreateTopics
          authorizedTopics --= unauthorizedForCreateTopics
        }
      }
    }

    val unauthorizedForCreateTopicMetadata = unauthorizedForCreateTopics.map(topic =>
      new MetadataResponse.TopicMetadata(Errors.TOPIC_AUTHORIZATION_FAILED, topic, isInternal(topic),
        util.Collections.emptyList()))

    // do not disclose the existence of topics unauthorized for Describe, so we've not even checked if they exist or not
    val unauthorizedForDescribeTopicMetadata =
      // In case of all topics, don't include topics unauthorized for Describe
      if ((requestVersion == 0 && (metadataRequest.topics == null || metadataRequest.topics.isEmpty)) || metadataRequest.isAllTopics)
        Set.empty[MetadataResponse.TopicMetadata]
      else
        unauthorizedForDescribeTopics.map(topic =>
          new MetadataResponse.TopicMetadata(Errors.TOPIC_AUTHORIZATION_FAILED, topic, false, util.Collections.emptyList()))

    // In version 0, we returned an error when brokers with replicas were unavailable,
    // while in higher versions we simply don't include the broker in the returned broker list
    val errorUnavailableEndpoints = requestVersion == 0
    // In versions 5 and below, we returned LEADER_NOT_AVAILABLE if a matching listener was not found on the leader.
    // From version 6 onwards, we return LISTENER_NOT_FOUND to enable diagnosis of configuration errors.
    val errorUnavailableListeners = requestVersion >= 6
    val topicMetadata =
      if (authorizedTopics.isEmpty)
        Seq.empty[MetadataResponse.TopicMetadata]
      else
        getTopicMetadata(metadataRequest.allowAutoTopicCreation, authorizedTopics, request.context.listenerName,
          errorUnavailableEndpoints, errorUnavailableListeners)

    var clusterAuthorizedOperations = 0

    if (request.header.apiVersion >= 8) {
      // get cluster authorized operations
      if (metadataRequest.data().includeClusterAuthorizedOperations() &&
        authorize(request, DESCRIBE, CLUSTER, CLUSTER_NAME))
        clusterAuthorizedOperations = authorizedOperations(request, Resource.CLUSTER)
      // get topic authorized operations
      if (metadataRequest.data().includeTopicAuthorizedOperations())
        topicMetadata.foreach(topicData => {
          topicData.authorizedOperations(authorizedOperations(request, new Resource(ResourceType.TOPIC, topicData.topic())))
        })
    }

    val completeTopicMetadata = topicMetadata ++ unauthorizedForCreateTopicMetadata ++ unauthorizedForDescribeTopicMetadata

    val brokers = metadataCache.getAliveBrokers

    trace("Sending topic metadata %s and brokers %s for correlation id %d to client %s".format(completeTopicMetadata.mkString(","),
      brokers.mkString(","), request.header.correlationId, request.header.clientId))

    sendResponseMaybeThrottle(request, requestThrottleMs =>
       MetadataResponse.prepareResponse(
         requestThrottleMs,
         brokers.flatMap(_.getNode(request.context.listenerName)).asJava,
         clusterId,
         metadataCache.getControllerId.getOrElse(MetadataResponse.NO_CONTROLLER_ID),
         completeTopicMetadata.asJava,
         clusterAuthorizedOperations
      ))
  }

  /**
   * Handle an offset fetch request
   */
  def handleOffsetFetchRequest(request: RequestChannel.Request): Unit = {
    val header = request.header
    val offsetFetchRequest = request.body[OffsetFetchRequest]

    def partitionAuthorized[T](elements: List[T], topic: T => String): (Seq[T], Seq[T]) = {
      val authorizedTopics = filterAuthorized(request, DESCRIBE, TOPIC, elements.map(topic))
      elements.partition(element => authorizedTopics.contains(topic.apply(element)))
    }

    def createResponse(requestThrottleMs: Int): AbstractResponse = {
      val offsetFetchResponse =
        // reject the request if not authorized to the group
        if (!authorize(request, DESCRIBE, GROUP, offsetFetchRequest.groupId))
          offsetFetchRequest.getErrorResponse(requestThrottleMs, Errors.GROUP_AUTHORIZATION_FAILED)
        else {
          if (header.apiVersion == 0) {
            val (authorizedPartitions, unauthorizedPartitions) =
              partitionAuthorized[TopicPartition](offsetFetchRequest.partitions.asScala.toList, tp => tp.topic)

            // version 0 reads offsets from ZK
            val authorizedPartitionData = authorizedPartitions.map { topicPartition =>
              try {
                if (!metadataCache.contains(topicPartition))
                  (topicPartition, OffsetFetchResponse.UNKNOWN_PARTITION)
                else {
                  val payloadOpt = zkClient.getConsumerOffset(offsetFetchRequest.groupId, topicPartition)
                  payloadOpt match {
                    case Some(payload) =>
                      (topicPartition, new OffsetFetchResponse.PartitionData(payload.toLong,
                        Optional.empty(), OffsetFetchResponse.NO_METADATA, Errors.NONE))
                    case None =>
                      (topicPartition, OffsetFetchResponse.UNKNOWN_PARTITION)
                  }
                }
              } catch {
                case e: Throwable =>
                  (topicPartition, new OffsetFetchResponse.PartitionData(OffsetFetchResponse.INVALID_OFFSET,
                    Optional.empty(), OffsetFetchResponse.NO_METADATA, Errors.forException(e)))
              }
            }.toMap

            val unauthorizedPartitionData = unauthorizedPartitions.map(_ -> OffsetFetchResponse.UNAUTHORIZED_PARTITION).toMap
            new OffsetFetchResponse(requestThrottleMs, Errors.NONE, (authorizedPartitionData ++ unauthorizedPartitionData).asJava)
          } else {
            // versions 1 and above read offsets from Kafka
            if (offsetFetchRequest.isAllPartitions) {
              val (error, allPartitionData) = groupCoordinator.handleFetchOffsets(offsetFetchRequest.groupId)
              if (error != Errors.NONE)
                offsetFetchRequest.getErrorResponse(requestThrottleMs, error)
              else {
                // clients are not allowed to see offsets for topics that are not authorized for Describe
                val (authorizedPartitionData, _) = partitionAuthorized[(TopicPartition, OffsetFetchResponse.PartitionData)](allPartitionData.toList, e => e._1.topic)
                new OffsetFetchResponse(requestThrottleMs, Errors.NONE, authorizedPartitionData.toMap.asJava)
              }
            } else {
              val (authorizedPartitions, unauthorizedPartitions) =
                partitionAuthorized[TopicPartition](offsetFetchRequest.partitions.asScala.toList, tp => tp.topic)
              val (error, authorizedPartitionData) = groupCoordinator.handleFetchOffsets(offsetFetchRequest.groupId,
                Some(authorizedPartitions))
              if (error != Errors.NONE)
                offsetFetchRequest.getErrorResponse(requestThrottleMs, error)
              else {
                val unauthorizedPartitionData = unauthorizedPartitions.map(_ -> OffsetFetchResponse.UNAUTHORIZED_PARTITION).toMap
                new OffsetFetchResponse(requestThrottleMs, Errors.NONE, (authorizedPartitionData ++ unauthorizedPartitionData).asJava)
              }
            }
          }
        }

      trace(s"Sending offset fetch response $offsetFetchResponse for correlation id ${header.correlationId} to client ${header.clientId}.")
      offsetFetchResponse
    }

    sendResponseMaybeThrottle(request, createResponse)
  }

  def handleFindCoordinatorRequest(request: RequestChannel.Request): Unit = {
    val findCoordinatorRequest = request.body[FindCoordinatorRequest]

    if (findCoordinatorRequest.data.keyType == CoordinatorType.GROUP.id &&
        !authorize(request, DESCRIBE, GROUP, findCoordinatorRequest.data.key))
      sendErrorResponseMaybeThrottle(request, Errors.GROUP_AUTHORIZATION_FAILED.exception)
    else if (findCoordinatorRequest.data.keyType == CoordinatorType.TRANSACTION.id &&
        !authorize(request, DESCRIBE, TRANSACTIONAL_ID, findCoordinatorRequest.data.key))
      sendErrorResponseMaybeThrottle(request, Errors.TRANSACTIONAL_ID_AUTHORIZATION_FAILED.exception)
    else {
      // get metadata (and create the topic if necessary)
      val (partition, topicMetadata) = CoordinatorType.forId(findCoordinatorRequest.data.keyType) match {
        case CoordinatorType.GROUP =>
          val partition = groupCoordinator.partitionFor(findCoordinatorRequest.data.key)
          val metadata = getOrCreateInternalTopic(GROUP_METADATA_TOPIC_NAME, request.context.listenerName)
          (partition, metadata)

        case CoordinatorType.TRANSACTION =>
          val partition = txnCoordinator.partitionFor(findCoordinatorRequest.data.key)
          val metadata = getOrCreateInternalTopic(TRANSACTION_STATE_TOPIC_NAME, request.context.listenerName)
          (partition, metadata)

        case _ =>
          throw new InvalidRequestException("Unknown coordinator type in FindCoordinator request")
      }

      def createResponse(requestThrottleMs: Int): AbstractResponse = {
        def createFindCoordinatorResponse(error: Errors, node: Node): FindCoordinatorResponse = {
          new FindCoordinatorResponse(
              new FindCoordinatorResponseData()
                .setErrorCode(error.code)
                .setErrorMessage(error.message)
                .setNodeId(node.id)
                .setHost(node.host)
                .setPort(node.port)
                .setThrottleTimeMs(requestThrottleMs))
        }
        val responseBody = if (topicMetadata.error != Errors.NONE) {
          createFindCoordinatorResponse(Errors.COORDINATOR_NOT_AVAILABLE, Node.noNode)
        } else {
          val coordinatorEndpoint = topicMetadata.partitionMetadata.asScala
            .find(_.partition == partition)
            .map(_.leader)
            .flatMap(p => Option(p))

          coordinatorEndpoint match {
            case Some(endpoint) if !endpoint.isEmpty =>
              createFindCoordinatorResponse(Errors.NONE, endpoint)
            case _ =>
              createFindCoordinatorResponse(Errors.COORDINATOR_NOT_AVAILABLE, Node.noNode)
          }
        }
        trace("Sending FindCoordinator response %s for correlation id %d to client %s."
          .format(responseBody, request.header.correlationId, request.header.clientId))
        responseBody
      }
      sendResponseMaybeThrottle(request, createResponse)
    }
  }

  def handleDescribeGroupRequest(request: RequestChannel.Request): Unit = {

    def sendResponseCallback(describeGroupsResponseData: DescribeGroupsResponseData): Unit = {
      def createResponse(requestThrottleMs: Int): AbstractResponse = {
        describeGroupsResponseData.setThrottleTimeMs(requestThrottleMs)
        new DescribeGroupsResponse(describeGroupsResponseData)
      }
      sendResponseMaybeThrottle(request, createResponse)
    }

    val describeRequest = request.body[DescribeGroupsRequest]
    val describeGroupsResponseData = new DescribeGroupsResponseData()

    describeRequest.data().groups().asScala.foreach { groupId =>
      if (!authorize(request, DESCRIBE, GROUP, groupId)) {
        describeGroupsResponseData.groups().add(DescribeGroupsResponse.forError(groupId, Errors.GROUP_AUTHORIZATION_FAILED))
      } else {
        val (error, summary) = groupCoordinator.handleDescribeGroup(groupId)
        val members = summary.members.map { member =>
          new DescribeGroupsResponseData.DescribedGroupMember()
            .setMemberId(member.memberId)
            .setGroupInstanceId(member.groupInstanceId.orNull)
            .setClientId(member.clientId)
            .setClientHost(member.clientHost)
            .setMemberAssignment(member.assignment)
            .setMemberMetadata(member.assignment)
        }

        val describedGroup = new DescribeGroupsResponseData.DescribedGroup()
          .setErrorCode(error.code())
          .setGroupId(groupId)
          .setGroupState(summary.state)
          .setProtocolType(summary.protocolType)
          .setProtocolData(summary.protocol)
          .setMembers(members.asJava)

        if (request.header.apiVersion >= 3) {
          if (error == Errors.NONE && describeRequest.data().includeAuthorizedOperations()) {
            describedGroup.setAuthorizedOperations(authorizedOperations(request, new Resource(ResourceType.GROUP, groupId)))
          } else {
            describedGroup.setAuthorizedOperations(0)
          }
        }

        describeGroupsResponseData.groups().add(describedGroup)
      }
    }

    sendResponseCallback(describeGroupsResponseData)
  }

  def handleListGroupsRequest(request: RequestChannel.Request): Unit = {
    val (error, groups) = groupCoordinator.handleListGroups()
    if (authorize(request, DESCRIBE, CLUSTER, CLUSTER_NAME))
      // With describe cluster access all groups are returned. We keep this alternative for backward compatibility.
      sendResponseMaybeThrottle(request, requestThrottleMs =>
        new ListGroupsResponse(new ListGroupsResponseData()
            .setErrorCode(error.code())
            .setGroups(groups.map { group => new ListGroupsResponseData.ListedGroup()
              .setGroupId(group.groupId)
              .setProtocolType(group.protocolType)}.asJava
            )
            .setThrottleTimeMs(requestThrottleMs)
        ))
    else {
      val filteredGroups = groups.filter(group => authorize(request, DESCRIBE, GROUP, group.groupId))
      sendResponseMaybeThrottle(request, requestThrottleMs =>
        new ListGroupsResponse(new ListGroupsResponseData()
          .setErrorCode(error.code())
          .setGroups(filteredGroups.map { group => new ListGroupsResponseData.ListedGroup()
            .setGroupId(group.groupId)
            .setProtocolType(group.protocolType)}.asJava
          )
          .setThrottleTimeMs(requestThrottleMs)
        ))
    }
  }

  def handleJoinGroupRequest(request: RequestChannel.Request): Unit = {
    val joinGroupRequest = request.body[JoinGroupRequest]

    // the callback for sending a join-group response
    def sendResponseCallback(joinResult: JoinGroupResult): Unit = {
      def createResponse(requestThrottleMs: Int): AbstractResponse = {
        val responseBody = new JoinGroupResponse(
          new JoinGroupResponseData()
            .setThrottleTimeMs(requestThrottleMs)
            .setErrorCode(joinResult.error.code())
            .setGenerationId(joinResult.generationId)
            .setProtocolName(joinResult.subProtocol)
            .setLeader(joinResult.leaderId)
            .setMemberId(joinResult.memberId)
            .setMembers(joinResult.members.asJava)
        )

        trace("Sending join group response %s for correlation id %d to client %s."
          .format(responseBody, request.header.correlationId, request.header.clientId))
        responseBody
      }
      sendResponseMaybeThrottle(request, createResponse)
    }

    if (joinGroupRequest.data.groupInstanceId != null && config.interBrokerProtocolVersion < KAFKA_2_3_IV0) {
      // Only enable static membership when IBP >= 2.3, because it is not safe for the broker to use the static member logic
      // until we are sure that all brokers support it. If static group being loaded by an older coordinator, it will discard
      // the group.instance.id field, so static members could accidentally become "dynamic", which leads to wrong states.
      sendResponseCallback(JoinGroupResult(
        List.empty,
        JoinGroupResponse.UNKNOWN_MEMBER_ID,
        JoinGroupResponse.UNKNOWN_GENERATION_ID,
        JoinGroupResponse.UNKNOWN_PROTOCOL,
        JoinGroupResponse.UNKNOWN_MEMBER_ID,
        Errors.UNSUPPORTED_VERSION
      ))
    } else if (!authorize(request, READ, GROUP, joinGroupRequest.data().groupId())) {
      sendResponseMaybeThrottle(request, requestThrottleMs =>
        new JoinGroupResponse(
          new JoinGroupResponseData()
            .setThrottleTimeMs(requestThrottleMs)
            .setErrorCode(Errors.GROUP_AUTHORIZATION_FAILED.code)
            .setGenerationId(JoinGroupResponse.UNKNOWN_GENERATION_ID)
            .setProtocolName(JoinGroupResponse.UNKNOWN_PROTOCOL)
            .setLeader(JoinGroupResponse.UNKNOWN_MEMBER_ID)
            .setMemberId(JoinGroupResponse.UNKNOWN_MEMBER_ID)
            .setMembers(util.Collections.emptyList())
        )
      )
    }  else {
      val groupInstanceId = Option(joinGroupRequest.data.groupInstanceId)

      // Only return MEMBER_ID_REQUIRED error if joinGroupRequest version is >= 4
      // and groupInstanceId is configured to unknown.
      val requireKnownMemberId = joinGroupRequest.version >= 4 && groupInstanceId.isEmpty

      // let the coordinator handle join-group
      val protocols = joinGroupRequest.data.protocols.valuesList.asScala.map(protocol =>
        (protocol.name, protocol.metadata)).toList
      groupCoordinator.handleJoinGroup(
        joinGroupRequest.data.groupId,
        joinGroupRequest.data.memberId,
        groupInstanceId,
        requireKnownMemberId,
        request.header.clientId,
        request.context.clientAddress.toString,
        joinGroupRequest.data.rebalanceTimeoutMs,
        joinGroupRequest.data.sessionTimeoutMs,
        joinGroupRequest.data.protocolType,
        protocols,
        sendResponseCallback)
    }
  }

  def handleSyncGroupRequest(request: RequestChannel.Request): Unit = {
    val syncGroupRequest = request.body[SyncGroupRequest]

    def sendResponseCallback(syncGroupResult: SyncGroupResult): Unit = {
      sendResponseMaybeThrottle(request, requestThrottleMs =>
        new SyncGroupResponse(
          new SyncGroupResponseData()
            .setErrorCode(syncGroupResult.error.code)
            .setAssignment(syncGroupResult.memberAssignment)
            .setThrottleTimeMs(requestThrottleMs)
        ))
    }

    if (syncGroupRequest.data.groupInstanceId != null && config.interBrokerProtocolVersion < KAFKA_2_3_IV0) {
      // Only enable static membership when IBP >= 2.3, because it is not safe for the broker to use the static member logic
      // until we are sure that all brokers support it. If static group being loaded by an older coordinator, it will discard
      // the group.instance.id field, so static members could accidentally become "dynamic", which leads to wrong states.
      sendResponseCallback(SyncGroupResult(Array[Byte](), Errors.UNSUPPORTED_VERSION))
    } else if (!authorize(request, READ, GROUP, syncGroupRequest.data.groupId)) {
      sendResponseCallback(SyncGroupResult(Array[Byte](), Errors.GROUP_AUTHORIZATION_FAILED))
    } else {
      val assignmentMap = immutable.Map.newBuilder[String, Array[Byte]]
      syncGroupRequest.data.assignments.asScala.foreach { assignment =>
        assignmentMap += (assignment.memberId -> assignment.assignment)
      }

      groupCoordinator.handleSyncGroup(
        syncGroupRequest.data.groupId,
        syncGroupRequest.data.generationId,
        syncGroupRequest.data.memberId,
        Option(syncGroupRequest.data.groupInstanceId),
        assignmentMap.result,
        sendResponseCallback
      )
    }
  }

  def handleDeleteGroupsRequest(request: RequestChannel.Request): Unit = {
    val deleteGroupsRequest = request.body[DeleteGroupsRequest]
    val groups = deleteGroupsRequest.data.groupsNames.asScala.toSet

    val (authorizedGroups, unauthorizedGroups) = groups.partition { group =>
      authorize(request, DELETE, GROUP, group)
    }

    val groupDeletionResult = groupCoordinator.handleDeleteGroups(authorizedGroups) ++
      unauthorizedGroups.map(_ -> Errors.GROUP_AUTHORIZATION_FAILED)

    sendResponseMaybeThrottle(request, requestThrottleMs => {
      val deletionCollections = new DeletableGroupResultCollection()
      groupDeletionResult.foreach { case (groupId, error) =>
        deletionCollections.add(new DeletableGroupResult()
          .setGroupId(groupId)
          .setErrorCode(error.code)
        )
      }

      new DeleteGroupsResponse(new DeleteGroupsResponseData()
        .setResults(deletionCollections)
        .setThrottleTimeMs(requestThrottleMs)
      )
    })
  }

  def handleHeartbeatRequest(request: RequestChannel.Request): Unit = {
    val heartbeatRequest = request.body[HeartbeatRequest]

    // the callback for sending a heartbeat response
    def sendResponseCallback(error: Errors): Unit = {
      def createResponse(requestThrottleMs: Int): AbstractResponse = {
        val response = new HeartbeatResponse(
          new HeartbeatResponseData()
            .setThrottleTimeMs(requestThrottleMs)
            .setErrorCode(error.code))
        trace("Sending heartbeat response %s for correlation id %d to client %s."
          .format(response, request.header.correlationId, request.header.clientId))
        response
      }
      sendResponseMaybeThrottle(request, createResponse)
    }

    if (heartbeatRequest.data.groupInstanceId != null && config.interBrokerProtocolVersion < KAFKA_2_3_IV0) {
      // Only enable static membership when IBP >= 2.3, because it is not safe for the broker to use the static member logic
      // until we are sure that all brokers support it. If static group being loaded by an older coordinator, it will discard
      // the group.instance.id field, so static members could accidentally become "dynamic", which leads to wrong states.
      sendResponseCallback(Errors.UNSUPPORTED_VERSION)
    } else if (!authorize(request, READ, GROUP, heartbeatRequest.data.groupId)) {
      sendResponseMaybeThrottle(request, requestThrottleMs =>
        new HeartbeatResponse(
            new HeartbeatResponseData()
              .setThrottleTimeMs(requestThrottleMs)
              .setErrorCode(Errors.GROUP_AUTHORIZATION_FAILED.code)))
    } else {
      // let the coordinator to handle heartbeat
      groupCoordinator.handleHeartbeat(
        heartbeatRequest.data.groupId,
        heartbeatRequest.data.memberId,
        Option(heartbeatRequest.data.groupInstanceId),
        heartbeatRequest.data.generationId,
        sendResponseCallback)
    }
  }

  def handleLeaveGroupRequest(request: RequestChannel.Request): Unit = {
    val leaveGroupRequest = request.body[LeaveGroupRequest]

    val members = leaveGroupRequest.members().asScala.toList

    if (!authorize(request, READ, GROUP, leaveGroupRequest.data().groupId())) {
      sendResponseMaybeThrottle(request, requestThrottleMs => {
        new LeaveGroupResponse(new LeaveGroupResponseData()
          .setThrottleTimeMs(requestThrottleMs)
          .setErrorCode(Errors.GROUP_AUTHORIZATION_FAILED.code)
        )
      })
    } else {
      def sendResponseCallback(leaveGroupResult : LeaveGroupResult): Unit = {
        val memberResponses = leaveGroupResult.memberResponses.map(
          leaveGroupResult =>
            new MemberResponse()
              .setErrorCode(leaveGroupResult.error.code)
              .setMemberId(leaveGroupResult.memberId)
              .setGroupInstanceId(leaveGroupResult.groupInstanceId.orNull)
        )
        def createResponse(requestThrottleMs: Int): AbstractResponse = {
          new LeaveGroupResponse(
            memberResponses.asJava,
            leaveGroupResult.topLevelError,
            requestThrottleMs,
            leaveGroupRequest.version)
        }
        sendResponseMaybeThrottle(request, createResponse)
      }

      groupCoordinator.handleLeaveGroup(
        leaveGroupRequest.data.groupId,
        members,
        sendResponseCallback)
    }
  }

  def handleSaslHandshakeRequest(request: RequestChannel.Request): Unit = {
    val responseData = new SaslHandshakeResponseData().setErrorCode(Errors.ILLEGAL_SASL_STATE.code)
    sendResponseMaybeThrottle(request, _ => new SaslHandshakeResponse(responseData))
  }

  def handleSaslAuthenticateRequest(request: RequestChannel.Request): Unit = {
    val responseData = new SaslAuthenticateResponseData()
      .setErrorCode(Errors.ILLEGAL_SASL_STATE.code)
      .setErrorMessage("SaslAuthenticate request received after successful authentication")
    sendResponseMaybeThrottle(request, _ => new SaslAuthenticateResponse(responseData))
  }

  def handleApiVersionsRequest(request: RequestChannel.Request): Unit = {
    // Note that broker returns its full list of supported ApiKeys and versions regardless of current
    // authentication state (e.g., before SASL authentication on an SASL listener, do note that no
    // Kafka protocol requests may take place on an SSL listener before the SSL handshake is finished).
    // If this is considered to leak information about the broker version a workaround is to use SSL
    // with client authentication which is performed at an earlier stage of the connection where the
    // ApiVersionRequest is not available.
    def createResponseCallback(requestThrottleMs: Int): ApiVersionsResponse = {
      val apiVersionRequest = request.body[ApiVersionsRequest]
      if (apiVersionRequest.hasUnsupportedRequestVersion)
        apiVersionRequest.getErrorResponse(requestThrottleMs, Errors.UNSUPPORTED_VERSION.exception)
      else
        ApiVersionsResponse.apiVersionsResponse(requestThrottleMs,
          config.interBrokerProtocolVersion.recordVersion.value,
          request.context.listenerName == config.interBrokerListenerName)
    }
    sendResponseMaybeThrottle(request, createResponseCallback)
  }

  def handleCreateTopicsRequest(request: RequestChannel.Request): Unit = {
    def sendResponseCallback(results: CreatableTopicResultCollection): Unit = {
      def createResponse(requestThrottleMs: Int): AbstractResponse = {
        val responseData = new CreateTopicsResponseData().
          setThrottleTimeMs(requestThrottleMs).
          setTopics(results)
        val responseBody = new CreateTopicsResponse(responseData)
        trace(s"Sending create topics response $responseData for correlation id " +
          s"${request.header.correlationId} to client ${request.header.clientId}.")
        responseBody
      }
      sendResponseMaybeThrottle(request, createResponse)
    }

    val createTopicsRequest = request.body[CreateTopicsRequest]
    val results = new CreatableTopicResultCollection(createTopicsRequest.data().topics().size())
    if (!controller.isActive) {
      createTopicsRequest.data.topics.asScala.foreach { case topic =>
        results.add(new CreatableTopicResult().setName(topic.name()).
          setErrorCode(Errors.NOT_CONTROLLER.code()))
      }
      sendResponseCallback(results)
    } else {
      createTopicsRequest.data.topics.asScala.foreach { case topic =>
        results.add(new CreatableTopicResult().setName(topic.name()))
      }
      val hasClusterAuthorization = authorize(request, CREATE, CLUSTER, CLUSTER_NAME, logIfDenied = false)
      val topics = createTopicsRequest.data.topics.asScala.map(_.name)
      val authorizedTopics = if (hasClusterAuthorization) topics.toSet else filterAuthorized(request, CREATE, TOPIC, topics.toSeq)
      val authorizedForDescribeConfigs = filterAuthorized(request, DESCRIBE_CONFIGS, TOPIC, topics.toSeq)
        .map(name => name -> results.find(name)).toMap

      results.asScala.foreach(topic => {
        if (results.findAll(topic.name()).size() > 1) {
          topic.setErrorCode(Errors.INVALID_REQUEST.code())
          topic.setErrorMessage("Found multiple entries for this topic.")
        } else if (!authorizedTopics.contains(topic.name)) {
          topic.setErrorCode(Errors.TOPIC_AUTHORIZATION_FAILED.code())
          topic.setErrorMessage("Authorization failed.")
        }
        if (!authorizedForDescribeConfigs.contains(topic.name)) {
          topic.setTopicConfigErrorCode(Errors.TOPIC_AUTHORIZATION_FAILED.code)
        }
      })
      val toCreate = mutable.Map[String, CreatableTopic]()
      createTopicsRequest.data.topics.asScala.foreach { topic =>
        if (results.find(topic.name).errorCode == Errors.NONE.code) {
          toCreate += topic.name -> topic
        }
      }
      def handleCreateTopicsResults(errors: Map[String, ApiError]): Unit = {
        errors.foreach { case (topicName, error) =>
          val result = results.find(topicName)
          result.setErrorCode(error.error.code)
            .setErrorMessage(error.message)
          // Reset any configs in the response if Create failed
          if (error != ApiError.NONE) {
            result.setConfigs(List.empty.asJava)
              .setNumPartitions(-1)
              .setReplicationFactor(-1)
              .setTopicConfigErrorCode(0.toShort)
          }
        }
        sendResponseCallback(results)
      }
      adminManager.createTopics(createTopicsRequest.data.timeoutMs,
          createTopicsRequest.data.validateOnly,
          toCreate,
<<<<<<< HEAD
          handleCreateTopicsResults,
          config.tierFeature)
=======
          authorizedForDescribeConfigs,
          handleCreateTopicsResults)
>>>>>>> 2715861f
    }
  }

  def handleCreatePartitionsRequest(request: RequestChannel.Request): Unit = {
    val createPartitionsRequest = request.body[CreatePartitionsRequest]

    def sendResponseCallback(results: Map[String, ApiError]): Unit = {
      def createResponse(requestThrottleMs: Int): AbstractResponse = {
        val responseBody = new CreatePartitionsResponse(requestThrottleMs, results.asJava)
        trace(s"Sending create partitions response $responseBody for correlation id ${request.header.correlationId} to " +
          s"client ${request.header.clientId}.")
        responseBody
      }
      sendResponseMaybeThrottle(request, createResponse)
    }

    if (!controller.isActive) {
      val result = createPartitionsRequest.newPartitions.asScala.map { case (topic, _) =>
        (topic, new ApiError(Errors.NOT_CONTROLLER, null))
      }
      sendResponseCallback(result)
    } else {
      // Special handling to add duplicate topics to the response
      val dupes = createPartitionsRequest.duplicates.asScala
      val notDuped = createPartitionsRequest.newPartitions.asScala -- dupes
      val authorizedTopics = filterAuthorized(request, ALTER, TOPIC, notDuped.toSeq.map(_._1))
      val (authorized, unauthorized) = notDuped.partition { case (topic, _) =>
        authorizedTopics.contains(topic)
      }

      val (queuedForDeletion, valid) = authorized.partition { case (topic, _) =>
        controller.topicDeletionManager.isTopicQueuedUpForDeletion(topic)
      }

      val errors = dupes.map(_ -> new ApiError(Errors.INVALID_REQUEST, "Duplicate topic in request.")) ++
        unauthorized.keySet.map(_ -> new ApiError(Errors.TOPIC_AUTHORIZATION_FAILED, "The topic authorization is failed.")) ++
        queuedForDeletion.keySet.map(_ -> new ApiError(Errors.INVALID_TOPIC_EXCEPTION, "The topic is queued for deletion."))

      adminManager.createPartitions(createPartitionsRequest.timeout, valid, createPartitionsRequest.validateOnly,
        request.context.listenerName, result => sendResponseCallback(result ++ errors))
    }
  }

  def handleDeleteTopicsRequest(request: RequestChannel.Request): Unit = {
    def sendResponseCallback(results: DeletableTopicResultCollection): Unit = {
      def createResponse(requestThrottleMs: Int): AbstractResponse = {
        val responseData = new DeleteTopicsResponseData()
          .setThrottleTimeMs(requestThrottleMs)
          .setResponses(results)
        val responseBody = new DeleteTopicsResponse(responseData)
        trace(s"Sending delete topics response $responseBody for correlation id ${request.header.correlationId} to client ${request.header.clientId}.")
        responseBody
      }
      sendResponseMaybeThrottle(request, createResponse)
    }

    val deleteTopicRequest = request.body[DeleteTopicsRequest]
    val results = new DeletableTopicResultCollection(deleteTopicRequest.data.topicNames.size)
    val toDelete = mutable.Set[String]()
    if (!controller.isActive) {
      deleteTopicRequest.data.topicNames.asScala.foreach { case topic =>
        results.add(new DeletableTopicResult()
          .setName(topic)
          .setErrorCode(Errors.NOT_CONTROLLER.code))
      }
      sendResponseCallback(results)
    } else if (!config.deleteTopicEnable) {
      val error = if (request.context.apiVersion < 3) Errors.INVALID_REQUEST else Errors.TOPIC_DELETION_DISABLED
      deleteTopicRequest.data.topicNames.asScala.foreach { case topic =>
        results.add(new DeletableTopicResult()
          .setName(topic)
          .setErrorCode(error.code))
      }
      sendResponseCallback(results)
    } else {
      deleteTopicRequest.data.topicNames.asScala.foreach { case topic =>
        results.add(new DeletableTopicResult()
          .setName(topic))
      }
      val authorizedTopics = filterAuthorized(request, DELETE, TOPIC, results.asScala.toSeq.map(_.name))
      results.asScala.foreach(topic => {
         if (!authorizedTopics.contains(topic.name))
           topic.setErrorCode(Errors.TOPIC_AUTHORIZATION_FAILED.code)
         else if (!metadataCache.contains(topic.name))
           topic.setErrorCode(Errors.UNKNOWN_TOPIC_OR_PARTITION.code)
         else
           toDelete += topic.name
      })
      // If no authorized topics return immediately
      if (toDelete.isEmpty)
        sendResponseCallback(results)
      else {
        def handleDeleteTopicsResults(errors: Map[String, Errors]): Unit = {
          errors.foreach {
            case (topicName, error) =>
              results.find(topicName)
                .setErrorCode(error.code)
          }
          sendResponseCallback(results)
        }

        adminManager.deleteTopics(
          deleteTopicRequest.data.timeoutMs.toInt,
          toDelete,
          handleDeleteTopicsResults
        )
      }
    }
  }

  def handleDeleteRecordsRequest(request: RequestChannel.Request): Unit = {
    val deleteRecordsRequest = request.body[DeleteRecordsRequest]

    val unauthorizedTopicResponses = mutable.Map[TopicPartition, DeleteRecordsResponse.PartitionResponse]()
    val nonExistingTopicResponses = mutable.Map[TopicPartition, DeleteRecordsResponse.PartitionResponse]()
    val authorizedForDeleteTopicOffsets = mutable.Map[TopicPartition, Long]()

    val authorizedTopics = filterAuthorized(request, DELETE, TOPIC,
      deleteRecordsRequest.partitionOffsets.asScala.toSeq.map(_._1.topic))
    for ((topicPartition, offset) <- deleteRecordsRequest.partitionOffsets.asScala) {
      if (!authorizedTopics.contains(topicPartition.topic))
        unauthorizedTopicResponses += topicPartition -> new DeleteRecordsResponse.PartitionResponse(
          DeleteRecordsResponse.INVALID_LOW_WATERMARK, Errors.TOPIC_AUTHORIZATION_FAILED)
      else if (!metadataCache.contains(topicPartition))
        nonExistingTopicResponses += topicPartition -> new DeleteRecordsResponse.PartitionResponse(
          DeleteRecordsResponse.INVALID_LOW_WATERMARK, Errors.UNKNOWN_TOPIC_OR_PARTITION)
      else
        authorizedForDeleteTopicOffsets += (topicPartition -> offset)
    }

    // the callback for sending a DeleteRecordsResponse
    def sendResponseCallback(authorizedTopicResponses: Map[TopicPartition, DeleteRecordsResponse.PartitionResponse]): Unit = {
      val mergedResponseStatus = authorizedTopicResponses ++ unauthorizedTopicResponses ++ nonExistingTopicResponses
      mergedResponseStatus.foreach { case (topicPartition, status) =>
        if (status.error != Errors.NONE) {
          debug("DeleteRecordsRequest with correlation id %d from client %s on partition %s failed due to %s".format(
            request.header.correlationId,
            request.header.clientId,
            topicPartition,
            status.error.exceptionName))
        }
      }

      sendResponseMaybeThrottle(request, requestThrottleMs =>
        new DeleteRecordsResponse(requestThrottleMs, mergedResponseStatus.asJava))
    }

    if (authorizedForDeleteTopicOffsets.isEmpty)
      sendResponseCallback(Map.empty)
    else {
      // call the replica manager to append messages to the replicas
      replicaManager.deleteRecords(
        deleteRecordsRequest.timeout.toLong,
        authorizedForDeleteTopicOffsets,
        sendResponseCallback)
    }
  }

  def handleInitProducerIdRequest(request: RequestChannel.Request): Unit = {
    val initProducerIdRequest = request.body[InitProducerIdRequest]
    val transactionalId = initProducerIdRequest.data.transactionalId

    if (transactionalId != null) {
      if (!authorize(request, WRITE, TRANSACTIONAL_ID, transactionalId)) {
        sendErrorResponseMaybeThrottle(request, Errors.TRANSACTIONAL_ID_AUTHORIZATION_FAILED.exception)
        return
      }
    } else if (!authorize(request, IDEMPOTENT_WRITE, CLUSTER, CLUSTER_NAME)) {
      sendErrorResponseMaybeThrottle(request, Errors.CLUSTER_AUTHORIZATION_FAILED.exception)
      return
    }

    def sendResponseCallback(result: InitProducerIdResult): Unit = {
      def createResponse(requestThrottleMs: Int): AbstractResponse = {
        val responseData = new InitProducerIdResponseData()
          .setProducerId(result.producerId)
          .setProducerEpoch(result.producerEpoch)
          .setThrottleTimeMs(requestThrottleMs)
          .setErrorCode(result.error.code)
        val responseBody = new InitProducerIdResponse(responseData)
        trace(s"Completed $transactionalId's InitProducerIdRequest with result $result from client ${request.header.clientId}.")
        responseBody
      }
      sendResponseMaybeThrottle(request, createResponse)
    }
    txnCoordinator.handleInitProducerId(transactionalId, initProducerIdRequest.data.transactionTimeoutMs, sendResponseCallback)
  }

  def handleEndTxnRequest(request: RequestChannel.Request): Unit = {
    ensureInterBrokerVersion(KAFKA_0_11_0_IV0)
    val endTxnRequest = request.body[EndTxnRequest]
    val transactionalId = endTxnRequest.transactionalId

    if (authorize(request, WRITE, TRANSACTIONAL_ID, transactionalId)) {
      def sendResponseCallback(error: Errors): Unit = {
        def createResponse(requestThrottleMs: Int): AbstractResponse = {
          val responseBody = new EndTxnResponse(requestThrottleMs, error)
          trace(s"Completed ${endTxnRequest.transactionalId}'s EndTxnRequest with command: ${endTxnRequest.command}, errors: $error from client ${request.header.clientId}.")
          responseBody
        }
        sendResponseMaybeThrottle(request, createResponse)
      }

      txnCoordinator.handleEndTransaction(endTxnRequest.transactionalId,
        endTxnRequest.producerId,
        endTxnRequest.producerEpoch,
        endTxnRequest.command,
        sendResponseCallback)
    } else
      sendResponseMaybeThrottle(request, requestThrottleMs =>
        new EndTxnResponse(requestThrottleMs, Errors.TRANSACTIONAL_ID_AUTHORIZATION_FAILED))
  }

  def handleWriteTxnMarkersRequest(request: RequestChannel.Request): Unit = {
    ensureInterBrokerVersion(KAFKA_0_11_0_IV0)
    authorizeClusterOperation(request, CLUSTER_ACTION)
    val writeTxnMarkersRequest = request.body[WriteTxnMarkersRequest]
    val errors = new ConcurrentHashMap[java.lang.Long, util.Map[TopicPartition, Errors]]()
    val markers = writeTxnMarkersRequest.markers
    val numAppends = new AtomicInteger(markers.size)

    if (numAppends.get == 0) {
      sendResponseExemptThrottle(request, new WriteTxnMarkersResponse(errors))
      return
    }

    def updateErrors(producerId: Long, currentErrors: ConcurrentHashMap[TopicPartition, Errors]): Unit = {
      val previousErrors = errors.putIfAbsent(producerId, currentErrors)
      if (previousErrors != null)
        previousErrors.putAll(currentErrors)
    }

    /**
      * This is the call back invoked when a log append of transaction markers succeeds. This can be called multiple
      * times when handling a single WriteTxnMarkersRequest because there is one append per TransactionMarker in the
      * request, so there could be multiple appends of markers to the log. The final response will be sent only
      * after all appends have returned.
      */
    def maybeSendResponseCallback(producerId: Long, result: TransactionResult)(responseStatus: Map[TopicPartition, PartitionResponse]): Unit = {
      trace(s"End transaction marker append for producer id $producerId completed with status: $responseStatus")
      val currentErrors = new ConcurrentHashMap[TopicPartition, Errors](responseStatus.map { case (k, v) => k -> v.error }.asJava)
      updateErrors(producerId, currentErrors)
      val successfulOffsetsPartitions = responseStatus.filter { case (topicPartition, partitionResponse) =>
        topicPartition.topic == GROUP_METADATA_TOPIC_NAME && partitionResponse.error == Errors.NONE
      }.keys

      if (successfulOffsetsPartitions.nonEmpty) {
        // as soon as the end transaction marker has been written for a transactional offset commit,
        // call to the group coordinator to materialize the offsets into the cache
        try {
          groupCoordinator.scheduleHandleTxnCompletion(producerId, successfulOffsetsPartitions, result)
        } catch {
          case e: Exception =>
            error(s"Received an exception while trying to update the offsets cache on transaction marker append", e)
            val updatedErrors = new ConcurrentHashMap[TopicPartition, Errors]()
            successfulOffsetsPartitions.foreach(updatedErrors.put(_, Errors.UNKNOWN_SERVER_ERROR))
            updateErrors(producerId, updatedErrors)
        }
      }

      if (numAppends.decrementAndGet() == 0)
        sendResponseExemptThrottle(request, new WriteTxnMarkersResponse(errors))
    }

    // TODO: The current append API makes doing separate writes per producerId a little easier, but it would
    // be nice to have only one append to the log. This requires pushing the building of the control records
    // into Log so that we only append those having a valid producer epoch, and exposing a new appendControlRecord
    // API in ReplicaManager. For now, we've done the simpler approach
    var skippedMarkers = 0
    for (marker <- markers.asScala) {
      val producerId = marker.producerId
      val partitionsWithCompatibleMessageFormat = new mutable.ArrayBuffer[TopicPartition]

      val currentErrors = new ConcurrentHashMap[TopicPartition, Errors]()
      marker.partitions.asScala.foreach { partition =>
        replicaManager.getMagic(partition) match {
          case Some(magic) =>
            if (magic < RecordBatch.MAGIC_VALUE_V2)
              currentErrors.put(partition, Errors.UNSUPPORTED_FOR_MESSAGE_FORMAT)
            else
              partitionsWithCompatibleMessageFormat += partition
          case None =>
            currentErrors.put(partition, Errors.UNKNOWN_TOPIC_OR_PARTITION)
        }
      }

      if (!currentErrors.isEmpty)
        updateErrors(producerId, currentErrors)

      if (partitionsWithCompatibleMessageFormat.isEmpty) {
        numAppends.decrementAndGet()
        skippedMarkers += 1
      } else {
        val controlRecords = partitionsWithCompatibleMessageFormat.map { partition =>
          val controlRecordType = marker.transactionResult match {
            case TransactionResult.COMMIT => ControlRecordType.COMMIT
            case TransactionResult.ABORT => ControlRecordType.ABORT
          }
          val endTxnMarker = new EndTransactionMarker(controlRecordType, marker.coordinatorEpoch)
          partition -> MemoryRecords.withEndTransactionMarker(producerId, marker.producerEpoch, endTxnMarker)
        }.toMap

        replicaManager.appendRecords(
          timeout = config.requestTimeoutMs.toLong,
          requiredAcks = -1,
          internalTopicsAllowed = true,
          isFromClient = false,
          entriesPerPartition = controlRecords,
          responseCallback = maybeSendResponseCallback(producerId, marker.transactionResult))
      }
    }

    // No log appends were written as all partitions had incorrect log format
    // so we need to send the error response
    if (skippedMarkers == markers.size())
      sendResponseExemptThrottle(request, new WriteTxnMarkersResponse(errors))
  }

  def ensureInterBrokerVersion(version: ApiVersion): Unit = {
    if (config.interBrokerProtocolVersion < version)
      throw new UnsupportedVersionException(s"inter.broker.protocol.version: ${config.interBrokerProtocolVersion.version} is less than the required version: ${version.version}")
  }

  def handleAddPartitionToTxnRequest(request: RequestChannel.Request): Unit = {
    ensureInterBrokerVersion(KAFKA_0_11_0_IV0)
    val addPartitionsToTxnRequest = request.body[AddPartitionsToTxnRequest]
    val transactionalId = addPartitionsToTxnRequest.transactionalId
    val partitionsToAdd = addPartitionsToTxnRequest.partitions.asScala
    if (!authorize(request, WRITE, TRANSACTIONAL_ID, transactionalId))
      sendResponseMaybeThrottle(request, requestThrottleMs =>
        addPartitionsToTxnRequest.getErrorResponse(requestThrottleMs, Errors.TRANSACTIONAL_ID_AUTHORIZATION_FAILED.exception))
    else {
      val unauthorizedTopicErrors = mutable.Map[TopicPartition, Errors]()
      val nonExistingTopicErrors = mutable.Map[TopicPartition, Errors]()
      val authorizedPartitions = mutable.Set[TopicPartition]()

      val authorizedTopics = filterAuthorized(request, WRITE, TOPIC,
        partitionsToAdd.toSeq.map(_.topic).filterNot(org.apache.kafka.common.internals.Topic.isInternal))
      for (topicPartition <- partitionsToAdd) {
        if (!authorizedTopics.contains(topicPartition.topic))
          unauthorizedTopicErrors += topicPartition -> Errors.TOPIC_AUTHORIZATION_FAILED
        else if (!metadataCache.contains(topicPartition))
          nonExistingTopicErrors += topicPartition -> Errors.UNKNOWN_TOPIC_OR_PARTITION
        else
          authorizedPartitions.add(topicPartition)
      }

      if (unauthorizedTopicErrors.nonEmpty || nonExistingTopicErrors.nonEmpty) {
        // Any failed partition check causes the entire request to fail. We send the appropriate error codes for the
        // partitions which failed, and an 'OPERATION_NOT_ATTEMPTED' error code for the partitions which succeeded
        // the authorization check to indicate that they were not added to the transaction.
        val partitionErrors = unauthorizedTopicErrors ++ nonExistingTopicErrors ++
          authorizedPartitions.map(_ -> Errors.OPERATION_NOT_ATTEMPTED)
        sendResponseMaybeThrottle(request, requestThrottleMs =>
          new AddPartitionsToTxnResponse(requestThrottleMs, partitionErrors.asJava))
      } else {
        def sendResponseCallback(error: Errors): Unit = {
          def createResponse(requestThrottleMs: Int): AbstractResponse = {
            val responseBody: AddPartitionsToTxnResponse = new AddPartitionsToTxnResponse(requestThrottleMs,
              partitionsToAdd.map{tp => (tp, error)}.toMap.asJava)
            trace(s"Completed $transactionalId's AddPartitionsToTxnRequest with partitions $partitionsToAdd: errors: $error from client ${request.header.clientId}")
            responseBody
          }

          sendResponseMaybeThrottle(request, createResponse)
        }

        txnCoordinator.handleAddPartitionsToTransaction(transactionalId,
          addPartitionsToTxnRequest.producerId,
          addPartitionsToTxnRequest.producerEpoch,
          authorizedPartitions,
          sendResponseCallback)
      }
    }
  }

  def handleAddOffsetsToTxnRequest(request: RequestChannel.Request): Unit = {
    ensureInterBrokerVersion(KAFKA_0_11_0_IV0)
    val addOffsetsToTxnRequest = request.body[AddOffsetsToTxnRequest]
    val transactionalId = addOffsetsToTxnRequest.transactionalId
    val groupId = addOffsetsToTxnRequest.consumerGroupId
    val offsetTopicPartition = new TopicPartition(GROUP_METADATA_TOPIC_NAME, groupCoordinator.partitionFor(groupId))

    if (!authorize(request, WRITE, TRANSACTIONAL_ID, transactionalId))
      sendResponseMaybeThrottle(request, requestThrottleMs =>
        new AddOffsetsToTxnResponse(requestThrottleMs, Errors.TRANSACTIONAL_ID_AUTHORIZATION_FAILED))
    else if (!authorize(request, READ, GROUP, groupId))
      sendResponseMaybeThrottle(request, requestThrottleMs =>
        new AddOffsetsToTxnResponse(requestThrottleMs, Errors.GROUP_AUTHORIZATION_FAILED))
    else {
      def sendResponseCallback(error: Errors): Unit = {
        def createResponse(requestThrottleMs: Int): AbstractResponse = {
          val responseBody: AddOffsetsToTxnResponse = new AddOffsetsToTxnResponse(requestThrottleMs, error)
          trace(s"Completed $transactionalId's AddOffsetsToTxnRequest for group $groupId on partition " +
            s"$offsetTopicPartition: errors: $error from client ${request.header.clientId}")
          responseBody
        }
        sendResponseMaybeThrottle(request, createResponse)
      }

      txnCoordinator.handleAddPartitionsToTransaction(transactionalId,
        addOffsetsToTxnRequest.producerId,
        addOffsetsToTxnRequest.producerEpoch,
        Set(offsetTopicPartition),
        sendResponseCallback)
    }
  }

  def handleTxnOffsetCommitRequest(request: RequestChannel.Request): Unit = {
    ensureInterBrokerVersion(KAFKA_0_11_0_IV0)
    val header = request.header
    val txnOffsetCommitRequest = request.body[TxnOffsetCommitRequest]

    // authorize for the transactionalId and the consumer group. Note that we skip producerId authorization
    // since it is implied by transactionalId authorization
    if (!authorize(request, WRITE, TRANSACTIONAL_ID, txnOffsetCommitRequest.data.transactionalId))
      sendErrorResponseMaybeThrottle(request, Errors.TRANSACTIONAL_ID_AUTHORIZATION_FAILED.exception)
    else if (!authorize(request, READ, GROUP, txnOffsetCommitRequest.data.groupId))
      sendErrorResponseMaybeThrottle(request, Errors.GROUP_AUTHORIZATION_FAILED.exception)
    else {
      val unauthorizedTopicErrors = mutable.Map[TopicPartition, Errors]()
      val nonExistingTopicErrors = mutable.Map[TopicPartition, Errors]()
      val authorizedTopicCommittedOffsets = mutable.Map[TopicPartition, TxnOffsetCommitRequest.CommittedOffset]()
      val authorizedTopics = filterAuthorized(request, READ, TOPIC, txnOffsetCommitRequest.offsets.keySet.asScala.toSeq.map(_.topic))

      for ((topicPartition, commitedOffset) <- txnOffsetCommitRequest.offsets.asScala) {
        if (!authorizedTopics.contains(topicPartition.topic))
          unauthorizedTopicErrors += topicPartition -> Errors.TOPIC_AUTHORIZATION_FAILED
        else if (!metadataCache.contains(topicPartition))
          nonExistingTopicErrors += topicPartition -> Errors.UNKNOWN_TOPIC_OR_PARTITION
        else
          authorizedTopicCommittedOffsets += (topicPartition -> commitedOffset)
      }

      // the callback for sending an offset commit response
      def sendResponseCallback(authorizedTopicErrors: Map[TopicPartition, Errors]): Unit = {
        val combinedCommitStatus = authorizedTopicErrors ++ unauthorizedTopicErrors ++ nonExistingTopicErrors
        if (isDebugEnabled)
          combinedCommitStatus.foreach { case (topicPartition, error) =>
            if (error != Errors.NONE) {
              debug(s"TxnOffsetCommit with correlation id ${header.correlationId} from client ${header.clientId} " +
                s"on partition $topicPartition failed due to ${error.exceptionName}")
            }
          }
        sendResponseMaybeThrottle(request, requestThrottleMs =>
          new TxnOffsetCommitResponse(requestThrottleMs, combinedCommitStatus.asJava))
      }

      if (authorizedTopicCommittedOffsets.isEmpty)
        sendResponseCallback(Map.empty)
      else {
        val offsetMetadata = convertTxnOffsets(authorizedTopicCommittedOffsets.toMap)
        groupCoordinator.handleTxnCommitOffsets(
          txnOffsetCommitRequest.data.groupId,
          txnOffsetCommitRequest.data.producerId,
          txnOffsetCommitRequest.data.producerEpoch,
          offsetMetadata,
          sendResponseCallback)
      }
    }
  }

  private def convertTxnOffsets(offsetsMap: immutable.Map[TopicPartition, TxnOffsetCommitRequest.CommittedOffset]): immutable.Map[TopicPartition, OffsetAndMetadata] = {
    val currentTimestamp = time.milliseconds
    offsetsMap.map { case (topicPartition, partitionData) =>
      val metadata = if (partitionData.metadata == null) OffsetAndMetadata.NoMetadata else partitionData.metadata
      topicPartition -> new OffsetAndMetadata(
        offset = partitionData.offset,
        leaderEpoch = partitionData.leaderEpoch,
        metadata = metadata,
        commitTimestamp = currentTimestamp,
        expireTimestamp = None)
    }
  }

  def handleDescribeAcls(request: RequestChannel.Request): Unit = {
    authorizeClusterOperation(request, DESCRIBE)
    val describeAclsRequest = request.body[DescribeAclsRequest]
    authorizer match {
      case None =>
        sendResponseMaybeThrottle(request, requestThrottleMs =>
          new DescribeAclsResponse(requestThrottleMs,
            new ApiError(Errors.SECURITY_DISABLED, "No Authorizer is configured on the broker"), util.Collections.emptySet()))
      case Some(auth) =>
        val filter = describeAclsRequest.filter
        val returnedAcls = new util.HashSet[AclBinding]()
        auth.acls(filter).asScala.foreach(returnedAcls.add)
        sendResponseMaybeThrottle(request, requestThrottleMs =>
          new DescribeAclsResponse(requestThrottleMs, ApiError.NONE, returnedAcls))
    }
  }

  def handleCreateAcls(request: RequestChannel.Request): Unit = {
    authorizeClusterOperation(request, ALTER)
    val createAclsRequest = request.body[CreateAclsRequest]

    authorizer match {
      case None =>
        sendResponseMaybeThrottle(request, requestThrottleMs =>
          createAclsRequest.getErrorResponse(requestThrottleMs,
            new SecurityDisabledException("No Authorizer is configured on the broker.")))
      case Some(auth) =>

        val errorResults = mutable.Map[AclBinding, AclCreateResult]()
        val aclBindings = createAclsRequest.aclCreations.asScala.map(_.acl)
        val validBindings = aclBindings
          .filter { acl =>
            val resource = acl.pattern
            val throwable = if (resource.resourceType == ResourceType.CLUSTER && !AuthorizerUtils.isClusterResource(resource.name))
                new InvalidRequestException("The only valid name for the CLUSTER resource is " + CLUSTER_NAME)
            else if (resource.name.isEmpty)
              new InvalidRequestException("Invalid empty resource name")
            else
              null
            if (throwable != null) {
              debug(s"Failed to add acl $acl to $resource", throwable)
              errorResults(acl) = new AclCreateResult(throwable)
              false
            } else
              true
          }
        val createResults = auth.createAcls(request.context, validBindings.asJava)

        val aclCreationResults = aclBindings.map { acl =>
          val result = errorResults.getOrElse(acl, createResults.get(validBindings.indexOf(acl)).toCompletableFuture.get)
          new AclCreationResponse(result.exception.asScala.map(ApiError.fromThrowable).getOrElse(ApiError.NONE))
        }

        sendResponseMaybeThrottle(request, requestThrottleMs =>
          new CreateAclsResponse(requestThrottleMs, aclCreationResults.asJava))
    }
  }

  def handleDeleteAcls(request: RequestChannel.Request): Unit = {
    authorizeClusterOperation(request, ALTER)
    val deleteAclsRequest = request.body[DeleteAclsRequest]
    authorizer match {
      case None =>
        sendResponseMaybeThrottle(request, requestThrottleMs =>
          deleteAclsRequest.getErrorResponse(requestThrottleMs,
            new SecurityDisabledException("No Authorizer is configured on the broker.")))
      case Some(auth) =>

        val results = auth.deleteAcls(request.context, deleteAclsRequest.filters)
        def toErrorCode(exception: Optional[ApiException]): ApiError = {
          exception.asScala.map(ApiError.fromThrowable).getOrElse(ApiError.NONE)
        }
        val filterResponses = results.asScala.map(_.toCompletableFuture.get).map { result =>
          val deletions = result.aclBindingDeleteResults().asScala.toList.map { deletionResult =>
            new AclDeletionResult(toErrorCode(deletionResult.exception), deletionResult.aclBinding)
          }.asJava
          new AclFilterResponse(toErrorCode(result.exception), deletions)
        }.asJava
        sendResponseMaybeThrottle(request, requestThrottleMs => new DeleteAclsResponse(requestThrottleMs, filterResponses))
    }
  }

  def handleOffsetForLeaderEpochRequest(request: RequestChannel.Request): Unit = {
    val offsetForLeaderEpoch = request.body[OffsetsForLeaderEpochRequest]
    val requestInfo = offsetForLeaderEpoch.epochsByTopicPartition.asScala

    // The OffsetsForLeaderEpoch API was initially only used for inter-broker communication and required
    // cluster permission. With KIP-320, the consumer now also uses this API to check for log truncation
    // following a leader change, so we also allow topic describe permission.
    val (authorizedPartitions, unauthorizedPartitions) = if (authorize(request, CLUSTER_ACTION, CLUSTER, CLUSTER_NAME, logIfDenied = false)) {
      (requestInfo, Map.empty[TopicPartition, OffsetsForLeaderEpochRequest.PartitionData])
    } else {
      val authorizedTopics = filterAuthorized(request, DESCRIBE, TOPIC, requestInfo.keySet.toSeq.map(_.topic))
      requestInfo.partition {
        case (tp, _) => authorizedTopics.contains(tp.topic)
      }
    }

    val endOffsetsForAuthorizedPartitions = replicaManager.lastOffsetForLeaderEpoch(authorizedPartitions)
    val endOffsetsForUnauthorizedPartitions = unauthorizedPartitions.mapValues(_ =>
      new EpochEndOffset(Errors.TOPIC_AUTHORIZATION_FAILED, EpochEndOffset.UNDEFINED_EPOCH,
        EpochEndOffset.UNDEFINED_EPOCH_OFFSET))

    val endOffsetsForAllPartitions = endOffsetsForAuthorizedPartitions ++ endOffsetsForUnauthorizedPartitions
    sendResponseMaybeThrottle(request, requestThrottleMs =>
      new OffsetsForLeaderEpochResponse(requestThrottleMs, endOffsetsForAllPartitions.asJava))
  }

  def handleAlterConfigsRequest(request: RequestChannel.Request): Unit = {
    val alterConfigsRequest = request.body[AlterConfigsRequest]
    val (authorizedResources, unauthorizedResources) = alterConfigsRequest.configs.asScala.partition { case (resource, _) =>
      resource.`type` match {
        case ConfigResource.Type.BROKER_LOGGER =>
          throw new InvalidRequestException(s"AlterConfigs is deprecated and does not support the resource type ${ConfigResource.Type.BROKER_LOGGER}")
        case ConfigResource.Type.BROKER =>
          authorize(request, ALTER_CONFIGS, CLUSTER, CLUSTER_NAME)
        case ConfigResource.Type.TOPIC =>
          authorize(request, ALTER_CONFIGS, TOPIC, resource.name)
        case rt => throw new InvalidRequestException(s"Unexpected resource type $rt")
      }
    }
    val authorizedResult = adminManager.alterConfigs(authorizedResources, alterConfigsRequest.validateOnly, request.session.principal)
    val unauthorizedResult = unauthorizedResources.keys.map { resource =>
      resource -> configsAuthorizationApiError(resource)
    }
    sendResponseMaybeThrottle(request, requestThrottleMs =>
      new AlterConfigsResponse(requestThrottleMs, (authorizedResult ++ unauthorizedResult).asJava))
  }

  def handleAlterPartitionReassignmentsRequest(request: RequestChannel.Request): Unit = {
    authorizeClusterOperation(request, ALTER)
    val alterPartitionReassignmentsRequest = request.body[AlterPartitionReassignmentsRequest]

    def sendResponseCallback(result: Either[Map[TopicPartition, ApiError], ApiError]): Unit = {
      val responseData = result match {
        case Right(topLevelError) =>
          new AlterPartitionReassignmentsResponseData().setErrorMessage(topLevelError.message()).setErrorCode(topLevelError.error().code())

        case Left(assignments) =>
          val topicResponses = assignments.groupBy(_._1.topic()).map {
            case (topic, reassignmentsByTp) =>
              val partitionResponses = reassignmentsByTp.map {
                case (topicPartition, error) =>
                  new ReassignablePartitionResponse().setPartitionIndex(topicPartition.partition())
                    .setErrorCode(error.error().code()).setErrorMessage(error.message())
              }
              new ReassignableTopicResponse().setName(topic).setPartitions(partitionResponses.toList.asJava)
          }
          new AlterPartitionReassignmentsResponseData().setResponses(topicResponses.toList.asJava)
      }

      sendResponseMaybeThrottle(request, requestThrottleMs =>
        new AlterPartitionReassignmentsResponse(responseData.setThrottleTimeMs(requestThrottleMs))
      )
    }

    val reassignments = alterPartitionReassignmentsRequest.data().topics().asScala.flatMap {
      reassignableTopic => reassignableTopic.partitions().asScala.map {
        reassignablePartition =>
          val tp = new TopicPartition(reassignableTopic.name(), reassignablePartition.partitionIndex())
          if (reassignablePartition.replicas() == null)
            tp -> None // revert call
          else
            tp -> Some(reassignablePartition.replicas().asScala.map(_.toInt))
      }
    }.toMap

    controller.alterPartitionReassignments(reassignments, sendResponseCallback)
  }

  def handleListPartitionReassignmentsRequest(request: RequestChannel.Request): Unit = {
    authorizeClusterOperation(request, DESCRIBE)
    val listPartitionReassignmentsRequest = request.body[ListPartitionReassignmentsRequest]

    def sendResponseCallback(result: Either[Map[TopicPartition, PartitionReplicaAssignment], ApiError]): Unit = {
      val responseData = result match {
        case Right(error) => new ListPartitionReassignmentsResponseData().setErrorMessage(error.message()).setErrorCode(error.error().code())

        case Left(assignments) =>
          val topicReassignments = assignments.groupBy(_._1.topic()).map {
            case (topic, reassignmentsByTp) =>
              val partitionReassignments = reassignmentsByTp.map {
                case (topicPartition, assignment) =>
                  new ListPartitionReassignmentsResponseData.OngoingPartitionReassignment()
                    .setPartitionIndex(topicPartition.partition())
                    .setAddingReplicas(assignment.addingReplicas.toList.asJava.asInstanceOf[java.util.List[java.lang.Integer]])
                    .setRemovingReplicas(assignment.removingReplicas.toList.asJava.asInstanceOf[java.util.List[java.lang.Integer]])
                    .setReplicas(assignment.replicas.toList.asJava.asInstanceOf[java.util.List[java.lang.Integer]])
              }.toList

              new ListPartitionReassignmentsResponseData.OngoingTopicReassignment().setName(topic)
                .setPartitions(partitionReassignments.asJava)
          }.toList

          new ListPartitionReassignmentsResponseData().setTopics(topicReassignments.asJava)
      }

      sendResponseMaybeThrottle(request, requestThrottleMs =>
        new ListPartitionReassignmentsResponse(responseData.setThrottleTimeMs(requestThrottleMs))
      )
    }

    val partitionsOpt = listPartitionReassignmentsRequest.data().topics() match {
      case topics: Any =>
        Some(topics.iterator().asScala.flatMap { topic =>
          topic.partitionIndexes().iterator().asScala
            .map { tp => new TopicPartition(topic.name(), tp) }
        }.toSet)
      case _ => None
    }

    controller.listPartitionReassignments(partitionsOpt, sendResponseCallback)
  }

  private def configsAuthorizationApiError(resource: ConfigResource): ApiError = {
    val error = resource.`type` match {
      case ConfigResource.Type.BROKER | ConfigResource.Type.BROKER_LOGGER => Errors.CLUSTER_AUTHORIZATION_FAILED
      case ConfigResource.Type.TOPIC => Errors.TOPIC_AUTHORIZATION_FAILED
      case rt => throw new InvalidRequestException(s"Unexpected resource type $rt for resource ${resource.name}")
    }
    new ApiError(error, null)
  }

  def handleIncrementalAlterConfigsRequest(request: RequestChannel.Request): Unit = {
    val alterConfigsRequest = request.body[IncrementalAlterConfigsRequest]

    val configs = alterConfigsRequest.data().resources().iterator().asScala.map { alterConfigResource =>
      val configResource = new ConfigResource(ConfigResource.Type.forId(alterConfigResource.resourceType()), alterConfigResource.resourceName())
      configResource -> alterConfigResource.configs().iterator().asScala.map {
        alterConfig => new AlterConfigOp(new ConfigEntry(alterConfig.name(), alterConfig.value()), OpType.forId(alterConfig.configOperation())) }.toList
    }.toMap

    val (authorizedResources, unauthorizedResources) = configs.partition { case (resource, _) =>
      resource.`type` match {
        case ConfigResource.Type.BROKER | ConfigResource.Type.BROKER_LOGGER =>
          authorize(request, ALTER_CONFIGS, CLUSTER, CLUSTER_NAME)
        case ConfigResource.Type.TOPIC =>
          authorize(request, ALTER_CONFIGS, TOPIC, resource.name)
        case rt => throw new InvalidRequestException(s"Unexpected resource type $rt")
      }
    }

    val authorizedResult = adminManager.incrementalAlterConfigs(authorizedResources, alterConfigsRequest.data().validateOnly(),
      request.session.principal)
    val unauthorizedResult = unauthorizedResources.keys.map { resource =>
      resource -> configsAuthorizationApiError(resource)
    }
    sendResponseMaybeThrottle(request, requestThrottleMs =>
      new IncrementalAlterConfigsResponse(IncrementalAlterConfigsResponse.toResponseData(requestThrottleMs,
        (authorizedResult ++ unauthorizedResult).asJava)))
  }

  def handleDescribeConfigsRequest(request: RequestChannel.Request): Unit = {
    val describeConfigsRequest = request.body[DescribeConfigsRequest]
    val (authorizedResources, unauthorizedResources) = describeConfigsRequest.resources.asScala.partition { resource =>
      resource.`type` match {
        case ConfigResource.Type.BROKER | ConfigResource.Type.BROKER_LOGGER =>
          authorize(request, DESCRIBE_CONFIGS, CLUSTER, CLUSTER_NAME)
        case ConfigResource.Type.TOPIC =>
          authorize(request, DESCRIBE_CONFIGS, TOPIC, resource.name)
        case rt => throw new InvalidRequestException(s"Unexpected resource type $rt for resource ${resource.name}")
      }
    }
    val authorizedConfigs = adminManager.describeConfigs(authorizedResources.map { resource =>
      resource -> Option(describeConfigsRequest.configNames(resource)).map(_.asScala.toSet)
    }.toMap, describeConfigsRequest.includeSynonyms, request.session.principal)
    val unauthorizedConfigs = unauthorizedResources.map { resource =>
      val error = configsAuthorizationApiError(resource)
      resource -> new DescribeConfigsResponse.Config(error, util.Collections.emptyList[DescribeConfigsResponse.ConfigEntry])
    }

    sendResponseMaybeThrottle(request, requestThrottleMs =>
      new DescribeConfigsResponse(requestThrottleMs, (authorizedConfigs ++ unauthorizedConfigs).asJava))
  }

  def handleAlterReplicaLogDirsRequest(request: RequestChannel.Request): Unit = {
    val alterReplicaDirsRequest = request.body[AlterReplicaLogDirsRequest]
    val responseMap = {
      if (authorize(request, ALTER, CLUSTER, CLUSTER_NAME))
        replicaManager.alterReplicaLogDirs(alterReplicaDirsRequest.partitionDirs.asScala)
      else
        alterReplicaDirsRequest.partitionDirs.asScala.keys.map((_, Errors.CLUSTER_AUTHORIZATION_FAILED)).toMap
    }
    sendResponseMaybeThrottle(request, requestThrottleMs => new AlterReplicaLogDirsResponse(requestThrottleMs, responseMap.asJava))
  }

  def handleDescribeLogDirsRequest(request: RequestChannel.Request): Unit = {
    val describeLogDirsDirRequest = request.body[DescribeLogDirsRequest]
    val logDirInfos = {
      if (authorize(request, DESCRIBE, CLUSTER, CLUSTER_NAME)) {
        val partitions =
          if (describeLogDirsDirRequest.isAllTopicPartitions)
            replicaManager.logManager.allLogs.map(_.topicPartition).toSet
          else
            describeLogDirsDirRequest.topicPartitions().asScala

        replicaManager.describeLogDirs(partitions)
      } else {
        Map.empty[String, LogDirInfo]
      }
    }
    sendResponseMaybeThrottle(request, throttleTimeMs => new DescribeLogDirsResponse(throttleTimeMs, logDirInfos.asJava))
  }

  def handleCreateTokenRequest(request: RequestChannel.Request): Unit = {
    val createTokenRequest = request.body[CreateDelegationTokenRequest]

    // the callback for sending a create token response
    def sendResponseCallback(createResult: CreateTokenResult): Unit = {
      trace("Sending create token response for correlation id %d to client %s."
        .format(request.header.correlationId, request.header.clientId))
      sendResponseMaybeThrottle(request, requestThrottleMs =>
        CreateDelegationTokenResponse.prepareResponse(requestThrottleMs, createResult.error, request.context.principal, createResult.issueTimestamp,
          createResult.expiryTimestamp, createResult.maxTimestamp, createResult.tokenId, ByteBuffer.wrap(createResult.hmac)))
    }

    if (!allowTokenRequests(request))
      sendResponseMaybeThrottle(request, requestThrottleMs =>
        CreateDelegationTokenResponse.prepareResponse(requestThrottleMs, Errors.DELEGATION_TOKEN_REQUEST_NOT_ALLOWED, request.context.principal))
    else {
      val renewerList = createTokenRequest.data.renewers.asScala.toList.map(entry =>
        new KafkaPrincipal(entry.principalType, entry.principalName))

      if (renewerList.exists(principal => principal.getPrincipalType != KafkaPrincipal.USER_TYPE)) {
        sendResponseMaybeThrottle(request, requestThrottleMs =>
          CreateDelegationTokenResponse.prepareResponse(requestThrottleMs, Errors.INVALID_PRINCIPAL_TYPE, request.context.principal))
      }
      else {
        tokenManager.createToken(
          request.context.principal,
          renewerList,
          createTokenRequest.data.maxLifetimeMs,
          sendResponseCallback
        )
      }
    }
  }

  def handleRenewTokenRequest(request: RequestChannel.Request): Unit = {
    val renewTokenRequest = request.body[RenewDelegationTokenRequest]

    // the callback for sending a renew token response
    def sendResponseCallback(error: Errors, expiryTimestamp: Long): Unit = {
      trace("Sending renew token response %s for correlation id %d to client %s."
        .format(request.header.correlationId, request.header.clientId))
      sendResponseMaybeThrottle(request, requestThrottleMs =>
        new RenewDelegationTokenResponse(
             new RenewDelegationTokenResponseData()
               .setThrottleTimeMs(requestThrottleMs)
               .setErrorCode(error.code)
               .setExpiryTimestampMs(expiryTimestamp)))
    }

    if (!allowTokenRequests(request))
      sendResponseCallback(Errors.DELEGATION_TOKEN_REQUEST_NOT_ALLOWED, DelegationTokenManager.ErrorTimestamp)
    else {
      tokenManager.renewToken(
        request.context.principal,
        ByteBuffer.wrap(renewTokenRequest.data.hmac),
        renewTokenRequest.data.renewPeriodMs,
        sendResponseCallback
      )
    }
  }

  def handleExpireTokenRequest(request: RequestChannel.Request): Unit = {
    val expireTokenRequest = request.body[ExpireDelegationTokenRequest]

    // the callback for sending a expire token response
    def sendResponseCallback(error: Errors, expiryTimestamp: Long): Unit = {
      trace("Sending expire token response for correlation id %d to client %s."
        .format(request.header.correlationId, request.header.clientId))
      sendResponseMaybeThrottle(request, requestThrottleMs =>
        new ExpireDelegationTokenResponse(
            new ExpireDelegationTokenResponseData()
              .setThrottleTimeMs(requestThrottleMs)
              .setErrorCode(error.code)
              .setExpiryTimestampMs(expiryTimestamp)))
    }

    if (!allowTokenRequests(request))
      sendResponseCallback(Errors.DELEGATION_TOKEN_REQUEST_NOT_ALLOWED, DelegationTokenManager.ErrorTimestamp)
    else {
      tokenManager.expireToken(
        request.context.principal,
        expireTokenRequest.hmac(),
        expireTokenRequest.expiryTimePeriod(),
        sendResponseCallback
      )
    }
  }

  def handleDescribeTokensRequest(request: RequestChannel.Request): Unit = {
    val describeTokenRequest = request.body[DescribeDelegationTokenRequest]

    // the callback for sending a describe token response
    def sendResponseCallback(error: Errors, tokenDetails: List[DelegationToken]): Unit = {
      sendResponseMaybeThrottle(request, requestThrottleMs =>
        new DescribeDelegationTokenResponse(requestThrottleMs, error, tokenDetails.asJava))
      trace("Sending describe token response for correlation id %d to client %s."
        .format(request.header.correlationId, request.header.clientId))
    }

    if (!allowTokenRequests(request))
      sendResponseCallback(Errors.DELEGATION_TOKEN_REQUEST_NOT_ALLOWED, List.empty)
    else if (!config.tokenAuthEnabled)
      sendResponseCallback(Errors.DELEGATION_TOKEN_AUTH_DISABLED, List.empty)
    else {
      val requestPrincipal = request.context.principal

      if (describeTokenRequest.ownersListEmpty()) {
        sendResponseCallback(Errors.NONE, List())
      }
      else {
        val owners = if (describeTokenRequest.data.owners == null)
          None
        else
          Some(describeTokenRequest.data.owners.asScala.map(p => new KafkaPrincipal(p.principalType(), p.principalName())).toList)
        def authorizeToken(tokenId: String) = authorize(request, DESCRIBE, DELEGATION_TOKEN, tokenId)
        def eligible(token: TokenInformation) = DelegationTokenManager.filterToken(requestPrincipal, owners, token, authorizeToken)
        val tokens =  tokenManager.getTokens(eligible)
        sendResponseCallback(Errors.NONE, tokens)
      }
    }
  }

  def allowTokenRequests(request: RequestChannel.Request): Boolean = {
    val protocol = request.context.securityProtocol
    if (request.context.principal.tokenAuthenticated ||
      protocol == SecurityProtocol.PLAINTEXT ||
      // disallow requests from 1-way SSL
      (protocol == SecurityProtocol.SSL && request.context.principal == KafkaPrincipal.ANONYMOUS))
      false
    else
      true
  }

  def handleElectReplicaLeader(request: RequestChannel.Request): Unit = {

    val electionRequest = request.body[ElectLeadersRequest]

    def sendResponseCallback(
      error: ApiError
    )(
      results: Map[TopicPartition, ApiError]
    ): Unit = {
      sendResponseMaybeThrottle(request, requestThrottleMs => {
        val adjustedResults = if (electionRequest.data().topicPartitions() == null) {
          /* When performing elections across all of the partitions we should only return
           * partitions for which there was an eleciton or resulted in an error. In other
           * words, partitions that didn't need election because they ready have the correct
           * leader are not returned to the client.
           */
          results.filter { case (_, error) =>
            error.error != Errors.ELECTION_NOT_NEEDED
          }
        } else results

        val electionResults = new util.ArrayList[ReplicaElectionResult]()
        adjustedResults
          .groupBy { case (tp, _) => tp.topic }
          .foreach { case (topic, ps) =>
            val electionResult = new ReplicaElectionResult()

            electionResult.setTopic(topic)
            ps.foreach { case (topicPartition, error) =>
              val partitionResult = new PartitionResult()
              partitionResult.setPartitionId(topicPartition.partition)
              partitionResult.setErrorCode(error.error.code)
              partitionResult.setErrorMessage(error.message)
              electionResult.partitionResult.add(partitionResult)
            }

            electionResults.add(electionResult)
          }

        new ElectLeadersResponse(
          requestThrottleMs,
          error.error.code,
          electionResults,
          electionRequest.version
        )
      })
    }

    if (!authorize(request, ALTER, CLUSTER, CLUSTER_NAME)) {
      val error = new ApiError(Errors.CLUSTER_AUTHORIZATION_FAILED, null)
      val partitionErrors: Map[TopicPartition, ApiError] =
        electionRequest.topicPartitions.iterator.map(partition => partition -> error).toMap

      sendResponseCallback(error)(partitionErrors)
    } else {
      val partitions = if (electionRequest.data().topicPartitions() == null) {
        metadataCache.getAllPartitions()
      } else {
        electionRequest.topicPartitions
      }

      replicaManager.electLeaders(
        controller,
        partitions,
        electionRequest.electionType,
        sendResponseCallback(ApiError.NONE),
        electionRequest.data().timeoutMs()
      )
    }
  }

  def handleOffsetDeleteRequest(request: RequestChannel.Request): Unit = {
    val offsetDeleteRequest = request.body[OffsetDeleteRequest]
    val groupId = offsetDeleteRequest.data.groupId

    if (authorize(request, DELETE, GROUP, groupId)) {
      val topicPartitions = offsetDeleteRequest.data.topics.asScala.flatMap { topic =>
        topic.partitions.asScala.map { partition =>
          new TopicPartition(topic.name, partition.partitionIndex)
        }
      }.toSeq

      val authorizedTopics = filterAuthorized(request, READ, TOPIC, topicPartitions.map(_.topic))
      val (authorizedTopicPartitions, unauthorizedTopicPartitions) = topicPartitions.partition { topicPartition =>
        authorizedTopics.contains(topicPartition.topic)
      }

      val unauthorizedTopicPartitionsErrors = unauthorizedTopicPartitions.map(_ -> Errors.TOPIC_AUTHORIZATION_FAILED)
      val (groupError, authorizedTopicPartitionsErrors) = groupCoordinator.handleDeleteOffsets(groupId, authorizedTopicPartitions)
      val topicPartitionsErrors = unauthorizedTopicPartitionsErrors ++ authorizedTopicPartitionsErrors

      sendResponseMaybeThrottle(request, requestThrottleMs => {
        if (groupError != Errors.NONE)
          offsetDeleteRequest.getErrorResponse(requestThrottleMs, groupError)
        else {
          val topics = new OffsetDeleteResponseData.OffsetDeleteResponseTopicCollection
          topicPartitionsErrors.groupBy(_._1.topic).map { case (topic, topicPartitions) =>
            val partitions = new OffsetDeleteResponseData.OffsetDeleteResponsePartitionCollection
            topicPartitions.map { case (topicPartition, error) =>
              partitions.add(
                new OffsetDeleteResponseData.OffsetDeleteResponsePartition()
                  .setPartitionIndex(topicPartition.partition)
                  .setErrorCode(error.code)
              )
              topics.add(new OffsetDeleteResponseData.OffsetDeleteResponseTopic()
                .setName(topic)
                .setPartitions(partitions))
            }
          }

          new OffsetDeleteResponse(new OffsetDeleteResponseData()
            .setTopics(topics)
            .setThrottleTimeMs(requestThrottleMs))
        }
      })
    } else {
      sendResponseMaybeThrottle(request, requestThrottleMs =>
        offsetDeleteRequest.getErrorResponse(requestThrottleMs, Errors.GROUP_AUTHORIZATION_FAILED))
    }
  }

  private def authorize(request: RequestChannel.Request,
                        operation: AclOperation,
                        resourceType: ResourceType,
                        resourceName: String,
                        logIfAllowed: Boolean = true,
                        logIfDenied: Boolean = true,
                        refCount: Int = 1): Boolean = {
    authorizer.forall { authZ =>
      val resource = new ResourcePattern(resourceType, resourceName, PatternType.LITERAL)
      val actions = Collections.singletonList(new Action(operation, resource, refCount, logIfAllowed, logIfDenied))
      authZ.authorize(request.context, actions).asScala.head == AuthorizationResult.ALLOWED
    }
  }

  private def filterAuthorized(request: RequestChannel.Request,
                               operation: AclOperation,
                               resourceType: ResourceType,
                               resourceNames: Seq[String],
                               logIfAllowed: Boolean = true,
                               logIfDenied: Boolean = true): Set[String] = {
    authorizer match {
      case Some(authZ) =>
        val resources = resourceNames.groupBy(identity).mapValues(_.size).toList
        val actions = resources.map { case (resourceName, count) =>
          val resource = new ResourcePattern(resourceType, resourceName, PatternType.LITERAL)
          new Action(operation, resource, count, logIfAllowed, logIfDenied)
        }
        authZ.authorize(request.context, actions.asJava).asScala
          .zip(resources.map(_._1)) // zip with resource name
          .filter(_._1 == AuthorizationResult.ALLOWED) // filter authorized resources
          .map(_._2).toSet
      case None =>
        resourceNames.toSet
    }
  }

  private def authorizeClusterOperation(request: RequestChannel.Request, operation: AclOperation): Unit = {
    if (!authorize(request, operation, CLUSTER, CLUSTER_NAME))
      throw new ClusterAuthorizationException(s"Request $request is not authorized.")
  }

  private def authorizedOperations(request: RequestChannel.Request, resource: Resource): Int = {
    val supportedOps = AuthorizerUtils.supportedOperations(resource.resourceType).toList
    val authorizedOps = authorizer match {
      case Some(authZ) =>
        val resourcePattern = new ResourcePattern(resource.resourceType, resource.name, PatternType.LITERAL)
        val actions = supportedOps.map { op => new Action(op, resourcePattern, 1, false, false) }
        authZ.authorize(request.context, actions.asJava).asScala
          .zip(supportedOps)
          .filter(_._1 == AuthorizationResult.ALLOWED)
          .map(_._2).toSet
      case None =>
        supportedOps.toSet
    }
    Utils.to32BitField(authorizedOps.map(operation => operation.code().asInstanceOf[JByte]).asJava)
  }

  private def updateRecordConversionStats(request: RequestChannel.Request,
                                          tp: TopicPartition,
                                          conversionStats: RecordConversionStats): Unit = {
    val conversionCount = conversionStats.numRecordsConverted
    if (conversionCount > 0) {
      request.header.apiKey match {
        case ApiKeys.PRODUCE =>
          brokerTopicStats.topicStats(tp.topic).produceMessageConversionsRate.mark(conversionCount)
          brokerTopicStats.allTopicsStats.produceMessageConversionsRate.mark(conversionCount)
        case ApiKeys.FETCH =>
          brokerTopicStats.topicStats(tp.topic).fetchMessageConversionsRate.mark(conversionCount)
          brokerTopicStats.allTopicsStats.fetchMessageConversionsRate.mark(conversionCount)
        case _ =>
          throw new IllegalStateException("Message conversion info is recorded only for Produce/Fetch requests")
      }
      request.messageConversionsTimeNanos = conversionStats.conversionTimeNanos
    }
    request.temporaryMemoryBytes = conversionStats.temporaryMemoryBytes
  }

  private def handleError(request: RequestChannel.Request, e: Throwable): Unit = {
    val mayThrottle = e.isInstanceOf[ClusterAuthorizationException] || !request.header.apiKey.clusterAction
    error("Error when handling request: " +
      s"clientId=${request.header.clientId}, " +
      s"correlationId=${request.header.correlationId}, " +
      s"api=${request.header.apiKey}, " +
      s"version=${request.header.apiVersion}, " +
      s"body=${request.body[AbstractRequest]}", e)
    if (mayThrottle)
      sendErrorResponseMaybeThrottle(request, e)
    else
      sendErrorResponseExemptThrottle(request, e)
  }

  // Throttle the channel if the request quota is enabled but has been violated. Regardless of throttling, send the
  // response immediately.
  private def sendResponseMaybeThrottle(request: RequestChannel.Request,
                                        createResponse: Int => AbstractResponse,
                                        onComplete: Option[Send => Unit] = None): Unit = {
    val throttleTimeMs = quotas.request.maybeRecordAndGetThrottleTimeMs(request)
    quotas.request.throttle(request, throttleTimeMs, sendResponse)
    sendResponse(request, Some(createResponse(throttleTimeMs)), onComplete)
  }

  private def sendErrorResponseMaybeThrottle(request: RequestChannel.Request, error: Throwable): Unit = {
    val throttleTimeMs = quotas.request.maybeRecordAndGetThrottleTimeMs(request)
    quotas.request.throttle(request, throttleTimeMs, sendResponse)
    sendErrorOrCloseConnection(request, error, throttleTimeMs)
  }

  private def sendResponseExemptThrottle(request: RequestChannel.Request,
                                         response: AbstractResponse,
                                         onComplete: Option[Send => Unit] = None): Unit = {
    quotas.request.maybeRecordExempt(request)
    sendResponse(request, Some(response), onComplete)
  }

  private def sendErrorResponseExemptThrottle(request: RequestChannel.Request, error: Throwable): Unit = {
    quotas.request.maybeRecordExempt(request)
    sendErrorOrCloseConnection(request, error, 0)
  }

  private def sendErrorOrCloseConnection(request: RequestChannel.Request, error: Throwable, throttleMs: Int): Unit = {
    val requestBody = request.body[AbstractRequest]
    val response = requestBody.getErrorResponse(throttleMs, error)
    if (response == null)
      closeConnection(request, requestBody.errorCounts(error))
    else
      sendResponse(request, Some(response), None)
  }

  private def sendNoOpResponseExemptThrottle(request: RequestChannel.Request): Unit = {
    quotas.request.maybeRecordExempt(request)
    sendResponse(request, None, None)
  }

  private def closeConnection(request: RequestChannel.Request, errorCounts: java.util.Map[Errors, Integer]): Unit = {
    // This case is used when the request handler has encountered an error, but the client
    // does not expect a response (e.g. when produce request has acks set to 0)
    requestChannel.updateErrorMetrics(request.header.apiKey, errorCounts.asScala)
    requestChannel.sendResponse(new RequestChannel.CloseConnectionResponse(request))
  }

  private def sendResponse(request: RequestChannel.Request,
                           responseOpt: Option[AbstractResponse],
                           onComplete: Option[Send => Unit]): Unit = {
    // Update error metrics for each error code in the response including Errors.NONE
    responseOpt.foreach(response => requestChannel.updateErrorMetrics(request.header.apiKey, response.errorCounts.asScala))

    val response = responseOpt match {
      case Some(response) =>
        val responseSend = request.context.buildResponse(response)
        val responseString =
          // We use the request start time when request log filtering only because it's conveniently available.
          if (request.shouldLogRequest)
            Some(response.toString(request.context.apiVersion))
          else
            None
        new RequestChannel.SendResponse(request, responseSend, responseString, onComplete)
      case None =>
        new RequestChannel.NoOpResponse(request)
    }
    sendResponse(response)
  }

  private def sendResponse(response: RequestChannel.Response): Unit = {
    requestChannel.sendResponse(response)
  }

  private def isBrokerEpochStale(brokerEpochInRequest: Long): Boolean = {
    // Broker epoch in LeaderAndIsr/UpdateMetadata/StopReplica request is unknown
    // if the controller hasn't been upgraded to use KIP-380
    if (brokerEpochInRequest == AbstractControlRequest.UNKNOWN_BROKER_EPOCH) false
    else {
      val curBrokerEpoch = controller.brokerEpoch
      if (brokerEpochInRequest < curBrokerEpoch) true
      else if (brokerEpochInRequest == curBrokerEpoch) false
      else throw new IllegalStateException(s"Epoch $brokerEpochInRequest larger than current broker epoch $curBrokerEpoch")
    }
  }

}<|MERGE_RESOLUTION|>--- conflicted
+++ resolved
@@ -54,18 +54,12 @@
 import org.apache.kafka.common.message.{AlterPartitionReassignmentsResponseData, CreateTopicsResponseData, DeleteGroupsResponseData, DeleteTopicsResponseData, DescribeGroupsResponseData, ExpireDelegationTokenResponseData, FindCoordinatorResponseData, HeartbeatResponseData, InitProducerIdResponseData, JoinGroupResponseData, LeaveGroupResponseData, ListGroupsResponseData, ListPartitionReassignmentsResponseData, OffsetCommitRequestData, OffsetCommitResponseData, OffsetDeleteResponseData, RenewDelegationTokenResponseData, SaslAuthenticateResponseData, SaslHandshakeResponseData, StopReplicaResponseData, SyncGroupResponseData, UpdateMetadataResponseData}
 import org.apache.kafka.common.message.CreateTopicsResponseData.{CreatableTopicResult, CreatableTopicResultCollection}
 import org.apache.kafka.common.message.DeleteGroupsResponseData.{DeletableGroupResult, DeletableGroupResultCollection}
-<<<<<<< HEAD
 import org.apache.kafka.common.message.AlterPartitionReassignmentsResponseData
 import org.apache.kafka.common.message.AlterPartitionReassignmentsResponseData.{ReassignablePartitionResponse, ReassignableTopicResponse}
 import org.apache.kafka.common.message.ListPartitionReassignmentsResponseData
-import org.apache.kafka.common.message.DeleteTopicsResponseData
-=======
-import org.apache.kafka.common.message.AlterPartitionReassignmentsResponseData.{ReassignablePartitionResponse, ReassignableTopicResponse}
->>>>>>> 2715861f
 import org.apache.kafka.common.message.DeleteTopicsResponseData.{DeletableTopicResult, DeletableTopicResultCollection}
 import org.apache.kafka.common.message.ElectLeadersResponseData.PartitionResult
 import org.apache.kafka.common.message.ElectLeadersResponseData.ReplicaElectionResult
-<<<<<<< HEAD
 import org.apache.kafka.common.message.ExpireDelegationTokenResponseData
 import org.apache.kafka.common.message.FindCoordinatorResponseData
 import org.apache.kafka.common.message.HeartbeatResponseData
@@ -74,8 +68,6 @@
 import org.apache.kafka.common.message.TierListOffsetResponseData
 import org.apache.kafka.common.message.TierListOffsetResponseData.{TierListOffsetPartitionResponse, TierListOffsetTopicResponse}
 import org.apache.kafka.common.message.LeaveGroupResponseData
-=======
->>>>>>> 2715861f
 import org.apache.kafka.common.message.LeaveGroupResponseData.MemberResponse
 import org.apache.kafka.common.metrics.Metrics
 import org.apache.kafka.common.network.{ListenerName, Send}
@@ -199,11 +191,8 @@
         case ApiKeys.INCREMENTAL_ALTER_CONFIGS => handleIncrementalAlterConfigsRequest(request)
         case ApiKeys.ALTER_PARTITION_REASSIGNMENTS => handleAlterPartitionReassignmentsRequest(request)
         case ApiKeys.LIST_PARTITION_REASSIGNMENTS => handleListPartitionReassignmentsRequest(request)
-<<<<<<< HEAD
+        case ApiKeys.OFFSET_DELETE => handleOffsetDeleteRequest(request)
         case _ if request.header.apiKey.isInternal => handleInternalRequest(request)
-=======
-        case ApiKeys.OFFSET_DELETE => handleOffsetDeleteRequest(request)
->>>>>>> 2715861f
       }
     } catch {
       case e: FatalExitError => throw e
@@ -270,11 +259,7 @@
     // We can't have the ensureTopicExists check here since the controller sends it as an advisory to all brokers so they
     // stop serving data to clients for the topic being deleted
     val correlationId = request.header.correlationId
-    val leaderAndIsrRequest = request.body[AbstractRequest] match {
-      case request: ConfluentLeaderAndIsrRequest => request.asInstanceOf[LeaderAndIsrRequestBase]
-      case request: LeaderAndIsrRequest => request.asInstanceOf[LeaderAndIsrRequestBase]
-      case _ => throw new IllegalArgumentException("Unsupported LeaderAndIsrRequestBase argument supplied " + request.getClass)
-    }
+    val leaderAndIsrRequest = request.body[LeaderAndIsrRequest]
 
     def onLeadershipChange(updatedLeaders: Iterable[Partition], updatedFollowers: Iterable[Partition]): Unit = {
       // for each new leader or follower, call coordinator to handle consumer group migration.
@@ -300,10 +285,11 @@
 
       // Ensure topic IDs are set in TierMetadataManager
       // This will only have an effect if they were not previously set
-      val topicIds = leaderAndIsrRequest.topicIds().asScala
-      leaderAndIsrRequest.partitionStates().keySet().asScala.foreach { tp =>
-        topicIds.get(tp.topic()).foreach { topicId =>
-          tierMetadataManager.ensureTopicIdPartition(new TopicIdPartition(tp.topic, topicId, tp.partition))
+      val topicIds = leaderAndIsrRequest.topicIds.asScala
+      leaderAndIsrRequest.partitionStates.asScala.foreach { ps =>
+        topicIds.get(ps.topicName).foreach { topicId =>
+          tierMetadataManager.ensureTopicIdPartition(new TopicIdPartition(ps.topicName, topicId,
+            ps.partitionIndex))
         }
       }
     }
@@ -378,21 +364,21 @@
         new UpdateMetadataResponse(new UpdateMetadataResponseData().setErrorCode(Errors.STALE_BROKER_EPOCH.code)))
     } else {
       val deletedPartitions = replicaManager.maybeUpdateMetadataCache(correlationId, updateMetadataRequest)
-      val updatedPartitions = updateMetadataRequest.partitionStates.keySet.asScala
-      val allPartitions = metadataCache.getAllPartitions()
+      val updatedPartitions = updateMetadataRequest.partitionStates.asScala.map { partitionState =>
+        new TopicPartition(partitionState.topicName, partitionState.partitionIndex)
+      }.toSet
+      val allPartitions = metadataCache.getAllPartitions
       adminManager.metadataUpdated(allPartitions, updatedPartitions)
 
       if (deletedPartitions.nonEmpty)
         groupCoordinator.handleDeletedPartitions(deletedPartitions)
 
-<<<<<<< HEAD
-=======
       if (adminManager.hasDelayedTopicOperations) {
         updateMetadataRequest.partitionStates.asScala.foreach { partitionState =>
           adminManager.tryCompleteDelayedTopicOperations(partitionState.topicName)
         }
       }
->>>>>>> 2715861f
+
       quotas.clientQuotaCallback.foreach { callback =>
         if (callback.updateClusterMetadata(metadataCache.getClusterMetadata(clusterId, request.context.listenerName))) {
           quotas.fetch.updateQuotaMetricConfigs()
@@ -401,14 +387,7 @@
         }
       }
       if (replicaManager.hasDelayedElectionOperations) {
-<<<<<<< HEAD
-        updatedPartitions.foreach { tp =>
-=======
-        updateMetadataRequest.partitionStates.asScala.foreach { partitionState =>
-          val tp = new TopicPartition(partitionState.topicName, partitionState.partitionIndex)
->>>>>>> 2715861f
-          replicaManager.tryCompleteElection(TopicPartitionOperationKey(tp))
-        }
+        updatedPartitions.foreach(tp => replicaManager.tryCompleteElection(TopicPartitionOperationKey(tp)))
       }
       sendResponseExemptThrottle(request, new UpdateMetadataResponse(
         new UpdateMetadataResponseData().setErrorCode(Errors.NONE.code)))
@@ -1837,13 +1816,9 @@
       adminManager.createTopics(createTopicsRequest.data.timeoutMs,
           createTopicsRequest.data.validateOnly,
           toCreate,
-<<<<<<< HEAD
+          authorizedForDescribeConfigs,
           handleCreateTopicsResults,
           config.tierFeature)
-=======
-          authorizedForDescribeConfigs,
-          handleCreateTopicsResults)
->>>>>>> 2715861f
     }
   }
 
