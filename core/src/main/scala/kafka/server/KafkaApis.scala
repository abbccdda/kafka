--- conflicted
+++ resolved
@@ -337,26 +337,18 @@
         if (partition.topic == GROUP_METADATA_TOPIC_NAME)
           groupCoordinator.onElection(partition.partitionId)
         else if (partition.topic == TRANSACTION_STATE_TOPIC_NAME)
-<<<<<<< HEAD
-          txnCoordinator.handleTxnImmigration(partition.partitionId, partition.getLeaderEpoch)
+          txnCoordinator.onElection(partition.partitionId, partition.getLeaderEpoch)
         else if (partition.topic.startsWith(TIER_TOPIC_NAME))
           tierDeletedPartitionsCoordinatorOpt.foreach(_.handleImmigration(partition.partitionId))
-=======
-          txnCoordinator.onElection(partition.partitionId, partition.getLeaderEpoch)
->>>>>>> 5f73895e
       }
 
       updatedFollowers.foreach { partition =>
         if (partition.topic == GROUP_METADATA_TOPIC_NAME)
           groupCoordinator.onResignation(partition.partitionId)
         else if (partition.topic == TRANSACTION_STATE_TOPIC_NAME)
-<<<<<<< HEAD
-          txnCoordinator.handleTxnEmigration(partition.partitionId, partition.getLeaderEpoch)
+          txnCoordinator.onResignation(partition.partitionId, Some(partition.getLeaderEpoch))
         else if (partition.topic.startsWith(TIER_TOPIC_NAME))
           tierDeletedPartitionsCoordinatorOpt.foreach(_.handleEmigration(partition.partitionId))
-=======
-          txnCoordinator.onResignation(partition.partitionId, Some(partition.getLeaderEpoch))
->>>>>>> 5f73895e
       }
     }
 
@@ -391,17 +383,12 @@
       // cannot rely on the LeaderAndIsr API for this since it is only sent to active replicas.
       result.foreach { case (topicPartition, error) =>
         if (error == Errors.NONE && stopReplicaRequest.deletePartitions) {
-<<<<<<< HEAD
-          if (topicPartition.topic == GROUP_METADATA_TOPIC_NAME)
-            groupCoordinator.handleGroupEmigration(topicPartition.partition)
-=======
           if (topicPartition.topic == GROUP_METADATA_TOPIC_NAME) {
             groupCoordinator.onResignation(topicPartition.partition)
           } else if (topicPartition.topic == TRANSACTION_STATE_TOPIC_NAME) {
             // The StopReplica API does not pass through the leader epoch
             txnCoordinator.onResignation(topicPartition.partition, coordinatorEpoch = None)
           }
->>>>>>> 5f73895e
         }
       }
 
@@ -473,7 +460,7 @@
     def controlledShutdownCallback(controlledShutdownResult: Try[Set[TopicPartition]]): Unit = {
       val response = controlledShutdownResult match {
         case Success(partitionsRemaining) =>
-         ControlledShutdownResponse.prepareResponse(Errors.NONE, partitionsRemaining.asJava)
+          ControlledShutdownResponse.prepareResponse(Errors.NONE, partitionsRemaining.asJava)
 
         case Failure(throwable) =>
           controlledShutdownRequest.getErrorResponse(throwable)
@@ -515,8 +502,8 @@
 
       sendResponseMaybeThrottle(request, requestThrottleMs => new OffsetCommitResponse(
         new OffsetCommitResponseData()
-            .setTopics(responseTopicList)
-            .setThrottleTimeMs(requestThrottleMs)
+          .setTopics(responseTopicList)
+          .setThrottleTimeMs(requestThrottleMs)
       ))
     } else if (offsetCommitRequest.data.groupInstanceId != null && config.interBrokerProtocolVersion < KAFKA_2_3_IV0) {
       // Only enable static membership when IBP >= 2.3, because it is not safe for the broker to use the static member logic
@@ -1001,7 +988,7 @@
 
   class SelectingIterator(val partitions: util.LinkedHashMap[TopicPartition, FetchResponse.PartitionData[Records]],
                           val quota: ReplicationQuotaManager)
-                          extends util.Iterator[util.Map.Entry[TopicPartition, FetchResponse.PartitionData[Records]]] {
+    extends util.Iterator[util.Map.Entry[TopicPartition, FetchResponse.PartitionData[Records]]] {
     val iter = partitions.entrySet().iterator()
 
     var nextElement: util.Map.Entry[TopicPartition, FetchResponse.PartitionData[Records]] = null
@@ -1182,10 +1169,10 @@
     }
 
     replicaManager.fetchOffsetsForTimestamps(partitionTimestamps,
-            isolationLevelOpt,
-            fetchOnlyFromLeader,
-            responseCallback,
-            15000L)
+      isolationLevelOpt,
+      fetchOnlyFromLeader,
+      responseCallback,
+      15000L)
   }
 
   private def createTopic(topic: String,
@@ -1252,7 +1239,7 @@
                                errorUnavailableEndpoints: Boolean,
                                errorUnavailableListeners: Boolean): Seq[MetadataResponse.TopicMetadata] = {
     val topicResponses = metadataCache.getTopicMetadata(topics, listenerName,
-        errorUnavailableEndpoints, errorUnavailableListeners)
+      errorUnavailableEndpoints, errorUnavailableListeners)
     if (topics.isEmpty || topicResponses.size == topics.size) {
       topicResponses
     } else {
@@ -1307,7 +1294,7 @@
 
     // do not disclose the existence of topics unauthorized for Describe, so we've not even checked if they exist or not
     val unauthorizedForDescribeTopicMetadata =
-      // In case of all topics, don't include topics unauthorized for Describe
+    // In case of all topics, don't include topics unauthorized for Describe
       if ((requestVersion == 0 && (metadataRequest.topics == null || metadataRequest.topics.isEmpty)) || metadataRequest.isAllTopics)
         Set.empty[MetadataResponse.TopicMetadata]
       else
@@ -1353,13 +1340,13 @@
       brokers.mkString(","), request.header.correlationId, request.header.clientId))
 
     sendResponseMaybeThrottle(request, requestThrottleMs =>
-       MetadataResponse.prepareResponse(
-         requestThrottleMs,
-         brokers.flatMap(_.getNode(request.context.listenerName)).asJava,
-         clusterId,
-         metadataCache.getControllerId.getOrElse(MetadataResponse.NO_CONTROLLER_ID),
-         completeTopicMetadata.asJava,
-         clusterAuthorizedOperations
+      MetadataResponse.prepareResponse(
+        requestThrottleMs,
+        brokers.flatMap(_.getNode(request.context.listenerName)).asJava,
+        clusterId,
+        metadataCache.getControllerId.getOrElse(MetadataResponse.NO_CONTROLLER_ID),
+        completeTopicMetadata.asJava,
+        clusterAuthorizedOperations
       ))
   }
 
@@ -1377,7 +1364,7 @@
 
     def createResponse(requestThrottleMs: Int): AbstractResponse = {
       val offsetFetchResponse =
-        // reject the request if not authorized to the group
+      // reject the request if not authorized to the group
         if (!authorize(request, DESCRIBE, GROUP, offsetFetchRequest.groupId))
           offsetFetchRequest.getErrorResponse(requestThrottleMs, Errors.GROUP_AUTHORIZATION_FAILED)
         else {
@@ -1445,10 +1432,10 @@
     val findCoordinatorRequest = request.body[FindCoordinatorRequest]
 
     if (findCoordinatorRequest.data.keyType == CoordinatorType.GROUP.id &&
-        !authorize(request, DESCRIBE, GROUP, findCoordinatorRequest.data.key))
+      !authorize(request, DESCRIBE, GROUP, findCoordinatorRequest.data.key))
       sendErrorResponseMaybeThrottle(request, Errors.GROUP_AUTHORIZATION_FAILED.exception)
     else if (findCoordinatorRequest.data.keyType == CoordinatorType.TRANSACTION.id &&
-        !authorize(request, DESCRIBE, TRANSACTIONAL_ID, findCoordinatorRequest.data.key))
+      !authorize(request, DESCRIBE, TRANSACTIONAL_ID, findCoordinatorRequest.data.key))
       sendErrorResponseMaybeThrottle(request, Errors.TRANSACTIONAL_ID_AUTHORIZATION_FAILED.exception)
     else {
       // get metadata (and create the topic if necessary)
@@ -1470,13 +1457,13 @@
       def createResponse(requestThrottleMs: Int): AbstractResponse = {
         def createFindCoordinatorResponse(error: Errors, node: Node): FindCoordinatorResponse = {
           new FindCoordinatorResponse(
-              new FindCoordinatorResponseData()
-                .setErrorCode(error.code)
-                .setErrorMessage(error.message)
-                .setNodeId(node.id)
-                .setHost(node.host)
-                .setPort(node.port)
-                .setThrottleTimeMs(requestThrottleMs))
+            new FindCoordinatorResponseData()
+              .setErrorCode(error.code)
+              .setErrorMessage(error.message)
+              .setNodeId(node.id)
+              .setHost(node.host)
+              .setPort(node.port)
+              .setThrottleTimeMs(requestThrottleMs))
         }
         val responseBody = if (topicMetadata.error != Errors.NONE) {
           createFindCoordinatorResponse(Errors.COORDINATOR_NOT_AVAILABLE, Node.noNode)
@@ -1553,15 +1540,15 @@
   def handleListGroupsRequest(request: RequestChannel.Request): Unit = {
     val (error, groups) = groupCoordinator.handleListGroups()
     if (authorize(request, DESCRIBE, CLUSTER, CLUSTER_NAME))
-      // With describe cluster access all groups are returned. We keep this alternative for backward compatibility.
+    // With describe cluster access all groups are returned. We keep this alternative for backward compatibility.
       sendResponseMaybeThrottle(request, requestThrottleMs =>
         new ListGroupsResponse(new ListGroupsResponseData()
-            .setErrorCode(error.code)
-            .setGroups(groups.map { group => new ListGroupsResponseData.ListedGroup()
-              .setGroupId(group.groupId)
-              .setProtocolType(group.protocolType)}.asJava
-            )
-            .setThrottleTimeMs(requestThrottleMs)
+          .setErrorCode(error.code)
+          .setGroups(groups.map { group => new ListGroupsResponseData.ListedGroup()
+            .setGroupId(group.groupId)
+            .setProtocolType(group.protocolType)}.asJava
+          )
+          .setThrottleTimeMs(requestThrottleMs)
         ))
     else {
       val filteredGroups = groups.filter(group => authorize(request, DESCRIBE, GROUP, group.groupId))
@@ -1736,9 +1723,9 @@
     } else if (!authorize(request, READ, GROUP, heartbeatRequest.data.groupId)) {
       sendResponseMaybeThrottle(request, requestThrottleMs =>
         new HeartbeatResponse(
-            new HeartbeatResponseData()
-              .setThrottleTimeMs(requestThrottleMs)
-              .setErrorCode(Errors.GROUP_AUTHORIZATION_FAILED.code)))
+          new HeartbeatResponseData()
+            .setThrottleTimeMs(requestThrottleMs)
+            .setErrorCode(Errors.GROUP_AUTHORIZATION_FAILED.code)))
     } else {
       // let the coordinator to handle heartbeat
       groupCoordinator.handleHeartbeat(
@@ -1888,11 +1875,11 @@
       }
 
       adminManager.createTopics(createTopicsRequest.data.timeoutMs,
-          createTopicsRequest.data.validateOnly,
-          toCreate,
-          authorizedForDescribeConfigs,
-          handleCreateTopicsResults,
-          config.tierFeature)
+        createTopicsRequest.data.validateOnly,
+        toCreate,
+        authorizedForDescribeConfigs,
+        handleCreateTopicsResults,
+        config.tierFeature)
     }
   }
 
@@ -1985,12 +1972,12 @@
       }
       val authorizedTopics = filterAuthorized(request, DELETE, TOPIC, results.asScala.toSeq.map(_.name))
       results.asScala.foreach(topic => {
-         if (!authorizedTopics.contains(topic.name))
-           topic.setErrorCode(Errors.TOPIC_AUTHORIZATION_FAILED.code)
-         else if (!metadataCache.contains(topic.name))
-           topic.setErrorCode(Errors.UNKNOWN_TOPIC_OR_PARTITION.code)
-         else
-           toDelete += topic.name
+        if (!authorizedTopics.contains(topic.name))
+          topic.setErrorCode(Errors.TOPIC_AUTHORIZATION_FAILED.code)
+        else if (!metadataCache.contains(topic.name))
+          topic.setErrorCode(Errors.UNKNOWN_TOPIC_OR_PARTITION.code)
+        else
+          toDelete += topic.name
       })
       // If no authorized topics return immediately
       if (toDelete.isEmpty)
@@ -2130,8 +2117,8 @@
     } else
       sendResponseMaybeThrottle(request, requestThrottleMs =>
         new EndTxnResponse(new EndTxnResponseData()
-            .setErrorCode(Errors.TRANSACTIONAL_ID_AUTHORIZATION_FAILED.code)
-            .setThrottleTimeMs(requestThrottleMs))
+          .setErrorCode(Errors.TRANSACTIONAL_ID_AUTHORIZATION_FAILED.code)
+          .setThrottleTimeMs(requestThrottleMs))
       )
   }
 
@@ -2155,11 +2142,11 @@
     }
 
     /**
-      * This is the call back invoked when a log append of transaction markers succeeds. This can be called multiple
-      * times when handling a single WriteTxnMarkersRequest because there is one append per TransactionMarker in the
-      * request, so there could be multiple appends of markers to the log. The final response will be sent only
-      * after all appends have returned.
-      */
+     * This is the call back invoked when a log append of transaction markers succeeds. This can be called multiple
+     * times when handling a single WriteTxnMarkersRequest because there is one append per TransactionMarker in the
+     * request, so there could be multiple appends of markers to the log. The final response will be sent only
+     * after all appends have returned.
+     */
     def maybeSendResponseCallback(producerId: Long, result: TransactionResult)(responseStatus: Map[TopicPartition, PartitionResponse]): Unit = {
       trace(s"End transaction marker append for producer id $producerId completed with status: $responseStatus")
       val currentErrors = new ConcurrentHashMap[TopicPartition, Errors](responseStatus.map { case (k, v) => k -> v.error }.asJava)
@@ -2434,7 +2421,7 @@
           .filter { acl =>
             val resource = acl.pattern
             val throwable = if (resource.resourceType == ResourceType.CLUSTER && !AuthorizerUtils.isClusterResource(resource.name))
-                new InvalidRequestException("The only valid name for the CLUSTER resource is " + CLUSTER_NAME)
+              new InvalidRequestException("The only valid name for the CLUSTER resource is " + CLUSTER_NAME)
             else if (resource.name.isEmpty)
               new InvalidRequestException("Invalid empty resource name")
             else
@@ -2762,10 +2749,10 @@
         .format(request.header.correlationId, request.header.clientId))
       sendResponseMaybeThrottle(request, requestThrottleMs =>
         new RenewDelegationTokenResponse(
-             new RenewDelegationTokenResponseData()
-               .setThrottleTimeMs(requestThrottleMs)
-               .setErrorCode(error.code)
-               .setExpiryTimestampMs(expiryTimestamp)))
+          new RenewDelegationTokenResponseData()
+            .setThrottleTimeMs(requestThrottleMs)
+            .setErrorCode(error.code)
+            .setExpiryTimestampMs(expiryTimestamp)))
     }
 
     if (!allowTokenRequests(request))
@@ -2789,10 +2776,10 @@
         .format(request.header.correlationId, request.header.clientId))
       sendResponseMaybeThrottle(request, requestThrottleMs =>
         new ExpireDelegationTokenResponse(
-            new ExpireDelegationTokenResponseData()
-              .setThrottleTimeMs(requestThrottleMs)
-              .setErrorCode(error.code)
-              .setExpiryTimestampMs(expiryTimestamp)))
+          new ExpireDelegationTokenResponseData()
+            .setThrottleTimeMs(requestThrottleMs)
+            .setErrorCode(error.code)
+            .setExpiryTimestampMs(expiryTimestamp)))
     }
 
     if (!allowTokenRequests(request))
@@ -2857,10 +2844,10 @@
     val electionRequest = request.body[ElectLeadersRequest]
 
     def sendResponseCallback(
-      error: ApiError
-    )(
-      results: Map[TopicPartition, ApiError]
-    ): Unit = {
+                              error: ApiError
+                            )(
+                              results: Map[TopicPartition, ApiError]
+                            ): Unit = {
       sendResponseMaybeThrottle(request, requestThrottleMs => {
         val adjustedResults = if (electionRequest.data.topicPartitions == null) {
           /* When performing elections across all of the partitions we should only return
@@ -3131,7 +3118,7 @@
       case Some(response) =>
         val responseSend = request.context.buildResponse(response)
         val responseString =
-          // We use the request start time when request log filtering only because it's conveniently available.
+        // We use the request start time when request log filtering only because it's conveniently available.
           if (request.shouldLogRequest)
             Some(response.toString(request.context.apiVersion))
           else
