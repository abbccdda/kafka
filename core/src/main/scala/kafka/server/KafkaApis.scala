/**
 * Licensed to the Apache Software Foundation (ASF) under one or more
 * contributor license agreements.  See the NOTICE file distributed with
 * this work for additional information regarding copyright ownership.
 * The ASF licenses this file to You under the Apache License, Version 2.0
 * (the "License"); you may not use this file except in compliance with
 * the License.  You may obtain a copy of the License at
 *
 *    http://www.apache.org/licenses/LICENSE-2.0
 *
 * Unless required by applicable law or agreed to in writing, software
 * distributed under the License is distributed on an "AS IS" BASIS,
 * WITHOUT WARRANTIES OR CONDITIONS OF ANY KIND, either express or implied.
 * See the License for the specific language governing permissions and
 * limitations under the License.
 */

package kafka.server

import java.lang.{Byte => JByte}
import java.lang.{Long => JLong}
import java.nio.ByteBuffer
import java.util
import java.util.{Collections, Optional}
import java.util.concurrent.ConcurrentHashMap
import java.util.concurrent.atomic.AtomicInteger

import kafka.admin.{AdminUtils, RackAwareMode}
import kafka.api.ElectLeadersRequestOps
import kafka.api.LeaderAndIsr
import kafka.api.{ApiVersion, KAFKA_0_11_0_IV0, KAFKA_2_3_IV0}
import kafka.cluster.Partition
import kafka.common.OffsetAndMetadata
import kafka.controller.{KafkaController, ReplicaAssignment}
import kafka.coordinator.group.{GroupCoordinator, JoinGroupResult, LeaveGroupResult, SyncGroupResult}
import kafka.coordinator.transaction.{InitProducerIdResult, TransactionCoordinator}
import kafka.log.AppendOrigin
import kafka.message.ZStdCompressionCodec
import kafka.network.RequestChannel
import kafka.security.authorizer.{AclEntry, AuthorizerUtils}
import kafka.server.QuotaFactory.{QuotaManagers, UnboundedQuota}
import kafka.tier.TierDeletedPartitionsCoordinator
import kafka.tier.client.TierTopicClient
import kafka.tier.fetcher.ReclaimableMemoryRecords
import kafka.utils.{CoreUtils, Logging}
import kafka.zk.{AdminZkClient, KafkaZkClient}
import org.apache.kafka.clients.admin.{AlterConfigOp, ConfigEntry}
import org.apache.kafka.clients.admin.AlterConfigOp.OpType
import org.apache.kafka.common.acl.{AclBinding, AclOperation}
import org.apache.kafka.common.acl.AclOperation._
import org.apache.kafka.common.config.ConfigResource
import org.apache.kafka.common.errors._
import org.apache.kafka.common.internals.FatalExitError
<<<<<<< HEAD
import org.apache.kafka.common.internals.Topic.{GROUP_METADATA_TOPIC_NAME, TIER_TOPIC_NAME, TRANSACTION_STATE_TOPIC_NAME, isInternal}
import org.apache.kafka.common.message.CreateTopicsRequestData.CreatableTopic
import org.apache.kafka.common.message.{AlterPartitionReassignmentsResponseData, CreateAclsResponseData, CreatePartitionsResponseData, CreateTopicsResponseData, DeleteAclsResponseData, DeleteGroupsResponseData, DeleteRecordsResponseData, DeleteTopicsResponseData, DescribeAclsResponseData, DescribeGroupsResponseData, DescribeLogDirsResponseData, EndTxnResponseData, ExpireDelegationTokenResponseData, FindCoordinatorResponseData, HeartbeatResponseData, InitProducerIdResponseData, JoinGroupResponseData, LeaveGroupResponseData, ListGroupsResponseData, ListPartitionReassignmentsResponseData, MetadataResponseData, OffsetCommitRequestData, OffsetCommitResponseData, OffsetDeleteResponseData, RenewDelegationTokenResponseData, ReplicaStatusResponseData, SaslAuthenticateResponseData, SaslHandshakeResponseData, StartRebalanceResponseData, StopReplicaResponseData, SyncGroupResponseData, TierListOffsetResponseData, UpdateMetadataResponseData}
=======
import org.apache.kafka.common.internals.Topic.{GROUP_METADATA_TOPIC_NAME, TRANSACTION_STATE_TOPIC_NAME, isInternal}
import org.apache.kafka.common.message.AlterConfigsResponseData.AlterConfigsResourceResponse
import org.apache.kafka.common.message.CreateTopicsRequestData.CreatableTopic
import org.apache.kafka.common.message.CreatePartitionsResponseData.CreatePartitionsTopicResult
import org.apache.kafka.common.message.{AddOffsetsToTxnResponseData, AlterConfigsResponseData, AlterPartitionReassignmentsResponseData, CreateAclsResponseData, CreatePartitionsResponseData, CreateTopicsResponseData, DeleteAclsResponseData, DeleteGroupsResponseData, DeleteRecordsResponseData, DeleteTopicsResponseData, DescribeAclsResponseData, DescribeGroupsResponseData, DescribeLogDirsResponseData, EndTxnResponseData, ExpireDelegationTokenResponseData, FindCoordinatorResponseData, HeartbeatResponseData, InitProducerIdResponseData, JoinGroupResponseData, LeaveGroupResponseData, ListGroupsResponseData, ListPartitionReassignmentsResponseData, OffsetCommitRequestData, OffsetCommitResponseData, OffsetDeleteResponseData, RenewDelegationTokenResponseData, SaslAuthenticateResponseData, SaslHandshakeResponseData, StopReplicaResponseData, SyncGroupResponseData, UpdateMetadataResponseData}
>>>>>>> 02defca4
import org.apache.kafka.common.message.CreateTopicsResponseData.{CreatableTopicResult, CreatableTopicResultCollection}
import org.apache.kafka.common.message.DeleteGroupsResponseData.{DeletableGroupResult, DeletableGroupResultCollection}
import org.apache.kafka.common.message.AlterPartitionReassignmentsResponseData.{ReassignablePartitionResponse, ReassignableTopicResponse}
import org.apache.kafka.common.message.CreatePartitionsResponseData.CreatePartitionsTopicResult
import org.apache.kafka.common.message.CreateAclsResponseData.AclCreationResult
import org.apache.kafka.common.message.DeleteTopicsResponseData.{DeletableTopicResult, DeletableTopicResultCollection}
import org.apache.kafka.common.message.DeleteRecordsResponseData.{DeleteRecordsPartitionResult, DeleteRecordsTopicResult}
import org.apache.kafka.common.message.ElectLeadersResponseData.PartitionResult
import org.apache.kafka.common.message.ElectLeadersResponseData.ReplicaElectionResult
import org.apache.kafka.common.message.LeaveGroupResponseData.MemberResponse
import org.apache.kafka.common.message.ReplicaStatusResponseData.{ReplicaStatusPartitionResponse, ReplicaStatusReplicaResponse, ReplicaStatusTopicResponse}
import org.apache.kafka.common.message.TierListOffsetResponseData.{TierListOffsetPartitionResponse, TierListOffsetTopicResponse}
import org.apache.kafka.common.metrics.Metrics
import org.apache.kafka.common.network.{ListenerName, Send}
import org.apache.kafka.common.protocol.{ApiKeys, Errors}
import org.apache.kafka.common.record._
import org.apache.kafka.common.replica.ClientMetadata
import org.apache.kafka.common.replica.ClientMetadata.DefaultClientMetadata
import org.apache.kafka.common.requests.FindCoordinatorRequest.CoordinatorType
import org.apache.kafka.common.requests.ProduceResponse.PartitionResponse
import org.apache.kafka.common.requests.TierListOffsetRequest.OffsetType
import org.apache.kafka.common.requests._
import org.apache.kafka.common.resource.Resource.CLUSTER_NAME
import org.apache.kafka.common.resource.ResourceType._
import org.apache.kafka.common.resource.{PatternType, Resource, ResourcePattern, ResourceType}
import org.apache.kafka.common.security.auth.{KafkaPrincipal, SecurityProtocol}
import org.apache.kafka.common.security.token.delegation.{DelegationToken, TokenInformation}
import org.apache.kafka.common.utils.{ProducerIdAndEpoch, Time, Utils}
import org.apache.kafka.common.{Node, TopicPartition}
import org.apache.kafka.common.record.FileRecords.FileTimestampAndOffset
import org.apache.kafka.common.message.MetadataResponseData.{MetadataResponsePartition, MetadataResponseTopic}
import org.apache.kafka.server.authorizer._

import scala.compat.java8.OptionConverters._
import scala.jdk.CollectionConverters._
import scala.collection.mutable.ArrayBuffer
import scala.collection.{Map, Seq, Set, immutable, mutable}
import scala.util.{Failure, Success, Try}


/**
 * Logic to handle the various Kafka requests
 */
class KafkaApis(val requestChannel: RequestChannel,
                val replicaManager: ReplicaManager,
                val adminManager: AdminManager,
                val groupCoordinator: GroupCoordinator,
                val txnCoordinator: TransactionCoordinator,
                val controller: KafkaController,
                val zkClient: KafkaZkClient,
                val brokerId: Int,
                val config: KafkaConfig,
                val metadataCache: MetadataCache,
                val metrics: Metrics,
                val authorizer: Option[Authorizer],
                val quotas: QuotaManagers,
                val fetchManager: FetchManager,
                brokerTopicStats: BrokerTopicStats,
                val clusterId: String,
                time: Time,
                val tokenManager: DelegationTokenManager,
                val tierDeletedPartitionsCoordinatorOpt: Option[TierDeletedPartitionsCoordinator]) extends Logging {

  type FetchResponseStats = Map[TopicPartition, RecordConversionStats]
  this.logIdent = "[KafkaApi-%d] ".format(brokerId)
  val adminZkClient = new AdminZkClient(zkClient)
  private val alterAclsPurgatory = new DelayedFuturePurgatory(purgatoryName = "AlterAcls", brokerId = config.brokerId)

  def close(): Unit = {
    alterAclsPurgatory.shutdown()
    info("Shutdown complete.")
  }

  /**
   * Top-level method that handles all requests and multiplexes to the right api
   */
  def handle(request: RequestChannel.Request): Unit = {
    try {
      trace(s"Handling request:${request.requestDesc(true)} from connection ${request.context.connectionId};" +
        s"securityProtocol:${request.context.securityProtocol},principal:${request.context.principal}")

      if (request.context.shouldIntercept) {
        sendResponseMaybeThrottle(request, throttleTimeMs =>
          request.context.intercept(request.body[AbstractRequest], throttleTimeMs))
        return
      }

      request.header.apiKey match {
        case ApiKeys.PRODUCE => handleProduceRequest(request)
        case ApiKeys.FETCH => handleFetchRequest(request)
        case ApiKeys.LIST_OFFSETS => handleListOffsetRequest(request)
        case ApiKeys.METADATA => handleTopicMetadataRequest(request)
        case ApiKeys.LEADER_AND_ISR => handleLeaderAndIsrRequest(request)
        case ApiKeys.STOP_REPLICA => handleStopReplicaRequest(request)
        case ApiKeys.UPDATE_METADATA => handleUpdateMetadataRequest(request)
        case ApiKeys.CONTROLLED_SHUTDOWN => handleControlledShutdownRequest(request)
        case ApiKeys.OFFSET_COMMIT => handleOffsetCommitRequest(request)
        case ApiKeys.OFFSET_FETCH => handleOffsetFetchRequest(request)
        case ApiKeys.FIND_COORDINATOR => handleFindCoordinatorRequest(request)
        case ApiKeys.JOIN_GROUP => handleJoinGroupRequest(request)
        case ApiKeys.HEARTBEAT => handleHeartbeatRequest(request)
        case ApiKeys.LEAVE_GROUP => handleLeaveGroupRequest(request)
        case ApiKeys.SYNC_GROUP => handleSyncGroupRequest(request)
        case ApiKeys.DESCRIBE_GROUPS => handleDescribeGroupRequest(request)
        case ApiKeys.LIST_GROUPS => handleListGroupsRequest(request)
        case ApiKeys.SASL_HANDSHAKE => handleSaslHandshakeRequest(request)
        case ApiKeys.API_VERSIONS => handleApiVersionsRequest(request)
        case ApiKeys.CREATE_TOPICS => handleCreateTopicsRequest(request)
        case ApiKeys.DELETE_TOPICS => handleDeleteTopicsRequest(request)
        case ApiKeys.DELETE_RECORDS => handleDeleteRecordsRequest(request)
        case ApiKeys.INIT_PRODUCER_ID => handleInitProducerIdRequest(request)
        case ApiKeys.OFFSET_FOR_LEADER_EPOCH => handleOffsetForLeaderEpochRequest(request)
        case ApiKeys.ADD_PARTITIONS_TO_TXN => handleAddPartitionToTxnRequest(request)
        case ApiKeys.ADD_OFFSETS_TO_TXN => handleAddOffsetsToTxnRequest(request)
        case ApiKeys.END_TXN => handleEndTxnRequest(request)
        case ApiKeys.WRITE_TXN_MARKERS => handleWriteTxnMarkersRequest(request)
        case ApiKeys.TXN_OFFSET_COMMIT => handleTxnOffsetCommitRequest(request)
        case ApiKeys.DESCRIBE_ACLS => handleDescribeAcls(request)
        case ApiKeys.CREATE_ACLS => handleCreateAcls(request)
        case ApiKeys.DELETE_ACLS => handleDeleteAcls(request)
        case ApiKeys.ALTER_CONFIGS => handleAlterConfigsRequest(request)
        case ApiKeys.DESCRIBE_CONFIGS => handleDescribeConfigsRequest(request)
        case ApiKeys.ALTER_REPLICA_LOG_DIRS => handleAlterReplicaLogDirsRequest(request)
        case ApiKeys.DESCRIBE_LOG_DIRS => handleDescribeLogDirsRequest(request)
        case ApiKeys.SASL_AUTHENTICATE => handleSaslAuthenticateRequest(request)
        case ApiKeys.CREATE_PARTITIONS => handleCreatePartitionsRequest(request)
        case ApiKeys.CREATE_DELEGATION_TOKEN => handleCreateTokenRequest(request)
        case ApiKeys.RENEW_DELEGATION_TOKEN => handleRenewTokenRequest(request)
        case ApiKeys.EXPIRE_DELEGATION_TOKEN => handleExpireTokenRequest(request)
        case ApiKeys.DESCRIBE_DELEGATION_TOKEN => handleDescribeTokensRequest(request)
        case ApiKeys.DELETE_GROUPS => handleDeleteGroupsRequest(request)
        case ApiKeys.ELECT_LEADERS => handleElectReplicaLeader(request)
        case ApiKeys.INCREMENTAL_ALTER_CONFIGS => handleIncrementalAlterConfigsRequest(request)
        case ApiKeys.ALTER_PARTITION_REASSIGNMENTS => handleAlterPartitionReassignmentsRequest(request)
        case ApiKeys.LIST_PARTITION_REASSIGNMENTS => handleListPartitionReassignmentsRequest(request)
        case ApiKeys.OFFSET_DELETE => handleOffsetDeleteRequest(request)
        case ApiKeys.DESCRIBE_CLIENT_QUOTAS => handleDescribeClientQuotasRequest(request)
        case ApiKeys.ALTER_CLIENT_QUOTAS => handleAlterClientQuotasRequest(request)
        case ApiKeys.REPLICA_STATUS => handleReplicaStatusRequest(request)
        case ApiKeys.START_REBALANCE => handleStartRebalanceRequest(request)
        case ApiKeys.CREATE_CLUSTER_LINKS => handleCreateClusterLinksRequest(request)
        case ApiKeys.LIST_CLUSTER_LINKS => handleListClusterLinksRequest(request)
        case ApiKeys.DELETE_CLUSTER_LINKS => handleDeleteClusterLinksRequest(request)
        case _ if request.header.apiKey.isInternal => handleInternalRequest(request)
      }
    } catch {
      case e: FatalExitError => throw e
      case e: Throwable => handleError(request, e)
    } finally {
      // The local completion time may be set while processing the request. Only record it if it's unset.
      if (request.apiLocalCompleteTimeNanos < 0)
        request.apiLocalCompleteTimeNanos = time.nanoseconds
    }
  }

  private def handleInternalRequest(request: RequestChannel.Request) {
    request.header.apiKey match {
      case ApiKeys.TIER_LIST_OFFSET => handleTierListOffsetRequest(request)
      case ApiKeys.CONFLUENT_LEADER_AND_ISR => handleLeaderAndIsrRequest(request)
      case _ => throw new IllegalArgumentException(s"Unsupported API key ${request.header.apiKey.id}")
    }
  }

  def handleReplicaStatusRequest(request: RequestChannel.Request) {
    def toPartitionResponse(partition: TopicPartition, authorized: Boolean): ReplicaStatusPartitionResponse = {
      val response = new ReplicaStatusPartitionResponse()
        .setPartitionIndex(partition.partition())
      if (!authorized) {
        response
          .setErrorCode(Errors.TOPIC_AUTHORIZATION_FAILED.code)
          .setReplicas(null)
      } else try {
        val replicas = replicaManager.getPartitionOrException(partition, expectLeader = true).replicaStatus()
        response
          .setErrorCode(Errors.NONE.code)
          .setReplicas(replicas.map { status =>
            new ReplicaStatusReplicaResponse()
              .setId(status.brokerId)
              .setIsLeader(status.isLeader())
              .setIsObserver(status.isObserver())
              .setIsIsrEligible(status.isIsrEligible())
              .setIsInIsr(status.isInIsr())
              .setIsCaughtUp(status.isCaughtUp())
              .setLogStartOffset(status.logStartOffset())
              .setLogEndOffset(status.logEndOffset())
              .setLastCaughtUpTimeMs(status.lastCaughtUpTimeMs())
              .setLastFetchTimeMs(status.lastFetchTimeMs())
          }.asJava)
      } catch {
        case e: Throwable =>
          response
            .setErrorCode(Errors.forException(e).code)
            .setReplicas(null)
      }
    }

    val requestData = request.body[ReplicaStatusRequest].data
    val responseData = new ReplicaStatusResponseData()
      .setErrorCode(0)
      .setTopics(requestData.topics.asScala.map { topicRequest =>
        val authorized = authorize(request, DESCRIBE, TOPIC, topicRequest.name)
        new ReplicaStatusTopicResponse()
          .setName(topicRequest.name)
          .setPartitions(topicRequest.partitions.asScala.map { partition =>
            toPartitionResponse(new TopicPartition(topicRequest.name, partition), authorized)
          }.asJava)
      }.asJava)

    sendResponseMaybeThrottle(request, throttleTimeMs => new ReplicaStatusResponse(responseData.setThrottleTimeMs(throttleTimeMs)))
  }

  // Handle TierListOffsetRequest which is a tiering aware offset lookup request. See TierListOffsetRequest for more details.
  def handleTierListOffsetRequest(request: RequestChannel.Request) {
    val offsetRequest = request.body[TierListOffsetRequest]
    val responseData = new TierListOffsetResponseData()

    authorizeClusterOperation(request, CLUSTER_ACTION)

    offsetRequest.data.topics.asScala.foreach { topicRequest =>
      val topicResponse = new TierListOffsetTopicResponse()
        .setName(topicRequest.name)
      responseData.topics.add(topicResponse)

      topicRequest.partitions.asScala.foreach { partitionRequest =>
        val partitionResponse = new TierListOffsetPartitionResponse()
          .setPartitionIndex(partitionRequest.partitionIndex)
        topicResponse.partitions.add(partitionResponse)

        val topicPartition = new TopicPartition(topicRequest.name, partitionRequest.partitionIndex)
        val leaderEpoch = int2Integer(partitionRequest.currentLeaderEpoch)
        val leaderEpochOpt =
          if (leaderEpoch == RecordBatch.NO_PARTITION_LEADER_EPOCH)
            None
          else
            Some(leaderEpoch)

        val timestamp = OffsetType.forId(partitionRequest.offsetType) match {
          case TierListOffsetRequest.OffsetType.LOCAL_START_OFFSET => ListOffsetRequest.LOCAL_START_OFFSET
          case TierListOffsetRequest.OffsetType.LOCAL_END_OFFSET => ListOffsetRequest.LOCAL_END_OFFSET
        }

        val offsetOpt = replicaManager.fetchTierOffset(topicPartition, timestamp,
          leaderEpochOpt, fetchOnlyFromLeader = true)
        offsetOpt match {
          case Some(offset) =>
            partitionResponse
              .setOffset(offset)
              .setErrorCode(Errors.NONE.code)

          case None =>
            partitionResponse
              .setOffset(TierListOffsetResponse.UNKNOWN_OFFSET)
              .setErrorCode(Errors.NONE.code)
        }
      }
    }

    sendResponseExemptThrottle(request, response = new TierListOffsetResponse(responseData))
  }

  def handleLeaderAndIsrRequest(request: RequestChannel.Request): Unit = {
    // ensureTopicExists is only for client facing requests
    // We can't have the ensureTopicExists check here since the controller sends it as an advisory to all brokers so they
    // stop serving data to clients for the topic being deleted
    val correlationId = request.header.correlationId
    val leaderAndIsrRequest = request.body[LeaderAndIsrRequest]

    def onLeadershipChange(updatedLeaders: Iterable[Partition], updatedFollowers: Iterable[Partition]): Unit = {
      // for each new leader or follower, call coordinator to handle consumer group migration.
      // this callback is invoked under the replica state change lock to ensure proper order of
      // leadership changes
      updatedLeaders.foreach { partition =>
        if (!partition.isLinkDestination && partition.topic == GROUP_METADATA_TOPIC_NAME)
          groupCoordinator.onElection(partition.partitionId)
        else if (!partition.isLinkDestination && partition.topic == TRANSACTION_STATE_TOPIC_NAME)
          txnCoordinator.onElection(partition.partitionId, partition.getLeaderEpoch)
        else if (partition.topic.startsWith(TIER_TOPIC_NAME))
          tierDeletedPartitionsCoordinatorOpt.foreach(_.handleImmigration(partition.partitionId))
      }

      updatedFollowers.foreach { partition =>
        if (!partition.isLinkDestination && partition.topic == GROUP_METADATA_TOPIC_NAME)
          groupCoordinator.onResignation(partition.partitionId)
        else if (!partition.isLinkDestination && partition.topic == TRANSACTION_STATE_TOPIC_NAME)
          txnCoordinator.onResignation(partition.partitionId, Some(partition.getLeaderEpoch))
        else if (partition.topic.startsWith(TIER_TOPIC_NAME))
          tierDeletedPartitionsCoordinatorOpt.foreach(_.handleEmigration(partition.partitionId))
      }
    }

    authorizeClusterOperation(request, CLUSTER_ACTION)
    if (isBrokerEpochStale(leaderAndIsrRequest.brokerEpoch)) {
      // When the broker restarts very quickly, it is possible for this broker to receive request intended
      // for its previous generation so the broker should skip the stale request.
      info("Received LeaderAndIsr request with broker epoch " +
        s"${leaderAndIsrRequest.brokerEpoch} smaller than the current broker epoch ${controller.brokerEpoch}")
      sendResponseExemptThrottle(request, leaderAndIsrRequest.getErrorResponse(0, Errors.STALE_BROKER_EPOCH.exception))
    } else {
      val response = replicaManager.becomeLeaderOrFollower(correlationId, leaderAndIsrRequest, onLeadershipChange)
      sendResponseExemptThrottle(request, response)
    }
  }

  def handleStopReplicaRequest(request: RequestChannel.Request): Unit = {
    // ensureTopicExists is only for client facing requests
    // We can't have the ensureTopicExists check here since the controller sends it as an advisory to all brokers so they
    // stop serving data to clients for the topic being deleted
    val stopReplicaRequest = request.body[StopReplicaRequest]
    authorizeClusterOperation(request, CLUSTER_ACTION)
    if (isBrokerEpochStale(stopReplicaRequest.brokerEpoch)) {
      // When the broker restarts very quickly, it is possible for this broker to receive request intended
      // for its previous generation so the broker should skip the stale request.
      info("Received StopReplica request with broker epoch " +
        s"${stopReplicaRequest.brokerEpoch} smaller than the current broker epoch ${controller.brokerEpoch}")
      sendResponseExemptThrottle(request, new StopReplicaResponse(
        new StopReplicaResponseData().setErrorCode(Errors.STALE_BROKER_EPOCH.code)))
    } else {
      val partitionStates = stopReplicaRequest.partitionStates().asScala
      val (result, error) = replicaManager.stopReplicas(
        request.context.correlationId,
        stopReplicaRequest.controllerId,
        stopReplicaRequest.controllerEpoch,
        stopReplicaRequest.brokerEpoch,
        partitionStates)
      // Clear the coordinator caches in case we were the leader. In the case of a reassignment, we
      // cannot rely on the LeaderAndIsr API for this since it is only sent to active replicas.
      result.foreach { case (topicPartition, error) =>
        if (error == Errors.NONE) {
          if (topicPartition.topic == GROUP_METADATA_TOPIC_NAME
              && partitionStates(topicPartition).deletePartition) {
            groupCoordinator.onResignation(topicPartition.partition)
          } else if (topicPartition.topic == TRANSACTION_STATE_TOPIC_NAME
                     && partitionStates(topicPartition).deletePartition) {
            val partitionState = partitionStates(topicPartition)
            val leaderEpoch = if (partitionState.leaderEpoch >= 0)
                Some(partitionState.leaderEpoch)
            else
              None
            txnCoordinator.onResignation(topicPartition.partition, coordinatorEpoch = leaderEpoch)
          }
        }
      }

      def toStopReplicaPartition(tp: TopicPartition, error: Errors) =
        new StopReplicaResponseData.StopReplicaPartitionError()
          .setTopicName(tp.topic)
          .setPartitionIndex(tp.partition)
          .setErrorCode(error.code)

      sendResponseExemptThrottle(request, new StopReplicaResponse(new StopReplicaResponseData()
        .setErrorCode(error.code)
        .setPartitionErrors(result.map {
          case (tp, error) => toStopReplicaPartition(tp, error)
        }.toBuffer.asJava)))
    }

    CoreUtils.swallow(replicaManager.shutdownIdleFetcherThreads(), this)
  }

  def handleUpdateMetadataRequest(request: RequestChannel.Request): Unit = {
    val correlationId = request.header.correlationId
    val updateMetadataRequest = request.body[UpdateMetadataRequest]

    authorizeClusterOperation(request, CLUSTER_ACTION)
    if (isBrokerEpochStale(updateMetadataRequest.brokerEpoch)) {
      // When the broker restarts very quickly, it is possible for this broker to receive request intended
      // for its previous generation so the broker should skip the stale request.
      info("Received update metadata request with broker epoch " +
        s"${updateMetadataRequest.brokerEpoch} smaller than the current broker epoch ${controller.brokerEpoch}")
      sendResponseExemptThrottle(request,
        new UpdateMetadataResponse(new UpdateMetadataResponseData().setErrorCode(Errors.STALE_BROKER_EPOCH.code)))
    } else {
      val deletedPartitions = replicaManager.maybeUpdateMetadataCache(correlationId, updateMetadataRequest)
      val updatedPartitions = updateMetadataRequest.partitionStates.asScala.map { partitionState =>
        new TopicPartition(partitionState.topicName, partitionState.partitionIndex)
      }.toSet
      val allPartitions = metadataCache.getAllPartitions
      adminManager.metadataUpdated(allPartitions, updatedPartitions)

      if (deletedPartitions.nonEmpty)
        groupCoordinator.handleDeletedPartitions(deletedPartitions)

      if (adminManager.hasDelayedTopicOperations) {
        updateMetadataRequest.partitionStates.asScala.foreach { partitionState =>
          adminManager.tryCompleteDelayedTopicOperations(partitionState.topicName)
        }
      }

      quotas.clientQuotaCallback.foreach { callback =>
        if (callback.updateClusterMetadata(metadataCache.getClusterMetadata(clusterId, request.context.listenerName))) {
          quotas.fetch.updateQuotaMetricConfigs()
          quotas.produce.updateQuotaMetricConfigs()
          quotas.request.updateQuotaMetricConfigs()
        }
      }
      if (replicaManager.hasDelayedElectionOperations) {
        updatedPartitions.foreach(tp => replicaManager.tryCompleteElection(TopicPartitionOperationKey(tp)))
      }
      sendResponseExemptThrottle(request, new UpdateMetadataResponse(
        new UpdateMetadataResponseData().setErrorCode(Errors.NONE.code)))
    }
  }

  def handleControlledShutdownRequest(request: RequestChannel.Request): Unit = {
    // ensureTopicExists is only for client facing requests
    // We can't have the ensureTopicExists check here since the controller sends it as an advisory to all brokers so they
    // stop serving data to clients for the topic being deleted
    val controlledShutdownRequest = request.body[ControlledShutdownRequest]
    authorizeClusterOperation(request, CLUSTER_ACTION)

    def controlledShutdownCallback(controlledShutdownResult: Try[Set[TopicPartition]]): Unit = {
      val response = controlledShutdownResult match {
        case Success(partitionsRemaining) =>
          ControlledShutdownResponse.prepareResponse(Errors.NONE, partitionsRemaining.asJava)

        case Failure(throwable) =>
          controlledShutdownRequest.getErrorResponse(throwable)
      }
      sendResponseExemptThrottle(request, response)
    }
    controller.controlledShutdown(controlledShutdownRequest.data.brokerId, controlledShutdownRequest.data.brokerEpoch, controlledShutdownCallback)
  }

  /**
   * Handle an offset commit request
   */
  def handleOffsetCommitRequest(request: RequestChannel.Request): Unit = {
    val header = request.header
    val offsetCommitRequest = request.body[OffsetCommitRequest]

    val unauthorizedTopicErrors = mutable.Map[TopicPartition, Errors]()
    val nonExistingTopicErrors = mutable.Map[TopicPartition, Errors]()
    // the callback for sending an offset commit response
    def sendResponseCallback(commitStatus: Map[TopicPartition, Errors]): Unit = {
      val combinedCommitStatus = commitStatus ++ unauthorizedTopicErrors ++ nonExistingTopicErrors
      if (isDebugEnabled)
        combinedCommitStatus.foreach { case (topicPartition, error) =>
          if (error != Errors.NONE) {
            debug(s"Offset commit request with correlation id ${header.correlationId} from client ${header.clientId} " +
              s"on partition $topicPartition failed due to ${error.exceptionName}")
          }
        }
      sendResponseMaybeThrottle(request, requestThrottleMs =>
        new OffsetCommitResponse(requestThrottleMs, combinedCommitStatus.asJava))
    }

    // reject the request if not authorized to the group
    if (!authorize(request.context, READ, GROUP, offsetCommitRequest.data.groupId)) {
      val error = Errors.GROUP_AUTHORIZATION_FAILED
      val responseTopicList = OffsetCommitRequest.getErrorResponseTopics(
        offsetCommitRequest.data.topics,
        error)

      sendResponseMaybeThrottle(request, requestThrottleMs => new OffsetCommitResponse(
        new OffsetCommitResponseData()
            .setTopics(responseTopicList)
            .setThrottleTimeMs(requestThrottleMs)
      ))
    } else if (offsetCommitRequest.data.groupInstanceId != null && config.interBrokerProtocolVersion < KAFKA_2_3_IV0) {
      // Only enable static membership when IBP >= 2.3, because it is not safe for the broker to use the static member logic
      // until we are sure that all brokers support it. If static group being loaded by an older coordinator, it will discard
      // the group.instance.id field, so static members could accidentally become "dynamic", which leads to wrong states.
      val errorMap = new mutable.HashMap[TopicPartition, Errors]
      for (topicData <- offsetCommitRequest.data.topics.asScala) {
        for (partitionData <- topicData.partitions.asScala) {
          val topicPartition = new TopicPartition(topicData.name, partitionData.partitionIndex)
          errorMap += topicPartition -> Errors.UNSUPPORTED_VERSION
        }
      }
      sendResponseCallback(errorMap.toMap)
    } else {
      val authorizedTopicRequestInfoBldr = immutable.Map.newBuilder[TopicPartition, OffsetCommitRequestData.OffsetCommitRequestPartition]

      val authorizedTopics = filterAuthorized(request.context, READ, TOPIC,
        offsetCommitRequest.data.topics.asScala.map(_.name))
      for (topicData <- offsetCommitRequest.data.topics.asScala) {
        for (partitionData <- topicData.partitions.asScala) {
          val topicPartition = new TopicPartition(topicData.name, partitionData.partitionIndex)
          if (!authorizedTopics.contains(topicData.name))
            unauthorizedTopicErrors += (topicPartition -> Errors.TOPIC_AUTHORIZATION_FAILED)
          else if (!metadataCache.contains(topicPartition))
            nonExistingTopicErrors += (topicPartition -> Errors.UNKNOWN_TOPIC_OR_PARTITION)
          else
            authorizedTopicRequestInfoBldr += (topicPartition -> partitionData)
        }
      }

      val authorizedTopicRequestInfo = authorizedTopicRequestInfoBldr.result()

      if (authorizedTopicRequestInfo.isEmpty)
        sendResponseCallback(Map.empty)
      else if (header.apiVersion == 0) {
        // for version 0 always store offsets to ZK
        val responseInfo = authorizedTopicRequestInfo.map {
          case (topicPartition, partitionData) =>
            try {
              if (partitionData.committedMetadata() != null
                && partitionData.committedMetadata().length > config.offsetMetadataMaxSize)
                (topicPartition, Errors.OFFSET_METADATA_TOO_LARGE)
              else {
                zkClient.setOrCreateConsumerOffset(
                  offsetCommitRequest.data.groupId,
                  topicPartition,
                  partitionData.committedOffset)
                (topicPartition, Errors.NONE)
              }
            } catch {
              case e: Throwable => (topicPartition, Errors.forException(e))
            }
        }
        sendResponseCallback(responseInfo)
      } else {
        // for version 1 and beyond store offsets in offset manager

        // "default" expiration timestamp is now + retention (and retention may be overridden if v2)
        // expire timestamp is computed differently for v1 and v2.
        //   - If v1 and no explicit commit timestamp is provided we treat it the same as v5.
        //   - If v1 and explicit retention time is provided we calculate expiration timestamp based on that
        //   - If v2/v3/v4 (no explicit commit timestamp) we treat it the same as v5.
        //   - For v5 and beyond there is no per partition expiration timestamp, so this field is no longer in effect
        val currentTimestamp = time.milliseconds
        val partitionData = authorizedTopicRequestInfo.map { case (k, partitionData) =>
          val metadata = if (partitionData.committedMetadata == null)
            OffsetAndMetadata.NoMetadata
          else
            partitionData.committedMetadata

          val leaderEpochOpt = if (partitionData.committedLeaderEpoch == RecordBatch.NO_PARTITION_LEADER_EPOCH)
            Optional.empty[Integer]
          else
            Optional.of[Integer](partitionData.committedLeaderEpoch)

          k -> new OffsetAndMetadata(
            offset = partitionData.committedOffset,
            leaderEpoch = leaderEpochOpt,
            metadata = metadata,
            commitTimestamp = partitionData.commitTimestamp match {
              case OffsetCommitRequest.DEFAULT_TIMESTAMP => currentTimestamp
              case customTimestamp => customTimestamp
            },
            expireTimestamp = offsetCommitRequest.data.retentionTimeMs match {
              case OffsetCommitRequest.DEFAULT_RETENTION_TIME => None
              case retentionTime => Some(currentTimestamp + retentionTime)
            }
          )
        }

        // call coordinator to handle commit offset
        groupCoordinator.handleCommitOffsets(
          offsetCommitRequest.data.groupId,
          offsetCommitRequest.data.memberId,
          Option(offsetCommitRequest.data.groupInstanceId),
          offsetCommitRequest.data.generationId,
          partitionData,
          sendResponseCallback)
      }
    }
  }

  /**
   * Handle a produce request
   */
  def handleProduceRequest(request: RequestChannel.Request): Unit = {
    val produceRequest = request.body[ProduceRequest]
    val numBytesAppended = request.header.toStruct.sizeOf + request.sizeOfBodyInBytes

    if (produceRequest.hasTransactionalRecords) {
      val isAuthorizedTransactional = produceRequest.transactionalId != null &&
        authorize(request.context, WRITE, TRANSACTIONAL_ID, produceRequest.transactionalId)
      if (!isAuthorizedTransactional) {
        sendErrorResponseMaybeThrottle(request, Errors.TRANSACTIONAL_ID_AUTHORIZATION_FAILED.exception)
        return
      }
      // Note that authorization to a transactionalId implies ProducerId authorization

    } else if (produceRequest.hasIdempotentRecords && !authorize(request.context, IDEMPOTENT_WRITE, CLUSTER, CLUSTER_NAME)) {
      sendErrorResponseMaybeThrottle(request, Errors.CLUSTER_AUTHORIZATION_FAILED.exception)
      return
    }

    val unauthorizedTopicResponses = mutable.Map[TopicPartition, PartitionResponse]()
    val nonExistingTopicResponses = mutable.Map[TopicPartition, PartitionResponse]()
    val invalidRequestResponses = mutable.Map[TopicPartition, PartitionResponse]()
    val authorizedRequestInfo = mutable.Map[TopicPartition, MemoryRecords]()
    val authorizedTopics = filterAuthorized(request.context, WRITE, TOPIC,
      produceRequest.partitionRecordsOrFail.asScala.toSeq.map(_._1.topic))

    for ((topicPartition, memoryRecords) <- produceRequest.partitionRecordsOrFail.asScala) {
      if (!authorizedTopics.contains(topicPartition.topic))
        unauthorizedTopicResponses += topicPartition -> new PartitionResponse(Errors.TOPIC_AUTHORIZATION_FAILED)
      else if (!metadataCache.contains(topicPartition))
        nonExistingTopicResponses += topicPartition -> new PartitionResponse(Errors.UNKNOWN_TOPIC_OR_PARTITION)
      else
        try {
          ProduceRequest.validateRecords(request.header.apiVersion, memoryRecords)
          authorizedRequestInfo += (topicPartition -> memoryRecords)
        } catch {
          case e: ApiException =>
            invalidRequestResponses += topicPartition -> new PartitionResponse(Errors.forException(e))
        }
    }

    // the callback for sending a produce response
    def sendResponseCallback(responseStatus: Map[TopicPartition, PartitionResponse]): Unit = {
      val mergedResponseStatus = responseStatus ++ unauthorizedTopicResponses ++ nonExistingTopicResponses ++ invalidRequestResponses
      var errorInResponse = false

      mergedResponseStatus.foreach { case (topicPartition, status) =>
        if (status.error != Errors.NONE) {
          errorInResponse = true
          debug("Produce request with correlation id %d from client %s on partition %s failed due to %s".format(
            request.header.correlationId,
            request.header.clientId,
            topicPartition,
            status.error.exceptionName))
        }
      }

      // When this callback is triggered, the remote API call has completed
      request.apiRemoteCompleteTimeNanos = time.nanoseconds

      // Record both bandwidth and request quota-specific values and throttle by muting the channel if any of the quotas
      // have been violated. If both quotas have been violated, use the max throttle time between the two quotas. Note
      // that the request quota is not enforced if acks == 0.
      val bandwidthThrottleTimeMs = quotas.produce.maybeRecordAndGetThrottleTimeMs(request, numBytesAppended, time.milliseconds)
      val requestThrottleTimeMs = if (produceRequest.acks == 0) 0 else quotas.request.maybeRecordAndGetThrottleTimeMs(request)
      val maxThrottleTimeMs = Math.max(bandwidthThrottleTimeMs, requestThrottleTimeMs)
      if (maxThrottleTimeMs > 0) {
        if (bandwidthThrottleTimeMs > requestThrottleTimeMs) {
          quotas.produce.throttle(request, bandwidthThrottleTimeMs, sendResponse)
        } else {
          quotas.request.throttle(request, requestThrottleTimeMs, sendResponse)
        }
      }

      // Send the response immediately. In case of throttling, the channel has already been muted.
      if (produceRequest.acks == 0) {
        // no operation needed if producer request.required.acks = 0; however, if there is any error in handling
        // the request, since no response is expected by the producer, the server will close socket server so that
        // the producer client will know that some error has happened and will refresh its metadata
        if (errorInResponse) {
          val exceptionsSummary = mergedResponseStatus.map { case (topicPartition, status) =>
            topicPartition -> status.error.exceptionName
          }.mkString(", ")
          info(
            s"Closing connection due to error during produce request with correlation id ${request.header.correlationId} " +
              s"from client id ${request.header.clientId} with ack=0\n" +
              s"Topic and partition to exceptions: $exceptionsSummary"
          )
          closeConnection(request, new ProduceResponse(mergedResponseStatus.asJava).errorCounts)
        } else {
          // Note that although request throttling is exempt for acks == 0, the channel may be throttled due to
          // bandwidth quota violation.
          sendNoOpResponseExemptThrottle(request)
        }
      } else {
        sendResponse(request, Some(new ProduceResponse(mergedResponseStatus.asJava, maxThrottleTimeMs)), None)
      }
    }

    def processingStatsCallback(processingStats: FetchResponseStats): Unit = {
      processingStats.foreach { case (tp, info) =>
        updateRecordConversionStats(request, tp, info)
      }
    }

    if (authorizedRequestInfo.isEmpty)
      sendResponseCallback(Map.empty)
    else {
      val internalTopicsAllowed = request.header.clientId == AdminUtils.AdminClientId || TierTopicClient.isTierTopicClient(request.header.clientId)

      // call the replica manager to append messages to the replicas
      replicaManager.appendRecords(
        timeout = produceRequest.timeout.toLong,
        requiredAcks = produceRequest.acks,
        internalTopicsAllowed = internalTopicsAllowed,
        origin = AppendOrigin.Client,
        entriesPerPartition = authorizedRequestInfo,
        responseCallback = sendResponseCallback,
        recordConversionStatsCallback = processingStatsCallback)

      // if the request is put into the purgatory, it will have a held reference and hence cannot be garbage collected;
      // hence we clear its data here in order to let GC reclaim its memory since it is already appended to log
      produceRequest.clearPartitionRecords()
    }
  }

  /**
   * Handle a fetch request
   */
  def handleFetchRequest(request: RequestChannel.Request): Unit = {
    val versionId = request.header.apiVersion
    val clientId = request.header.clientId
    val fetchRequest = request.body[FetchRequest]
    val fetchContext = fetchManager.newContext(
      fetchRequest.metadata,
      fetchRequest.fetchData,
      fetchRequest.toForget,
      fetchRequest.isFromFollower)

    val clientMetadata: Option[ClientMetadata] = if (versionId >= 11) {
      // Fetch API version 11 added preferred replica logic
      Some(new DefaultClientMetadata(
        fetchRequest.rackId,
        clientId,
        request.context.clientAddress,
        request.context.principal,
        request.context.listenerName.value))
    } else {
      None
    }

    def errorResponse[T >: MemoryRecords <: BaseRecords](error: Errors): FetchResponse.PartitionData[T] = {
      new FetchResponse.PartitionData[T](error, FetchResponse.INVALID_HIGHWATERMARK, FetchResponse.INVALID_LAST_STABLE_OFFSET,
        FetchResponse.INVALID_LOG_START_OFFSET, null, MemoryRecords.EMPTY)
    }

    val erroneous = mutable.ArrayBuffer[(TopicPartition, FetchResponse.PartitionData[Records])]()
    val interesting = mutable.ArrayBuffer[(TopicPartition, FetchRequest.PartitionData)]()
    if (fetchRequest.isFromFollower) {
      // The follower must have ClusterAction on ClusterResource in order to fetch partition data.
      if (authorize(request.context, CLUSTER_ACTION, CLUSTER, CLUSTER_NAME)) {
        fetchContext.foreachPartition { (topicPartition, data) =>
          if (!metadataCache.contains(topicPartition))
            erroneous += topicPartition -> errorResponse(Errors.UNKNOWN_TOPIC_OR_PARTITION)
          else
            interesting += (topicPartition -> data)
        }
      } else {
        fetchContext.foreachPartition { (part, _) =>
          erroneous += part -> errorResponse(Errors.TOPIC_AUTHORIZATION_FAILED)
        }
      }
    } else {
      // Regular Kafka consumers need READ permission on each partition they are fetching.
      val fetchTopics = new mutable.ArrayBuffer[String]
      fetchContext.foreachPartition { (topicPartition, _) => fetchTopics += topicPartition.topic }
      val authorizedTopics = filterAuthorized(request.context, READ, TOPIC, fetchTopics)
      fetchContext.foreachPartition { (topicPartition, data) =>
        if (!authorizedTopics.contains(topicPartition.topic))
          erroneous += topicPartition -> errorResponse(Errors.TOPIC_AUTHORIZATION_FAILED)
        else if (!metadataCache.contains(topicPartition))
          erroneous += topicPartition -> errorResponse(Errors.UNKNOWN_TOPIC_OR_PARTITION)
        else
          interesting += (topicPartition -> data)
      }
    }

    def maybeConvertFetchedData(tp: TopicPartition,
                                partitionData: FetchResponse.PartitionData[Records]): FetchResponse.PartitionData[BaseRecords] = {
      val logConfig = replicaManager.getLogConfig(tp)

      if (logConfig.exists(_.compressionType == ZStdCompressionCodec.name) && versionId < 10) {
        trace(s"Fetching messages is disabled for ZStandard compressed partition $tp. Sending unsupported version response to $clientId.")
        // If an error response will be returned, release any memory leases associated with the records.
        partitionData.records.release()
        errorResponse(Errors.UNSUPPORTED_COMPRESSION_TYPE)
      } else {
        // Down-conversion of the fetched records is needed when the stored magic version is
        // greater than that supported by the client (as indicated by the fetch request version). If the
        // configured magic version for the topic is less than or equal to that supported by the version of the
        // fetch request, we skip the iteration through the records in order to check the magic version since we
        // know it must be supported. However, if the magic version is changed from a higher version back to a
        // lower version, this check will no longer be valid and we will fail to down-convert the messages
        // which were written in the new format prior to the version downgrade.
        val unconvertedRecords = partitionData.records
        val downConvertMagic =
          logConfig.map(_.messageFormatVersion.recordVersion.value).flatMap { magic =>
            if (magic > RecordBatch.MAGIC_VALUE_V0 && versionId <= 1 && !unconvertedRecords.hasCompatibleMagic(RecordBatch.MAGIC_VALUE_V0))
              Some(RecordBatch.MAGIC_VALUE_V0)
            else if (magic > RecordBatch.MAGIC_VALUE_V1 && versionId <= 3 && !unconvertedRecords.hasCompatibleMagic(RecordBatch.MAGIC_VALUE_V1))
              Some(RecordBatch.MAGIC_VALUE_V1)
            else
              None
          }

        downConvertMagic match {
          case Some(magic) =>
            // For fetch requests from clients, check if down-conversion is disabled for the particular partition
            if (!fetchRequest.isFromFollower && !logConfig.forall(_.messageDownConversionEnable)) {
              trace(s"Conversion to message format ${downConvertMagic.get} is disabled for partition $tp. Sending unsupported version response to $clientId.")
              // If an error response will be returned, release any memory leases associated with the records.
              unconvertedRecords.release()
              errorResponse(Errors.UNSUPPORTED_VERSION)
            } else {
              try {
                trace(s"Down converting records from partition $tp to message format version $magic for fetch request from $clientId")
                // Because down-conversion is extremely memory intensive, we want to try and delay the down-conversion as much
                // as possible. With KIP-283, we have the ability to lazily down-convert in a chunked manner. The lazy, chunked
                // down-conversion always guarantees that at least one batch of messages is down-converted and sent out to the
                // client.

                new FetchResponse.PartitionData[BaseRecords](partitionData.error, partitionData.highWatermark,
                  partitionData.lastStableOffset, partitionData.logStartOffset,
                  partitionData.preferredReadReplica, partitionData.abortedTransactions,
                  new LazyDownConversionRecords(tp, unconvertedRecords, magic, fetchContext.getFetchOffset(tp).get, time))
              } catch {
                case e: UnsupportedCompressionTypeException =>
                  trace("Received unsupported compression type error during down-conversion", e)
                  errorResponse(Errors.UNSUPPORTED_COMPRESSION_TYPE)
              }
            }
          case None => new FetchResponse.PartitionData[BaseRecords](partitionData.error, partitionData.highWatermark,
              partitionData.lastStableOffset, partitionData.logStartOffset,
              partitionData.preferredReadReplica, partitionData.abortedTransactions,
              unconvertedRecords)
        }
      }
    }

    // the callback for process a fetch response, invoked before throttling
    def processResponseCallback(responsePartitionData: Seq[(TopicPartition, FetchPartitionData)]): Unit = {
      // Note: Some records in FetchPartitionData may contain records which are of type ReclaimableRecordBatch.
      //       ReclaimableRecordBatches are tied to a memory limiter. It is important that any time
      //       ReclaimableRecordBatches are dropped, `release` is called on them.
      val partitions = new util.LinkedHashMap[TopicPartition, FetchResponse.PartitionData[Records]]
      val reassigningPartitions = mutable.Set[TopicPartition]()
      responsePartitionData.foreach { case (tp, data) =>
        val abortedTransactions = data.abortedTransactions.map(_.asJava).orNull
        val lastStableOffset = data.lastStableOffset.getOrElse(FetchResponse.INVALID_LAST_STABLE_OFFSET)
        if (data.isReassignmentFetch)
          reassigningPartitions.add(tp)
        partitions.put(tp, new FetchResponse.PartitionData(data.error, data.highWatermark, lastStableOffset,
          data.logStartOffset, data.preferredReadReplica.map(int2Integer).asJava,
          abortedTransactions, data.records))
      }
      erroneous.foreach { case (tp, data) => partitions.put(tp, data) }

      // When this callback is triggered, the remote API call has completed.
      // Record time before any byte-rate throttling.
      request.apiRemoteCompleteTimeNanos = time.nanoseconds

      var unconvertedFetchResponse: FetchResponse[Records] = null

      def createResponse(throttleTimeMs: Int): FetchResponse[BaseRecords] = {
        // Down-convert messages for each partition if required
        val convertedData = new util.LinkedHashMap[TopicPartition, FetchResponse.PartitionData[BaseRecords]]
        unconvertedFetchResponse.responseData.asScala.foreach { case (tp, unconvertedPartitionData) =>
          if (unconvertedPartitionData.error != Errors.NONE)
            debug(s"Fetch request with correlation id ${request.header.correlationId} from client $clientId " +
              s"on partition $tp failed due to ${unconvertedPartitionData.error.exceptionName}")
          // Upon downconversion, any memory leases taken by the ReclaimableMemoryRecords will be returned immediately
          // and the ReclaimableMemoryRecords will be transformed into MemoryRecords.
          convertedData.put(tp, maybeConvertFetchedData(tp, unconvertedPartitionData))
        }

        // Prepare fetch response from converted data
        val response = new FetchResponse(unconvertedFetchResponse.error, convertedData, throttleTimeMs,
          unconvertedFetchResponse.sessionId)
        // record the bytes out metrics only when the response is being sent
        response.responseData.asScala.foreach { case (tp, data) =>
          brokerTopicStats.updateBytesOut(tp.topic, fetchRequest.isFromFollower, reassigningPartitions.contains(tp), data.records.sizeInBytes)
        }
        response
      }

      def updateConversionStats(send: Send): Unit = {
        send match {
          case send: MultiRecordsSend if send.recordConversionStats != null =>
            send.recordConversionStats.asScala.toMap.foreach {
              case (tp, stats) => updateRecordConversionStats(request, tp, stats)
            }
          case _ =>
        }
      }

      if (fetchRequest.isFromFollower) {
        // We've already evaluated against the quota and are good to go. Just need to record it now.
        unconvertedFetchResponse = fetchContext.updateAndGenerateResponseData(partitions)
        val responseSize = sizeOfThrottledPartitions(versionId, unconvertedFetchResponse, quotas.leader)
        quotas.leader.record(responseSize)
        trace(s"Sending Fetch response with partitions.size=${unconvertedFetchResponse.responseData.size}, " +
          s"metadata=${unconvertedFetchResponse.sessionId}")
        sendResponseExemptThrottle(request, createResponse(0), Some(updateConversionStats))
      } else {
        // Fetch size used to determine throttle time is calculated before any down conversions.
        // This may be slightly different from the actual response size. But since down conversions
        // result in data being loaded into memory, we should do this only when we are not going to throttle.
        //
        // Record both bandwidth and request quota-specific values and throttle by muting the channel if any of the
        // quotas have been violated. If both quotas have been violated, use the max throttle time between the two
        // quotas. When throttled, we unrecord the recorded bandwidth quota value
        val responseSize = fetchContext.getResponseSize(partitions, versionId)
        val timeMs = time.milliseconds
        val requestThrottleTimeMs = quotas.request.maybeRecordAndGetThrottleTimeMs(request)
        val bandwidthThrottleTimeMs = quotas.fetch.maybeRecordAndGetThrottleTimeMs(request, responseSize, timeMs)

        val maxThrottleTimeMs = math.max(bandwidthThrottleTimeMs, requestThrottleTimeMs)
        if (maxThrottleTimeMs > 0) {

          // Historically, one reason to return an empty fetch response when it's throttled is to avoid the throttling
          // value being exceeded. If the throttling value is exceeded, other requests like HeartBeat could be
          // throttled, which can cause a consumer session to time out. This change is unlikely to cause this issue since
          //
          // (1) HeartBeat only has CPU (request) throttling and CPU probably won't be used a lot even when a full
          //     response is sent;
          // (2) The throttling time for CPU quota is currently bounded by the quota window size, which defaults to
          //     1 sec. The default consumer session timeout is 10 secs.
          val responseContainsReclaimableMemoryRecords: Boolean = partitions
            .values()
            .asScala
            .exists(_.records.isInstanceOf[ReclaimableMemoryRecords])

          // Even if we need to throttle for request quota violation, we should "unrecord" the already recorded value
          // from the fetch quota if we are going to return an empty response.
          if (!responseContainsReclaimableMemoryRecords)
            quotas.fetch.unrecordQuotaSensor(request, responseSize, timeMs)

          if (bandwidthThrottleTimeMs > requestThrottleTimeMs) {
            quotas.fetch.throttle(request, bandwidthThrottleTimeMs, sendResponse)
          } else {
            quotas.request.throttle(request, requestThrottleTimeMs, sendResponse)
          }

          if (!responseContainsReclaimableMemoryRecords)
          // If throttling is required, and the response does not contain MemoryRecords, return an empty response.
            unconvertedFetchResponse = fetchContext.getThrottledResponse(maxThrottleTimeMs)
          else
            unconvertedFetchResponse = fetchContext.updateAndGenerateResponseData(partitions)
        } else {
          // Get the actual response. This will update the fetch context.
          unconvertedFetchResponse = fetchContext.updateAndGenerateResponseData(partitions)
          trace(s"Sending Fetch response with partitions.size=$responseSize, metadata=${unconvertedFetchResponse.sessionId}")
        }

        // Send the response immediately.
        sendResponse(request, Some(createResponse(maxThrottleTimeMs)), Some(updateConversionStats))
      }
    }

    // for fetch from consumer, cap fetchMaxBytes to the maximum bytes that could be fetched without being throttled given
    // no bytes were recorded in the recent quota window
    // trying to fetch more bytes would result in a guaranteed throttling potentially blocking consumer progress
    val maxQuotaWindowBytes = if (fetchRequest.isFromFollower)
      Int.MaxValue
    else
      quotas.fetch.getMaxValueInQuotaWindow(request.session, clientId).toInt

    val fetchMaxBytes = Math.min(Math.min(fetchRequest.maxBytes, config.fetchMaxBytes), maxQuotaWindowBytes)
    val fetchMinBytes = Math.min(fetchRequest.minBytes, fetchMaxBytes)
    if (interesting.isEmpty)
      processResponseCallback(Seq.empty)
    else {
      // call the replica manager to fetch messages from the local replica
      replicaManager.fetchMessages(
        fetchRequest.maxWait.toLong,
        fetchRequest.replicaId,
        fetchMinBytes,
        fetchMaxBytes,
        versionId <= 2,
        interesting,
        replicationQuota(fetchRequest),
        processResponseCallback,
        fetchRequest.isolationLevel,
        clientMetadata)
    }
  }

  class SelectingIterator(val partitions: util.LinkedHashMap[TopicPartition, FetchResponse.PartitionData[Records]],
                          val quota: ReplicationQuotaManager)
                          extends util.Iterator[util.Map.Entry[TopicPartition, FetchResponse.PartitionData[Records]]] {
    val iter = partitions.entrySet().iterator()

    var nextElement: util.Map.Entry[TopicPartition, FetchResponse.PartitionData[Records]] = null

    override def hasNext: Boolean = {
      while ((nextElement == null) && iter.hasNext()) {
        val element = iter.next()
        if (quota.isThrottled(element.getKey)) {
          nextElement = element
        }
      }
      nextElement != null
    }

    override def next(): util.Map.Entry[TopicPartition, FetchResponse.PartitionData[Records]] = {
      if (!hasNext()) throw new NoSuchElementException()
      val element = nextElement
      nextElement = null
      element
    }

    override def remove(): Unit = throw new UnsupportedOperationException()
  }

  // Traffic from both in-sync and out of sync replicas are accounted for in replication quota to ensure total replication
  // traffic doesn't exceed quota.
  private def sizeOfThrottledPartitions(versionId: Short,
                                        unconvertedResponse: FetchResponse[Records],
                                        quota: ReplicationQuotaManager): Int = {
    val iter = new SelectingIterator(unconvertedResponse.responseData, quota)
    FetchResponse.sizeOf(versionId, iter)
  }

  def replicationQuota(fetchRequest: FetchRequest): ReplicaQuota =
    if (fetchRequest.isFromFollower) quotas.leader else UnboundedQuota

  def handleListOffsetRequest(request: RequestChannel.Request): Unit = {
    val version = request.header.apiVersion

    if (version == 0)
      sendResponseMaybeThrottle(request, requestThrottleMs => new ListOffsetResponse(requestThrottleMs, handleListOffsetRequestV0(request).asJava))
    else
      handleListOffsetRequestV1AndAbove(request, response => sendResponseMaybeThrottle(request, requestThrottleMs => new ListOffsetResponse(requestThrottleMs, response.asJava)))
  }

  private def handleListOffsetRequestV0(request : RequestChannel.Request) : Map[TopicPartition, ListOffsetResponse.PartitionData] = {
    val correlationId = request.header.correlationId
    val clientId = request.header.clientId
    val offsetRequest = request.body[ListOffsetRequest]

    val authorizedTopics = filterAuthorized(request.context, DESCRIBE, TOPIC,
      offsetRequest.partitionTimestamps.asScala.toSeq.map(_._1.topic))
    val (authorizedRequestInfo, unauthorizedRequestInfo) = offsetRequest.partitionTimestamps.asScala.partition {
      case (topicPartition, _) => authorizedTopics.contains(topicPartition.topic)
    }

    val unauthorizedResponseStatus = unauthorizedRequestInfo.map { case (k, _) =>
      k -> new ListOffsetResponse.PartitionData(Errors.TOPIC_AUTHORIZATION_FAILED, Seq.empty[JLong].asJava)
    }

    val responseMap = authorizedRequestInfo.map {case (topicPartition, partitionData) =>
      try {
        val offsets = replicaManager.legacyFetchOffsetsForTimestamp(
          topicPartition = topicPartition,
          timestamp = partitionData.timestamp,
          maxNumOffsets = partitionData.maxNumOffsets,
          isFromConsumer = offsetRequest.replicaId == ListOffsetRequest.CONSUMER_REPLICA_ID,
          fetchOnlyFromLeader = offsetRequest.replicaId != ListOffsetRequest.DEBUGGING_REPLICA_ID)
        (topicPartition, new ListOffsetResponse.PartitionData(Errors.NONE, offsets.map(JLong.valueOf).asJava))
      } catch {
        // NOTE: UnknownTopicOrPartitionException and NotLeaderForPartitionException are special cased since these error messages
        // are typically transient and there is no value in logging the entire stack trace for the same
        case e @ (_ : UnknownTopicOrPartitionException |
                  _ : NotLeaderForPartitionException |
                  _ : KafkaStorageException) =>
          debug("Offset request with correlation id %d from client %s on partition %s failed due to %s".format(
            correlationId, clientId, topicPartition, e.getMessage))
          (topicPartition, new ListOffsetResponse.PartitionData(Errors.forException(e), List[JLong]().asJava))
        case e: Throwable =>
          error("Error while responding to offset request", e)
          (topicPartition, new ListOffsetResponse.PartitionData(Errors.forException(e), List[JLong]().asJava))
      }
    }
    responseMap ++ unauthorizedResponseStatus
  }

  private def handleListOffsetRequestV1AndAbove(request : RequestChannel.Request, sendResponse: Map[TopicPartition, ListOffsetResponse.PartitionData] => Unit): Unit = {
    val correlationId = request.header.correlationId
    val clientId = request.header.clientId
    val offsetRequest = request.body[ListOffsetRequest]

    val authorizedTopics = filterAuthorized(request.context, DESCRIBE, TOPIC,
      offsetRequest.partitionTimestamps.asScala.toSeq.map(_._1.topic))
    val (authorizedRequestInfo, unauthorizedRequestInfo) = offsetRequest.partitionTimestamps.asScala.partition {
      case (topicPartition, _) => authorizedTopics.contains(topicPartition.topic)
    }

    val unauthorizedResponseStatus = unauthorizedRequestInfo.map { case (k, _) =>
      k -> new ListOffsetResponse.PartitionData(Errors.TOPIC_AUTHORIZATION_FAILED,
        ListOffsetResponse.UNKNOWN_TIMESTAMP,
        ListOffsetResponse.UNKNOWN_OFFSET,
        Optional.empty())
    }

    val (duplicated, unique) = authorizedRequestInfo.partition { case (tp, _) => offsetRequest.duplicatePartitions().contains(tp) }
    val duplicatedResponseMap = duplicated.map {
      case (topicPartition, partitionData) =>
        debug(s"OffsetRequest with correlation id $correlationId from client $clientId on partition $topicPartition " +
          s"failed because the partition is duplicated in the request.")
        (topicPartition, new ListOffsetResponse.PartitionData(Errors.INVALID_REQUEST,
          ListOffsetResponse.UNKNOWN_TIMESTAMP,
          ListOffsetResponse.UNKNOWN_OFFSET,
          Optional.empty()))
    }

    val partitionTimestamps = unique.map { case (topicPartition, partitionData) =>
      (topicPartition, (partitionData.currentLeaderEpoch, partitionData.timestamp))
    }

    val fetchOnlyFromLeader = offsetRequest.replicaId != ListOffsetRequest.DEBUGGING_REPLICA_ID
    val isClientRequest = offsetRequest.replicaId == ListOffsetRequest.CONSUMER_REPLICA_ID
    val isolationLevelOpt = if (isClientRequest)
      Some(offsetRequest.isolationLevel)
    else
      None

    def buildError(topicPartition: TopicPartition, exception: Exception): ListOffsetResponse.PartitionData = {
      def buildErrorResponse(e: Errors): ListOffsetResponse.PartitionData = {
        new ListOffsetResponse.PartitionData(
          e,
          ListOffsetResponse.UNKNOWN_TIMESTAMP,
          ListOffsetResponse.UNKNOWN_OFFSET,
          Optional.empty())
      }

      exception match {
        // NOTE: These exceptions are special cased since these error messages are typically transient or the client
        // would have received a clear exception and there is no value in logging the entire stack trace for the same
        case e@(_: UnknownTopicOrPartitionException |
                _: NotLeaderForPartitionException |
                _: UnknownLeaderEpochException |
                _: FencedLeaderEpochException |
                _: KafkaStorageException |
                _: UnsupportedForMessageFormatException) =>
          debug(s"Offset request with correlation id $correlationId from client $clientId on " +
            s"partition $topicPartition failed due to ${e.getMessage}")
          buildErrorResponse(Errors.forException(e))

        // Only V5 and newer ListOffset calls should get OFFSET_NOT_AVAILABLE
        case e: OffsetNotAvailableException =>
          if (request.header.apiVersion >= 5) {
            buildErrorResponse(Errors.forException(e))
          } else {
            buildErrorResponse(Errors.LEADER_NOT_AVAILABLE)
          }

        case e: Throwable =>
          error("Error while responding to offset request", e)
          buildErrorResponse(Errors.forException(e))
      }
    }

    def responseCallback(timestampAndOffsetMap: Map[TopicPartition, Option[FileTimestampAndOffset]]): Unit = {
      val responseMap = timestampAndOffsetMap.map {
        case (topicPartition, timestampAndOffsetOpt) =>
          val response = timestampAndOffsetOpt match {
            case Some(timestampAndOffset) =>
              if (timestampAndOffset.exception != null)
                buildError(topicPartition, timestampAndOffset.exception)
              else
                new ListOffsetResponse.PartitionData(Errors.NONE, timestampAndOffset.timestamp, timestampAndOffset.offset, timestampAndOffset.leaderEpoch)
            case None =>
              new ListOffsetResponse.PartitionData(Errors.NONE, ListOffsetResponse.UNKNOWN_TIMESTAMP,
                ListOffsetResponse.UNKNOWN_OFFSET, Optional.empty())
          }
          (topicPartition, response)
      }

      sendResponse(unauthorizedResponseStatus ++ duplicatedResponseMap ++ responseMap)
    }

    replicaManager.fetchOffsetsForTimestamps(partitionTimestamps,
            isolationLevelOpt,
            fetchOnlyFromLeader,
            responseCallback,
            15000L)
  }

  private def createTopic(topic: String,
                          numPartitions: Int,
                          replicationFactor: Int,
                          properties: util.Properties = new util.Properties()): MetadataResponseTopic = {
    try {
      adminZkClient.createTopic(topic, numPartitions, replicationFactor, properties, RackAwareMode.Safe, config.tierFeature)
      info("Auto creation of topic %s with %d partitions and replication factor %d is successful"
        .format(topic, numPartitions, replicationFactor))
      metadataResponseTopic(Errors.LEADER_NOT_AVAILABLE, topic, isInternal(topic), util.Collections.emptyList())
    } catch {
      case _: TopicExistsException => // let it go, possibly another broker created this topic
        metadataResponseTopic(Errors.LEADER_NOT_AVAILABLE, topic, isInternal(topic), util.Collections.emptyList())
      case ex: Throwable  => // Catch all to prevent unhandled errors
        metadataResponseTopic(Errors.forException(ex), topic, isInternal(topic), util.Collections.emptyList())
    }
  }

  private def metadataResponseTopic(error: Errors, topic: String, isInternal: Boolean,
                                    partitionData: util.List[MetadataResponsePartition]): MetadataResponseTopic = {
    new MetadataResponseTopic()
      .setErrorCode(error.code)
      .setName(topic)
      .setIsInternal(isInternal)
      .setPartitions(partitionData)
  }

  private def createInternalTopic(topic: String): MetadataResponseTopic = {
    if (topic == null)
      throw new IllegalArgumentException("topic must not be null")

    val aliveBrokers = metadataCache.getAliveBrokers

    topic match {
      case GROUP_METADATA_TOPIC_NAME =>
        if (aliveBrokers.size < config.offsetsTopicReplicationFactor) {
          error(s"Number of alive brokers '${aliveBrokers.size}' does not meet the required replication factor " +
            s"'${config.offsetsTopicReplicationFactor}' for the offsets topic (configured via " +
            s"'${KafkaConfig.OffsetsTopicReplicationFactorProp}'). This error can be ignored if the cluster is starting up " +
            s"and not all brokers are up yet.")
          metadataResponseTopic(Errors.COORDINATOR_NOT_AVAILABLE, topic, true, util.Collections.emptyList())
        } else {
          createTopic(topic, config.offsetsTopicPartitions, config.offsetsTopicReplicationFactor.toInt,
            groupCoordinator.offsetsTopicConfigs)
        }
      case TRANSACTION_STATE_TOPIC_NAME =>
        if (aliveBrokers.size < config.transactionTopicReplicationFactor) {
          error(s"Number of alive brokers '${aliveBrokers.size}' does not meet the required replication factor " +
            s"'${config.transactionTopicReplicationFactor}' for the transactions state topic (configured via " +
            s"'${KafkaConfig.TransactionsTopicReplicationFactorProp}'). This error can be ignored if the cluster is starting up " +
            s"and not all brokers are up yet.")
          metadataResponseTopic(Errors.COORDINATOR_NOT_AVAILABLE, topic, true, util.Collections.emptyList())
        } else {
          createTopic(topic, config.transactionTopicPartitions, config.transactionTopicReplicationFactor.toInt,
            txnCoordinator.transactionTopicConfigs)
        }
      case TIER_TOPIC_NAME =>
        metadataResponseTopic(Errors.UNKNOWN_TOPIC_OR_PARTITION, topic, true, java.util.Collections.emptyList())
      case _ => throw new IllegalArgumentException(s"Unexpected internal topic name: $topic")
    }
  }

  private def getOrCreateInternalTopic(topic: String, listenerName: ListenerName): MetadataResponseData.MetadataResponseTopic = {
    val topicMetadata = metadataCache.getTopicMetadata(Set(topic), listenerName)
    topicMetadata.headOption.getOrElse(createInternalTopic(topic))
  }

  private def getTopicMetadata(allowAutoTopicCreation: Boolean, topics: Set[String], listenerName: ListenerName,
                               errorUnavailableEndpoints: Boolean,
                               errorUnavailableListeners: Boolean): Seq[MetadataResponseTopic] = {
    val topicResponses = metadataCache.getTopicMetadata(topics, listenerName,
        errorUnavailableEndpoints, errorUnavailableListeners)
    if (topics.isEmpty || topicResponses.size == topics.size) {
      topicResponses
    } else {
      val nonExistentTopics = topics.diff(topicResponses.map(_.name).toSet)
      val responsesForNonExistentTopics = nonExistentTopics.map { topic =>
        if (isInternal(topic)) {
          val topicMetadata = createInternalTopic(topic)
          if (topicMetadata.errorCode == Errors.COORDINATOR_NOT_AVAILABLE.code)
            metadataResponseTopic(Errors.INVALID_REPLICATION_FACTOR, topic, true, util.Collections.emptyList())
          else
            topicMetadata
        } else if (allowAutoTopicCreation && config.autoCreateTopicsEnable) {
          createTopic(topic, config.numPartitions, config.defaultReplicationFactor)
        } else {
          metadataResponseTopic(Errors.UNKNOWN_TOPIC_OR_PARTITION, topic, false, util.Collections.emptyList())
        }
      }
      topicResponses ++ responsesForNonExistentTopics
    }
  }

  /**
   * Handle a topic metadata request
   */
  def handleTopicMetadataRequest(request: RequestChannel.Request): Unit = {
    val metadataRequest = request.body[MetadataRequest]
    val requestVersion = request.header.apiVersion

    val topics = if (metadataRequest.isAllTopics)
      metadataCache.getAllTopics()
    else
      metadataRequest.topics.asScala.toSet

    val authorizedForDescribeTopics = filterAuthorized(request.context, DESCRIBE, TOPIC,
      topics.toSeq, logIfDenied = !metadataRequest.isAllTopics)
    var (authorizedTopics, unauthorizedForDescribeTopics) = topics.partition(authorizedForDescribeTopics.contains)
    var unauthorizedForCreateTopics = Set[String]()

    if (authorizedTopics.nonEmpty) {
      val nonExistingTopics = metadataCache.getNonExistingTopics(authorizedTopics)
      if (metadataRequest.allowAutoTopicCreation && config.autoCreateTopicsEnable && nonExistingTopics.nonEmpty) {
        if (!authorize(request.context, CREATE, CLUSTER, CLUSTER_NAME, logIfDenied = false)) {
          val authorizedForCreateTopics = filterAuthorized(request.context, CREATE, TOPIC,
            nonExistingTopics.toSeq)
          unauthorizedForCreateTopics = nonExistingTopics.diff(authorizedForCreateTopics)
          authorizedTopics = authorizedTopics.diff(unauthorizedForCreateTopics)
        }
      }
    }

    val unauthorizedForCreateTopicMetadata = unauthorizedForCreateTopics.map(topic =>
      metadataResponseTopic(Errors.TOPIC_AUTHORIZATION_FAILED, topic, isInternal(topic), util.Collections.emptyList()))


    // do not disclose the existence of topics unauthorized for Describe, so we've not even checked if they exist or not
    val unauthorizedForDescribeTopicMetadata =
      // In case of all topics, don't include topics unauthorized for Describe
      if ((requestVersion == 0 && (metadataRequest.topics == null || metadataRequest.topics.isEmpty)) || metadataRequest.isAllTopics)
        Set.empty[MetadataResponseTopic]
      else
        unauthorizedForDescribeTopics.map(topic =>
          metadataResponseTopic(Errors.TOPIC_AUTHORIZATION_FAILED, topic, false, util.Collections.emptyList()))

    // In version 0, we returned an error when brokers with replicas were unavailable,
    // while in higher versions we simply don't include the broker in the returned broker list
    val errorUnavailableEndpoints = requestVersion == 0
    // In versions 5 and below, we returned LEADER_NOT_AVAILABLE if a matching listener was not found on the leader.
    // From version 6 onwards, we return LISTENER_NOT_FOUND to enable diagnosis of configuration errors.
    val errorUnavailableListeners = requestVersion >= 6
    val topicMetadata =
      if (authorizedTopics.isEmpty)
        Seq.empty[MetadataResponseTopic]
      else
        getTopicMetadata(metadataRequest.allowAutoTopicCreation, authorizedTopics, request.context.listenerName,
          errorUnavailableEndpoints, errorUnavailableListeners)

    var clusterAuthorizedOperations = Int.MinValue
    if (request.header.apiVersion >= 8) {
      // get cluster authorized operations
      if (metadataRequest.data.includeClusterAuthorizedOperations) {
        if (authorize(request.context, DESCRIBE, CLUSTER, CLUSTER_NAME))
          clusterAuthorizedOperations = authorizedOperations(request, Resource.CLUSTER)
        else
          clusterAuthorizedOperations = 0
      }

      // get topic authorized operations
      if (metadataRequest.data.includeTopicAuthorizedOperations) {
        topicMetadata.foreach { topicData =>
          topicData.setTopicAuthorizedOperations(authorizedOperations(request, new Resource(ResourceType.TOPIC, topicData.name)))
        }
      }
    }

    val completeTopicMetadata = topicMetadata ++ unauthorizedForCreateTopicMetadata ++ unauthorizedForDescribeTopicMetadata

    val brokers = metadataCache.getAliveBrokers

    trace("Sending topic metadata %s and brokers %s for correlation id %d to client %s".format(completeTopicMetadata.mkString(","),
      brokers.mkString(","), request.header.correlationId, request.header.clientId))

    sendResponseMaybeThrottle(request, requestThrottleMs =>
       MetadataResponse.prepareResponse(
         requestThrottleMs,
         completeTopicMetadata.asJava,
         brokers.flatMap(_.getNode(request.context.listenerName)).asJava,
         clusterId,
         metadataCache.getControllerId.getOrElse(MetadataResponse.NO_CONTROLLER_ID),
         clusterAuthorizedOperations
      ))
  }

  /**
   * Handle an offset fetch request
   */
  def handleOffsetFetchRequest(request: RequestChannel.Request): Unit = {
    val header = request.header
    val offsetFetchRequest = request.body[OffsetFetchRequest]

    def partitionAuthorized[T](elements: List[T], topic: T => String): (Seq[T], Seq[T]) = {
      val authorizedTopics = filterAuthorized(request.context, DESCRIBE, TOPIC, elements.map(topic))
      elements.partition(element => authorizedTopics.contains(topic.apply(element)))
    }

    def createResponse(requestThrottleMs: Int): AbstractResponse = {
      val offsetFetchResponse =
        // reject the request if not authorized to the group
        if (!authorize(request.context, DESCRIBE, GROUP, offsetFetchRequest.groupId))
          offsetFetchRequest.getErrorResponse(requestThrottleMs, Errors.GROUP_AUTHORIZATION_FAILED)
        else {
          if (header.apiVersion == 0) {
            val (authorizedPartitions, unauthorizedPartitions) =
              partitionAuthorized[TopicPartition](offsetFetchRequest.partitions.asScala.toList, tp => tp.topic)

            // version 0 reads offsets from ZK
            val authorizedPartitionData = authorizedPartitions.map { topicPartition =>
              try {
                if (!metadataCache.contains(topicPartition))
                  (topicPartition, OffsetFetchResponse.UNKNOWN_PARTITION)
                else {
                  val payloadOpt = zkClient.getConsumerOffset(offsetFetchRequest.groupId, topicPartition)
                  payloadOpt match {
                    case Some(payload) =>
                      (topicPartition, new OffsetFetchResponse.PartitionData(payload.toLong,
                        Optional.empty(), OffsetFetchResponse.NO_METADATA, Errors.NONE))
                    case None =>
                      (topicPartition, OffsetFetchResponse.UNKNOWN_PARTITION)
                  }
                }
              } catch {
                case e: Throwable =>
                  (topicPartition, new OffsetFetchResponse.PartitionData(OffsetFetchResponse.INVALID_OFFSET,
                    Optional.empty(), OffsetFetchResponse.NO_METADATA, Errors.forException(e)))
              }
            }.toMap

            val unauthorizedPartitionData = unauthorizedPartitions.map(_ -> OffsetFetchResponse.UNAUTHORIZED_PARTITION).toMap
            new OffsetFetchResponse(requestThrottleMs, Errors.NONE, (authorizedPartitionData ++ unauthorizedPartitionData).asJava)
          } else {
            // versions 1 and above read offsets from Kafka
            if (offsetFetchRequest.isAllPartitions) {
              val (error, allPartitionData) = groupCoordinator.handleFetchOffsets(offsetFetchRequest.groupId, offsetFetchRequest.requireStable)
              if (error != Errors.NONE)
                offsetFetchRequest.getErrorResponse(requestThrottleMs, error)
              else {
                // clients are not allowed to see offsets for topics that are not authorized for Describe
                val (authorizedPartitionData, _) = partitionAuthorized[(TopicPartition, OffsetFetchResponse.PartitionData)](allPartitionData.toList, e => e._1.topic)
                new OffsetFetchResponse(requestThrottleMs, Errors.NONE, authorizedPartitionData.toMap.asJava)
              }
            } else {
              val (authorizedPartitions, unauthorizedPartitions) =
                partitionAuthorized[TopicPartition](offsetFetchRequest.partitions.asScala.toList, tp => tp.topic)
              val (error, authorizedPartitionData) = groupCoordinator.handleFetchOffsets(offsetFetchRequest.groupId, offsetFetchRequest.requireStable, Some(authorizedPartitions))
              if (error != Errors.NONE)
                offsetFetchRequest.getErrorResponse(requestThrottleMs, error)
              else {
                val unauthorizedPartitionData = unauthorizedPartitions.map(_ -> OffsetFetchResponse.UNAUTHORIZED_PARTITION).toMap
                new OffsetFetchResponse(requestThrottleMs, Errors.NONE, (authorizedPartitionData ++ unauthorizedPartitionData).asJava)
              }
            }
          }
        }

      trace(s"Sending offset fetch response $offsetFetchResponse for correlation id ${header.correlationId} to client ${header.clientId}.")
      offsetFetchResponse
    }

    sendResponseMaybeThrottle(request, createResponse)
  }

  def handleFindCoordinatorRequest(request: RequestChannel.Request): Unit = {
    val findCoordinatorRequest = request.body[FindCoordinatorRequest]

    if (findCoordinatorRequest.data.keyType == CoordinatorType.GROUP.id &&
        !authorize(request.context, DESCRIBE, GROUP, findCoordinatorRequest.data.key))
      sendErrorResponseMaybeThrottle(request, Errors.GROUP_AUTHORIZATION_FAILED.exception)
    else if (findCoordinatorRequest.data.keyType == CoordinatorType.TRANSACTION.id &&
        !authorize(request.context, DESCRIBE, TRANSACTIONAL_ID, findCoordinatorRequest.data.key))
      sendErrorResponseMaybeThrottle(request, Errors.TRANSACTIONAL_ID_AUTHORIZATION_FAILED.exception)
    else {
      // get metadata (and create the topic if necessary)
      val (partition, topicMetadata) = CoordinatorType.forId(findCoordinatorRequest.data.keyType) match {
        case CoordinatorType.GROUP =>
          val partition = groupCoordinator.partitionFor(findCoordinatorRequest.data.key)
          val metadata = getOrCreateInternalTopic(GROUP_METADATA_TOPIC_NAME, request.context.listenerName)
          (partition, metadata)

        case CoordinatorType.TRANSACTION =>
          val partition = txnCoordinator.partitionFor(findCoordinatorRequest.data.key)
          val metadata = getOrCreateInternalTopic(TRANSACTION_STATE_TOPIC_NAME, request.context.listenerName)
          (partition, metadata)

        case _ =>
          throw new InvalidRequestException("Unknown coordinator type in FindCoordinator request")
      }

      def createResponse(requestThrottleMs: Int): AbstractResponse = {
        def createFindCoordinatorResponse(error: Errors, node: Node): FindCoordinatorResponse = {
          new FindCoordinatorResponse(
              new FindCoordinatorResponseData()
                .setErrorCode(error.code)
                .setErrorMessage(error.message)
                .setNodeId(node.id)
                .setHost(node.host)
                .setPort(node.port)
                .setThrottleTimeMs(requestThrottleMs))
        }
        val responseBody = if (topicMetadata.errorCode != Errors.NONE.code) {
          createFindCoordinatorResponse(Errors.COORDINATOR_NOT_AVAILABLE, Node.noNode)
        } else {
          val coordinatorEndpoint = topicMetadata.partitions.asScala
            .find(_.partitionIndex == partition)
            .filter(_.leaderId != MetadataResponse.NO_LEADER_ID)
            .flatMap(metadata => metadataCache.getAliveBroker(metadata.leaderId))
            .flatMap(_.getNode(request.context.listenerName))
            .filterNot(_.isEmpty)

          coordinatorEndpoint match {
            case Some(endpoint) =>
              createFindCoordinatorResponse(Errors.NONE, endpoint)
            case _ =>
              createFindCoordinatorResponse(Errors.COORDINATOR_NOT_AVAILABLE, Node.noNode)
          }
        }
        trace("Sending FindCoordinator response %s for correlation id %d to client %s."
          .format(responseBody, request.header.correlationId, request.header.clientId))
        responseBody
      }
      sendResponseMaybeThrottle(request, createResponse)
    }
  }

  def handleDescribeGroupRequest(request: RequestChannel.Request): Unit = {

    def sendResponseCallback(describeGroupsResponseData: DescribeGroupsResponseData): Unit = {
      def createResponse(requestThrottleMs: Int): AbstractResponse = {
        describeGroupsResponseData.setThrottleTimeMs(requestThrottleMs)
        new DescribeGroupsResponse(describeGroupsResponseData)
      }
      sendResponseMaybeThrottle(request, createResponse)
    }

    val describeRequest = request.body[DescribeGroupsRequest]
    val describeGroupsResponseData = new DescribeGroupsResponseData()

    describeRequest.data.groups.asScala.foreach { groupId =>
      if (!authorize(request.context, DESCRIBE, GROUP, groupId)) {
        describeGroupsResponseData.groups.add(DescribeGroupsResponse.forError(groupId, Errors.GROUP_AUTHORIZATION_FAILED))
      } else {
        val (error, summary) = groupCoordinator.handleDescribeGroup(groupId)
        val members = summary.members.map { member =>
          new DescribeGroupsResponseData.DescribedGroupMember()
            .setMemberId(member.memberId)
            .setGroupInstanceId(member.groupInstanceId.orNull)
            .setClientId(member.clientId)
            .setClientHost(member.clientHost)
            .setMemberAssignment(member.assignment)
            .setMemberMetadata(member.metadata)
        }

        val describedGroup = new DescribeGroupsResponseData.DescribedGroup()
          .setErrorCode(error.code)
          .setGroupId(groupId)
          .setGroupState(summary.state)
          .setProtocolType(summary.protocolType)
          .setProtocolData(summary.protocol)
          .setMembers(members.asJava)

        if (request.header.apiVersion >= 3) {
          if (error == Errors.NONE && describeRequest.data.includeAuthorizedOperations) {
            describedGroup.setAuthorizedOperations(authorizedOperations(request, new Resource(ResourceType.GROUP, groupId)))
          }
        }

        describeGroupsResponseData.groups.add(describedGroup)
      }
    }

    sendResponseCallback(describeGroupsResponseData)
  }

  def handleListGroupsRequest(request: RequestChannel.Request): Unit = {
    val (error, groups) = groupCoordinator.handleListGroups()
    if (authorize(request.context, DESCRIBE, CLUSTER, CLUSTER_NAME))
      // With describe cluster access all groups are returned. We keep this alternative for backward compatibility.
      sendResponseMaybeThrottle(request, requestThrottleMs =>
        new ListGroupsResponse(new ListGroupsResponseData()
            .setErrorCode(error.code)
            .setGroups(groups.map { group => new ListGroupsResponseData.ListedGroup()
              .setGroupId(group.groupId)
              .setProtocolType(group.protocolType)}.asJava
            )
            .setThrottleTimeMs(requestThrottleMs)
        ))
    else {
      val filteredGroups = groups.filter(group => authorize(request.context, DESCRIBE, GROUP, group.groupId))
      sendResponseMaybeThrottle(request, requestThrottleMs =>
        new ListGroupsResponse(new ListGroupsResponseData()
          .setErrorCode(error.code)
          .setGroups(filteredGroups.map { group => new ListGroupsResponseData.ListedGroup()
            .setGroupId(group.groupId)
            .setProtocolType(group.protocolType)}.asJava
          )
          .setThrottleTimeMs(requestThrottleMs)
        ))
    }
  }

  def handleJoinGroupRequest(request: RequestChannel.Request): Unit = {
    val joinGroupRequest = request.body[JoinGroupRequest]

    // the callback for sending a join-group response
    def sendResponseCallback(joinResult: JoinGroupResult): Unit = {
      def createResponse(requestThrottleMs: Int): AbstractResponse = {
        val protocolName = if (request.context.apiVersion() >= 7)
          joinResult.protocolName.orNull
        else
          joinResult.protocolName.getOrElse(GroupCoordinator.NoProtocol)

        val responseBody = new JoinGroupResponse(
          new JoinGroupResponseData()
            .setThrottleTimeMs(requestThrottleMs)
            .setErrorCode(joinResult.error.code)
            .setGenerationId(joinResult.generationId)
            .setProtocolType(joinResult.protocolType.orNull)
            .setProtocolName(protocolName)
            .setLeader(joinResult.leaderId)
            .setMemberId(joinResult.memberId)
            .setMembers(joinResult.members.asJava)
        )

        trace("Sending join group response %s for correlation id %d to client %s."
          .format(responseBody, request.header.correlationId, request.header.clientId))
        responseBody
      }
      sendResponseMaybeThrottle(request, createResponse)
    }

    if (joinGroupRequest.data.groupInstanceId != null && config.interBrokerProtocolVersion < KAFKA_2_3_IV0) {
      // Only enable static membership when IBP >= 2.3, because it is not safe for the broker to use the static member logic
      // until we are sure that all brokers support it. If static group being loaded by an older coordinator, it will discard
      // the group.instance.id field, so static members could accidentally become "dynamic", which leads to wrong states.
      sendResponseCallback(JoinGroupResult(JoinGroupRequest.UNKNOWN_MEMBER_ID, Errors.UNSUPPORTED_VERSION))
    } else if (!authorize(request.context, READ, GROUP, joinGroupRequest.data.groupId)) {
      sendResponseCallback(JoinGroupResult(JoinGroupRequest.UNKNOWN_MEMBER_ID, Errors.GROUP_AUTHORIZATION_FAILED))
    } else {
      val groupInstanceId = Option(joinGroupRequest.data.groupInstanceId)

      // Only return MEMBER_ID_REQUIRED error if joinGroupRequest version is >= 4
      // and groupInstanceId is configured to unknown.
      val requireKnownMemberId = joinGroupRequest.version >= 4 && groupInstanceId.isEmpty

      // let the coordinator handle join-group
      val protocols = joinGroupRequest.data.protocols.valuesList.asScala.map(protocol =>
        (protocol.name, protocol.metadata)).toList

      groupCoordinator.handleJoinGroup(
        joinGroupRequest.data.groupId,
        joinGroupRequest.data.memberId,
        groupInstanceId,
        requireKnownMemberId,
        request.header.clientId,
        request.context.clientAddress.toString,
        joinGroupRequest.data.rebalanceTimeoutMs,
        joinGroupRequest.data.sessionTimeoutMs,
        joinGroupRequest.data.protocolType,
        protocols,
        sendResponseCallback)
    }
  }

  def handleSyncGroupRequest(request: RequestChannel.Request): Unit = {
    val syncGroupRequest = request.body[SyncGroupRequest]

    def sendResponseCallback(syncGroupResult: SyncGroupResult): Unit = {
      sendResponseMaybeThrottle(request, requestThrottleMs =>
        new SyncGroupResponse(
          new SyncGroupResponseData()
            .setErrorCode(syncGroupResult.error.code)
            .setProtocolType(syncGroupResult.protocolType.orNull)
            .setProtocolName(syncGroupResult.protocolName.orNull)
            .setAssignment(syncGroupResult.memberAssignment)
            .setThrottleTimeMs(requestThrottleMs)
        ))
    }

    if (syncGroupRequest.data.groupInstanceId != null && config.interBrokerProtocolVersion < KAFKA_2_3_IV0) {
      // Only enable static membership when IBP >= 2.3, because it is not safe for the broker to use the static member logic
      // until we are sure that all brokers support it. If static group being loaded by an older coordinator, it will discard
      // the group.instance.id field, so static members could accidentally become "dynamic", which leads to wrong states.
      sendResponseCallback(SyncGroupResult(Errors.UNSUPPORTED_VERSION))
    } else if (!syncGroupRequest.areMandatoryProtocolTypeAndNamePresent()) {
      // Starting from version 5, ProtocolType and ProtocolName fields are mandatory.
      sendResponseCallback(SyncGroupResult(Errors.INCONSISTENT_GROUP_PROTOCOL))
    } else if (!authorize(request.context, READ, GROUP, syncGroupRequest.data.groupId)) {
      sendResponseCallback(SyncGroupResult(Errors.GROUP_AUTHORIZATION_FAILED))
    } else {
      val assignmentMap = immutable.Map.newBuilder[String, Array[Byte]]
      syncGroupRequest.data.assignments.asScala.foreach { assignment =>
        assignmentMap += (assignment.memberId -> assignment.assignment)
      }

      groupCoordinator.handleSyncGroup(
        syncGroupRequest.data.groupId,
        syncGroupRequest.data.generationId,
        syncGroupRequest.data.memberId,
        Option(syncGroupRequest.data.protocolType),
        Option(syncGroupRequest.data.protocolName),
        Option(syncGroupRequest.data.groupInstanceId),
        assignmentMap.result,
        sendResponseCallback
      )
    }
  }

  def handleDeleteGroupsRequest(request: RequestChannel.Request): Unit = {
    val deleteGroupsRequest = request.body[DeleteGroupsRequest]
    val groups = deleteGroupsRequest.data.groupsNames.asScala.toSet

    val (authorizedGroups, unauthorizedGroups) = groups.partition { group =>
      authorize(request.context, DELETE, GROUP, group)
    }

    val groupDeletionResult = groupCoordinator.handleDeleteGroups(authorizedGroups) ++
      unauthorizedGroups.map(_ -> Errors.GROUP_AUTHORIZATION_FAILED)

    sendResponseMaybeThrottle(request, requestThrottleMs => {
      val deletionCollections = new DeletableGroupResultCollection()
      groupDeletionResult.foreach { case (groupId, error) =>
        deletionCollections.add(new DeletableGroupResult()
          .setGroupId(groupId)
          .setErrorCode(error.code)
        )
      }

      new DeleteGroupsResponse(new DeleteGroupsResponseData()
        .setResults(deletionCollections)
        .setThrottleTimeMs(requestThrottleMs)
      )
    })
  }

  def handleHeartbeatRequest(request: RequestChannel.Request): Unit = {
    val heartbeatRequest = request.body[HeartbeatRequest]

    // the callback for sending a heartbeat response
    def sendResponseCallback(error: Errors): Unit = {
      def createResponse(requestThrottleMs: Int): AbstractResponse = {
        val response = new HeartbeatResponse(
          new HeartbeatResponseData()
            .setThrottleTimeMs(requestThrottleMs)
            .setErrorCode(error.code))
        trace("Sending heartbeat response %s for correlation id %d to client %s."
          .format(response, request.header.correlationId, request.header.clientId))
        response
      }
      sendResponseMaybeThrottle(request, createResponse)
    }

    if (heartbeatRequest.data.groupInstanceId != null && config.interBrokerProtocolVersion < KAFKA_2_3_IV0) {
      // Only enable static membership when IBP >= 2.3, because it is not safe for the broker to use the static member logic
      // until we are sure that all brokers support it. If static group being loaded by an older coordinator, it will discard
      // the group.instance.id field, so static members could accidentally become "dynamic", which leads to wrong states.
      sendResponseCallback(Errors.UNSUPPORTED_VERSION)
    } else if (!authorize(request.context, READ, GROUP, heartbeatRequest.data.groupId)) {
      sendResponseMaybeThrottle(request, requestThrottleMs =>
        new HeartbeatResponse(
            new HeartbeatResponseData()
              .setThrottleTimeMs(requestThrottleMs)
              .setErrorCode(Errors.GROUP_AUTHORIZATION_FAILED.code)))
    } else {
      // let the coordinator to handle heartbeat
      groupCoordinator.handleHeartbeat(
        heartbeatRequest.data.groupId,
        heartbeatRequest.data.memberId,
        Option(heartbeatRequest.data.groupInstanceId),
        heartbeatRequest.data.generationId,
        sendResponseCallback)
    }
  }

  def handleLeaveGroupRequest(request: RequestChannel.Request): Unit = {
    val leaveGroupRequest = request.body[LeaveGroupRequest]

    val members = leaveGroupRequest.members.asScala.toList

    if (!authorize(request.context, READ, GROUP, leaveGroupRequest.data.groupId)) {
      sendResponseMaybeThrottle(request, requestThrottleMs => {
        new LeaveGroupResponse(new LeaveGroupResponseData()
          .setThrottleTimeMs(requestThrottleMs)
          .setErrorCode(Errors.GROUP_AUTHORIZATION_FAILED.code)
        )
      })
    } else {
      def sendResponseCallback(leaveGroupResult : LeaveGroupResult): Unit = {
        val memberResponses = leaveGroupResult.memberResponses.map(
          leaveGroupResult =>
            new MemberResponse()
              .setErrorCode(leaveGroupResult.error.code)
              .setMemberId(leaveGroupResult.memberId)
              .setGroupInstanceId(leaveGroupResult.groupInstanceId.orNull)
        )
        def createResponse(requestThrottleMs: Int): AbstractResponse = {
          new LeaveGroupResponse(
            memberResponses.asJava,
            leaveGroupResult.topLevelError,
            requestThrottleMs,
            leaveGroupRequest.version)
        }
        sendResponseMaybeThrottle(request, createResponse)
      }

      groupCoordinator.handleLeaveGroup(
        leaveGroupRequest.data.groupId,
        members,
        sendResponseCallback)
    }
  }

  def handleSaslHandshakeRequest(request: RequestChannel.Request): Unit = {
    val responseData = new SaslHandshakeResponseData().setErrorCode(Errors.ILLEGAL_SASL_STATE.code)
    sendResponseMaybeThrottle(request, _ => new SaslHandshakeResponse(responseData))
  }

  def handleSaslAuthenticateRequest(request: RequestChannel.Request): Unit = {
    val responseData = new SaslAuthenticateResponseData()
      .setErrorCode(Errors.ILLEGAL_SASL_STATE.code)
      .setErrorMessage("SaslAuthenticate request received after successful authentication")
    sendResponseMaybeThrottle(request, _ => new SaslAuthenticateResponse(responseData))
  }

  def handleApiVersionsRequest(request: RequestChannel.Request): Unit = {
    // Note that broker returns its full list of supported ApiKeys and versions regardless of current
    // authentication state (e.g., before SASL authentication on an SASL listener, do note that no
    // Kafka protocol requests may take place on an SSL listener before the SSL handshake is finished).
    // If this is considered to leak information about the broker version a workaround is to use SSL
    // with client authentication which is performed at an earlier stage of the connection where the
    // ApiVersionRequest is not available.
    def createResponseCallback(requestThrottleMs: Int): ApiVersionsResponse = {
      val apiVersionRequest = request.body[ApiVersionsRequest]
      if (apiVersionRequest.hasUnsupportedRequestVersion)
        apiVersionRequest.getErrorResponse(requestThrottleMs, Errors.UNSUPPORTED_VERSION.exception)
      else if (!apiVersionRequest.isValid)
        apiVersionRequest.getErrorResponse(requestThrottleMs, Errors.INVALID_REQUEST.exception)
      else
        ApiVersionsResponse.apiVersionsResponse(requestThrottleMs,
          config.interBrokerProtocolVersion.recordVersion.value,
          request.context.listenerName == config.interBrokerListenerName)
    }
    sendResponseMaybeThrottle(request, createResponseCallback)
  }

  def handleCreateTopicsRequest(request: RequestChannel.Request): Unit = {
    def sendResponseCallback(results: CreatableTopicResultCollection): Unit = {
      def createResponse(requestThrottleMs: Int): AbstractResponse = {
        val responseData = new CreateTopicsResponseData().
          setThrottleTimeMs(requestThrottleMs).
          setTopics(results)
        val responseBody = new CreateTopicsResponse(responseData)
        trace(s"Sending create topics response $responseData for correlation id " +
          s"${request.header.correlationId} to client ${request.header.clientId}.")
        responseBody
      }
      sendResponseMaybeThrottle(request, createResponse)
    }

    val createTopicsRequest = request.body[CreateTopicsRequest]
    val results = new CreatableTopicResultCollection(createTopicsRequest.data.topics.size)
    if (!controller.isActive) {
      createTopicsRequest.data.topics.asScala.foreach { topic =>
        results.add(new CreatableTopicResult().setName(topic.name).
          setErrorCode(Errors.NOT_CONTROLLER.code))
      }
      sendResponseCallback(results)
    } else {
      createTopicsRequest.data.topics.asScala.foreach { topic =>
        results.add(new CreatableTopicResult().setName(topic.name))
      }
      val hasClusterAuthorization = authorize(request.context, CREATE, CLUSTER, CLUSTER_NAME,
        logIfDenied = false)
      val topics = createTopicsRequest.data.topics.asScala.map(_.name)
      val authorizedTopics =
        if (hasClusterAuthorization) topics.toSet
        else filterAuthorized(request.context, CREATE, TOPIC, topics.toSeq)
      val authorizedForDescribeConfigs = filterAuthorized(request.context, DESCRIBE_CONFIGS, TOPIC,
        topics.toSeq, logIfDenied = false).map(name => name -> results.find(name)).toMap

      results.asScala.foreach(topic => {
        if (results.findAll(topic.name).size > 1) {
          topic.setErrorCode(Errors.INVALID_REQUEST.code)
          topic.setErrorMessage("Found multiple entries for this topic.")
        } else if (!authorizedTopics.contains(topic.name)) {
          topic.setErrorCode(Errors.TOPIC_AUTHORIZATION_FAILED.code)
          topic.setErrorMessage("Authorization failed.")
        }
        if (!authorizedForDescribeConfigs.contains(topic.name)) {
          topic.setTopicConfigErrorCode(Errors.TOPIC_AUTHORIZATION_FAILED.code)
        }
      })
      val toCreate = mutable.Map[String, CreatableTopic]()
      createTopicsRequest.data.topics.asScala.foreach { topic =>
        if (results.find(topic.name).errorCode == Errors.NONE.code) {
          toCreate += topic.name -> topic
        }
      }
      def handleCreateTopicsResults(errors: Map[String, ApiError]): Unit = {
        errors.foreach { case (topicName, error) =>
          val result = results.find(topicName)
          result.setErrorCode(error.error.code)
            .setErrorMessage(error.message)
          // Reset any configs in the response if Create failed
          if (error != ApiError.NONE) {
            result.setConfigs(List.empty.asJava)
              .setNumPartitions(-1)
              .setReplicationFactor(-1)
              .setTopicConfigErrorCode(0.toShort)
          }
        }
        sendResponseCallback(results)
      }

      adminManager.createTopics(createTopicsRequest.data.timeoutMs,
          createTopicsRequest.data.validateOnly,
          toCreate,
          authorizedForDescribeConfigs,
          handleCreateTopicsResults,
          config.tierFeature)
    }
  }

  def handleCreatePartitionsRequest(request: RequestChannel.Request): Unit = {
    val createPartitionsRequest = request.body[CreatePartitionsRequest]

    def sendResponseCallback(results: Map[String, ApiError]): Unit = {
      def createResponse(requestThrottleMs: Int): AbstractResponse = {
        val createPartitionsResults = results.map {
          case (topic, error) => new CreatePartitionsTopicResult()
            .setName(topic)
            .setErrorCode(error.error.code)
            .setErrorMessage(error.message)
        }.toSeq
        val responseBody = new CreatePartitionsResponse(new CreatePartitionsResponseData()
          .setThrottleTimeMs(requestThrottleMs)
          .setResults(createPartitionsResults.asJava))
        trace(s"Sending create partitions response $responseBody for correlation id ${request.header.correlationId} to " +
          s"client ${request.header.clientId}.")
        responseBody
      }
      sendResponseMaybeThrottle(request, createResponse)
    }

    if (!controller.isActive) {
      val result = createPartitionsRequest.data.topics.asScala.map { topic =>
        (topic.name, new ApiError(Errors.NOT_CONTROLLER, null))
      }.toMap
      sendResponseCallback(result)
    } else {
      // Special handling to add duplicate topics to the response
      val topics = createPartitionsRequest.data.topics.asScala
      val dupes = topics.groupBy(_.name)
        .filter { _._2.size > 1 }
        .keySet
      val notDuped = topics.filterNot(topic => dupes.contains(topic.name))
      val authorizedTopics = filterAuthorized(request.context, ALTER, TOPIC, notDuped.map(_.name))
      val (authorized, unauthorized) = notDuped.partition { topic => authorizedTopics.contains(topic.name) }

      val (queuedForDeletion, valid) = authorized.partition { topic =>
        controller.topicDeletionManager.isTopicQueuedUpForDeletion(topic.name)
      }

      val errors = dupes.map(_ -> new ApiError(Errors.INVALID_REQUEST, "Duplicate topic in request.")) ++
        unauthorized.map(_.name -> new ApiError(Errors.TOPIC_AUTHORIZATION_FAILED, "The topic authorization is failed.")) ++
        queuedForDeletion.map(_.name -> new ApiError(Errors.INVALID_TOPIC_EXCEPTION, "The topic is queued for deletion."))

      adminManager.createPartitions(createPartitionsRequest.data.timeoutMs,
        valid,
        createPartitionsRequest.data.validateOnly,
        request.context.listenerName, result => sendResponseCallback(result ++ errors))
    }
  }

  def handleDeleteTopicsRequest(request: RequestChannel.Request): Unit = {
    def sendResponseCallback(results: DeletableTopicResultCollection): Unit = {
      def createResponse(requestThrottleMs: Int): AbstractResponse = {
        val responseData = new DeleteTopicsResponseData()
          .setThrottleTimeMs(requestThrottleMs)
          .setResponses(results)
        val responseBody = new DeleteTopicsResponse(responseData)
        trace(s"Sending delete topics response $responseBody for correlation id ${request.header.correlationId} to client ${request.header.clientId}.")
        responseBody
      }
      sendResponseMaybeThrottle(request, createResponse)
    }

    val deleteTopicRequest = request.body[DeleteTopicsRequest]
    val results = new DeletableTopicResultCollection(deleteTopicRequest.data.topicNames.size)
    val toDelete = mutable.Set[String]()
    if (!controller.isActive) {
      deleteTopicRequest.data.topicNames.asScala.foreach { topic =>
        results.add(new DeletableTopicResult()
          .setName(topic)
          .setErrorCode(Errors.NOT_CONTROLLER.code))
      }
      sendResponseCallback(results)
    } else if (!config.deleteTopicEnable) {
      val error = if (request.context.apiVersion < 3) Errors.INVALID_REQUEST else Errors.TOPIC_DELETION_DISABLED
      deleteTopicRequest.data.topicNames.asScala.foreach { topic =>
        results.add(new DeletableTopicResult()
          .setName(topic)
          .setErrorCode(error.code))
      }
      sendResponseCallback(results)
    } else {
      deleteTopicRequest.data.topicNames.asScala.foreach { topic =>
        results.add(new DeletableTopicResult()
          .setName(topic))
      }
      val authorizedTopics = filterAuthorized(request.context, DELETE, TOPIC,
        results.asScala.toSeq.map(_.name))
      results.asScala.foreach(topic => {
         if (!authorizedTopics.contains(topic.name))
           topic.setErrorCode(Errors.TOPIC_AUTHORIZATION_FAILED.code)
         else if (!metadataCache.contains(topic.name))
           topic.setErrorCode(Errors.UNKNOWN_TOPIC_OR_PARTITION.code)
         else
           toDelete += topic.name
      })
      // If no authorized topics return immediately
      if (toDelete.isEmpty)
        sendResponseCallback(results)
      else {
        def handleDeleteTopicsResults(errors: Map[String, Errors]): Unit = {
          errors.foreach {
            case (topicName, error) =>
              results.find(topicName)
                .setErrorCode(error.code)
          }
          sendResponseCallback(results)
        }

        adminManager.deleteTopics(
          deleteTopicRequest.data.timeoutMs,
          toDelete,
          handleDeleteTopicsResults
        )
      }
    }
  }

  def handleDeleteRecordsRequest(request: RequestChannel.Request): Unit = {
    val deleteRecordsRequest = request.body[DeleteRecordsRequest]

    val unauthorizedTopicResponses = mutable.Map[TopicPartition, DeleteRecordsPartitionResult]()
    val nonExistingTopicResponses = mutable.Map[TopicPartition, DeleteRecordsPartitionResult]()
    val authorizedForDeleteTopicOffsets = mutable.Map[TopicPartition, Long]()

    val authorizedTopics = filterAuthorized(request.context, DELETE, TOPIC,
      deleteRecordsRequest.data.topics.asScala.map(_.name))
    val deleteTopicPartitions = deleteRecordsRequest.data.topics.asScala.flatMap(deleteTopic => {
      deleteTopic.partitions.asScala.map(deletePartition => {
        new TopicPartition(deleteTopic.name, deletePartition.partitionIndex) -> deletePartition.offset
      })
    })
    for ((topicPartition, offset) <- deleteTopicPartitions) {
      if (!authorizedTopics.contains(topicPartition.topic))
        unauthorizedTopicResponses += topicPartition -> new DeleteRecordsPartitionResult()
          .setLowWatermark(DeleteRecordsResponse.INVALID_LOW_WATERMARK)
          .setErrorCode(Errors.TOPIC_AUTHORIZATION_FAILED.code)
      else if (!metadataCache.contains(topicPartition))
        nonExistingTopicResponses += topicPartition -> new DeleteRecordsPartitionResult()
          .setLowWatermark(DeleteRecordsResponse.INVALID_LOW_WATERMARK)
          .setErrorCode(Errors.UNKNOWN_TOPIC_OR_PARTITION.code)
      else
        authorizedForDeleteTopicOffsets += (topicPartition -> offset)
    }

    // the callback for sending a DeleteRecordsResponse
    def sendResponseCallback(authorizedTopicResponses: Map[TopicPartition, DeleteRecordsPartitionResult]): Unit = {
      val mergedResponseStatus = authorizedTopicResponses ++ unauthorizedTopicResponses ++ nonExistingTopicResponses
      mergedResponseStatus.foreach { case (topicPartition, status) =>
        if (status.errorCode != Errors.NONE.code) {
          debug("DeleteRecordsRequest with correlation id %d from client %s on partition %s failed due to %s".format(
            request.header.correlationId,
            request.header.clientId,
            topicPartition,
            Errors.forCode(status.errorCode).exceptionName))
        }
      }

      sendResponseMaybeThrottle(request, requestThrottleMs =>
        new DeleteRecordsResponse(new DeleteRecordsResponseData()
          .setThrottleTimeMs(requestThrottleMs)
          .setTopics(new DeleteRecordsResponseData.DeleteRecordsTopicResultCollection(mergedResponseStatus.groupBy(_._1.topic).map { case (topic, partitionMap) => {
            new DeleteRecordsTopicResult()
              .setName(topic)
              .setPartitions(new DeleteRecordsResponseData.DeleteRecordsPartitionResultCollection(partitionMap.map { case (topicPartition, partitionResult) => {
                new DeleteRecordsPartitionResult().setPartitionIndex(topicPartition.partition)
                  .setLowWatermark(partitionResult.lowWatermark)
                  .setErrorCode(partitionResult.errorCode)
              }
              }.toList.asJava.iterator()))
          }
          }.toList.asJava.iterator()))))
    }

    if (authorizedForDeleteTopicOffsets.isEmpty)
      sendResponseCallback(Map.empty)
    else {
      // call the replica manager to append messages to the replicas
      replicaManager.deleteRecords(
        deleteRecordsRequest.data.timeoutMs.toLong,
        authorizedForDeleteTopicOffsets,
        sendResponseCallback)
    }
  }

  def handleInitProducerIdRequest(request: RequestChannel.Request): Unit = {
    val initProducerIdRequest = request.body[InitProducerIdRequest]
    val transactionalId = initProducerIdRequest.data.transactionalId

    if (transactionalId != null) {
      if (!authorize(request.context, WRITE, TRANSACTIONAL_ID, transactionalId)) {
        sendErrorResponseMaybeThrottle(request, Errors.TRANSACTIONAL_ID_AUTHORIZATION_FAILED.exception)
        return
      }
    } else if (!authorize(request.context, IDEMPOTENT_WRITE, CLUSTER, CLUSTER_NAME)) {
      sendErrorResponseMaybeThrottle(request, Errors.CLUSTER_AUTHORIZATION_FAILED.exception)
      return
    }

    def sendResponseCallback(result: InitProducerIdResult): Unit = {
      def createResponse(requestThrottleMs: Int): AbstractResponse = {
        val responseData = new InitProducerIdResponseData()
          .setProducerId(result.producerId)
          .setProducerEpoch(result.producerEpoch)
          .setThrottleTimeMs(requestThrottleMs)
          .setErrorCode(result.error.code)
        val responseBody = new InitProducerIdResponse(responseData)
        trace(s"Completed $transactionalId's InitProducerIdRequest with result $result from client ${request.header.clientId}.")
        responseBody
      }
      sendResponseMaybeThrottle(request, createResponse)
    }

    val producerIdAndEpoch = (initProducerIdRequest.data.producerId, initProducerIdRequest.data.producerEpoch) match {
      case (RecordBatch.NO_PRODUCER_ID, RecordBatch.NO_PRODUCER_EPOCH) => Right(None)
      case (RecordBatch.NO_PRODUCER_ID, _) | (_, RecordBatch.NO_PRODUCER_EPOCH) => Left(Errors.INVALID_REQUEST)
      case (_, _) => Right(Some(new ProducerIdAndEpoch(initProducerIdRequest.data.producerId, initProducerIdRequest.data.producerEpoch)))
    }

    producerIdAndEpoch match {
      case Right(producerIdAndEpoch) => txnCoordinator.handleInitProducerId(transactionalId, initProducerIdRequest.data.transactionTimeoutMs,
        producerIdAndEpoch, sendResponseCallback)
      case Left(error) => sendErrorResponseMaybeThrottle(request, error.exception)
    }
  }

  def handleEndTxnRequest(request: RequestChannel.Request): Unit = {
    ensureInterBrokerVersion(KAFKA_0_11_0_IV0)
    val endTxnRequest = request.body[EndTxnRequest]
    val transactionalId = endTxnRequest.data.transactionalId

    if (authorize(request.context, WRITE, TRANSACTIONAL_ID, transactionalId)) {
      def sendResponseCallback(error: Errors): Unit = {
        def createResponse(requestThrottleMs: Int): AbstractResponse = {
          val responseBody = new EndTxnResponse(new EndTxnResponseData()
            .setErrorCode(error.code())
            .setThrottleTimeMs(requestThrottleMs))
          trace(s"Completed ${endTxnRequest.data.transactionalId}'s EndTxnRequest " +
            s"with committed: ${endTxnRequest.data.committed}, " +
            s"errors: $error from client ${request.header.clientId}.")
          responseBody
        }
        sendResponseMaybeThrottle(request, createResponse)
      }

      txnCoordinator.handleEndTransaction(endTxnRequest.data.transactionalId,
        endTxnRequest.data.producerId,
        endTxnRequest.data.producerEpoch,
        endTxnRequest.result(),
        sendResponseCallback)
    } else
      sendResponseMaybeThrottle(request, requestThrottleMs =>
        new EndTxnResponse(new EndTxnResponseData()
            .setErrorCode(Errors.TRANSACTIONAL_ID_AUTHORIZATION_FAILED.code)
            .setThrottleTimeMs(requestThrottleMs))
      )
  }

  def handleWriteTxnMarkersRequest(request: RequestChannel.Request): Unit = {
    ensureInterBrokerVersion(KAFKA_0_11_0_IV0)
    authorizeClusterOperation(request, CLUSTER_ACTION)
    val writeTxnMarkersRequest = request.body[WriteTxnMarkersRequest]
    val errors = new ConcurrentHashMap[java.lang.Long, util.Map[TopicPartition, Errors]]()
    val markers = writeTxnMarkersRequest.markers
    val numAppends = new AtomicInteger(markers.size)

    if (numAppends.get == 0) {
      sendResponseExemptThrottle(request, new WriteTxnMarkersResponse(errors))
      return
    }

    def updateErrors(producerId: Long, currentErrors: ConcurrentHashMap[TopicPartition, Errors]): Unit = {
      val previousErrors = errors.putIfAbsent(producerId, currentErrors)
      if (previousErrors != null)
        previousErrors.putAll(currentErrors)
    }

    /**
      * This is the call back invoked when a log append of transaction markers succeeds. This can be called multiple
      * times when handling a single WriteTxnMarkersRequest because there is one append per TransactionMarker in the
      * request, so there could be multiple appends of markers to the log. The final response will be sent only
      * after all appends have returned.
      */
    def maybeSendResponseCallback(producerId: Long, result: TransactionResult)(responseStatus: Map[TopicPartition, PartitionResponse]): Unit = {
      trace(s"End transaction marker append for producer id $producerId completed with status: $responseStatus")
      val currentErrors = new ConcurrentHashMap[TopicPartition, Errors](responseStatus.map { case (k, v) => k -> v.error }.asJava)
      updateErrors(producerId, currentErrors)
      val successfulOffsetsPartitions = responseStatus.filter { case (topicPartition, partitionResponse) =>
        topicPartition.topic == GROUP_METADATA_TOPIC_NAME && partitionResponse.error == Errors.NONE
      }.keys

      if (successfulOffsetsPartitions.nonEmpty) {
        // as soon as the end transaction marker has been written for a transactional offset commit,
        // call to the group coordinator to materialize the offsets into the cache
        try {
          groupCoordinator.scheduleHandleTxnCompletion(producerId, successfulOffsetsPartitions, result)
        } catch {
          case e: Exception =>
            error(s"Received an exception while trying to update the offsets cache on transaction marker append", e)
            val updatedErrors = new ConcurrentHashMap[TopicPartition, Errors]()
            successfulOffsetsPartitions.foreach(updatedErrors.put(_, Errors.UNKNOWN_SERVER_ERROR))
            updateErrors(producerId, updatedErrors)
        }
      }

      if (numAppends.decrementAndGet() == 0)
        sendResponseExemptThrottle(request, new WriteTxnMarkersResponse(errors))
    }

    // TODO: The current append API makes doing separate writes per producerId a little easier, but it would
    // be nice to have only one append to the log. This requires pushing the building of the control records
    // into Log so that we only append those having a valid producer epoch, and exposing a new appendControlRecord
    // API in ReplicaManager. For now, we've done the simpler approach
    var skippedMarkers = 0
    for (marker <- markers.asScala) {
      val producerId = marker.producerId
      val partitionsWithCompatibleMessageFormat = new mutable.ArrayBuffer[TopicPartition]

      val currentErrors = new ConcurrentHashMap[TopicPartition, Errors]()
      marker.partitions.asScala.foreach { partition =>
        replicaManager.getMagic(partition) match {
          case Some(magic) =>
            if (magic < RecordBatch.MAGIC_VALUE_V2)
              currentErrors.put(partition, Errors.UNSUPPORTED_FOR_MESSAGE_FORMAT)
            else
              partitionsWithCompatibleMessageFormat += partition
          case None =>
            currentErrors.put(partition, Errors.UNKNOWN_TOPIC_OR_PARTITION)
        }
      }

      if (!currentErrors.isEmpty)
        updateErrors(producerId, currentErrors)

      if (partitionsWithCompatibleMessageFormat.isEmpty) {
        numAppends.decrementAndGet()
        skippedMarkers += 1
      } else {
        val controlRecords = partitionsWithCompatibleMessageFormat.map { partition =>
          val controlRecordType = marker.transactionResult match {
            case TransactionResult.COMMIT => ControlRecordType.COMMIT
            case TransactionResult.ABORT => ControlRecordType.ABORT
          }
          val endTxnMarker = new EndTransactionMarker(controlRecordType, marker.coordinatorEpoch)
          partition -> MemoryRecords.withEndTransactionMarker(producerId, marker.producerEpoch, endTxnMarker)
        }.toMap

        replicaManager.appendRecords(
          timeout = config.requestTimeoutMs.toLong,
          requiredAcks = -1,
          internalTopicsAllowed = true,
          origin = AppendOrigin.Coordinator,
          entriesPerPartition = controlRecords,
          responseCallback = maybeSendResponseCallback(producerId, marker.transactionResult))
      }
    }

    // No log appends were written as all partitions had incorrect log format
    // so we need to send the error response
    if (skippedMarkers == markers.size)
      sendResponseExemptThrottle(request, new WriteTxnMarkersResponse(errors))
  }

  def ensureInterBrokerVersion(version: ApiVersion): Unit = {
    if (config.interBrokerProtocolVersion < version)
      throw new UnsupportedVersionException(s"inter.broker.protocol.version: ${config.interBrokerProtocolVersion.version} is less than the required version: ${version.version}")
  }

  def handleAddPartitionToTxnRequest(request: RequestChannel.Request): Unit = {
    ensureInterBrokerVersion(KAFKA_0_11_0_IV0)
    val addPartitionsToTxnRequest = request.body[AddPartitionsToTxnRequest]
    val transactionalId = addPartitionsToTxnRequest.transactionalId
    val partitionsToAdd = addPartitionsToTxnRequest.partitions.asScala
    if (!authorize(request.context, WRITE, TRANSACTIONAL_ID, transactionalId))
      sendResponseMaybeThrottle(request, requestThrottleMs =>
        addPartitionsToTxnRequest.getErrorResponse(requestThrottleMs, Errors.TRANSACTIONAL_ID_AUTHORIZATION_FAILED.exception))
    else {
      val unauthorizedTopicErrors = mutable.Map[TopicPartition, Errors]()
      val nonExistingTopicErrors = mutable.Map[TopicPartition, Errors]()
      val authorizedPartitions = mutable.Set[TopicPartition]()

      val authorizedTopics = filterAuthorized(request.context, WRITE, TOPIC,
        partitionsToAdd.map(_.topic).filterNot(org.apache.kafka.common.internals.Topic.isInternal))
      for (topicPartition <- partitionsToAdd) {
        if (!authorizedTopics.contains(topicPartition.topic))
          unauthorizedTopicErrors += topicPartition -> Errors.TOPIC_AUTHORIZATION_FAILED
        else if (!metadataCache.contains(topicPartition))
          nonExistingTopicErrors += topicPartition -> Errors.UNKNOWN_TOPIC_OR_PARTITION
        else
          authorizedPartitions.add(topicPartition)
      }

      if (unauthorizedTopicErrors.nonEmpty || nonExistingTopicErrors.nonEmpty) {
        // Any failed partition check causes the entire request to fail. We send the appropriate error codes for the
        // partitions which failed, and an 'OPERATION_NOT_ATTEMPTED' error code for the partitions which succeeded
        // the authorization check to indicate that they were not added to the transaction.
        val partitionErrors = unauthorizedTopicErrors ++ nonExistingTopicErrors ++
          authorizedPartitions.map(_ -> Errors.OPERATION_NOT_ATTEMPTED)
        sendResponseMaybeThrottle(request, requestThrottleMs =>
          new AddPartitionsToTxnResponse(requestThrottleMs, partitionErrors.asJava))
      } else {
        def sendResponseCallback(error: Errors): Unit = {
          def createResponse(requestThrottleMs: Int): AbstractResponse = {
            val responseBody: AddPartitionsToTxnResponse = new AddPartitionsToTxnResponse(requestThrottleMs,
              partitionsToAdd.map{tp => (tp, error)}.toMap.asJava)
            trace(s"Completed $transactionalId's AddPartitionsToTxnRequest with partitions $partitionsToAdd: errors: $error from client ${request.header.clientId}")
            responseBody
          }

          sendResponseMaybeThrottle(request, createResponse)
        }

        txnCoordinator.handleAddPartitionsToTransaction(transactionalId,
          addPartitionsToTxnRequest.producerId,
          addPartitionsToTxnRequest.producerEpoch,
          authorizedPartitions,
          sendResponseCallback)
      }
    }
  }

  def handleAddOffsetsToTxnRequest(request: RequestChannel.Request): Unit = {
    ensureInterBrokerVersion(KAFKA_0_11_0_IV0)
    val addOffsetsToTxnRequest = request.body[AddOffsetsToTxnRequest]
    val transactionalId = addOffsetsToTxnRequest.data.transactionalId
    val groupId = addOffsetsToTxnRequest.data.groupId
    val offsetTopicPartition = new TopicPartition(GROUP_METADATA_TOPIC_NAME, groupCoordinator.partitionFor(groupId))

    if (!authorize(request.context, WRITE, TRANSACTIONAL_ID, transactionalId))
      sendResponseMaybeThrottle(request, requestThrottleMs =>
        new AddOffsetsToTxnResponse(new AddOffsetsToTxnResponseData()
          .setErrorCode(Errors.TRANSACTIONAL_ID_AUTHORIZATION_FAILED.code)
          .setThrottleTimeMs(requestThrottleMs)))
    else if (!authorize(request.context, READ, GROUP, groupId))
      sendResponseMaybeThrottle(request, requestThrottleMs =>
        new AddOffsetsToTxnResponse(new AddOffsetsToTxnResponseData()
          .setErrorCode(Errors.GROUP_AUTHORIZATION_FAILED.code)
          .setThrottleTimeMs(requestThrottleMs))
      )
    else {
      def sendResponseCallback(error: Errors): Unit = {
        def createResponse(requestThrottleMs: Int): AbstractResponse = {
          val responseBody: AddOffsetsToTxnResponse = new AddOffsetsToTxnResponse(
            new AddOffsetsToTxnResponseData()
              .setErrorCode(error.code)
              .setThrottleTimeMs(requestThrottleMs))
          trace(s"Completed $transactionalId's AddOffsetsToTxnRequest for group $groupId on partition " +
            s"$offsetTopicPartition: errors: $error from client ${request.header.clientId}")
          responseBody
        }
        sendResponseMaybeThrottle(request, createResponse)
      }

      txnCoordinator.handleAddPartitionsToTransaction(transactionalId,
        addOffsetsToTxnRequest.data.producerId,
        addOffsetsToTxnRequest.data.producerEpoch,
        Set(offsetTopicPartition),
        sendResponseCallback)
    }
  }

  def handleTxnOffsetCommitRequest(request: RequestChannel.Request): Unit = {
    ensureInterBrokerVersion(KAFKA_0_11_0_IV0)
    val header = request.header
    val txnOffsetCommitRequest = request.body[TxnOffsetCommitRequest]

    // authorize for the transactionalId and the consumer group. Note that we skip producerId authorization
    // since it is implied by transactionalId authorization
    if (!authorize(request.context, WRITE, TRANSACTIONAL_ID, txnOffsetCommitRequest.data.transactionalId))
      sendErrorResponseMaybeThrottle(request, Errors.TRANSACTIONAL_ID_AUTHORIZATION_FAILED.exception)
    else if (!authorize(request.context, READ, GROUP, txnOffsetCommitRequest.data.groupId))
      sendErrorResponseMaybeThrottle(request, Errors.GROUP_AUTHORIZATION_FAILED.exception)
    else {
      val unauthorizedTopicErrors = mutable.Map[TopicPartition, Errors]()
      val nonExistingTopicErrors = mutable.Map[TopicPartition, Errors]()
      val authorizedTopicCommittedOffsets = mutable.Map[TopicPartition, TxnOffsetCommitRequest.CommittedOffset]()
      val authorizedTopics = filterAuthorized(request.context, READ, TOPIC, txnOffsetCommitRequest.offsets.keySet.asScala.toSeq.map(_.topic))

      for ((topicPartition, commitedOffset) <- txnOffsetCommitRequest.offsets.asScala) {
        if (!authorizedTopics.contains(topicPartition.topic))
          unauthorizedTopicErrors += topicPartition -> Errors.TOPIC_AUTHORIZATION_FAILED
        else if (!metadataCache.contains(topicPartition))
          nonExistingTopicErrors += topicPartition -> Errors.UNKNOWN_TOPIC_OR_PARTITION
        else
          authorizedTopicCommittedOffsets += (topicPartition -> commitedOffset)
      }

      // the callback for sending an offset commit response
      def sendResponseCallback(authorizedTopicErrors: Map[TopicPartition, Errors]): Unit = {
        val combinedCommitStatus = mutable.Map() ++= authorizedTopicErrors ++= unauthorizedTopicErrors ++= nonExistingTopicErrors
        if (isDebugEnabled)
          combinedCommitStatus.foreach { case (topicPartition, error) =>
            if (error != Errors.NONE) {
              debug(s"TxnOffsetCommit with correlation id ${header.correlationId} from client ${header.clientId} " +
                s"on partition $topicPartition failed due to ${error.exceptionName}")
            }
          }

        // We need to replace COORDINATOR_LOAD_IN_PROGRESS with COORDINATOR_NOT_AVAILABLE
        // for older producer client from 0.11 to prior 2.0, which could potentially crash due
        // to unexpected loading error. This bug is fixed later by KAFKA-7296. Clients using
        // txn commit protocol >= 2 (version 2.3 and onwards) are guaranteed to have
        // the fix to check for the loading error.
        if (txnOffsetCommitRequest.version < 2) {
          combinedCommitStatus ++= combinedCommitStatus.collect {
            case (tp, error) if error == Errors.COORDINATOR_LOAD_IN_PROGRESS => tp -> Errors.COORDINATOR_NOT_AVAILABLE
          }
        }

        sendResponseMaybeThrottle(request, requestThrottleMs =>
          new TxnOffsetCommitResponse(requestThrottleMs, combinedCommitStatus.asJava))
      }

      if (authorizedTopicCommittedOffsets.isEmpty)
        sendResponseCallback(Map.empty)
      else {
        val offsetMetadata = convertTxnOffsets(authorizedTopicCommittedOffsets.toMap)
        groupCoordinator.handleTxnCommitOffsets(
          txnOffsetCommitRequest.data.groupId,
          txnOffsetCommitRequest.data.producerId,
          txnOffsetCommitRequest.data.producerEpoch,
          txnOffsetCommitRequest.data.memberId,
          Option(txnOffsetCommitRequest.data.groupInstanceId),
          txnOffsetCommitRequest.data.generationId,
          offsetMetadata,
          sendResponseCallback)
      }
    }
  }

  private def convertTxnOffsets(offsetsMap: immutable.Map[TopicPartition, TxnOffsetCommitRequest.CommittedOffset]): immutable.Map[TopicPartition, OffsetAndMetadata] = {
    val currentTimestamp = time.milliseconds
    offsetsMap.map { case (topicPartition, partitionData) =>
      val metadata = if (partitionData.metadata == null) OffsetAndMetadata.NoMetadata else partitionData.metadata
      topicPartition -> new OffsetAndMetadata(
        offset = partitionData.offset,
        leaderEpoch = partitionData.leaderEpoch,
        metadata = metadata,
        commitTimestamp = currentTimestamp,
        expireTimestamp = None)
    }
  }

  def handleDescribeAcls(request: RequestChannel.Request): Unit = {
    authorizeClusterOperation(request, DESCRIBE)
    val describeAclsRequest = request.body[DescribeAclsRequest]
    authorizer match {
      case None =>
        sendResponseMaybeThrottle(request, requestThrottleMs =>
          new DescribeAclsResponse(new DescribeAclsResponseData()
            .setErrorCode(Errors.SECURITY_DISABLED.code)
            .setErrorMessage("No Authorizer is configured on the broker")
            .setThrottleTimeMs(requestThrottleMs)))
      case Some(auth) =>
        val filter = describeAclsRequest.filter
        val returnedAcls = new util.HashSet[AclBinding]()
        auth.acls(filter).forEach(returnedAcls.add)
        sendResponseMaybeThrottle(request, requestThrottleMs =>
          new DescribeAclsResponse(new DescribeAclsResponseData()
            .setThrottleTimeMs(requestThrottleMs)
            .setResources(DescribeAclsResponse.aclsResources(returnedAcls))))
    }
  }

  def handleCreateAcls(request: RequestChannel.Request): Unit = {
    authorizeClusterOperation(request, ALTER)
    val createAclsRequest = request.body[CreateAclsRequest]

    authorizer match {
      case None => sendResponseMaybeThrottle(request, requestThrottleMs =>
        createAclsRequest.getErrorResponse(requestThrottleMs,
          new SecurityDisabledException("No Authorizer is configured on the broker.")))
      case Some(auth) =>
        val allBindings = createAclsRequest.aclCreations.asScala.map(CreateAclsRequest.aclBinding)
        val errorResults = mutable.Map[AclBinding, AclCreateResult]()
        val validBindings = new ArrayBuffer[AclBinding]
        allBindings.foreach { acl =>
          val resource = acl.pattern
          val throwable = if (resource.resourceType == ResourceType.CLUSTER && !AuthorizerUtils.isClusterResource(resource.name))
              new InvalidRequestException("The only valid name for the CLUSTER resource is " + CLUSTER_NAME)
          else if (resource.name.isEmpty)
            new InvalidRequestException("Invalid empty resource name")
          else
            null
          if (throwable != null) {
            debug(s"Failed to add acl $acl to $resource", throwable)
            errorResults(acl) = new AclCreateResult(throwable)
          } else
            validBindings += acl
        }

        val createResults = auth.createAcls(request.context, validBindings.asJava, createAclsRequest.clusterId())
          .asScala.map(_.toCompletableFuture)

        def sendResponseCallback(): Unit = {
          val aclCreationResults = allBindings.map { acl =>
            val result = errorResults.getOrElse(acl, createResults(validBindings.indexOf(acl)).get)
            val creationResult = new AclCreationResult()
            result.exception.asScala.foreach { throwable =>
              val apiError = ApiError.fromThrowable(throwable)
              creationResult
                .setErrorCode(apiError.error.code)
                .setErrorMessage(apiError.message)
            }
            creationResult
          }
          sendResponseMaybeThrottle(request, requestThrottleMs =>
            new CreateAclsResponse(new CreateAclsResponseData()
              .setThrottleTimeMs(requestThrottleMs)
              .setResults(aclCreationResults.asJava)))
        }

        alterAclsPurgatory.tryCompleteElseWatch(config.connectionsMaxIdleMs, createResults, sendResponseCallback)
    }
  }

  def handleDeleteAcls(request: RequestChannel.Request): Unit = {
    authorizeClusterOperation(request, ALTER)
    val deleteAclsRequest = request.body[DeleteAclsRequest]
    authorizer match {
      case None =>
        sendResponseMaybeThrottle(request, requestThrottleMs =>
          deleteAclsRequest.getErrorResponse(requestThrottleMs,
            new SecurityDisabledException("No Authorizer is configured on the broker.")))
      case Some(auth) =>

        val deleteResults = auth.deleteAcls(request.context, deleteAclsRequest.filters, deleteAclsRequest.clusterId())
          .asScala.map(_.toCompletableFuture).toList

        def sendResponseCallback(): Unit = {
          val filterResults = deleteResults.map(_.get).map(DeleteAclsResponse.filterResult).asJava
          sendResponseMaybeThrottle(request, requestThrottleMs =>
            new DeleteAclsResponse(new DeleteAclsResponseData()
              .setThrottleTimeMs(requestThrottleMs)
              .setFilterResults(filterResults)))
        }
        alterAclsPurgatory.tryCompleteElseWatch(config.connectionsMaxIdleMs, deleteResults, sendResponseCallback)
    }
  }

  def handleOffsetForLeaderEpochRequest(request: RequestChannel.Request): Unit = {
    val offsetForLeaderEpoch = request.body[OffsetsForLeaderEpochRequest]
    val requestInfo = offsetForLeaderEpoch.epochsByTopicPartition.asScala

    // The OffsetsForLeaderEpoch API was initially only used for inter-broker communication and required
    // cluster permission. With KIP-320, the consumer now also uses this API to check for log truncation
    // following a leader change, so we also allow topic describe permission.
    val (authorizedPartitions, unauthorizedPartitions) = if (authorize(request.context, CLUSTER_ACTION, CLUSTER, CLUSTER_NAME, logIfDenied = false)) {
      (requestInfo, Map.empty[TopicPartition, OffsetsForLeaderEpochRequest.PartitionData])
    } else {
      val authorizedTopics = filterAuthorized(request.context, DESCRIBE, TOPIC, requestInfo.keySet.toSeq.map(_.topic))
      requestInfo.partition {
        case (tp, _) => authorizedTopics.contains(tp.topic)
      }
    }

    val endOffsetsForAuthorizedPartitions = replicaManager.lastOffsetForLeaderEpoch(authorizedPartitions)
    val endOffsetsForUnauthorizedPartitions = unauthorizedPartitions.map { case (k, _) =>
      k -> new EpochEndOffset(Errors.TOPIC_AUTHORIZATION_FAILED, EpochEndOffset.UNDEFINED_EPOCH,
        EpochEndOffset.UNDEFINED_EPOCH_OFFSET)
    }

    val endOffsetsForAllPartitions = endOffsetsForAuthorizedPartitions ++ endOffsetsForUnauthorizedPartitions
    sendResponseMaybeThrottle(request, requestThrottleMs =>
      new OffsetsForLeaderEpochResponse(requestThrottleMs, endOffsetsForAllPartitions.asJava))
  }

  def handleAlterConfigsRequest(request: RequestChannel.Request): Unit = {
    val alterConfigsRequest = request.body[AlterConfigsRequest]
    val (authorizedResources, unauthorizedResources) = alterConfigsRequest.configs.asScala.partition { case (resource, _) =>
      resource.`type` match {
        case ConfigResource.Type.BROKER_LOGGER =>
          throw new InvalidRequestException(s"AlterConfigs is deprecated and does not support the resource type ${ConfigResource.Type.BROKER_LOGGER}")
        case ConfigResource.Type.BROKER =>
          authorize(request.context, ALTER_CONFIGS, CLUSTER, CLUSTER_NAME)
        case ConfigResource.Type.TOPIC =>
          authorize(request.context, ALTER_CONFIGS, TOPIC, resource.name)
        case rt => throw new InvalidRequestException(s"Unexpected resource type $rt")
      }
    }
    val authorizedResult = adminManager.alterConfigs(authorizedResources, alterConfigsRequest.validateOnly, request.session.principal)
    val unauthorizedResult = unauthorizedResources.keys.map { resource =>
      resource -> configsAuthorizationApiError(resource)
    }
    def responseCallback(requestThrottleMs: Int): AlterConfigsResponse = {
      val data = new AlterConfigsResponseData()
        .setThrottleTimeMs(requestThrottleMs)
      (authorizedResult ++ unauthorizedResult).foreach{case (resource, error) =>
        data.responses().add(new AlterConfigsResourceResponse()
          .setErrorCode(error.error.code)
          .setErrorMessage(error.message)
          .setResourceName(resource.name)
          .setResourceType(resource.`type`.id))
      }
      new AlterConfigsResponse(data)
    }
    sendResponseMaybeThrottle(request, responseCallback)
  }

  def handleAlterPartitionReassignmentsRequest(request: RequestChannel.Request): Unit = {
    authorizeClusterOperation(request, ALTER)
    val alterPartitionReassignmentsRequest = request.body[AlterPartitionReassignmentsRequest]

    def sendResponseCallback(result: Either[Map[TopicPartition, ApiError], ApiError]): Unit = {
      val responseData = result match {
        case Right(topLevelError) =>
          new AlterPartitionReassignmentsResponseData().setErrorMessage(topLevelError.message).setErrorCode(topLevelError.error.code)

        case Left(assignments) =>
          val topicResponses = assignments.groupBy(_._1.topic).map {
            case (topic, reassignmentsByTp) =>
              val partitionResponses = reassignmentsByTp.map {
                case (topicPartition, error) =>
                  new ReassignablePartitionResponse().setPartitionIndex(topicPartition.partition)
                    .setErrorCode(error.error.code).setErrorMessage(error.message)
              }
              new ReassignableTopicResponse().setName(topic).setPartitions(partitionResponses.toList.asJava)
          }
          new AlterPartitionReassignmentsResponseData().setResponses(topicResponses.toList.asJava)
      }

      sendResponseMaybeThrottle(request, requestThrottleMs =>
        new AlterPartitionReassignmentsResponse(responseData.setThrottleTimeMs(requestThrottleMs))
      )
    }

    val reassignments = alterPartitionReassignmentsRequest.data.topics.asScala.flatMap {
      reassignableTopic => reassignableTopic.partitions.asScala.map {
        reassignablePartition =>
          val tp = new TopicPartition(reassignableTopic.name, reassignablePartition.partitionIndex)
          if (reassignablePartition.replicas == null)
            tp -> None // revert call
          else
            tp -> Some(
              ReplicaAssignment.Assignment(
                reassignablePartition.replicas().asScala.map(_.toInt),
                reassignablePartition.observers().asScala.map(_.toInt)))
      }
    }.toMap

    controller.alterPartitionReassignments(reassignments, sendResponseCallback)
  }

  def handleStartRebalanceRequest(request: RequestChannel.Request): Unit = {
    authorizeClusterOperation(request, ALTER)
    val startRebalanceRequest = request.body[StartRebalanceRequest]

    sendResponseMaybeThrottle(request, throttleTimeMs =>
      new StartRebalanceResponse(
        new StartRebalanceResponseData()
          .setThrottleTimeMs(throttleTimeMs)
          .setErrorCode(Errors.UNSUPPORTED_VERSION.code()).setErrorMessage(Errors.UNSUPPORTED_VERSION.message())
      )
    )
  }

  def handleListPartitionReassignmentsRequest(request: RequestChannel.Request): Unit = {
    authorizeClusterOperation(request, DESCRIBE)
    val listPartitionReassignmentsRequest = request.body[ListPartitionReassignmentsRequest]

    def sendResponseCallback(result: Either[Map[TopicPartition, ReplicaAssignment], ApiError]): Unit = {
      val responseData = result match {
        case Right(error) => new ListPartitionReassignmentsResponseData().setErrorMessage(error.message).setErrorCode(error.error.code)

        case Left(assignments) =>
          val topicReassignments = assignments.groupBy(_._1.topic).map {
            case (topic, reassignmentsByTp) =>
              val partitionReassignments = reassignmentsByTp.map {
                case (topicPartition, assignment) =>
                  new ListPartitionReassignmentsResponseData.OngoingPartitionReassignment()
                    .setPartitionIndex(topicPartition.partition)
                    .setAddingReplicas(assignment.addingReplicas.toList.asJava.asInstanceOf[java.util.List[java.lang.Integer]])
                    .setRemovingReplicas(assignment.removingReplicas.toList.asJava.asInstanceOf[java.util.List[java.lang.Integer]])
                    .setReplicas(assignment.replicas.toList.asJava.asInstanceOf[java.util.List[java.lang.Integer]])
                    .setObservers(assignment.observers.toList.asJava.asInstanceOf[java.util.List[java.lang.Integer]])
              }.toList

              new ListPartitionReassignmentsResponseData.OngoingTopicReassignment().setName(topic)
                .setPartitions(partitionReassignments.asJava)
          }.toList

          new ListPartitionReassignmentsResponseData().setTopics(topicReassignments.asJava)
      }

      sendResponseMaybeThrottle(request, requestThrottleMs =>
        new ListPartitionReassignmentsResponse(responseData.setThrottleTimeMs(requestThrottleMs))
      )
    }

    val partitionsOpt = listPartitionReassignmentsRequest.data.topics match {
      case topics: Any =>
        Some(topics.iterator().asScala.flatMap { topic =>
          topic.partitionIndexes.iterator().asScala
            .map { tp => new TopicPartition(topic.name(), tp) }
        }.toSet)
      case _ => None
    }

    controller.listPartitionReassignments(partitionsOpt, sendResponseCallback)
  }

  private def configsAuthorizationApiError(resource: ConfigResource): ApiError = {
    val error = resource.`type` match {
      case ConfigResource.Type.BROKER | ConfigResource.Type.BROKER_LOGGER => Errors.CLUSTER_AUTHORIZATION_FAILED
      case ConfigResource.Type.TOPIC => Errors.TOPIC_AUTHORIZATION_FAILED
      case rt => throw new InvalidRequestException(s"Unexpected resource type $rt for resource ${resource.name}")
    }
    new ApiError(error, null)
  }

  def handleIncrementalAlterConfigsRequest(request: RequestChannel.Request): Unit = {
    val alterConfigsRequest = request.body[IncrementalAlterConfigsRequest]

    val configs = alterConfigsRequest.data.resources.iterator().asScala.map { alterConfigResource =>
      val configResource = new ConfigResource(ConfigResource.Type.forId(alterConfigResource.resourceType), alterConfigResource.resourceName)
      configResource -> alterConfigResource.configs().iterator().asScala.map {
        alterConfig => new AlterConfigOp(new ConfigEntry(alterConfig.name, alterConfig.value), OpType.forId(alterConfig.configOperation)) }.toList
    }.toMap

    val (authorizedResources, unauthorizedResources) = configs.partition { case (resource, _) =>
      resource.`type` match {
        case ConfigResource.Type.BROKER | ConfigResource.Type.BROKER_LOGGER =>
          authorize(request.context, ALTER_CONFIGS, CLUSTER, CLUSTER_NAME)
        case ConfigResource.Type.TOPIC =>
          authorize(request.context, ALTER_CONFIGS, TOPIC, resource.name)
        case rt => throw new InvalidRequestException(s"Unexpected resource type $rt")
      }
    }

    val authorizedResult = adminManager.incrementalAlterConfigs(authorizedResources, alterConfigsRequest.data.validateOnly,
      request.session.principal)
    val unauthorizedResult = unauthorizedResources.keys.map { resource =>
      resource -> configsAuthorizationApiError(resource)
    }
    sendResponseMaybeThrottle(request, requestThrottleMs =>
      new IncrementalAlterConfigsResponse(IncrementalAlterConfigsResponse.toResponseData(requestThrottleMs,
        (authorizedResult ++ unauthorizedResult).asJava)))
  }

  def handleDescribeConfigsRequest(request: RequestChannel.Request): Unit = {
    val describeConfigsRequest = request.body[DescribeConfigsRequest]
    val (authorizedResources, unauthorizedResources) = describeConfigsRequest.resources.asScala.partition { resource =>
      resource.`type` match {
        case ConfigResource.Type.BROKER | ConfigResource.Type.BROKER_LOGGER =>
          authorize(request.context, DESCRIBE_CONFIGS, CLUSTER, CLUSTER_NAME)
        case ConfigResource.Type.TOPIC =>
          authorize(request.context, DESCRIBE_CONFIGS, TOPIC, resource.name)
        case rt => throw new InvalidRequestException(s"Unexpected resource type $rt for resource ${resource.name}")
      }
    }
    val authorizedConfigs = adminManager.describeConfigs(authorizedResources.map { resource =>
      resource -> Option(describeConfigsRequest.configNames(resource)).map(_.asScala.toSet)
    }.toMap, describeConfigsRequest.includeSynonyms, request.session.principal)
    val unauthorizedConfigs = unauthorizedResources.map { resource =>
      val error = configsAuthorizationApiError(resource)
      resource -> new DescribeConfigsResponse.Config(error, util.Collections.emptyList[DescribeConfigsResponse.ConfigEntry])
    }

    sendResponseMaybeThrottle(request, requestThrottleMs =>
      new DescribeConfigsResponse(requestThrottleMs, (authorizedConfigs ++ unauthorizedConfigs).asJava))
  }

  def handleAlterReplicaLogDirsRequest(request: RequestChannel.Request): Unit = {
    val alterReplicaDirsRequest = request.body[AlterReplicaLogDirsRequest]
    val responseMap = {
      if (authorize(request.context, ALTER, CLUSTER, CLUSTER_NAME))
        replicaManager.alterReplicaLogDirs(alterReplicaDirsRequest.partitionDirs.asScala)
      else
        alterReplicaDirsRequest.partitionDirs.asScala.keys.map((_, Errors.CLUSTER_AUTHORIZATION_FAILED)).toMap
    }
    sendResponseMaybeThrottle(request, requestThrottleMs => new AlterReplicaLogDirsResponse(requestThrottleMs, responseMap.asJava))
  }

  def handleDescribeLogDirsRequest(request: RequestChannel.Request): Unit = {
    val describeLogDirsDirRequest = request.body[DescribeLogDirsRequest]
    val logDirInfos = {
      if (authorize(request.context, DESCRIBE, CLUSTER, CLUSTER_NAME)) {
        val partitions =
          if (describeLogDirsDirRequest.isAllTopicPartitions)
            replicaManager.logManager.allLogs.map(_.topicPartition).toSet
          else
            describeLogDirsDirRequest.data.topics.asScala.flatMap(
              logDirTopic => logDirTopic.partitionIndex.asScala.map(partitionIndex =>
                new TopicPartition(logDirTopic.topic, partitionIndex))).toSet

        replicaManager.describeLogDirs(partitions)
      } else {
        List.empty[DescribeLogDirsResponseData.DescribeLogDirsResult]
      }
    }
    sendResponseMaybeThrottle(request, throttleTimeMs => new DescribeLogDirsResponse(new DescribeLogDirsResponseData()
      .setThrottleTimeMs(throttleTimeMs)
      .setResults(logDirInfos.asJava)))
  }

  def handleCreateTokenRequest(request: RequestChannel.Request): Unit = {
    val createTokenRequest = request.body[CreateDelegationTokenRequest]

    // the callback for sending a create token response
    def sendResponseCallback(createResult: CreateTokenResult): Unit = {
      trace(s"Sending create token response for correlation id ${request.header.correlationId} " +
        s"to client ${request.header.clientId}.")
      sendResponseMaybeThrottle(request, requestThrottleMs =>
        CreateDelegationTokenResponse.prepareResponse(requestThrottleMs, createResult.error, request.context.principal, createResult.issueTimestamp,
          createResult.expiryTimestamp, createResult.maxTimestamp, createResult.tokenId, ByteBuffer.wrap(createResult.hmac)))
    }

    if (!allowTokenRequests(request))
      sendResponseMaybeThrottle(request, requestThrottleMs =>
        CreateDelegationTokenResponse.prepareResponse(requestThrottleMs, Errors.DELEGATION_TOKEN_REQUEST_NOT_ALLOWED, request.context.principal))
    else {
      val renewerList = createTokenRequest.data.renewers.asScala.toList.map(entry =>
        new KafkaPrincipal(entry.principalType, entry.principalName))

      if (renewerList.exists(principal => principal.getPrincipalType != KafkaPrincipal.USER_TYPE)) {
        sendResponseMaybeThrottle(request, requestThrottleMs =>
          CreateDelegationTokenResponse.prepareResponse(requestThrottleMs, Errors.INVALID_PRINCIPAL_TYPE, request.context.principal))
      }
      else {
        tokenManager.createToken(
          request.context.principal,
          renewerList,
          createTokenRequest.data.maxLifetimeMs,
          sendResponseCallback
        )
      }
    }
  }

  def handleRenewTokenRequest(request: RequestChannel.Request): Unit = {
    val renewTokenRequest = request.body[RenewDelegationTokenRequest]

    // the callback for sending a renew token response
    def sendResponseCallback(error: Errors, expiryTimestamp: Long): Unit = {
      trace("Sending renew token response for correlation id %d to client %s."
        .format(request.header.correlationId, request.header.clientId))
      sendResponseMaybeThrottle(request, requestThrottleMs =>
        new RenewDelegationTokenResponse(
             new RenewDelegationTokenResponseData()
               .setThrottleTimeMs(requestThrottleMs)
               .setErrorCode(error.code)
               .setExpiryTimestampMs(expiryTimestamp)))
    }

    if (!allowTokenRequests(request))
      sendResponseCallback(Errors.DELEGATION_TOKEN_REQUEST_NOT_ALLOWED, DelegationTokenManager.ErrorTimestamp)
    else {
      tokenManager.renewToken(
        request.context.principal,
        ByteBuffer.wrap(renewTokenRequest.data.hmac),
        renewTokenRequest.data.renewPeriodMs,
        sendResponseCallback
      )
    }
  }

  def handleExpireTokenRequest(request: RequestChannel.Request): Unit = {
    val expireTokenRequest = request.body[ExpireDelegationTokenRequest]

    // the callback for sending a expire token response
    def sendResponseCallback(error: Errors, expiryTimestamp: Long): Unit = {
      trace("Sending expire token response for correlation id %d to client %s."
        .format(request.header.correlationId, request.header.clientId))
      sendResponseMaybeThrottle(request, requestThrottleMs =>
        new ExpireDelegationTokenResponse(
            new ExpireDelegationTokenResponseData()
              .setThrottleTimeMs(requestThrottleMs)
              .setErrorCode(error.code)
              .setExpiryTimestampMs(expiryTimestamp)))
    }

    if (!allowTokenRequests(request))
      sendResponseCallback(Errors.DELEGATION_TOKEN_REQUEST_NOT_ALLOWED, DelegationTokenManager.ErrorTimestamp)
    else {
      tokenManager.expireToken(
        request.context.principal,
        expireTokenRequest.hmac(),
        expireTokenRequest.expiryTimePeriod(),
        sendResponseCallback
      )
    }
  }

  def handleDescribeTokensRequest(request: RequestChannel.Request): Unit = {
    val describeTokenRequest = request.body[DescribeDelegationTokenRequest]

    // the callback for sending a describe token response
    def sendResponseCallback(error: Errors, tokenDetails: List[DelegationToken]): Unit = {
      sendResponseMaybeThrottle(request, requestThrottleMs =>
        new DescribeDelegationTokenResponse(requestThrottleMs, error, tokenDetails.asJava))
      trace("Sending describe token response for correlation id %d to client %s."
        .format(request.header.correlationId, request.header.clientId))
    }

    if (!allowTokenRequests(request))
      sendResponseCallback(Errors.DELEGATION_TOKEN_REQUEST_NOT_ALLOWED, List.empty)
    else if (!config.tokenAuthEnabled)
      sendResponseCallback(Errors.DELEGATION_TOKEN_AUTH_DISABLED, List.empty)
    else {
      val requestPrincipal = request.context.principal

      if (describeTokenRequest.ownersListEmpty()) {
        sendResponseCallback(Errors.NONE, List())
      }
      else {
        val owners = if (describeTokenRequest.data.owners == null)
          None
        else
          Some(describeTokenRequest.data.owners.asScala.map(p => new KafkaPrincipal(p.principalType(), p.principalName)).toList)
        def authorizeToken(tokenId: String) = authorize(request.context, DESCRIBE, DELEGATION_TOKEN, tokenId)
        def eligible(token: TokenInformation) = DelegationTokenManager.filterToken(requestPrincipal, owners, token, authorizeToken)
        val tokens =  tokenManager.getTokens(eligible)
        sendResponseCallback(Errors.NONE, tokens)
      }
    }
  }

  def allowTokenRequests(request: RequestChannel.Request): Boolean = {
    val protocol = request.context.securityProtocol
    if (request.context.principal.tokenAuthenticated ||
      protocol == SecurityProtocol.PLAINTEXT ||
      // disallow requests from 1-way SSL
      (protocol == SecurityProtocol.SSL && request.context.principal == KafkaPrincipal.ANONYMOUS))
      false
    else
      true
  }

  def handleElectReplicaLeader(request: RequestChannel.Request): Unit = {

    val electionRequest = request.body[ElectLeadersRequest]

    def sendResponseCallback(
      error: ApiError
    )(
      results: Map[TopicPartition, ApiError]
    ): Unit = {
      sendResponseMaybeThrottle(request, requestThrottleMs => {
        val adjustedResults = if (electionRequest.data.topicPartitions == null) {
          /* When performing elections across all of the partitions we should only return
           * partitions for which there was an eleciton or resulted in an error. In other
           * words, partitions that didn't need election because they ready have the correct
           * leader are not returned to the client.
           */
          results.filter { case (_, error) =>
            error.error != Errors.ELECTION_NOT_NEEDED
          }
        } else results

        val electionResults = new util.ArrayList[ReplicaElectionResult]()
        adjustedResults
          .groupBy { case (tp, _) => tp.topic }
          .foreach { case (topic, ps) =>
            val electionResult = new ReplicaElectionResult()

            electionResult.setTopic(topic)
            ps.foreach { case (topicPartition, error) =>
              val partitionResult = new PartitionResult()
              partitionResult.setPartitionId(topicPartition.partition)
              partitionResult.setErrorCode(error.error.code)
              partitionResult.setErrorMessage(error.message)
              electionResult.partitionResult.add(partitionResult)
            }

            electionResults.add(electionResult)
          }

        new ElectLeadersResponse(
          requestThrottleMs,
          error.error.code,
          electionResults,
          electionRequest.version
        )
      })
    }

    if (!authorize(request.context, ALTER, CLUSTER, CLUSTER_NAME)) {
      val error = new ApiError(Errors.CLUSTER_AUTHORIZATION_FAILED, null)
      val partitionErrors: Map[TopicPartition, ApiError] =
        electionRequest.topicPartitions.iterator.map(partition => partition -> error).toMap

      sendResponseCallback(error)(partitionErrors)
    } else {
      val partitions = if (electionRequest.data.topicPartitions == null) {
        metadataCache.getAllPartitions()
      } else {
        electionRequest.topicPartitions
      }

      replicaManager.electLeaders(
        controller,
        partitions,
        electionRequest.electionType,
        sendResponseCallback(ApiError.NONE),
        electionRequest.data.timeoutMs
      )
    }
  }

  def handleOffsetDeleteRequest(request: RequestChannel.Request): Unit = {
    val offsetDeleteRequest = request.body[OffsetDeleteRequest]
    val groupId = offsetDeleteRequest.data.groupId

    if (authorize(request.context, DELETE, GROUP, groupId)) {
      val authorizedTopics = filterAuthorized(request.context, READ, TOPIC,
        offsetDeleteRequest.data.topics.asScala.map(_.name).toSeq)

      val topicPartitionErrors = mutable.Map[TopicPartition, Errors]()
      val topicPartitions = mutable.ArrayBuffer[TopicPartition]()

      for (topic <- offsetDeleteRequest.data.topics.asScala) {
        for (partition <- topic.partitions.asScala) {
          val tp = new TopicPartition(topic.name, partition.partitionIndex)
          if (!authorizedTopics.contains(topic.name))
            topicPartitionErrors(tp) = Errors.TOPIC_AUTHORIZATION_FAILED
          else if (!metadataCache.contains(tp))
            topicPartitionErrors(tp) = Errors.UNKNOWN_TOPIC_OR_PARTITION
          else
            topicPartitions += tp
        }
      }

      val (groupError, authorizedTopicPartitionsErrors) = groupCoordinator.handleDeleteOffsets(
        groupId, topicPartitions)

      topicPartitionErrors ++= authorizedTopicPartitionsErrors

      sendResponseMaybeThrottle(request, requestThrottleMs => {
        if (groupError != Errors.NONE)
          offsetDeleteRequest.getErrorResponse(requestThrottleMs, groupError)
        else {
          val topics = new OffsetDeleteResponseData.OffsetDeleteResponseTopicCollection
          topicPartitionErrors.groupBy(_._1.topic).foreach { case (topic, topicPartitions) =>
            val partitions = new OffsetDeleteResponseData.OffsetDeleteResponsePartitionCollection
            topicPartitions.foreach { case (topicPartition, error) =>
              partitions.add(
                new OffsetDeleteResponseData.OffsetDeleteResponsePartition()
                  .setPartitionIndex(topicPartition.partition)
                  .setErrorCode(error.code)
              )
            }
            topics.add(new OffsetDeleteResponseData.OffsetDeleteResponseTopic()
              .setName(topic)
              .setPartitions(partitions))
          }

          new OffsetDeleteResponse(new OffsetDeleteResponseData()
            .setTopics(topics)
            .setThrottleTimeMs(requestThrottleMs))
        }
      })
    } else {
      sendResponseMaybeThrottle(request, requestThrottleMs =>
        offsetDeleteRequest.getErrorResponse(requestThrottleMs, Errors.GROUP_AUTHORIZATION_FAILED))
    }
  }

  def handleDescribeClientQuotasRequest(request: RequestChannel.Request): Unit = {
    val describeClientQuotasRequest = request.body[DescribeClientQuotasRequest]

    if (authorize(request.context, DESCRIBE_CONFIGS, CLUSTER, CLUSTER_NAME)) {
      val result = adminManager.describeClientQuotas(describeClientQuotasRequest.filter).map { case (quotaEntity, quotaConfigs) =>
        quotaEntity -> quotaConfigs.map { case (key, value) => key -> Double.box(value) }.asJava
      }.asJava
      sendResponseMaybeThrottle(request, requestThrottleMs =>
        new DescribeClientQuotasResponse(result, requestThrottleMs))
    } else {
      sendResponseMaybeThrottle(request, requestThrottleMs =>
        describeClientQuotasRequest.getErrorResponse(requestThrottleMs, Errors.CLUSTER_AUTHORIZATION_FAILED.exception))
    }
  }

  def handleAlterClientQuotasRequest(request: RequestChannel.Request): Unit = {
    val alterClientQuotasRequest = request.body[AlterClientQuotasRequest]

    if (authorize(request.context, ALTER_CONFIGS, CLUSTER, CLUSTER_NAME)) {
      val result = adminManager.alterClientQuotas(alterClientQuotasRequest.entries().asScala.toSeq,
        alterClientQuotasRequest.validateOnly()).asJava
      sendResponseMaybeThrottle(request, requestThrottleMs =>
        new AlterClientQuotasResponse(result, requestThrottleMs))
    } else {
      sendResponseMaybeThrottle(request, requestThrottleMs =>
        alterClientQuotasRequest.getErrorResponse(requestThrottleMs, Errors.CLUSTER_AUTHORIZATION_FAILED.exception))
    }
  }

<<<<<<< HEAD
  def handleCreateClusterLinksRequest(request: RequestChannel.Request): Unit = {
    val createClusterLinksRequest = request.body[CreateClusterLinksRequest]

    if (!controller.isActive) {
      sendResponseMaybeThrottle(request, requestThrottleMs =>
        createClusterLinksRequest.getErrorResponse(requestThrottleMs, Errors.NOT_CONTROLLER.exception))

    } else if (!authorize(request, CREATE, CLUSTER, CLUSTER_NAME)) {
      sendResponseMaybeThrottle(request, requestThrottleMs =>
        createClusterLinksRequest.getErrorResponse(requestThrottleMs, Errors.CLUSTER_AUTHORIZATION_FAILED.exception))

    } else {
      // Pending implementation.
      sendResponseMaybeThrottle(request, requestThrottleMs =>
        createClusterLinksRequest.getErrorResponse(requestThrottleMs, Errors.UNSUPPORTED_VERSION.exception))
    }
  }

  def handleListClusterLinksRequest(request: RequestChannel.Request): Unit = {
    val listClusterLinksRequest = request.body[ListClusterLinksRequest]

    if (!authorize(request, DESCRIBE_CONFIGS, CLUSTER, CLUSTER_NAME)) {
      sendResponseMaybeThrottle(request, requestThrottleMs =>
        listClusterLinksRequest.getErrorResponse(requestThrottleMs, Errors.CLUSTER_AUTHORIZATION_FAILED.exception))

    } else {
      // Pending implementation.
      sendResponseMaybeThrottle(request, requestThrottleMs =>
        listClusterLinksRequest.getErrorResponse(requestThrottleMs, Errors.UNSUPPORTED_VERSION.exception))
    }
  }

  def handleDeleteClusterLinksRequest(request: RequestChannel.Request): Unit = {
    val deleteClusterLinksRequest = request.body[DeleteClusterLinksRequest]

    if (!controller.isActive) {
      sendResponseMaybeThrottle(request, requestThrottleMs =>
        deleteClusterLinksRequest.getErrorResponse(requestThrottleMs, Errors.NOT_CONTROLLER.exception))

    } else if (!authorize(request, DELETE, CLUSTER, CLUSTER_NAME)) {
      sendResponseMaybeThrottle(request, requestThrottleMs =>
        deleteClusterLinksRequest.getErrorResponse(requestThrottleMs, Errors.CLUSTER_AUTHORIZATION_FAILED.exception))

    } else {
      // Pending implementation.
      sendResponseMaybeThrottle(request, requestThrottleMs =>
        deleteClusterLinksRequest.getErrorResponse(requestThrottleMs, Errors.UNSUPPORTED_VERSION.exception))
    }
  }

  private def authorize(request: RequestChannel.Request,
                        operation: AclOperation,
                        resourceType: ResourceType,
                        resourceName: String,
                        logIfAllowed: Boolean = true,
                        logIfDenied: Boolean = true,
                        refCount: Int = 1): Boolean = {
=======
  // private package for testing
  private[server] def authorize(requestContext: RequestContext,
                                operation: AclOperation,
                                resourceType: ResourceType,
                                resourceName: String,
                                logIfAllowed: Boolean = true,
                                logIfDenied: Boolean = true,
                                refCount: Int = 1): Boolean = {
>>>>>>> 02defca4
    authorizer.forall { authZ =>
      val resource = new ResourcePattern(resourceType, resourceName, PatternType.LITERAL)
      val actions = Collections.singletonList(new Action(operation, resource, refCount, logIfAllowed, logIfDenied))
      authZ.authorize(requestContext, actions).asScala.head == AuthorizationResult.ALLOWED
    }
  }

  // private package for testing
  private[server] def filterAuthorized(requestContext: RequestContext,
                                       operation: AclOperation,
                                       resourceType: ResourceType,
                                       resourceNames: Seq[String],
                                       logIfAllowed: Boolean = true,
                                       logIfDenied: Boolean = true): Set[String] = {
    val uniqueResourceNames = resourceNames.distinct
    authorizer match {
      case Some(authZ) =>
        val uniqueResourceNames = resourceNames.distinct
        val groupedResourceNames = resourceNames.groupBy(identity)
        val actions = uniqueResourceNames.map { resourceName =>
          val count = groupedResourceNames(resourceName).size
          val resource = new ResourcePattern(resourceType, resourceName, PatternType.LITERAL)
          new Action(operation, resource, count, logIfAllowed, logIfDenied)
        }
<<<<<<< HEAD
        authZ.authorize(request.context, actions.asJava).asScala
=======
        authZ.authorize(requestContext, actions.asJava).asScala
>>>>>>> 02defca4
          .zip(uniqueResourceNames)
          .filter { case (authzResult, _) => authzResult == AuthorizationResult.ALLOWED }
          .map { case (_, resourceName) => resourceName }.toSet
      case None =>
        uniqueResourceNames.toSet
    }
  }

  private def authorizeClusterOperation(request: RequestChannel.Request, operation: AclOperation): Unit = {
    if (!authorize(request.context, operation, CLUSTER, CLUSTER_NAME))
      throw new ClusterAuthorizationException(s"Request $request is not authorized.")
  }

  private def authorizedOperations(request: RequestChannel.Request, resource: Resource): Int = {
    val supportedOps = AclEntry.supportedOperations(resource.resourceType).toList
    val authorizedOps = authorizer match {
      case Some(authZ) =>
        val resourcePattern = new ResourcePattern(resource.resourceType, resource.name, PatternType.LITERAL)
        val actions = supportedOps.map { op => new Action(op, resourcePattern, 1, false, false) }
        authZ.authorize(request.context, actions.asJava).asScala
          .zip(supportedOps)
          .filter(_._1 == AuthorizationResult.ALLOWED)
          .map(_._2).toSet
      case None =>
        supportedOps.toSet
    }
    Utils.to32BitField(authorizedOps.map(operation => operation.code.asInstanceOf[JByte]).asJava)
  }

  private def updateRecordConversionStats(request: RequestChannel.Request,
                                          tp: TopicPartition,
                                          conversionStats: RecordConversionStats): Unit = {
    val conversionCount = conversionStats.numRecordsConverted
    if (conversionCount > 0) {
      request.header.apiKey match {
        case ApiKeys.PRODUCE =>
          brokerTopicStats.topicStats(tp.topic).produceMessageConversionsRate.mark(conversionCount)
          brokerTopicStats.allTopicsStats.produceMessageConversionsRate.mark(conversionCount)
        case ApiKeys.FETCH =>
          brokerTopicStats.topicStats(tp.topic).fetchMessageConversionsRate.mark(conversionCount)
          brokerTopicStats.allTopicsStats.fetchMessageConversionsRate.mark(conversionCount)
        case _ =>
          throw new IllegalStateException("Message conversion info is recorded only for Produce/Fetch requests")
      }
      request.messageConversionsTimeNanos = conversionStats.conversionTimeNanos
    }
    request.temporaryMemoryBytes = conversionStats.temporaryMemoryBytes
  }

  private def handleError(request: RequestChannel.Request, e: Throwable): Unit = {
    val mayThrottle = e.isInstanceOf[ClusterAuthorizationException] || !request.header.apiKey.clusterAction
    error("Error when handling request: " +
      s"clientId=${request.header.clientId}, " +
      s"correlationId=${request.header.correlationId}, " +
      s"api=${request.header.apiKey}, " +
      s"version=${request.header.apiVersion}, " +
      s"body=${request.body[AbstractRequest]}", e)
    if (mayThrottle)
      sendErrorResponseMaybeThrottle(request, e)
    else
      sendErrorResponseExemptThrottle(request, e)
  }

  // Throttle the channel if the request quota is enabled but has been violated. Regardless of throttling, send the
  // response immediately.
  private def sendResponseMaybeThrottle(request: RequestChannel.Request,
                                        createResponse: Int => AbstractResponse,
                                        onComplete: Option[Send => Unit] = None): Unit = {
    val throttleTimeMs = quotas.request.maybeRecordAndGetThrottleTimeMs(request)
    quotas.request.throttle(request, throttleTimeMs, sendResponse)
    sendResponse(request, Some(createResponse(throttleTimeMs)), onComplete)
  }

  private def sendErrorResponseMaybeThrottle(request: RequestChannel.Request, error: Throwable): Unit = {
    val throttleTimeMs = quotas.request.maybeRecordAndGetThrottleTimeMs(request)
    quotas.request.throttle(request, throttleTimeMs, sendResponse)
    sendErrorOrCloseConnection(request, error, throttleTimeMs)
  }

  private def sendResponseExemptThrottle(request: RequestChannel.Request,
                                         response: AbstractResponse,
                                         onComplete: Option[Send => Unit] = None): Unit = {
    // Note: The response object may contain ReclaimableMemoryRecords. ReclaimableMemoryRecords must be released before
    // dropping so that the memory lease is returned to the memory limiter.
    quotas.request.maybeRecordExempt(request)
    sendResponse(request, Some(response), onComplete)
  }

  private def sendErrorResponseExemptThrottle(request: RequestChannel.Request, error: Throwable): Unit = {
    quotas.request.maybeRecordExempt(request)
    sendErrorOrCloseConnection(request, error, 0)
  }

  private def sendErrorOrCloseConnection(request: RequestChannel.Request, error: Throwable, throttleMs: Int): Unit = {
    val requestBody = request.body[AbstractRequest]
    val response = requestBody.getErrorResponse(throttleMs, error)
    if (response == null)
      closeConnection(request, requestBody.errorCounts(error))
    else
      sendResponse(request, Some(response), None)
  }

  private def sendNoOpResponseExemptThrottle(request: RequestChannel.Request): Unit = {
    quotas.request.maybeRecordExempt(request)
    sendResponse(request, None, None)
  }

  private def closeConnection(request: RequestChannel.Request, errorCounts: java.util.Map[Errors, Integer]): Unit = {
    // This case is used when the request handler has encountered an error, but the client
    // does not expect a response (e.g. when produce request has acks set to 0)
    requestChannel.updateErrorMetrics(request.header.apiKey, errorCounts.asScala)
    requestChannel.sendResponse(new RequestChannel.CloseConnectionResponse(request))
  }

  private def sendResponse(request: RequestChannel.Request,
                           responseOpt: Option[AbstractResponse],
                           onComplete: Option[Send => Unit]): Unit = {
    // Note: The response object may contain ReclaimableMemoryRecords. ReclaimableMemoryRecords must be closed before
    // dropping so that the memory lease is returned to the memory limiter.

    // Update error metrics for each error code in the response including Errors.NONE
    responseOpt.foreach(response => requestChannel.updateErrorMetrics(request.header.apiKey, response.errorCounts.asScala))

    val response = responseOpt match {
      case Some(response) =>
        val responseSend = request.context.buildResponse(response)
        val responseString =
          // We use the request start time when request log filtering only because it's conveniently available.
          if (request.shouldLogRequest)
            Some(response.toString(request.context.apiVersion))
          else
            None
        new RequestChannel.SendResponse(request, responseSend, responseString, onComplete)
      case None =>
        new RequestChannel.NoOpResponse(request)
    }
    sendResponse(response)
  }

  private def sendResponse(response: RequestChannel.Response): Unit = {
    // Note: The response object may contain ReclaimableMemoryRecords. ReclaimableMemoryRecords must be released before
    // dropping so that the memory lease is returned to the memory limiter.
    requestChannel.sendResponse(response)
  }

  private def isBrokerEpochStale(brokerEpochInRequest: Long): Boolean = {
    // Broker epoch in LeaderAndIsr/UpdateMetadata/StopReplica request is unknown
    // if the controller hasn't been upgraded to use KIP-380
    if (brokerEpochInRequest == AbstractControlRequest.UNKNOWN_BROKER_EPOCH) false
    else {
      val curBrokerEpoch = controller.brokerEpoch
      if (brokerEpochInRequest < curBrokerEpoch) true
      else if (brokerEpochInRequest == curBrokerEpoch) false
      else throw new IllegalStateException(s"Epoch $brokerEpochInRequest larger than current broker epoch $curBrokerEpoch")
    }
  }

}<|MERGE_RESOLUTION|>--- conflicted
+++ resolved
@@ -51,17 +51,13 @@
 import org.apache.kafka.common.config.ConfigResource
 import org.apache.kafka.common.errors._
 import org.apache.kafka.common.internals.FatalExitError
-<<<<<<< HEAD
 import org.apache.kafka.common.internals.Topic.{GROUP_METADATA_TOPIC_NAME, TIER_TOPIC_NAME, TRANSACTION_STATE_TOPIC_NAME, isInternal}
-import org.apache.kafka.common.message.CreateTopicsRequestData.CreatableTopic
-import org.apache.kafka.common.message.{AlterPartitionReassignmentsResponseData, CreateAclsResponseData, CreatePartitionsResponseData, CreateTopicsResponseData, DeleteAclsResponseData, DeleteGroupsResponseData, DeleteRecordsResponseData, DeleteTopicsResponseData, DescribeAclsResponseData, DescribeGroupsResponseData, DescribeLogDirsResponseData, EndTxnResponseData, ExpireDelegationTokenResponseData, FindCoordinatorResponseData, HeartbeatResponseData, InitProducerIdResponseData, JoinGroupResponseData, LeaveGroupResponseData, ListGroupsResponseData, ListPartitionReassignmentsResponseData, MetadataResponseData, OffsetCommitRequestData, OffsetCommitResponseData, OffsetDeleteResponseData, RenewDelegationTokenResponseData, ReplicaStatusResponseData, SaslAuthenticateResponseData, SaslHandshakeResponseData, StartRebalanceResponseData, StopReplicaResponseData, SyncGroupResponseData, TierListOffsetResponseData, UpdateMetadataResponseData}
-=======
-import org.apache.kafka.common.internals.Topic.{GROUP_METADATA_TOPIC_NAME, TRANSACTION_STATE_TOPIC_NAME, isInternal}
 import org.apache.kafka.common.message.AlterConfigsResponseData.AlterConfigsResourceResponse
 import org.apache.kafka.common.message.CreateTopicsRequestData.CreatableTopic
 import org.apache.kafka.common.message.CreatePartitionsResponseData.CreatePartitionsTopicResult
 import org.apache.kafka.common.message.{AddOffsetsToTxnResponseData, AlterConfigsResponseData, AlterPartitionReassignmentsResponseData, CreateAclsResponseData, CreatePartitionsResponseData, CreateTopicsResponseData, DeleteAclsResponseData, DeleteGroupsResponseData, DeleteRecordsResponseData, DeleteTopicsResponseData, DescribeAclsResponseData, DescribeGroupsResponseData, DescribeLogDirsResponseData, EndTxnResponseData, ExpireDelegationTokenResponseData, FindCoordinatorResponseData, HeartbeatResponseData, InitProducerIdResponseData, JoinGroupResponseData, LeaveGroupResponseData, ListGroupsResponseData, ListPartitionReassignmentsResponseData, OffsetCommitRequestData, OffsetCommitResponseData, OffsetDeleteResponseData, RenewDelegationTokenResponseData, SaslAuthenticateResponseData, SaslHandshakeResponseData, StopReplicaResponseData, SyncGroupResponseData, UpdateMetadataResponseData}
->>>>>>> 02defca4
+import org.apache.kafka.common.message.{AlterPartitionReassignmentsResponseData, CreateAclsResponseData, CreatePartitionsResponseData, CreateTopicsResponseData, DeleteAclsResponseData, DeleteGroupsResponseData, DeleteRecordsResponseData, DeleteTopicsResponseData, DescribeAclsResponseData, DescribeGroupsResponseData, DescribeLogDirsResponseData, EndTxnResponseData, ExpireDelegationTokenResponseData, FindCoordinatorResponseData, HeartbeatResponseData, InitProducerIdResponseData, JoinGroupResponseData, LeaveGroupResponseData, ListGroupsResponseData, ListPartitionReassignmentsResponseData, MetadataResponseData, OffsetCommitRequestData, OffsetCommitResponseData, OffsetDeleteResponseData, RenewDelegationTokenResponseData, ReplicaStatusResponseData, SaslAuthenticateResponseData, SaslHandshakeResponseData, StartRebalanceResponseData, StopReplicaResponseData, SyncGroupResponseData, TierListOffsetResponseData, UpdateMetadataResponseData}
+
 import org.apache.kafka.common.message.CreateTopicsResponseData.{CreatableTopicResult, CreatableTopicResultCollection}
 import org.apache.kafka.common.message.DeleteGroupsResponseData.{DeletableGroupResult, DeletableGroupResultCollection}
 import org.apache.kafka.common.message.AlterPartitionReassignmentsResponseData.{ReassignablePartitionResponse, ReassignableTopicResponse}
@@ -262,7 +258,7 @@
     val responseData = new ReplicaStatusResponseData()
       .setErrorCode(0)
       .setTopics(requestData.topics.asScala.map { topicRequest =>
-        val authorized = authorize(request, DESCRIBE, TOPIC, topicRequest.name)
+        val authorized = authorize(request.context, DESCRIBE, TOPIC, topicRequest.name)
         new ReplicaStatusTopicResponse()
           .setName(topicRequest.name)
           .setPartitions(topicRequest.partitions.asScala.map { partition =>
@@ -3119,7 +3115,6 @@
     }
   }
 
-<<<<<<< HEAD
   def handleCreateClusterLinksRequest(request: RequestChannel.Request): Unit = {
     val createClusterLinksRequest = request.body[CreateClusterLinksRequest]
 
@@ -3127,7 +3122,7 @@
       sendResponseMaybeThrottle(request, requestThrottleMs =>
         createClusterLinksRequest.getErrorResponse(requestThrottleMs, Errors.NOT_CONTROLLER.exception))
 
-    } else if (!authorize(request, CREATE, CLUSTER, CLUSTER_NAME)) {
+    } else if (!authorize(request.context, CREATE, CLUSTER, CLUSTER_NAME)) {
       sendResponseMaybeThrottle(request, requestThrottleMs =>
         createClusterLinksRequest.getErrorResponse(requestThrottleMs, Errors.CLUSTER_AUTHORIZATION_FAILED.exception))
 
@@ -3141,7 +3136,7 @@
   def handleListClusterLinksRequest(request: RequestChannel.Request): Unit = {
     val listClusterLinksRequest = request.body[ListClusterLinksRequest]
 
-    if (!authorize(request, DESCRIBE_CONFIGS, CLUSTER, CLUSTER_NAME)) {
+    if (!authorize(request.context, DESCRIBE_CONFIGS, CLUSTER, CLUSTER_NAME)) {
       sendResponseMaybeThrottle(request, requestThrottleMs =>
         listClusterLinksRequest.getErrorResponse(requestThrottleMs, Errors.CLUSTER_AUTHORIZATION_FAILED.exception))
 
@@ -3159,7 +3154,7 @@
       sendResponseMaybeThrottle(request, requestThrottleMs =>
         deleteClusterLinksRequest.getErrorResponse(requestThrottleMs, Errors.NOT_CONTROLLER.exception))
 
-    } else if (!authorize(request, DELETE, CLUSTER, CLUSTER_NAME)) {
+    } else if (!authorize(request.context, DELETE, CLUSTER, CLUSTER_NAME)) {
       sendResponseMaybeThrottle(request, requestThrottleMs =>
         deleteClusterLinksRequest.getErrorResponse(requestThrottleMs, Errors.CLUSTER_AUTHORIZATION_FAILED.exception))
 
@@ -3170,23 +3165,14 @@
     }
   }
 
-  private def authorize(request: RequestChannel.Request,
+  // private package for testing
+  private[server] def authorize(requestContext: RequestContext,
                         operation: AclOperation,
                         resourceType: ResourceType,
                         resourceName: String,
                         logIfAllowed: Boolean = true,
                         logIfDenied: Boolean = true,
                         refCount: Int = 1): Boolean = {
-=======
-  // private package for testing
-  private[server] def authorize(requestContext: RequestContext,
-                                operation: AclOperation,
-                                resourceType: ResourceType,
-                                resourceName: String,
-                                logIfAllowed: Boolean = true,
-                                logIfDenied: Boolean = true,
-                                refCount: Int = 1): Boolean = {
->>>>>>> 02defca4
     authorizer.forall { authZ =>
       val resource = new ResourcePattern(resourceType, resourceName, PatternType.LITERAL)
       val actions = Collections.singletonList(new Action(operation, resource, refCount, logIfAllowed, logIfDenied))
@@ -3204,18 +3190,13 @@
     val uniqueResourceNames = resourceNames.distinct
     authorizer match {
       case Some(authZ) =>
-        val uniqueResourceNames = resourceNames.distinct
         val groupedResourceNames = resourceNames.groupBy(identity)
         val actions = uniqueResourceNames.map { resourceName =>
           val count = groupedResourceNames(resourceName).size
           val resource = new ResourcePattern(resourceType, resourceName, PatternType.LITERAL)
           new Action(operation, resource, count, logIfAllowed, logIfDenied)
         }
-<<<<<<< HEAD
-        authZ.authorize(request.context, actions.asJava).asScala
-=======
         authZ.authorize(requestContext, actions.asJava).asScala
->>>>>>> 02defca4
           .zip(uniqueResourceNames)
           .filter { case (authzResult, _) => authzResult == AuthorizationResult.ALLOWED }
           .map { case (_, resourceName) => resourceName }.toSet
