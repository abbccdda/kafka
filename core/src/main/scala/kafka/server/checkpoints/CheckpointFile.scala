/**
  * Licensed to the Apache Software Foundation (ASF) under one or more
  * contributor license agreements.  See the NOTICE file distributed with
  * this work for additional information regarding copyright ownership.
  * The ASF licenses this file to You under the Apache License, Version 2.0
  * (the "License"); you may not use this file except in compliance with
  * the License.  You may obtain a copy of the License at
  *
  * http://www.apache.org/licenses/LICENSE-2.0
  *
  * Unless required by applicable law or agreed to in writing, software
  * distributed under the License is distributed on an "AS IS" BASIS,
  * WITHOUT WARRANTIES OR CONDITIONS OF ANY KIND, either express or implied.
  * See the License for the specific language governing permissions and
  * limitations under the License.
  */
package kafka.server.checkpoints

import java.io._
import java.nio.charset.StandardCharsets
import java.nio.file.{FileAlreadyExistsException, Files, Paths}

import kafka.server.LogDirFailureChannel
import kafka.utils.Logging
import org.apache.kafka.common.errors.KafkaStorageException
import org.apache.kafka.common.utils.Utils

import scala.collection.{Seq, mutable}

trait CheckpointFileFormatter[T]{
  def toLine(entry: T): String

  def fromLine(line: String): Option[T]
}

class CheckpointReadBuffer[T](location: String,
                              reader: BufferedReader,
                              version: Int,
                              formatter: CheckpointFileFormatter[T]) extends Logging {
  def read(): Seq[T] = {
    def malformedLineException(line: String) =
<<<<<<< HEAD
      new IOException(s"Malformed line in checkpoint file ($location): $line'")
=======
      new IOException(s"Malformed line in checkpoint file ($location): '$line'")
>>>>>>> f2d039fb

    var line: String = null
    try {
      line = reader.readLine()
      if (line == null)
        return Seq.empty
      line.toInt match {
        case fileVersion if fileVersion == version =>
          line = reader.readLine()
          if (line == null)
            return Seq.empty
          val expectedSize = line.toInt
          val entries = mutable.Buffer[T]()
          line = reader.readLine()
          while (line != null) {
            val entry = formatter.fromLine(line)
            entry match {
              case Some(e) =>
                entries += e
                line = reader.readLine()
              case _ => throw malformedLineException(line)
            }
          }
          if (entries.size != expectedSize)
            throw new IOException(s"Expected $expectedSize entries in checkpoint file ($location), but found only ${entries.size}")
          entries
        case _ =>
          throw new IOException(s"Unrecognized version of the checkpoint file ($location): " + version)
      }
    } catch {
      case _: NumberFormatException => throw malformedLineException(line)
    }
  }
}

class CheckpointFile[T](val file: File,
                        version: Int,
                        formatter: CheckpointFileFormatter[T],
                        logDirFailureChannel: LogDirFailureChannel,
                        logDir: String) extends Logging {
  private val path = file.toPath.toAbsolutePath
  private val tempPath = Paths.get(path.toString + ".tmp")
  private val lock = new Object()

  try Files.createFile(file.toPath) // create the file if it doesn't exist
  catch { case _: FileAlreadyExistsException => }

  def write(entries: Iterable[T]): Unit = {
    lock synchronized {
      try {
        // write to temp file and then swap with the existing file
        val fileOutputStream = new FileOutputStream(tempPath.toFile)
        val writer = new BufferedWriter(new OutputStreamWriter(fileOutputStream, StandardCharsets.UTF_8))
        try {
          writer.write(version.toString)
          writer.newLine()

          writer.write(entries.size.toString)
          writer.newLine()

          entries.foreach { entry =>
            writer.write(formatter.toLine(entry))
            writer.newLine()
          }

          writer.flush()
          fileOutputStream.getFD().sync()
        } finally {
          writer.close()
        }

        Utils.atomicMoveWithFallback(tempPath, path)
      } catch {
        case e: IOException =>
          val msg = s"Error while writing to checkpoint file ${file.getAbsolutePath}"
          logDirFailureChannel.maybeAddOfflineLogDir(logDir, msg, e)
          throw new KafkaStorageException(msg, e)
      }
    }
  }

  def read(): Seq[T] = {
    lock synchronized {
      try {
        val reader = Files.newBufferedReader(path)
        try {
          val checkpointBuffer = new CheckpointReadBuffer[T](file.getAbsolutePath, reader, version, formatter)
          checkpointBuffer.read()
        } finally {
          reader.close()
        }
      } catch {
        case e: IOException =>
          val msg = s"Error while reading checkpoint file ${file.getAbsolutePath}"
          logDirFailureChannel.maybeAddOfflineLogDir(logDir, msg, e)
          throw new KafkaStorageException(msg, e)
      }
    }
  }
}<|MERGE_RESOLUTION|>--- conflicted
+++ resolved
@@ -39,11 +39,7 @@
                               formatter: CheckpointFileFormatter[T]) extends Logging {
   def read(): Seq[T] = {
     def malformedLineException(line: String) =
-<<<<<<< HEAD
       new IOException(s"Malformed line in checkpoint file ($location): $line'")
-=======
-      new IOException(s"Malformed line in checkpoint file ($location): '$line'")
->>>>>>> f2d039fb
 
     var line: String = null
     try {
