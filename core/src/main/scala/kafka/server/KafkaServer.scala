/**
 * Licensed to the Apache Software Foundation (ASF) under one or more
 * contributor license agreements.  See the NOTICE file distributed with
 * this work for additional information regarding copyright ownership.
 * The ASF licenses this file to You under the Apache License, Version 2.0
 * (the "License"); you may not use this file except in compliance with
 * the License.  You may obtain a copy of the License at
 *
 *    http://www.apache.org/licenses/LICENSE-2.0
 *
 * Unless required by applicable law or agreed to in writing, software
 * distributed under the License is distributed on an "AS IS" BASIS,
 * WITHOUT WARRANTIES OR CONDITIONS OF ANY KIND, either express or implied.
 * See the License for the specific language governing permissions and
 * limitations under the License.
 */

package kafka.server

import java.io.{File, IOException}
import java.net.{InetAddress, SocketTimeoutException}
import java.util
import java.util.concurrent._
import java.util.concurrent.atomic.{AtomicBoolean, AtomicInteger}
import java.util.function
import java.util.function.Supplier

import kafka.api.{KAFKA_0_9_0, KAFKA_2_2_IV0, KAFKA_2_4_IV1}
import kafka.cluster.Broker
import kafka.common.{GenerateBrokerIdException, InconsistentBrokerIdException, InconsistentBrokerMetadataException, InconsistentClusterIdException}
import kafka.controller.KafkaController
import kafka.coordinator.group.GroupCoordinator
import kafka.coordinator.transaction.TransactionCoordinator
import kafka.log.{LogConfig, LogManager, TierLogComponents}
import kafka.metrics.{KafkaMetricsGroup, KafkaMetricsReporter}
import kafka.network.SocketServer
import kafka.security.CredentialProvider
import kafka.tier.fetcher.{TierFetcher, TierFetcherConfig}
import kafka.tier.state.TierPartitionStateFactory
import kafka.tier.store.{GcsTierObjectStore, GcsTierObjectStoreConfig, MockInMemoryTierObjectStore, S3TierObjectStore, S3TierObjectStoreConfig, TierObjectStore, TierObjectStoreConfig}
import kafka.tier.{TierDeletedPartitionsCoordinator, TierReplicaManager}
import kafka.tier.fetcher.TierStateFetcher
import kafka.tier.tasks.{TierTasks, TierTasksConfig}
import kafka.tier.topic.{TierTopicConsumer, TierTopicManager, TierTopicManagerConfig}
import kafka.utils._
import kafka.zk.{AdminZkClient, BrokerInfo, KafkaZkClient}
import org.apache.kafka.clients.{ApiVersions, ClientDnsLookup, ManualMetadataUpdater, NetworkClient, NetworkClientUtils}
import org.apache.kafka.common.internals.ClusterResourceListeners
import org.apache.kafka.common.message.ControlledShutdownRequestData
import org.apache.kafka.common.metrics.{JmxReporter, Metrics, _}
import org.apache.kafka.common.network._
import org.apache.kafka.common.protocol.Errors
import org.apache.kafka.common.requests.{ControlledShutdownRequest, ControlledShutdownResponse}
import org.apache.kafka.common.security.scram.internals.ScramMechanism
import org.apache.kafka.common.security.token.delegation.internals.DelegationTokenCache
import org.apache.kafka.common.security.{JaasContext, JaasUtils}
import org.apache.kafka.common.utils.{AppInfoParser, LogContext, Time}
import org.apache.kafka.common.{ClusterResource, Endpoint, Node}
import org.apache.kafka.common.config.internals.ConfluentConfigs
import org.apache.kafka.server.authorizer.Authorizer
import org.apache.kafka.server.http.{MetadataServer, MetadataServerFactory}
import org.apache.kafka.server.license.LicenseValidator
import org.apache.kafka.server.multitenant.MultiTenantMetadata

import scala.collection.JavaConverters._
import scala.collection.{Map, Seq, mutable}

object KafkaServer {
  // Copy the subset of properties that are relevant to Logs
  // I'm listing out individual properties here since the names are slightly different in each Config class...
  private[kafka] def copyKafkaConfigToLog(kafkaConfig: KafkaConfig): java.util.Map[String, Object] = {
    val logProps = new util.HashMap[String, Object]()
    logProps.put(LogConfig.SegmentBytesProp, kafkaConfig.logSegmentBytes)
    logProps.put(LogConfig.SegmentMsProp, kafkaConfig.logRollTimeMillis)
    logProps.put(LogConfig.SegmentJitterMsProp, kafkaConfig.logRollTimeJitterMillis)
    logProps.put(LogConfig.SegmentIndexBytesProp, kafkaConfig.logIndexSizeMaxBytes)
    logProps.put(LogConfig.FlushMessagesProp, kafkaConfig.logFlushIntervalMessages)
    logProps.put(LogConfig.FlushMsProp, kafkaConfig.logFlushIntervalMs)
    logProps.put(LogConfig.RetentionBytesProp, kafkaConfig.logRetentionBytes)
    logProps.put(LogConfig.RetentionMsProp, kafkaConfig.logRetentionTimeMillis: java.lang.Long)
    logProps.put(LogConfig.MaxMessageBytesProp, kafkaConfig.messageMaxBytes)
    logProps.put(LogConfig.IndexIntervalBytesProp, kafkaConfig.logIndexIntervalBytes)
    logProps.put(LogConfig.DeleteRetentionMsProp, kafkaConfig.logCleanerDeleteRetentionMs)
    logProps.put(LogConfig.MinCompactionLagMsProp, kafkaConfig.logCleanerMinCompactionLagMs)
    logProps.put(LogConfig.MaxCompactionLagMsProp, kafkaConfig.logCleanerMaxCompactionLagMs)
    logProps.put(LogConfig.FileDeleteDelayMsProp, kafkaConfig.logDeleteDelayMs)
    logProps.put(LogConfig.MinCleanableDirtyRatioProp, kafkaConfig.logCleanerMinCleanRatio)
    logProps.put(LogConfig.CleanupPolicyProp, kafkaConfig.logCleanupPolicy)
    logProps.put(LogConfig.MinInSyncReplicasProp, kafkaConfig.minInSyncReplicas)
    logProps.put(LogConfig.CompressionTypeProp, kafkaConfig.compressionType)
    logProps.put(LogConfig.UncleanLeaderElectionEnableProp, kafkaConfig.uncleanLeaderElectionEnable)
    logProps.put(LogConfig.PreAllocateEnableProp, kafkaConfig.logPreAllocateEnable)
    logProps.put(LogConfig.MessageFormatVersionProp, kafkaConfig.logMessageFormatVersion.version)
    logProps.put(LogConfig.MessageTimestampTypeProp, kafkaConfig.logMessageTimestampType.name)
    logProps.put(LogConfig.MessageTimestampDifferenceMaxMsProp, kafkaConfig.logMessageTimestampDifferenceMaxMs: java.lang.Long)
    logProps.put(LogConfig.MessageDownConversionEnableProp, kafkaConfig.logMessageDownConversionEnable: java.lang.Boolean)
    logProps.put(LogConfig.TierEnableProp, kafkaConfig.tierEnable: java.lang.Boolean)
    logProps.put(LogConfig.TierLocalHotsetBytesProp, kafkaConfig.tierLocalHotsetBytes: java.lang.Long)
    logProps.put(LogConfig.TierLocalHotsetMsProp, kafkaConfig.tierLocalHotsetMs: java.lang.Long)
    logProps.put(LogConfig.TierSegmentHotsetRollMinBytesProp, kafkaConfig.tierSegmentHotsetRollMinBytes: java.lang.Integer)
    logProps.put(LogConfig.SegmentSpeculativePrefetchEnableProp, kafkaConfig.segmentSpeculativePrefetchEnable: java.lang.Boolean)

    // confluent configs needed for topic-level overrides below:

    // we should not pass in the rendered interceptor classes but the original list of string class names
    // this is because the LogConfig itself is expected to construct the interceptor class;
    // it also means that we will have different instance of the interceptor class on broker and topic-level,
    // which should be fine since we do not guarantee any sharing of interceptors anyways
    logProps.put(LogConfig.AppendRecordInterceptorClassesProp, kafkaConfig.getList(KafkaConfig.AppendRecordInterceptorClassesProp))

    logProps.computeIfAbsent(ConfluentConfigs.SCHEMA_REGISTRY_URL_CONFIG, new function.Function[String, Object] {
      override def apply(t: String): Object = kafkaConfig.getString(ConfluentConfigs.SCHEMA_REGISTRY_URL_CONFIG)
    })

    logProps
  }

  private [kafka] def augmentWithKafkaConfig(logProps: util.Map[String, Object], kafkaConfig: KafkaConfig) {
    // we augment the props with broker-level kafka configs for configuring the interceptor
    if (kafkaConfig != null) {
      logProps.put(ConfluentConfigs.MAX_CACHE_SIZE_CONFIG, kafkaConfig.getInt(ConfluentConfigs.MAX_CACHE_SIZE_CONFIG))
      logProps.put(ConfluentConfigs.MAX_RETRIES_CONFIG, kafkaConfig.getInt(ConfluentConfigs.MAX_RETRIES_CONFIG))
      logProps.put(ConfluentConfigs.RETRIES_WAIT_MS_CONFIG, kafkaConfig.getInt(ConfluentConfigs.RETRIES_WAIT_MS_CONFIG))
      logProps.put(ConfluentConfigs.MISSING_ID_QUERY_RANGE_CONFIG, kafkaConfig.getInt(ConfluentConfigs.MISSING_ID_QUERY_RANGE_CONFIG))
      logProps.put(ConfluentConfigs.MISSING_ID_CACHE_TTL_CONFIG, kafkaConfig.getLong(ConfluentConfigs.MISSING_ID_CACHE_TTL_CONFIG))
    }
  }

  private[server] def metricConfig(kafkaConfig: KafkaConfig): MetricConfig = {
    new MetricConfig()
      .samples(kafkaConfig.metricNumSamples)
      .recordLevel(Sensor.RecordingLevel.forName(kafkaConfig.metricRecordingLevel))
      .timeWindow(kafkaConfig.metricSampleWindowMs, TimeUnit.MILLISECONDS)
  }

  val MIN_INCREMENTAL_FETCH_SESSION_EVICTION_MS: Long = 120000
  val MULTI_TENANT_AUTHORIZER_CLASS_NAME = "io.confluent.kafka.multitenant.authorizer.MultiTenantAuthorizer"
}

/**
 * Represents the lifecycle of a single Kafka broker. Handles all functionality required
 * to start up and shutdown a single Kafka node.
 */
class KafkaServer(val config: KafkaConfig, time: Time = Time.SYSTEM, threadNamePrefix: Option[String] = None,
                  kafkaMetricsReporters: Seq[KafkaMetricsReporter] = List()) extends Logging with KafkaMetricsGroup {
  private val startupComplete = new AtomicBoolean(false)
  private val isShuttingDown = new AtomicBoolean(false)
  private val isStartingUp = new AtomicBoolean(false)

  private var shutdownLatch = new CountDownLatch(1)

  private val jmxPrefix: String = "kafka.server"

  private var logContext: LogContext = null

  var metrics: Metrics = null

  val brokerState: BrokerState = new BrokerState

  var dataPlaneRequestProcessor: KafkaApis = null
  var controlPlaneRequestProcessor: KafkaApis = null

  var metadataServer: MetadataServer = null

  var authorizer: Option[Authorizer] = None
  var socketServer: SocketServer = null
  var dataPlaneRequestHandlerPool: KafkaRequestHandlerPool = null
  var controlPlaneRequestHandlerPool: KafkaRequestHandlerPool = null

  var logDirFailureChannel: LogDirFailureChannel = null
  var logManager: LogManager = null

  var replicaManager: ReplicaManager = null
  var adminManager: AdminManager = null
  var tokenManager: DelegationTokenManager = null

  var dynamicConfigHandlers: Map[String, ConfigHandler] = null
  var dynamicConfigManager: DynamicConfigManager = null
  var credentialProvider: CredentialProvider = null
  var tokenCache: DelegationTokenCache = null

  var groupCoordinator: GroupCoordinator = null

  var transactionCoordinator: TransactionCoordinator = null

  var tierReplicaManagerOpt: Option[TierReplicaManager] = None
  var tierTopicConsumerOpt: Option[TierTopicConsumer] = None
  var tierTopicManagerOpt: Option[TierTopicManager] = None
  var tierFetcherOpt: Option[TierFetcher] = None
  var tierStateFetcherOpt: Option[TierStateFetcher] = None
  var tierObjectStoreOpt: Option[TierObjectStore] = None
  var tierDeletedPartitionsCoordinatorOpt: Option[TierDeletedPartitionsCoordinator] = None
  var tierTasksOpt: Option[TierTasks] = None

  var kafkaController: KafkaController = null

  var kafkaScheduler: KafkaScheduler = null

  var metadataCache: MetadataCache = null
  var quotaManagers: QuotaFactory.QuotaManagers = null

  private var _zkClient: KafkaZkClient = null
  val correlationId: AtomicInteger = new AtomicInteger(0)
  val brokerMetaPropsFile = "meta.properties"
  val brokerMetadataCheckpoints = config.logDirs.map(logDir => (logDir, new BrokerMetadataCheckpoint(new File(logDir + File.separator + brokerMetaPropsFile)))).toMap

  private var _clusterId: String = null
  private var _brokerTopicStats: BrokerTopicStats = null

<<<<<<< HEAD
  var multitenantMetadata: MultiTenantMetadata = null

  private var licenseValidator: LicenseValidator = null

=======
>>>>>>> 5f73895e
  def clusterId: String = _clusterId

  // Visible for testing
  private[kafka] def zkClient = _zkClient

  private[kafka] def brokerTopicStats = _brokerTopicStats

  newGauge("BrokerState", () => brokerState.currentState)
  newGauge("ClusterId", () => clusterId)
  newGauge("yammer-metrics-count", () => com.yammer.metrics.Metrics.defaultRegistry.allMetrics.size)

  /**
   * Start up API for bringing up a single instance of the Kafka server.
   * Instantiates the LogManager, the SocketServer and the request handlers - KafkaRequestHandlers
   */
  def startup(): Unit = {
    try {
      info("starting")

      if (isShuttingDown.get)
        throw new IllegalStateException("Kafka server is still shutting down, cannot re-start!")

      if (startupComplete.get)
        return

      val canStartup = isStartingUp.compareAndSet(false, true)
      if (canStartup) {
        brokerState.newState(Starting)

        /* setup zookeeper */
        initZkClient(time)

        /* Get or create cluster_id */
        _clusterId = getOrGenerateClusterId(zkClient)
        info(s"Cluster ID = $clusterId")

        /* load metadata */
        val (preloadedBrokerMetadataCheckpoint, initialOfflineDirs) = getBrokerMetadataAndOfflineDirs

        /* check cluster id */
        if (preloadedBrokerMetadataCheckpoint.clusterId.isDefined && preloadedBrokerMetadataCheckpoint.clusterId.get != clusterId)
          throw new InconsistentClusterIdException(
            s"The Cluster ID ${clusterId} doesn't match stored clusterId ${preloadedBrokerMetadataCheckpoint.clusterId} in meta.properties. " +
            s"The broker is trying to join the wrong cluster. Configured zookeeper.connect may be wrong.")

        /* generate brokerId */
        config.brokerId = getOrGenerateBrokerId(preloadedBrokerMetadataCheckpoint)
        logContext = new LogContext(s"[KafkaServer id=${config.brokerId}] ")
        this.logIdent = logContext.logPrefix

        // initialize dynamic broker configs from ZooKeeper. Any updates made after this will be
        // applied after DynamicConfigManager starts.
        config.dynamicConfig.initialize(zkClient)

        /* start scheduler */
        kafkaScheduler = new KafkaScheduler(config.backgroundThreads)
        kafkaScheduler.startup()

        /* create and configure metrics */
        val reporters = new util.ArrayList[MetricsReporter]
        reporters.add(new JmxReporter(jmxPrefix))
        val metricConfig = KafkaServer.metricConfig(config)
        metrics = new Metrics(metricConfig, reporters, time, true)

        /* register broker metrics */
        _brokerTopicStats = new BrokerTopicStats

        quotaManagers = QuotaFactory.instantiate(config, metrics, time, threadNamePrefix.getOrElse(""))
        notifyClusterListeners(kafkaMetricsReporters ++ metrics.reporters.asScala)

        logDirFailureChannel = new LogDirFailureChannel(config.logDirs.size)

        val tierTopicManagerConfig = new TierTopicManagerConfig(config, tieredBootstrapServersSupplier, _clusterId)
        if (config.tierFeature) {
          tierObjectStoreOpt = config.tierBackend match {
            case "S3" => Some(new S3TierObjectStore(new S3TierObjectStoreConfig(clusterId, config)))
            case "GCS" => Some(new GcsTierObjectStore(new GcsTierObjectStoreConfig(clusterId, config)))
            case "mock" => Some(new MockInMemoryTierObjectStore(new TierObjectStoreConfig(clusterId, config)))
            case v => throw new IllegalStateException(s"Unknown TierObjectStore type: %s".format(v))
          }
          tierFetcherOpt = Some(new TierFetcher(new TierFetcherConfig(config), tierObjectStoreOpt.get, kafkaScheduler, metrics, logContext))
          tierStateFetcherOpt = Some(new TierStateFetcher(config.tierObjectFetcherThreads, tierObjectStoreOpt.get))
          tierTopicConsumerOpt = Some(new TierTopicConsumer(tierTopicManagerConfig, logDirFailureChannel))
        }

        tierReplicaManagerOpt = Some(new TierReplicaManager())

        /* start log manager */
        val tierLogComponents = TierLogComponents(tierTopicConsumerOpt, tierObjectStoreOpt, new TierPartitionStateFactory(config.tierFeature))
        logManager = LogManager(config, initialOfflineDirs, zkClient, brokerState, kafkaScheduler, time, brokerTopicStats, logDirFailureChannel, tierLogComponents)
        logManager.startup()

        metadataCache = new MetadataCache(config.brokerId)


        // Enable delegation token cache for all SCRAM mechanisms to simplify dynamic update.
        // This keeps the cache up-to-date if new SCRAM mechanisms are enabled dynamically.
        tokenCache = new DelegationTokenCache(ScramMechanism.mechanismNames)
        credentialProvider = new CredentialProvider(ScramMechanism.mechanismNames, tokenCache)

        // multi-tenant metadata watcher should be initialized after dynamic config manager is
        // initialized and before socket server processors
        multitenantMetadata = ConfluentConfigs.buildMultitenantMetadata(config.values)

        // Create and start the socket server acceptor threads so that the bound port is known.
        // Delay starting processors until the end of the initialization sequence to ensure
        // that credentials have been loaded before processing authentications.
        socketServer = new SocketServer(config, metrics, time, credentialProvider)
        socketServer.startup(startupProcessors = false)

        /* start replica manager */
        replicaManager = createReplicaManager(isShuttingDown, tierLogComponents)
        replicaManager.startup()

        val brokerInfo = createBrokerInfo
        val brokerEpoch = zkClient.registerBroker(brokerInfo)

        // Now that the broker is successfully registered, checkpoint its metadata
        checkpointBrokerMetadata(BrokerMetadata(config.brokerId, Some(clusterId)))

        /* start token manager */
        tokenManager = new DelegationTokenManager(config, tokenCache, time , zkClient)
        tokenManager.startup()

        /* tiered storage components */
        if (config.tierFeature) {
          tierTopicManagerOpt = Some(new TierTopicManager(tierTopicManagerConfig, tierTopicConsumerOpt.get, adminZkClientSupplier, tieredBootstrapServersSupplier, metrics))
          tierTopicManagerOpt.get.startup()

          tierDeletedPartitionsCoordinatorOpt = Some(new TierDeletedPartitionsCoordinator(kafkaScheduler, replicaManager,
            tierTopicConsumerOpt.get, config.tierTopicDeleteCheckIntervalMs, config.tierMetadataNamespace, time))
          tierDeletedPartitionsCoordinatorOpt.get.startup()

          tierTasksOpt = Some(new TierTasks(TierTasksConfig(config), replicaManager, tierReplicaManagerOpt.get, tierDeletedPartitionsCoordinatorOpt.get, tierTopicManagerOpt.get, tierObjectStoreOpt.get, time))
          tierTasksOpt.get.start()
        }

        /* start kafka controller */
        kafkaController = new KafkaController(config, zkClient, time, metrics, brokerInfo, brokerEpoch, tokenManager, tierTopicManagerOpt, threadNamePrefix)
        kafkaController.startup()

        adminManager = new AdminManager(config, metrics, metadataCache, zkClient)

        /* start group coordinator */
        // Hardcode Time.SYSTEM for now as some Streams tests fail otherwise, it would be good to fix the underlying issue
        groupCoordinator = GroupCoordinator(config, zkClient, replicaManager, Time.SYSTEM, metrics)
        groupCoordinator.startup()

        /* start transaction coordinator, with a separate background thread scheduler for transaction expiration and log loading */
        // Hardcode Time.SYSTEM for now as some Streams tests fail otherwise, it would be good to fix the underlying issue
        transactionCoordinator = TransactionCoordinator(config, replicaManager, new KafkaScheduler(threads = 1, threadNamePrefix = "transaction-log-manager-"), zkClient, metrics, metadataCache, Time.SYSTEM)
        transactionCoordinator.startup()

        metadataServer = MetadataServerFactory.create(clusterId, config.originals)

        /* Get the authorizer and initialize it if one is specified.*/
        authorizer = config.authorizer
        authorizer.foreach(_.configure(config.originals))
        val authorizerFutures: Map[Endpoint, CompletableFuture[Void]] = authorizer match {
          case Some(authZ) =>
            authZ.start(brokerInfo.broker.toServerInfo(clusterId, config, metadataServer)).asScala.mapValues(_.toCompletableFuture).toMap
          case None =>
            brokerInfo.broker.endPoints.map { ep => ep.toJava -> CompletableFuture.completedFuture[Void](null) }.toMap
        }

        val fetchManager = new FetchManager(Time.SYSTEM,
          new FetchSessionCache(config.maxIncrementalFetchSessionCacheSlots,
            KafkaServer.MIN_INCREMENTAL_FETCH_SESSION_EVICTION_MS))

        /* start processing requests */
        dataPlaneRequestProcessor = new KafkaApis(socketServer.dataPlaneRequestChannel, replicaManager, adminManager, groupCoordinator, transactionCoordinator,
          kafkaController, zkClient, config.brokerId, config, metadataCache, metrics, authorizer, quotaManagers,
          fetchManager, brokerTopicStats, clusterId, time, tokenManager, tierDeletedPartitionsCoordinatorOpt)


        dataPlaneRequestHandlerPool = new KafkaRequestHandlerPool(config, config.brokerId, socketServer.dataPlaneRequestChannel, dataPlaneRequestProcessor, time,
          config.numIoThreads, s"${SocketServer.DataPlaneMetricPrefix}RequestHandlerAvgIdlePercent", SocketServer.DataPlaneThreadPrefix, metrics)

        socketServer.controlPlaneRequestChannelOpt.foreach { controlPlaneRequestChannel =>
          controlPlaneRequestProcessor = new KafkaApis(controlPlaneRequestChannel, replicaManager, adminManager, groupCoordinator, transactionCoordinator,
            kafkaController, zkClient, config.brokerId, config, metadataCache, metrics, authorizer, quotaManagers,
            fetchManager, brokerTopicStats, clusterId, time, tokenManager, tierDeletedPartitionsCoordinatorOpt)

          controlPlaneRequestHandlerPool = new KafkaRequestHandlerPool(config,
            config.brokerId,
            socketServer.controlPlaneRequestChannelOpt.get,
            controlPlaneRequestProcessor,
            time,
            1,
            s"${SocketServer.ControlPlaneMetricPrefix}RequestHandlerAvgIdlePercent",
            SocketServer.ControlPlaneThreadPrefix,
            metrics)
        }

        Mx4jLoader.maybeLoad()

        /* Add all reconfigurables for config change notification before starting config handlers */
        config.dynamicConfig.addReconfigurables(this)

        /* start dynamic config manager */
        dynamicConfigHandlers = Map[String, ConfigHandler](ConfigType.Topic -> new TopicConfigHandler(replicaManager, config, quotaManagers, kafkaController),
                                                           ConfigType.Client -> new ClientIdConfigHandler(quotaManagers),
                                                           ConfigType.User -> new UserConfigHandler(quotaManagers, credentialProvider),
                                                           ConfigType.Broker -> new BrokerConfigHandler(config, quotaManagers))

        // Create the config manager. start listening to notifications
        dynamicConfigManager = new DynamicConfigManager(zkClient, dynamicConfigHandlers)
        dynamicConfigManager.startup()

        socketServer.startControlPlaneProcessor(authorizerFutures)
        socketServer.startDataPlaneProcessors(authorizerFutures)

        authorizerFutures.values.foreach(_.join())
        metadataServer.start()

        brokerState.newState(RunningAsBroker)
        shutdownLatch = new CountDownLatch(1)

        if (multitenantMetadata != null) {
          val endpoint = brokerInfo.broker.brokerEndPoint(config.interBrokerListenerName).connectionString()
          multitenantMetadata.handleSocketServerInitialized(endpoint)
        }

        startupComplete.set(true)

        isStartingUp.set(false)
        AppInfoParser.registerAppInfo(jmxPrefix, config.brokerId.toString, metrics, time.milliseconds())
        info("started")

        // confluent-server` disables license only for Cloud. Start license manager if
        // not using the multi-tenant authorizer.
        if (!authorizer.map(_.getClass.getName).contains(KafkaServer.MULTI_TENANT_AUTHORIZER_CLASS_NAME)) {
          val interBrokerEndpoint = brokerInfo.broker.endPoint(config.interBrokerListenerName).toJava
          licenseValidator = ConfluentConfigs.buildLicenseValidator(config, interBrokerEndpoint)
          licenseValidator.start(config.brokerId.toString)
        }
      }
    }
    catch {
      case e: Throwable =>
        fatal("Fatal error during KafkaServer startup. Prepare to shutdown", e)
        isStartingUp.set(false)
        shutdown()
        throw e
    }
  }

  private def adminZkClientSupplier: Supplier[AdminZkClient] = {
    new Supplier[AdminZkClient] {
      override def get(): AdminZkClient = new AdminZkClient(_zkClient)
    }
  }

  private def tieredBootstrapServersSupplier: Supplier[String] = {
    new Supplier[String] {
      override def get: String = {
        if (config.tierMetadataBootstrapServers != null)
          config.tierMetadataBootstrapServers
        else
          metadataCache.getAliveBrokers
            .map { _.brokerEndPoint(config.interBrokerListenerName).connectionString() }
            .mkString(",")
      }
    }
  }

  private[server] def notifyClusterListeners(clusterListeners: Seq[AnyRef]): Unit = {
    val clusterResourceListeners = new ClusterResourceListeners
    clusterResourceListeners.maybeAddAll(clusterListeners.asJava)
    clusterResourceListeners.onUpdate(new ClusterResource(clusterId))
  }

  protected def createReplicaManager(isShuttingDown: AtomicBoolean, tierLogComponents: TierLogComponents): ReplicaManager = {
    val tierReplicaComponents = TierReplicaComponents(tierReplicaManagerOpt, tierFetcherOpt, tierStateFetcherOpt, tierLogComponents)
    new ReplicaManager(config, metrics, time, zkClient, kafkaScheduler, logManager, isShuttingDown, quotaManagers,
      brokerTopicStats, metadataCache, logDirFailureChannel, tierReplicaComponents)
  }

  private def initZkClient(time: Time): Unit = {
    info(s"Connecting to zookeeper on ${config.zkConnect}")

    def createZkClient(zkConnect: String, isSecure: Boolean) =
      KafkaZkClient(zkConnect, isSecure, config.zkSessionTimeoutMs, config.zkConnectionTimeoutMs,
        config.zkMaxInFlightRequests, time, name = Some("Kafka server"))

    val chrootIndex = config.zkConnect.indexOf("/")
    val chrootOption = {
      if (chrootIndex > 0) Some(config.zkConnect.substring(chrootIndex))
      else None
    }

    val secureAclsEnabled = config.zkEnableSecureAcls
    val isZkSecurityEnabled = JaasUtils.isZkSecurityEnabled()

    if (secureAclsEnabled && !isZkSecurityEnabled)
      throw new java.lang.SecurityException(s"${KafkaConfig.ZkEnableSecureAclsProp} is true, but the " +
        s"verification of the JAAS login file failed ${JaasUtils.zkSecuritySysConfigString}")

    // make sure chroot path exists
    chrootOption.foreach { chroot =>
      val zkConnForChrootCreation = config.zkConnect.substring(0, chrootIndex)
      val zkClient = createZkClient(zkConnForChrootCreation, secureAclsEnabled)
      zkClient.makeSurePersistentPathExists(chroot)
      info(s"Created zookeeper path $chroot")
      zkClient.close()
    }

    _zkClient = createZkClient(config.zkConnect, secureAclsEnabled)
    _zkClient.createTopLevelPaths()
  }

  private def getOrGenerateClusterId(zkClient: KafkaZkClient): String = {
    zkClient.getClusterId.getOrElse(zkClient.createOrGetClusterId(CoreUtils.generateUuidAsBase64))
  }

  private[server] def createBrokerInfo: BrokerInfo = {
    val endPoints = config.advertisedListeners.map(e => s"${e.host}:${e.port}")
    zkClient.getAllBrokersInCluster.filter(_.id != config.brokerId).foreach { broker =>
      val commonEndPoints = broker.endPoints.map(e => s"${e.host}:${e.port}").intersect(endPoints)
      require(commonEndPoints.isEmpty, s"Configured end points ${commonEndPoints.mkString(",")} in" +
        s" advertised listeners are already registered by broker ${broker.id}")
    }

    val listeners = config.advertisedListeners.map { endpoint =>
      if (endpoint.port == 0)
        endpoint.copy(port = socketServer.boundPort(endpoint.listenerName))
      else
        endpoint
    }

    val updatedEndpoints = listeners.map(endpoint =>
      if (endpoint.host == null || endpoint.host.trim.isEmpty)
        endpoint.copy(host = InetAddress.getLocalHost.getCanonicalHostName)
      else
        endpoint
    )

    val jmxPort = System.getProperty("com.sun.management.jmxremote.port", "-1").toInt
    BrokerInfo(Broker(config.brokerId, updatedEndpoints, config.rack), config.interBrokerProtocolVersion, jmxPort)
  }

  /**
   * Performs controlled shutdown
   */
  private def controlledShutdown(): Unit = {

    def node(broker: Broker): Node = broker.node(config.interBrokerListenerName)

    val socketTimeoutMs = config.controllerSocketTimeoutMs

    def doControlledShutdown(retries: Int): Boolean = {
      val metadataUpdater = new ManualMetadataUpdater()
      val networkClient = {
        val channelBuilder = ChannelBuilders.clientChannelBuilder(
          config.interBrokerSecurityProtocol,
          JaasContext.Type.SERVER,
          config,
          config.interBrokerListenerName,
          config.saslMechanismInterBrokerProtocol,
          time,
          config.saslInterBrokerHandshakeRequestEnable,
          logContext)
        val selector = new Selector(
          NetworkReceive.UNLIMITED,
          config.connectionsMaxIdleMs,
          metrics,
          time,
          "kafka-server-controlled-shutdown",
          Map.empty[String, String].asJava,
          false,
          channelBuilder,
          logContext
        )
        new NetworkClient(
          selector,
          metadataUpdater,
          config.brokerId.toString,
          1,
          0,
          0,
          Selectable.USE_DEFAULT_BUFFER_SIZE,
          Selectable.USE_DEFAULT_BUFFER_SIZE,
          config.requestTimeoutMs,
          ClientDnsLookup.DEFAULT,
          time,
          false,
          new ApiVersions,
          logContext)
      }

      var shutdownSucceeded: Boolean = false

      try {

        var remainingRetries = retries
        var prevController: Broker = null
        var ioException = false

        while (!shutdownSucceeded && remainingRetries > 0) {
          remainingRetries = remainingRetries - 1

          // 1. Find the controller and establish a connection to it.

          // Get the current controller info. This is to ensure we use the most recent info to issue the
          // controlled shutdown request.
          // If the controller id or the broker registration are missing, we sleep and retry (if there are remaining retries)
          zkClient.getControllerId match {
            case Some(controllerId) =>
              zkClient.getBroker(controllerId) match {
                case Some(broker) =>
                  // if this is the first attempt, if the controller has changed or if an exception was thrown in a previous
                  // attempt, connect to the most recent controller
                  if (ioException || broker != prevController) {

                    ioException = false

                    if (prevController != null)
                      networkClient.close(node(prevController).idString)

                    prevController = broker
                    metadataUpdater.setNodes(Seq(node(prevController)).asJava)
                  }
                case None =>
                  info(s"Broker registration for controller $controllerId is not available (i.e. the Controller's ZK session expired)")
              }
            case None =>
              info("No controller registered in ZooKeeper")
          }

          // 2. issue a controlled shutdown to the controller
          if (prevController != null) {
            try {

              if (!NetworkClientUtils.awaitReady(networkClient, node(prevController), time, socketTimeoutMs))
                throw new SocketTimeoutException(s"Failed to connect within $socketTimeoutMs ms")

              // send the controlled shutdown request
              val controlledShutdownApiVersion: Short =
                if (config.interBrokerProtocolVersion < KAFKA_0_9_0) 0
                else if (config.interBrokerProtocolVersion < KAFKA_2_2_IV0) 1
                else if (config.interBrokerProtocolVersion < KAFKA_2_4_IV1) 2
                else 3

              val controlledShutdownRequest = new ControlledShutdownRequest.Builder(
                  new ControlledShutdownRequestData()
                    .setBrokerId(config.brokerId)
                    .setBrokerEpoch(kafkaController.brokerEpoch),
                    controlledShutdownApiVersion)
              val request = networkClient.newClientRequest(node(prevController).idString, controlledShutdownRequest,
                time.milliseconds(), true)
              val clientResponse = NetworkClientUtils.sendAndReceive(networkClient, request, time)

              val shutdownResponse = clientResponse.responseBody.asInstanceOf[ControlledShutdownResponse]
              if (shutdownResponse.error == Errors.NONE && shutdownResponse.data.remainingPartitions.isEmpty) {
                shutdownSucceeded = true
                info("Controlled shutdown succeeded")
              }
              else {
                info(s"Remaining partitions to move: ${shutdownResponse.data.remainingPartitions}")
                info(s"Error from controller: ${shutdownResponse.error}")
              }
            }
            catch {
              case ioe: IOException =>
                ioException = true
                warn("Error during controlled shutdown, possibly because leader movement took longer than the " +
                  s"configured controller.socket.timeout.ms and/or request.timeout.ms: ${ioe.getMessage}")
                // ignore and try again
            }
          }
          if (!shutdownSucceeded) {
            Thread.sleep(config.controlledShutdownRetryBackoffMs)
            warn("Retrying controlled shutdown after the previous attempt failed...")
          }
        }
      }
      finally
        networkClient.close()

      shutdownSucceeded
    }

    if (startupComplete.get() && config.controlledShutdownEnable) {
      // We request the controller to do a controlled shutdown. On failure, we backoff for a configured period
      // of time and try again for a configured number of retries. If all the attempt fails, we simply force
      // the shutdown.
      info("Starting controlled shutdown")

      brokerState.newState(PendingControlledShutdown)

      val shutdownSucceeded = doControlledShutdown(config.controlledShutdownMaxRetries.intValue)

      if (!shutdownSucceeded)
        warn("Proceeding to do an unclean shutdown as all the controlled shutdown attempts failed")
    }
  }

  /**
   * Shutdown API for shutting down a single instance of the Kafka server.
   * Shuts down the LogManager, the SocketServer and the log cleaner scheduler thread
   */
  def shutdown(): Unit = {
    try {
      info("shutting down")

      if (isStartingUp.get)
        throw new IllegalStateException("Kafka server is still starting up, cannot shut down!")

      // To ensure correct behavior under concurrent calls, we need to check `shutdownLatch` first since it gets updated
      // last in the `if` block. If the order is reversed, we could shutdown twice or leave `isShuttingDown` set to
      // `true` at the end of this method.
      if (shutdownLatch.getCount > 0 && isShuttingDown.compareAndSet(false, true)) {
        CoreUtils.swallow(controlledShutdown(), this)
        brokerState.newState(BrokerShuttingDown)

        if (licenseValidator != null)
          CoreUtils.swallow(licenseValidator.close(), this)

        if (dynamicConfigManager != null)
          CoreUtils.swallow(dynamicConfigManager.shutdown(), this)

        // Stop socket server to stop accepting any more connections and requests.
        // Socket server will be shutdown towards the end of the sequence.
        if (socketServer != null)
          CoreUtils.swallow(socketServer.stopProcessingRequests(), this)
        if (dataPlaneRequestHandlerPool != null)
          CoreUtils.swallow(dataPlaneRequestHandlerPool.shutdown(), this)
        if (controlPlaneRequestHandlerPool != null)
          CoreUtils.swallow(controlPlaneRequestHandlerPool.shutdown(), this)
        if (kafkaScheduler != null)
          CoreUtils.swallow(kafkaScheduler.shutdown(), this)

        if (dataPlaneRequestProcessor != null)
          CoreUtils.swallow(dataPlaneRequestProcessor.close(), this)
        if (controlPlaneRequestProcessor != null)
          CoreUtils.swallow(controlPlaneRequestProcessor.close(), this)

        if (metadataServer != null)
          CoreUtils.swallow(metadataServer.close(), this)

        CoreUtils.swallow(authorizer.foreach(_.close()), this)
        if (adminManager != null)
          CoreUtils.swallow(adminManager.shutdown(), this)

        if (transactionCoordinator != null)
          CoreUtils.swallow(transactionCoordinator.shutdown(), this)
        if (groupCoordinator != null)
          CoreUtils.swallow(groupCoordinator.shutdown(), this)

        if (tokenManager != null)
          CoreUtils.swallow(tokenManager.shutdown(), this)

        CoreUtils.swallow(tierDeletedPartitionsCoordinatorOpt.foreach(_.shutdown()), this)

        CoreUtils.swallow(tierTasksOpt.foreach(_.shutdown()), this)

        CoreUtils.swallow(tierTopicManagerOpt.foreach(_.shutdown()), this)

        if (replicaManager != null)
          CoreUtils.swallow(replicaManager.shutdown(), this)
        if (logManager != null)
          CoreUtils.swallow(logManager.shutdown(), this)

        if (tierStateFetcherOpt.isDefined)
          CoreUtils.swallow(tierStateFetcherOpt.get.close(), this)

        if (tierFetcherOpt.isDefined)
          CoreUtils.swallow(tierFetcherOpt.get.close(), this)

        if (tierObjectStoreOpt.isDefined)
          CoreUtils.swallow(tierObjectStoreOpt.get.close(), this)

        if (kafkaController != null)
          CoreUtils.swallow(kafkaController.shutdown(), this)

        if (zkClient != null)
          CoreUtils.swallow(zkClient.close(), this)

        if (quotaManagers != null)
          CoreUtils.swallow(quotaManagers.shutdown(), this)

        // Even though socket server is stopped much earlier, controller can generate
        // response for controlled shutdown request. Shutdown server at the end to
        // avoid any failures (e.g. when metrics are recorded)
        if (socketServer != null)
          CoreUtils.swallow(socketServer.shutdown(), this)
        if (metrics != null)
          CoreUtils.swallow(metrics.close(), this)
        if (brokerTopicStats != null)
          CoreUtils.swallow(brokerTopicStats.close(), this)

        if (multitenantMetadata != null) {
          multitenantMetadata.close(config.brokerSessionUuid)
        }

        // Clear all reconfigurable instances stored in DynamicBrokerConfig
        config.dynamicConfig.clear()

        brokerState.newState(NotRunning)

        startupComplete.set(false)
        isShuttingDown.set(false)
        CoreUtils.swallow(AppInfoParser.unregisterAppInfo(jmxPrefix, config.brokerId.toString, metrics), this)
        shutdownLatch.countDown()
        info("shut down completed")
      }
    }
    catch {
      case e: Throwable =>
        fatal("Fatal error during KafkaServer shutdown.", e)
        isShuttingDown.set(false)
        throw e
    }
  }

  /**
   * After calling shutdown(), use this API to wait until the shutdown is complete
   */
  def awaitShutdown(): Unit = shutdownLatch.await()

  def getLogManager(): LogManager = logManager

  def boundPort(listenerName: ListenerName): Int = socketServer.boundPort(listenerName)

  /**
   * Reads the BrokerMetadata. If the BrokerMetadata doesn't match in all the log.dirs, InconsistentBrokerMetadataException is
   * thrown.
   *
   * The log directories whose meta.properties can not be accessed due to IOException will be returned to the caller
   *
   * @return A 2-tuple containing the brokerMetadata and a sequence of offline log directories.
   */
  private def getBrokerMetadataAndOfflineDirs: (BrokerMetadata, Seq[String]) = {
    val brokerMetadataMap = mutable.HashMap[String, BrokerMetadata]()
    val brokerMetadataSet = mutable.HashSet[BrokerMetadata]()
    val offlineDirs = mutable.ArrayBuffer.empty[String]

    for (logDir <- config.logDirs) {
      try {
        val brokerMetadataOpt = brokerMetadataCheckpoints(logDir).read()
        brokerMetadataOpt.foreach { brokerMetadata =>
          brokerMetadataMap += (logDir -> brokerMetadata)
          brokerMetadataSet += brokerMetadata
        }
      } catch {
        case e: IOException =>
          offlineDirs += logDir
          error(s"Fail to read $brokerMetaPropsFile under log directory $logDir", e)
      }
    }

    if (brokerMetadataSet.size > 1) {
      val builder = StringBuilder.newBuilder

      for ((logDir, brokerMetadata) <- brokerMetadataMap)
        builder ++= s"- $logDir -> $brokerMetadata\n"

      throw new InconsistentBrokerMetadataException(
        s"BrokerMetadata is not consistent across log.dirs. This could happen if multiple brokers shared a log directory (log.dirs) " +
        s"or partial data was manually copied from another broker. Found:\n${builder.toString()}"
      )
    } else if (brokerMetadataSet.size == 1)
      (brokerMetadataSet.last, offlineDirs)
    else
      (BrokerMetadata(-1, None), offlineDirs)
  }


  /**
   * Checkpoint the BrokerMetadata to all the online log.dirs
   *
   * @param brokerMetadata
   */
  private def checkpointBrokerMetadata(brokerMetadata: BrokerMetadata) = {
    for (logDir <- config.logDirs if logManager.isLogDirOnline(new File(logDir).getAbsolutePath)) {
      val checkpoint = brokerMetadataCheckpoints(logDir)
      checkpoint.write(brokerMetadata)
    }
  }

  /**
   * Generates new brokerId if enabled or reads from meta.properties based on following conditions
   * <ol>
   * <li> config has no broker.id provided and broker id generation is enabled, generates a broker.id based on Zookeeper's sequence
   * <li> config has broker.id and meta.properties contains broker.id if they don't match throws InconsistentBrokerIdException
   * <li> config has broker.id and there is no meta.properties file, creates new meta.properties and stores broker.id
   * <ol>
   *
   * @return The brokerId.
   */
  private def getOrGenerateBrokerId(brokerMetadata: BrokerMetadata): Int = {
    val brokerId = config.brokerId

    if (brokerId >= 0 && brokerMetadata.brokerId >= 0 && brokerMetadata.brokerId != brokerId)
      throw new InconsistentBrokerIdException(
        s"Configured broker.id $brokerId doesn't match stored broker.id ${brokerMetadata.brokerId} in meta.properties. " +
        s"If you moved your data, make sure your configured broker.id matches. " +
        s"If you intend to create a new broker, you should remove all data in your data directories (log.dirs).")
    else if (brokerMetadata.brokerId < 0 && brokerId < 0 && config.brokerIdGenerationEnable) // generate a new brokerId from Zookeeper
      generateBrokerId
    else if (brokerMetadata.brokerId >= 0) // pick broker.id from meta.properties
      brokerMetadata.brokerId
    else
      brokerId
  }

  /**
    * Return a sequence id generated by updating the broker sequence id path in ZK.
    * Users can provide brokerId in the config. To avoid conflicts between ZK generated
    * sequence id and configured brokerId, we increment the generated sequence id by KafkaConfig.MaxReservedBrokerId.
    */
  private def generateBrokerId: Int = {
    try {
      zkClient.generateBrokerSequenceId() + config.maxReservedBrokerId
    } catch {
      case e: Exception =>
        error("Failed to generate broker.id due to ", e)
        throw new GenerateBrokerIdException("Failed to generate broker.id", e)
    }
  }
}<|MERGE_RESOLUTION|>--- conflicted
+++ resolved
@@ -207,13 +207,10 @@
   private var _clusterId: String = null
   private var _brokerTopicStats: BrokerTopicStats = null
 
-<<<<<<< HEAD
   var multitenantMetadata: MultiTenantMetadata = null
 
   private var licenseValidator: LicenseValidator = null
 
-=======
->>>>>>> 5f73895e
   def clusterId: String = _clusterId
 
   // Visible for testing
