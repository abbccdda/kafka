/**
 * Licensed to the Apache Software Foundation (ASF) under one or more
 * contributor license agreements.  See the NOTICE file distributed with
 * this work for additional information regarding copyright ownership.
 * The ASF licenses this file to You under the Apache License, Version 2.0
 * (the "License"); you may not use this file except in compliance with
 * the License.  You may obtain a copy of the License at
 *
 *    http://www.apache.org/licenses/LICENSE-2.0
 *
 * Unless required by applicable law or agreed to in writing, software
 * distributed under the License is distributed on an "AS IS" BASIS,
 * WITHOUT WARRANTIES OR CONDITIONS OF ANY KIND, either express or implied.
 * See the License for the specific language governing permissions and
 * limitations under the License.
 */

package kafka.server

import kafka.network._
import kafka.utils._
import kafka.metrics.KafkaMetricsGroup
import java.util.concurrent.{CountDownLatch, TimeUnit}
import java.util.concurrent.atomic.AtomicInteger

import com.yammer.metrics.core.Meter
import org.apache.kafka.common.internals.FatalExitError
import org.apache.kafka.common.utils.{KafkaThread, Time}

import scala.collection.mutable

/**
 * A thread that answers kafka requests.
 */
class KafkaRequestHandler(id: Int,
                          brokerId: Int,
                          val aggregateIdleMeter: Meter,
                          val totalHandlerThreads: AtomicInteger,
                          val requestChannel: RequestChannel,
                          apis: KafkaApis,
                          time: Time) extends Runnable with Logging {
  this.logIdent = "[Kafka Request Handler " + id + " on Broker " + brokerId + "], "
  private val shutdownComplete = new CountDownLatch(1)
  @volatile private var stopped = false

  def run() {
    while (!stopped) {
      // We use a single meter for aggregate idle percentage for the thread pool.
      // Since meter is calculated as total_recorded_value / time_window and
      // time_window is independent of the number of threads, each recorded idle
      // time should be discounted by # threads.
      val startSelectTime = time.nanoseconds

      val req = requestChannel.receiveRequest(300)
      val endTime = time.nanoseconds
      val idleTime = endTime - startSelectTime
      aggregateIdleMeter.mark(idleTime / totalHandlerThreads.get)

      req match {
        case RequestChannel.ShutdownRequest =>
          debug(s"Kafka request handler $id on broker $brokerId received shut down command")
          shutdownComplete.countDown()
          return

        case request: RequestChannel.Request =>
          try {
            request.requestDequeueTimeNanos = endTime
            trace(s"Kafka request handler $id on broker $brokerId handling request $request")
            apis.handle(request)
          } catch {
            case e: FatalExitError =>
              shutdownComplete.countDown()
              Exit.exit(e.statusCode)
            case e: Throwable => error("Exception when handling request", e)
          } finally {
            request.releaseBuffer()
          }

        case null => // continue
      }
    }
    shutdownComplete.countDown()
  }

  def stop(): Unit = {
    stopped = true
  }

  def initiateShutdown(): Unit = requestChannel.sendShutdownRequest()

  def awaitShutdown(): Unit = shutdownComplete.await()

}

class KafkaRequestHandlerPool(val brokerId: Int,
                              val requestChannel: RequestChannel,
                              val apis: KafkaApis,
                              time: Time,
                              numThreads: Int,
                              requestHandlerAvgIdleMetricName: String,
                              logAndThreadNamePrefix : String) extends Logging with KafkaMetricsGroup {

  private val threadPoolSize: AtomicInteger = new AtomicInteger(numThreads)
  /* a meter to track the average free capacity of the request handlers */
  private val aggregateIdleMeter = newMeter(requestHandlerAvgIdleMetricName, "percent", TimeUnit.NANOSECONDS)

  this.logIdent = "[" + logAndThreadNamePrefix + " Kafka Request Handler on Broker " + brokerId + "], "
  val runnables = new mutable.ArrayBuffer[KafkaRequestHandler](numThreads)
  for (i <- 0 until numThreads) {
    createHandler(i)
  }

  def createHandler(id: Int): Unit = synchronized {
    runnables += new KafkaRequestHandler(id, brokerId, aggregateIdleMeter, threadPoolSize, requestChannel, apis, time)
    KafkaThread.daemon(logAndThreadNamePrefix + "-kafka-request-handler-" + id, runnables(id)).start()
  }

  def resizeThreadPool(newSize: Int): Unit = synchronized {
    val currentSize = threadPoolSize.get
    info(s"Resizing request handler thread pool size from $currentSize to $newSize")
    if (newSize > currentSize) {
      for (i <- currentSize until newSize) {
        createHandler(i)
      }
    } else if (newSize < currentSize) {
      for (i <- 1 to (currentSize - newSize)) {
        runnables.remove(currentSize - i).stop()
      }
    }
    threadPoolSize.set(newSize)
  }

  def shutdown(): Unit = synchronized {
    info("shutting down")
    for (handler <- runnables)
      handler.initiateShutdown()
    for (handler <- runnables)
      handler.awaitShutdown()
    info("shut down completely")
  }
}

class BrokerTopicMetrics(name: Option[String]) extends KafkaMetricsGroup {
  val tags: scala.collection.Map[String, String] = name match {
    case None => Map.empty
    case Some(topic) => Map("topic" -> topic)
  }

<<<<<<< HEAD
  private val metricTypeMap = new Pool[String, Meter]

  val messagesInRate = newMeter(BrokerTopicStats.MessagesInPerSec, "messages", TimeUnit.SECONDS, tags)
  val bytesInRate = newMeter(BrokerTopicStats.BytesInPerSec, "bytes", TimeUnit.SECONDS, tags)
  val bytesOutRate = newMeter(BrokerTopicStats.BytesOutPerSec, "bytes", TimeUnit.SECONDS, tags)
  val bytesRejectedRate = newMeter(BrokerTopicStats.BytesRejectedPerSec, "bytes", TimeUnit.SECONDS, tags)
  private[server] val replicationBytesInRate =
    if (name.isEmpty) Some(newMeter(BrokerTopicStats.ReplicationBytesInPerSec, "bytes", TimeUnit.SECONDS, tags))
=======
  // an internal map for "lazy initialization" of certain metrics
  private val metricTypeMap = new Pool[String, Meter]

  def messagesInRate = metricTypeMap.getAndMaybePut(BrokerTopicStats.MessagesInPerSec,
    newMeter(BrokerTopicStats.MessagesInPerSec, "messages", TimeUnit.SECONDS, tags))
  def bytesInRate = metricTypeMap.getAndMaybePut(BrokerTopicStats.BytesInPerSec,
    newMeter(BrokerTopicStats.BytesInPerSec, "bytes", TimeUnit.SECONDS, tags))
  def bytesOutRate = metricTypeMap.getAndMaybePut(BrokerTopicStats.BytesOutPerSec,
    newMeter(BrokerTopicStats.BytesOutPerSec, "bytes", TimeUnit.SECONDS, tags))
  def bytesRejectedRate = metricTypeMap.getAndMaybePut(BrokerTopicStats.BytesRejectedPerSec,
    newMeter(BrokerTopicStats.BytesRejectedPerSec, "bytes", TimeUnit.SECONDS, tags))
  private[server] def replicationBytesInRate =
    if (name.isEmpty) Some(metricTypeMap.getAndMaybePut(
      BrokerTopicStats.ReplicationBytesInPerSec,
      newMeter(BrokerTopicStats.ReplicationBytesInPerSec, "bytes", TimeUnit.SECONDS, tags)))
>>>>>>> acd766f5
    else None
  private[server] def replicationBytesOutRate =
    if (name.isEmpty) Some(metricTypeMap.getAndMaybePut(
      BrokerTopicStats.ReplicationBytesOutPerSec,
      newMeter(BrokerTopicStats.ReplicationBytesOutPerSec, "bytes", TimeUnit.SECONDS, tags)))
    else None
  def failedProduceRequestRate = metricTypeMap.getAndMaybePut(BrokerTopicStats.FailedProduceRequestsPerSec,
    newMeter(BrokerTopicStats.FailedProduceRequestsPerSec, "requests", TimeUnit.SECONDS, tags))
  def failedFetchRequestRate = metricTypeMap.getAndMaybePut(BrokerTopicStats.FailedFetchRequestsPerSec,
    newMeter(BrokerTopicStats.FailedFetchRequestsPerSec, "requests", TimeUnit.SECONDS, tags))
  def totalProduceRequestRate = metricTypeMap.getAndMaybePut(BrokerTopicStats.TotalProduceRequestsPerSec,
    newMeter(BrokerTopicStats.TotalProduceRequestsPerSec, "requests", TimeUnit.SECONDS, tags))
  def totalFetchRequestRate = metricTypeMap.getAndMaybePut(BrokerTopicStats.TotalFetchRequestsPerSec,
    newMeter(BrokerTopicStats.TotalFetchRequestsPerSec, "requests", TimeUnit.SECONDS, tags))
  def fetchMessageConversionsRate = metricTypeMap.getAndMaybePut(BrokerTopicStats.FetchMessageConversionsPerSec,
    newMeter(BrokerTopicStats.FetchMessageConversionsPerSec, "requests", TimeUnit.SECONDS, tags))
  def produceMessageConversionsRate = metricTypeMap.getAndMaybePut(BrokerTopicStats.ProduceMessageConversionsPerSec,
    newMeter(BrokerTopicStats.ProduceMessageConversionsPerSec, "requests", TimeUnit.SECONDS, tags))

  // this method helps check with metricTypeMap first before deleting a metric
  def removeMetricHelper(metricType: String, tags: scala.collection.Map[String, String]): Unit = {
    val metric: Meter = metricTypeMap.remove(metricType)
    if (metric != null) {
      removeMetric(metricType, tags)
    }
  }

  def noKeyCompactedTopicRecordsPerSec = metricTypeMap.getAndMaybePut(BrokerTopicStats.NoKeyCompactedTopicRecordsPerSec,
    newMeter(BrokerTopicStats.NoKeyCompactedTopicRecordsPerSec, "requests", TimeUnit.SECONDS, tags))
  def invalidMagicNumberRecordsPerSec = metricTypeMap.getAndMaybePut(BrokerTopicStats.InvalidMagicNumberRecordsPerSec,
    newMeter(BrokerTopicStats.InvalidMagicNumberRecordsPerSec, "requests", TimeUnit.SECONDS, tags))
  def invalidMessageCrcRecordsPerSec = metricTypeMap.getAndMaybePut(BrokerTopicStats.InvalidMessageCrcRecordsPerSec,
    newMeter(BrokerTopicStats.InvalidMessageCrcRecordsPerSec, "requests", TimeUnit.SECONDS, tags))
  def nonIncreasingOffsetRecordsPerSec = metricTypeMap.getAndMaybePut(BrokerTopicStats.NonIncreasingOffsetRecordsPerSec,
    newMeter(BrokerTopicStats.NonIncreasingOffsetRecordsPerSec, "requests", TimeUnit.SECONDS, tags))

  // this method helps with metricTypeMap first before deleting a topic
  def removeMetricHelper(metricType: String, tags: scala.collection.Map[String, String]): Unit = {
    val metric: Meter = metricTypeMap.remove(metricType)
    if (metric != null)
      removeMetric(metricType, tags)
  }

  def close() {
    removeMetricHelper(BrokerTopicStats.MessagesInPerSec, tags)
    removeMetricHelper(BrokerTopicStats.BytesInPerSec, tags)
    removeMetricHelper(BrokerTopicStats.BytesOutPerSec, tags)
    removeMetricHelper(BrokerTopicStats.BytesRejectedPerSec, tags)
    if (replicationBytesInRate.isDefined)
      removeMetricHelper(BrokerTopicStats.ReplicationBytesInPerSec, tags)
    if (replicationBytesOutRate.isDefined)
<<<<<<< HEAD
      removeMetric(BrokerTopicStats.ReplicationBytesOutPerSec, tags)
    removeMetric(BrokerTopicStats.FailedProduceRequestsPerSec, tags)
    removeMetric(BrokerTopicStats.FailedFetchRequestsPerSec, tags)
    removeMetric(BrokerTopicStats.TotalProduceRequestsPerSec, tags)
    removeMetric(BrokerTopicStats.TotalFetchRequestsPerSec, tags)
    removeMetric(BrokerTopicStats.FetchMessageConversionsPerSec, tags)
    removeMetric(BrokerTopicStats.ProduceMessageConversionsPerSec, tags)
    removeMetricHelper(BrokerTopicStats.NoKeyCompactedTopicRecordsPerSec, tags)
    removeMetricHelper(BrokerTopicStats.InvalidMagicNumberRecordsPerSec, tags)
    removeMetricHelper(BrokerTopicStats.InvalidMessageCrcRecordsPerSec, tags)
    removeMetricHelper(BrokerTopicStats.NonIncreasingOffsetRecordsPerSec, tags)
=======
      removeMetricHelper(BrokerTopicStats.ReplicationBytesOutPerSec, tags)
    removeMetricHelper(BrokerTopicStats.FailedProduceRequestsPerSec, tags)
    removeMetricHelper(BrokerTopicStats.FailedFetchRequestsPerSec, tags)
    removeMetricHelper(BrokerTopicStats.TotalProduceRequestsPerSec, tags)
    removeMetricHelper(BrokerTopicStats.TotalFetchRequestsPerSec, tags)
    removeMetricHelper(BrokerTopicStats.FetchMessageConversionsPerSec, tags)
    removeMetricHelper(BrokerTopicStats.ProduceMessageConversionsPerSec, tags)
>>>>>>> acd766f5
  }
}

object BrokerTopicStats {
  val MessagesInPerSec = "MessagesInPerSec"
  val BytesInPerSec = "BytesInPerSec"
  val BytesOutPerSec = "BytesOutPerSec"
  val BytesRejectedPerSec = "BytesRejectedPerSec"
  val ReplicationBytesInPerSec = "ReplicationBytesInPerSec"
  val ReplicationBytesOutPerSec = "ReplicationBytesOutPerSec"
  val FailedProduceRequestsPerSec = "FailedProduceRequestsPerSec"
  val FailedFetchRequestsPerSec = "FailedFetchRequestsPerSec"
  val TotalProduceRequestsPerSec = "TotalProduceRequestsPerSec"
  val TotalFetchRequestsPerSec = "TotalFetchRequestsPerSec"
  val FetchMessageConversionsPerSec = "FetchMessageConversionsPerSec"
  val ProduceMessageConversionsPerSec = "ProduceMessageConversionsPerSec"

  // These following topics are for LogValidator for better debugging on failed records
  val NoKeyCompactedTopicRecordsPerSec = "NoKeyCompactedTopicRecordsPerSec"
  val InvalidMagicNumberRecordsPerSec = "InvalidMagicNumberRecordsPerSec"
  val InvalidMessageCrcRecordsPerSec = "InvalidMessageCrcRecordsPerSec"
  val NonIncreasingOffsetRecordsPerSec = "NonIncreasingOffsetRecordsPerSec"

  private val valueFactory = (k: String) => new BrokerTopicMetrics(Some(k))
}

class BrokerTopicStats {
  import BrokerTopicStats._

  private val stats = new Pool[String, BrokerTopicMetrics](Some(valueFactory))
  val allTopicsStats = new BrokerTopicMetrics(None)

  def topicStats(topic: String): BrokerTopicMetrics =
    stats.getAndMaybePut(topic)

  def updateReplicationBytesIn(value: Long) {
    allTopicsStats.replicationBytesInRate.foreach { metric =>
      metric.mark(value)
    }
  }

  private def updateReplicationBytesOut(value: Long) {
    allTopicsStats.replicationBytesOutRate.foreach { metric =>
      metric.mark(value)
    }
  }

  // This method only removes metrics only used for leader
  def removeOldLeaderMetrics(topic: String) {
    val topicMetrics = topicStats(topic)
    if (topicMetrics != null) {
      topicMetrics.removeMetricHelper(BrokerTopicStats.MessagesInPerSec, topicMetrics.tags)
      topicMetrics.removeMetricHelper(BrokerTopicStats.BytesInPerSec, topicMetrics.tags)
      topicMetrics.removeMetricHelper(BrokerTopicStats.BytesRejectedPerSec, topicMetrics.tags)
      topicMetrics.removeMetricHelper(BrokerTopicStats.FailedProduceRequestsPerSec, topicMetrics.tags)
      topicMetrics.removeMetricHelper(BrokerTopicStats.TotalProduceRequestsPerSec, topicMetrics.tags)
      topicMetrics.removeMetricHelper(BrokerTopicStats.ProduceMessageConversionsPerSec, topicMetrics.tags)
      topicMetrics.removeMetricHelper(BrokerTopicStats.ReplicationBytesOutPerSec, topicMetrics.tags)
    }
  }

  // This method only removes metrics only used for follower
  def removeOldFollowerMetrics(topic: String): Unit = {
    val topicMetrics = topicStats(topic)
    if (topicMetrics != null)
      topicMetrics.removeMetricHelper(BrokerTopicStats.ReplicationBytesInPerSec, topicMetrics.tags)
  }

  def removeMetrics(topic: String) {
    val metrics = stats.remove(topic)
    if (metrics != null)
      metrics.close()
  }

  def updateBytesOut(topic: String, isFollower: Boolean, value: Long) {
    if (isFollower) {
      updateReplicationBytesOut(value)
    } else {
      topicStats(topic).bytesOutRate.mark(value)
      allTopicsStats.bytesOutRate.mark(value)
    }
  }

  def close(): Unit = {
    allTopicsStats.close()
    stats.values.foreach(_.close())
  }

}<|MERGE_RESOLUTION|>--- conflicted
+++ resolved
@@ -146,16 +146,6 @@
     case Some(topic) => Map("topic" -> topic)
   }
 
-<<<<<<< HEAD
-  private val metricTypeMap = new Pool[String, Meter]
-
-  val messagesInRate = newMeter(BrokerTopicStats.MessagesInPerSec, "messages", TimeUnit.SECONDS, tags)
-  val bytesInRate = newMeter(BrokerTopicStats.BytesInPerSec, "bytes", TimeUnit.SECONDS, tags)
-  val bytesOutRate = newMeter(BrokerTopicStats.BytesOutPerSec, "bytes", TimeUnit.SECONDS, tags)
-  val bytesRejectedRate = newMeter(BrokerTopicStats.BytesRejectedPerSec, "bytes", TimeUnit.SECONDS, tags)
-  private[server] val replicationBytesInRate =
-    if (name.isEmpty) Some(newMeter(BrokerTopicStats.ReplicationBytesInPerSec, "bytes", TimeUnit.SECONDS, tags))
-=======
   // an internal map for "lazy initialization" of certain metrics
   private val metricTypeMap = new Pool[String, Meter]
 
@@ -171,7 +161,6 @@
     if (name.isEmpty) Some(metricTypeMap.getAndMaybePut(
       BrokerTopicStats.ReplicationBytesInPerSec,
       newMeter(BrokerTopicStats.ReplicationBytesInPerSec, "bytes", TimeUnit.SECONDS, tags)))
->>>>>>> acd766f5
     else None
   private[server] def replicationBytesOutRate =
     if (name.isEmpty) Some(metricTypeMap.getAndMaybePut(
@@ -208,13 +197,6 @@
   def nonIncreasingOffsetRecordsPerSec = metricTypeMap.getAndMaybePut(BrokerTopicStats.NonIncreasingOffsetRecordsPerSec,
     newMeter(BrokerTopicStats.NonIncreasingOffsetRecordsPerSec, "requests", TimeUnit.SECONDS, tags))
 
-  // this method helps with metricTypeMap first before deleting a topic
-  def removeMetricHelper(metricType: String, tags: scala.collection.Map[String, String]): Unit = {
-    val metric: Meter = metricTypeMap.remove(metricType)
-    if (metric != null)
-      removeMetric(metricType, tags)
-  }
-
   def close() {
     removeMetricHelper(BrokerTopicStats.MessagesInPerSec, tags)
     removeMetricHelper(BrokerTopicStats.BytesInPerSec, tags)
@@ -223,19 +205,6 @@
     if (replicationBytesInRate.isDefined)
       removeMetricHelper(BrokerTopicStats.ReplicationBytesInPerSec, tags)
     if (replicationBytesOutRate.isDefined)
-<<<<<<< HEAD
-      removeMetric(BrokerTopicStats.ReplicationBytesOutPerSec, tags)
-    removeMetric(BrokerTopicStats.FailedProduceRequestsPerSec, tags)
-    removeMetric(BrokerTopicStats.FailedFetchRequestsPerSec, tags)
-    removeMetric(BrokerTopicStats.TotalProduceRequestsPerSec, tags)
-    removeMetric(BrokerTopicStats.TotalFetchRequestsPerSec, tags)
-    removeMetric(BrokerTopicStats.FetchMessageConversionsPerSec, tags)
-    removeMetric(BrokerTopicStats.ProduceMessageConversionsPerSec, tags)
-    removeMetricHelper(BrokerTopicStats.NoKeyCompactedTopicRecordsPerSec, tags)
-    removeMetricHelper(BrokerTopicStats.InvalidMagicNumberRecordsPerSec, tags)
-    removeMetricHelper(BrokerTopicStats.InvalidMessageCrcRecordsPerSec, tags)
-    removeMetricHelper(BrokerTopicStats.NonIncreasingOffsetRecordsPerSec, tags)
-=======
       removeMetricHelper(BrokerTopicStats.ReplicationBytesOutPerSec, tags)
     removeMetricHelper(BrokerTopicStats.FailedProduceRequestsPerSec, tags)
     removeMetricHelper(BrokerTopicStats.FailedFetchRequestsPerSec, tags)
@@ -243,7 +212,10 @@
     removeMetricHelper(BrokerTopicStats.TotalFetchRequestsPerSec, tags)
     removeMetricHelper(BrokerTopicStats.FetchMessageConversionsPerSec, tags)
     removeMetricHelper(BrokerTopicStats.ProduceMessageConversionsPerSec, tags)
->>>>>>> acd766f5
+    removeMetricHelper(BrokerTopicStats.NoKeyCompactedTopicRecordsPerSec, tags)
+    removeMetricHelper(BrokerTopicStats.InvalidMagicNumberRecordsPerSec, tags)
+    removeMetricHelper(BrokerTopicStats.InvalidMessageCrcRecordsPerSec, tags)
+    removeMetricHelper(BrokerTopicStats.NonIncreasingOffsetRecordsPerSec, tags)
   }
 }
 
