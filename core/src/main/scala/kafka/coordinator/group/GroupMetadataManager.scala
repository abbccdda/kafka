--- conflicted
+++ resolved
@@ -575,16 +575,12 @@
           val fetchDataInfo = log.read(currOffset,
             maxLength = config.loadBufferSize,
             isolation = FetchLogEnd,
-<<<<<<< HEAD
             minOneMessage = true) match {
             case localFetchInfo: FetchDataInfo => localFetchInfo
             case _ => throw new IllegalStateException("Unexpected tiered segment for __consumer_offsets topic")
           }
-=======
-            minOneMessage = true)
 
           readAtLeastOneRecord = fetchDataInfo.records.sizeInBytes > 0
->>>>>>> 98d60611
 
           val memRecords = fetchDataInfo.records match {
             case records: MemoryRecords => records
