/**
 * Licensed to the Apache Software Foundation (ASF) under one or more
 * contributor license agreements.  See the NOTICE file distributed with
 * this work for additional information regarding copyright ownership.
 * The ASF licenses this file to You under the Apache License, Version 2.0
 * (the "License"); you may not use this file except in compliance with
 * the License.  You may obtain a copy of the License at
 *
 *    http://www.apache.org/licenses/LICENSE-2.0
 *
 * Unless required by applicable law or agreed to in writing, software
 * distributed under the License is distributed on an "AS IS" BASIS,
 * WITHOUT WARRANTIES OR CONDITIONS OF ANY KIND, either express or implied.
 * See the License for the specific language governing permissions and
 * limitations under the License.
 */

package kafka.admin

import java.util.concurrent.TimeUnit
import java.util.{Collections, Properties}

import joptsimple._
import kafka.common.TopicPlacement
import kafka.common.Config
import kafka.log.LogConfig
import kafka.server.{ConfigEntityName, ConfigType, Defaults, DynamicBrokerConfig, DynamicConfig, KafkaConfig}
import kafka.utils.{CommandDefaultOptions, CommandLineUtils, Exit, PasswordEncoder}
import kafka.utils.Implicits._
import kafka.zk.{AdminZkClient, KafkaZkClient}
import org.apache.kafka.clients.CommonClientConfigs
<<<<<<< HEAD
import org.apache.kafka.clients.admin.{Admin, AlterConfigOp, AlterConfigsOptions, ConfigEntry, DescribeClusterOptions, AdminClient => JAdminClient, Config => JConfig, ListTopicsOptions}
import org.apache.kafka.common.config.ConfluentTopicConfig
=======
import org.apache.kafka.clients.admin.{Admin, AlterConfigOp, AlterConfigsOptions, ConfigEntry, DescribeClusterOptions, Config => JConfig, ListTopicsOptions}
>>>>>>> 5f73895e
import org.apache.kafka.common.config.ConfigResource
import org.apache.kafka.common.config.ConfluentTopicConfig
import org.apache.kafka.common.config.types.Password
import org.apache.kafka.common.errors.InvalidConfigurationException
import org.apache.kafka.common.internals.Topic
import org.apache.kafka.common.security.JaasUtils
import org.apache.kafka.common.security.scram.internals.{ScramCredentialUtils, ScramFormatter, ScramMechanism}
import org.apache.kafka.common.utils.{Sanitizer, Time, Utils}

import scala.collection.JavaConverters._
import scala.collection._
import scala.compat.java8.OptionConverters._


/**
 * This script can be used to change configs for topics/clients/users/brokers dynamically
 * An entity described or altered by the command may be one of:
 * <ul>
 *     <li> topic: --topic <topic> OR --entity-type topics --entity-name <topic>
 *     <li> client: --client <client> OR --entity-type clients --entity-name <client-id>
 *     <li> user: --user <user-principal> OR --entity-type users --entity-name <user-principal>
 *     <li> <user, client>: --user <user-principal> --client <client-id> OR
 *                          --entity-type users --entity-name <user-principal> --entity-type clients --entity-name <client-id>
 *     <li> broker: --broker <broker-id> OR --entity-type brokers --entity-name <broker-id>
 *     <li> broker-logger: --broker-logger <broker-id> OR --entity-type broker-loggers --entity-name <broker-id>
 * </ul>
 * --user-defaults, --client-defaults, or --broker-defaults may be when describing or altering default configuration for users,
 * clients, and brokers, respectively. Alternatively, --entity-default may be used instead of --entity-name.
 *
 */
object ConfigCommand extends Config {

  val BrokerLoggerConfigType = "broker-loggers"
  val BrokerSupportedConfigTypes = Seq(ConfigType.Topic, ConfigType.Broker, BrokerLoggerConfigType)
  val DefaultScramIterations = 4096
  // Dynamic broker configs can only be updated using the new AdminClient once brokers have started
  // so that configs may be fully validated. Prior to starting brokers, updates may be performed using
  // ZooKeeper for bootstrapping. This allows all password configs to be stored encrypted in ZK,
  // avoiding clear passwords in server.properties. For consistency with older versions, quota-related
  // broker configs can still be updated using ZooKeeper at any time. ConfigCommand will be migrated
  // to the new AdminClient later for these configs (KIP-248).
  val BrokerConfigsUpdatableUsingZooKeeperWhileBrokerRunning = Set(
    DynamicConfig.Broker.LeaderReplicationThrottledRateProp,
    DynamicConfig.Broker.FollowerReplicationThrottledRateProp,
    DynamicConfig.Broker.ReplicaAlterLogDirsIoMaxBytesPerSecondProp)

  def main(args: Array[String]): Unit = {
    try {
      val opts = new ConfigCommandOptions(args)

      CommandLineUtils.printHelpAndExitIfNeeded(opts, "This tool helps to manipulate and describe entity config for a topic, client, user or broker")

      opts.checkArgs()

      if (opts.options.has(opts.zkConnectOpt)) {
        processCommandWithZk(opts.options.valueOf(opts.zkConnectOpt), opts)
      } else {
        processCommand(opts)
      }
    } catch {
      case e @ (_: IllegalArgumentException | _: InvalidConfigurationException | _: OptionException) =>
        logger.debug(s"Failed config command with args '${args.mkString(" ")}'", e)
        System.err.println(e.getMessage)
        Exit.exit(1)

      case t: Throwable =>
        logger.debug(s"Error while executing config command with args '${args.mkString(" ")}'", t)
        System.err.println(s"Error while executing config command with args '${args.mkString(" ")}'")
        t.printStackTrace(System.err)
        Exit.exit(1)
    }
  }

  private def processCommandWithZk(zkConnectString: String, opts: ConfigCommandOptions): Unit = {
    val zkClient = KafkaZkClient(zkConnectString, JaasUtils.isZkSecurityEnabled, 30000, 30000,
      Int.MaxValue, Time.SYSTEM)
    val adminZkClient = new AdminZkClient(zkClient)
    try {
      if (opts.options.has(opts.alterOpt))
        alterConfigWithZk(zkClient, opts, adminZkClient)
      else if (opts.options.has(opts.describeOpt))
        describeConfigWithZk(zkClient, opts, adminZkClient)
    } finally {
      zkClient.close()
    }
  }

  private[admin] def alterConfigWithZk(zkClient: KafkaZkClient, opts: ConfigCommandOptions, adminZkClient: AdminZkClient): Unit = {
    val configsToBeAdded = parseConfigsToBeAdded(opts)
    val configsToBeDeleted = parseConfigsToBeDeleted(opts)
    val entity = parseEntity(opts)
    val entityType = entity.root.entityType
    val entityName = entity.fullSanitizedName

    if (entityType == ConfigType.User)
      preProcessScramCredentials(configsToBeAdded)
    else if (entityType == ConfigType.Broker) {
      // Replication quota configs may be updated using ZK at any time. Other dynamic broker configs
      // may be updated using ZooKeeper only if the corresponding broker is not running. Dynamic broker
      // configs at cluster-default level may be configured using ZK only if there are no brokers running.
      val dynamicBrokerConfigs = configsToBeAdded.asScala.keySet.filterNot(BrokerConfigsUpdatableUsingZooKeeperWhileBrokerRunning.contains)
      if (dynamicBrokerConfigs.nonEmpty) {
        val perBrokerConfig = entityName != ConfigEntityName.Default
        val errorMessage = s"--bootstrap-server option must be specified to update broker configs $dynamicBrokerConfigs."
        val info = "Broker configuration updates using ZooKeeper are supported for bootstrapping before brokers" +
          " are started to enable encrypted password configs to be stored in ZooKeeper."
        if (perBrokerConfig) {
          adminZkClient.parseBroker(entityName).foreach { brokerId =>
            require(zkClient.getBroker(brokerId).isEmpty, s"$errorMessage when broker $entityName is running. $info")
          }
        } else {
          require(zkClient.getAllBrokersInCluster.isEmpty, s"$errorMessage for default cluster if any broker is running. $info")
        }
        preProcessBrokerConfigs(configsToBeAdded, perBrokerConfig)
      }
    }

    // compile the final set of configs
    val configs = adminZkClient.fetchEntityConfig(entityType, entityName)

    // fail the command if any of the configs to be deleted does not exist
    val invalidConfigs = configsToBeDeleted.filterNot(configs.containsKey(_))
    if (invalidConfigs.nonEmpty)
      throw new InvalidConfigurationException(s"Invalid config(s): ${invalidConfigs.mkString(",")}")

    configs ++= configsToBeAdded
    configsToBeDeleted.foreach(configs.remove(_))

    adminZkClient.changeConfigs(entityType, entityName, configs)

    println(s"Completed updating config for entity: $entity.")
  }

  private def preProcessScramCredentials(configsToBeAdded: Properties): Unit = {
    def scramCredential(mechanism: ScramMechanism, credentialStr: String): String = {
      val pattern = "(?:iterations=([0-9]*),)?password=(.*)".r
      val (iterations, password) = credentialStr match {
          case pattern(iterations, password) => (if (iterations != null) iterations.toInt else DefaultScramIterations, password)
          case _ => throw new IllegalArgumentException(s"Invalid credential property $mechanism=$credentialStr")
        }
      if (iterations < mechanism.minIterations())
        throw new IllegalArgumentException(s"Iterations $iterations is less than the minimum ${mechanism.minIterations()} required for $mechanism")
      val credential = new ScramFormatter(mechanism).generateCredential(password, iterations)
      ScramCredentialUtils.credentialToString(credential)
    }
    for (mechanism <- ScramMechanism.values) {
      configsToBeAdded.getProperty(mechanism.mechanismName) match {
        case null =>
        case value =>
          configsToBeAdded.setProperty(mechanism.mechanismName, scramCredential(mechanism, value))
      }
    }
  }

  private[admin] def createPasswordEncoder(encoderConfigs: Map[String, String]): PasswordEncoder = {
    encoderConfigs.get(KafkaConfig.PasswordEncoderSecretProp)
    val encoderSecret = encoderConfigs.getOrElse(KafkaConfig.PasswordEncoderSecretProp,
      throw new IllegalArgumentException("Password encoder secret not specified"))
    new PasswordEncoder(new Password(encoderSecret),
      None,
      encoderConfigs.get(KafkaConfig.PasswordEncoderCipherAlgorithmProp).getOrElse(Defaults.PasswordEncoderCipherAlgorithm),
      encoderConfigs.get(KafkaConfig.PasswordEncoderKeyLengthProp).map(_.toInt).getOrElse(Defaults.PasswordEncoderKeyLength),
      encoderConfigs.get(KafkaConfig.PasswordEncoderIterationsProp).map(_.toInt).getOrElse(Defaults.PasswordEncoderIterations))
  }

  /**
   * Pre-process broker configs provided to convert them to persistent format.
   * Password configs are encrypted using the secret `KafkaConfig.PasswordEncoderSecretProp`.
   * The secret is removed from `configsToBeAdded` and will not be persisted in ZooKeeper.
   */
  private def preProcessBrokerConfigs(configsToBeAdded: Properties, perBrokerConfig: Boolean): Unit = {
    val passwordEncoderConfigs = new Properties
    passwordEncoderConfigs ++= configsToBeAdded.asScala.filter { case (key, _) => key.startsWith("password.encoder.") }
    if (!passwordEncoderConfigs.isEmpty) {
      info(s"Password encoder configs ${passwordEncoderConfigs.keySet} will be used for encrypting" +
        " passwords, but will not be stored in ZooKeeper.")
      passwordEncoderConfigs.asScala.keySet.foreach(configsToBeAdded.remove)
    }

    DynamicBrokerConfig.validateConfigs(configsToBeAdded, perBrokerConfig)
    val passwordConfigs = configsToBeAdded.asScala.keySet.filter(DynamicBrokerConfig.isPasswordConfig)
    if (passwordConfigs.nonEmpty) {
      require(passwordEncoderConfigs.containsKey(KafkaConfig.PasswordEncoderSecretProp),
        s"${KafkaConfig.PasswordEncoderSecretProp} must be specified to update $passwordConfigs." +
          " Other password encoder configs like cipher algorithm and iterations may also be specified" +
          " to override the default encoding parameters. Password encoder configs will not be persisted" +
          " in ZooKeeper."
      )

      val passwordEncoder = createPasswordEncoder(passwordEncoderConfigs.asScala)
      passwordConfigs.foreach { configName =>
        val encodedValue = passwordEncoder.encode(new Password(configsToBeAdded.getProperty(configName)))
        configsToBeAdded.setProperty(configName, encodedValue)
      }
    }
  }

  private def describeConfigWithZk(zkClient: KafkaZkClient, opts: ConfigCommandOptions, adminZkClient: AdminZkClient): Unit = {
    val configEntity = parseEntity(opts)
    val describeAllUsers = configEntity.root.entityType == ConfigType.User && !configEntity.root.sanitizedName.isDefined && !configEntity.child.isDefined
    val entities = configEntity.getAllEntities(zkClient)
    for (entity <- entities) {
      val configs = adminZkClient.fetchEntityConfig(entity.root.entityType, entity.fullSanitizedName)
      // When describing all users, don't include empty user nodes with only <user, client> quota overrides.
      if (!configs.isEmpty || !describeAllUsers) {
        println("Configs for %s are %s"
          .format(entity, configs.asScala.map(kv => kv._1 + "=" + kv._2).mkString(",")))
      }
    }
  }

  private[admin] def parseConfigsToBeAdded(opts: ConfigCommandOptions): Properties = {
    val props = new Properties
    if (opts.options.has(opts.addConfig)) {
      // Split list by commas, but avoid those in [], then into KV pairs
      // Each KV pair is of format key=value, split them into key and value, using -1 as the limit for split() to
      // include trailing empty strings. This is to support empty value (e.g. 'ssl.endpoint.identification.algorithm=')
      val pattern = "(?=[^\\]]*(?:\\[|$))"
      val configsToBeAdded = opts.options.valueOf(opts.addConfig)
        .split("," + pattern)
        .map(_.split("""\s*=\s*""" + pattern, -1))
      require(configsToBeAdded.forall(config => config.length == 2), "Invalid entity config: all configs to be added must be in the format \"key=val\".")
      //Create properties, parsing square brackets from values if necessary
      configsToBeAdded.foreach(pair => props.setProperty(pair(0).trim, pair(1).replaceAll("\\[?\\]?", "").trim))
      if (props.containsKey(LogConfig.MessageFormatVersionProp)) {
        println(s"WARNING: The configuration ${LogConfig.MessageFormatVersionProp}=${props.getProperty(LogConfig.MessageFormatVersionProp)} is specified. " +
          s"This configuration will be ignored if the version is newer than the inter.broker.protocol.version specified in the broker.")
      }
    }

    parseReplicaPlacementConfig(props, opts)
  }

  private[this] def parseReplicaPlacementConfig(props: Properties, opts: ConfigCommandOptions): Properties = {
    if (props.containsKey(ConfluentTopicConfig.TOPIC_PLACEMENT_CONSTRAINTS_CONFIG)) {
      throw new IllegalArgumentException(
        s"When adding the ${ConfluentTopicConfig.TOPIC_PLACEMENT_CONSTRAINTS_CONFIG} configuration please use the --replica-placement flag"
      )
    }

    if (opts.options.has(opts.replicaPlacementOpt)) {
      val jsonString = Utils.readFileAsString(opts.options.valueOf(opts.replicaPlacementOpt))
      TopicPlacement.parse(jsonString).asScala
        .foreach { replicaPlacement =>
          props.setProperty(ConfluentTopicConfig.TOPIC_PLACEMENT_CONSTRAINTS_CONFIG, replicaPlacement.toJson)
        }
    }

    props
  }

  private[admin] def parseConfigsToBeDeleted(opts: ConfigCommandOptions): Seq[String] = {
    if (opts.options.has(opts.deleteConfig)) {
      val configsToBeDeleted = opts.options.valuesOf(opts.deleteConfig).asScala.map(_.trim())
      val propsToBeDeleted = new Properties
      configsToBeDeleted.foreach(propsToBeDeleted.setProperty(_, ""))
      configsToBeDeleted
    }
    else
      Seq.empty
  }

  private def processCommand(opts: ConfigCommandOptions): Unit = {
    val props = if (opts.options.has(opts.commandConfigOpt))
      Utils.loadProps(opts.options.valueOf(opts.commandConfigOpt))
    else
      new Properties()
    props.put(CommonClientConfigs.BOOTSTRAP_SERVERS_CONFIG, opts.options.valueOf(opts.bootstrapServerOpt))
    val adminClient = Admin.create(props)

    if (opts.entityTypes.size != 1)
      throw new IllegalArgumentException(s"Exactly one entity type (out of ${BrokerSupportedConfigTypes.mkString(",")}) must be specified with --bootstrap-server")

    val entityNames = opts.entityNames
    if (entityNames.size > 1)
      throw new IllegalArgumentException(s"At most one entity name must be specified with --bootstrap-server")
    else if (opts.options.has(opts.alterOpt) && entityNames.size != 1)
      throw new IllegalArgumentException(s"Exactly one entity name must be specified with --bootstrap-server for --alter")

    try {
      if (opts.options.has(opts.alterOpt))
        alterConfig(adminClient, opts)
      else if (opts.options.has(opts.describeOpt))
        describeConfig(adminClient, opts)
    } finally {
      adminClient.close()
    }
  }

  private[admin] def alterConfig(adminClient: Admin, opts: ConfigCommandOptions): Unit = {
    val entityType = opts.entityTypes.head
    val entityName = opts.entityNames.head
    val configsToBeAdded = parseConfigsToBeAdded(opts).asScala.map { case (k, v) => (k, new ConfigEntry(k, v)) }
    val configsToBeDeleted = parseConfigsToBeDeleted(opts)

    entityType match {
      case ConfigType.Topic =>
        val oldConfig = getConfig(adminClient, entityType, entityName, includeSynonyms = false, describeAll = false)
          .map { entry => (entry.name, entry) }.toMap

        // fail the command if any of the configs to be deleted does not exist
        val invalidConfigs = configsToBeDeleted.filterNot(oldConfig.contains)
        if (invalidConfigs.nonEmpty)
          throw new InvalidConfigurationException(s"Invalid config(s): ${invalidConfigs.mkString(",")}")

        val configResource = new ConfigResource(ConfigResource.Type.TOPIC, entityName)
        val alterOptions = new AlterConfigsOptions().timeoutMs(30000).validateOnly(false)
        val alterEntries = (configsToBeAdded.values.map(new AlterConfigOp(_, AlterConfigOp.OpType.SET))
          ++ configsToBeDeleted.map { k => new AlterConfigOp(new ConfigEntry(k, ""), AlterConfigOp.OpType.DELETE) }
        ).asJavaCollection
        adminClient.incrementalAlterConfigs(Map(configResource -> alterEntries).asJava, alterOptions).all().get(60, TimeUnit.SECONDS)

      case ConfigType.Broker =>
        val oldConfig = getConfig(adminClient, entityType, entityName, includeSynonyms = false, describeAll = false)
          .map { entry => (entry.name, entry) }.toMap

        // fail the command if any of the configs to be deleted does not exist
        val invalidConfigs = configsToBeDeleted.filterNot(oldConfig.contains)
        if (invalidConfigs.nonEmpty)
          throw new InvalidConfigurationException(s"Invalid config(s): ${invalidConfigs.mkString(",")}")

        val newEntries = oldConfig ++ configsToBeAdded -- configsToBeDeleted
        val sensitiveEntries = newEntries.filter(_._2.value == null)
        if (sensitiveEntries.nonEmpty)
          throw new InvalidConfigurationException(s"All sensitive broker config entries must be specified for --alter, missing entries: ${sensitiveEntries.keySet}")
        val newConfig = new JConfig(newEntries.asJava.values)

        val configResource = new ConfigResource(ConfigResource.Type.BROKER, entityName)
        val alterOptions = new AlterConfigsOptions().timeoutMs(30000).validateOnly(false)
        adminClient.alterConfigs(Map(configResource -> newConfig).asJava, alterOptions).all().get(60, TimeUnit.SECONDS)

      case BrokerLoggerConfigType =>
        val validLoggers = getConfig(adminClient, entityType, entityName, includeSynonyms = true, describeAll = false).map(_.name)
        // fail the command if any of the configured broker loggers do not exist
        val invalidBrokerLoggers = configsToBeDeleted.filterNot(validLoggers.contains) ++ configsToBeAdded.keys.filterNot(validLoggers.contains)
        if (invalidBrokerLoggers.nonEmpty)
          throw new InvalidConfigurationException(s"Invalid broker logger(s): ${invalidBrokerLoggers.mkString(",")}")

        val configResource = new ConfigResource(ConfigResource.Type.BROKER_LOGGER, entityName)
        val alterOptions = new AlterConfigsOptions().timeoutMs(30000).validateOnly(false)
        val alterLogLevelEntries = (configsToBeAdded.values.map(new AlterConfigOp(_, AlterConfigOp.OpType.SET))
          ++ configsToBeDeleted.map { k => new AlterConfigOp(new ConfigEntry(k, ""), AlterConfigOp.OpType.DELETE) }
        ).asJavaCollection
        adminClient.incrementalAlterConfigs(Map(configResource -> alterLogLevelEntries).asJava, alterOptions).all().get(60, TimeUnit.SECONDS)

      case _ => throw new IllegalArgumentException(s"Unsupported entity type: $entityType")
    }

    if (entityName.nonEmpty)
      println(s"Completed updating config for ${entityType.dropRight(1)} $entityName.")
    else
      println(s"Completed updating default config for $entityType in the cluster.")
  }

  private def describeConfig(adminClient: Admin, opts: ConfigCommandOptions): Unit = {
    val entityType = opts.entityTypes.head
    val entityName = opts.entityNames.headOption
    val describeAll = opts.options.has(opts.allOpt)

    val entities = entityName
      .map(name => List(name))
      .getOrElse(entityType match {
        case ConfigType.Topic =>
          adminClient.listTopics(new ListTopicsOptions().listInternal(true)).names().get().asScala.toSeq
        case ConfigType.Broker | BrokerLoggerConfigType =>
          adminClient.describeCluster(new DescribeClusterOptions()).nodes().get().asScala.map(_.idString).toSeq :+ ConfigEntityName.Default
      })

    entities.foreach { entity =>
      entity match {
        case "" =>
          println(s"Default configs for $entityType in the cluster are:")
        case _ =>
          val configSourceStr = if (describeAll) "All" else "Dynamic"
          println(s"$configSourceStr configs for ${entityType.dropRight(1)} $entity are:")
      }
      getConfig(adminClient, entityType, entity, includeSynonyms = true, describeAll).foreach { entry =>
        val synonyms = entry.synonyms.asScala.map(synonym => s"${synonym.source}:${synonym.name}=${synonym.value}").mkString(", ")
        println(s"  ${entry.name}=${entry.value} sensitive=${entry.isSensitive} synonyms={$synonyms}")
      }
    }
  }

  private def getConfig(adminClient: Admin, entityType: String, entityName: String, includeSynonyms: Boolean, describeAll: Boolean) = {
    def validateBrokerId(): Unit = try entityName.toInt catch {
      case _: NumberFormatException =>
        throw new IllegalArgumentException(s"The entity name for $entityType must be a valid integer broker id, found: $entityName")
    }

    val (configResourceType, dynamicConfigSource) = entityType match {
      case ConfigType.Topic =>
        if (!entityName.isEmpty)
          Topic.validate(entityName)
        (ConfigResource.Type.TOPIC, Some(ConfigEntry.ConfigSource.DYNAMIC_TOPIC_CONFIG))
      case ConfigType.Broker => entityName match {
        case "" =>
          (ConfigResource.Type.BROKER, Some(ConfigEntry.ConfigSource.DYNAMIC_DEFAULT_BROKER_CONFIG))
        case _ =>
          validateBrokerId()
          (ConfigResource.Type.BROKER, Some(ConfigEntry.ConfigSource.DYNAMIC_BROKER_CONFIG))
      }
      case BrokerLoggerConfigType =>
        if (!entityName.isEmpty)
          validateBrokerId()
        (ConfigResource.Type.BROKER_LOGGER, None)
    }

    val configSourceFilter = if (describeAll)
      None
    else
      dynamicConfigSource

    val configResource = new ConfigResource(configResourceType, entityName)
    val configs = adminClient.describeConfigs(Collections.singleton(configResource)).all.get(30, TimeUnit.SECONDS)
    configs.get(configResource).entries.asScala
      .filter(entry => configSourceFilter match {
        case Some(configSource) => entry.source == configSource
        case None => true
      }).toSeq
  }

  case class Entity(entityType: String, sanitizedName: Option[String]) {
    val entityPath = sanitizedName match {
      case Some(n) => entityType + "/" + n
      case None => entityType
    }
    override def toString: String = {
      val typeName = entityType match {
        case ConfigType.User => "user-principal"
        case ConfigType.Client => "client-id"
        case ConfigType.Topic => "topic"
        case t => t
      }
      sanitizedName match {
        case Some(ConfigEntityName.Default) => "default " + typeName
        case Some(n) =>
          val desanitized = if (entityType == ConfigType.User || entityType == ConfigType.Client) Sanitizer.desanitize(n) else n
          s"$typeName '$desanitized'"
        case None => entityType
      }
    }
  }

  case class ConfigEntity(root: Entity, child: Option[Entity]) {
    val fullSanitizedName = root.sanitizedName.getOrElse("") + child.map(s => "/" + s.entityPath).getOrElse("")

    def getAllEntities(zkClient: KafkaZkClient) : Seq[ConfigEntity] = {
      // Describe option examples:
      //   Describe entity with specified name:
      //     --entity-type topics --entity-name topic1 (topic1)
      //   Describe all entities of a type (topics/brokers/users/clients):
      //     --entity-type topics (all topics)
      //   Describe <user, client> quotas:
      //     --entity-type users --entity-name user1 --entity-type clients --entity-name client2 (<user1, client2>)
      //     --entity-type users --entity-name userA --entity-type clients (all clients of userA)
      //     --entity-type users --entity-type clients (all <user, client>s))
      //   Describe default quotas:
      //     --entity-type users --entity-default (Default user)
      //     --entity-type users --entity-default --entity-type clients --entity-default (Default <user, client>)
      (root.sanitizedName, child) match {
        case (None, _) =>
          val rootEntities = zkClient.getAllEntitiesWithConfig(root.entityType)
                                   .map(name => ConfigEntity(Entity(root.entityType, Some(name)), child))
          child match {
            case Some(s) =>
                rootEntities.flatMap(rootEntity =>
                  ConfigEntity(rootEntity.root, Some(Entity(s.entityType, None))).getAllEntities(zkClient))
            case None => rootEntities
          }
        case (_, Some(childEntity)) =>
          childEntity.sanitizedName match {
            case Some(_) => Seq(this)
            case None =>
                zkClient.getAllEntitiesWithConfig(root.entityPath + "/" + childEntity.entityType)
                       .map(name => ConfigEntity(root, Some(Entity(childEntity.entityType, Some(name)))))

          }
        case (_, None) =>
          Seq(this)
      }
    }

    override def toString: String = {
      root.toString + child.map(s => ", " + s.toString).getOrElse("")
    }
  }

  private[admin] def parseEntity(opts: ConfigCommandOptions): ConfigEntity = {
    val entityTypes = opts.entityTypes
    val entityNames = opts.entityNames
    if (entityTypes.head == ConfigType.User || entityTypes.head == ConfigType.Client)
      parseQuotaEntity(opts, entityTypes, entityNames)
    else {
      // Exactly one entity type and at-most one entity name expected for other entities
      val name = entityNames.headOption match {
        case Some("") => Some(ConfigEntityName.Default)
        case v => v
      }
      ConfigEntity(Entity(entityTypes.head, name), None)
    }
  }

  private def parseQuotaEntity(opts: ConfigCommandOptions, types: List[String], names: List[String]): ConfigEntity = {
    if (opts.options.has(opts.alterOpt) && names.size != types.size)
      throw new IllegalArgumentException("--entity-name or --entity-default must be specified with each --entity-type for --alter")

    val reverse = types.size == 2 && types.head == ConfigType.Client
    val entityTypes = if (reverse) types.reverse else types
    val sortedNames = (if (reverse && names.length == 2) names.reverse else names).iterator

    def sanitizeName(entityType: String, name: String) = {
      if (name.isEmpty)
        ConfigEntityName.Default
      else {
        entityType match {
          case ConfigType.User | ConfigType.Client => Sanitizer.sanitize(name)
          case _ => throw new IllegalArgumentException("Invalid entity type " + entityType)
        }
      }
    }

    val entities = entityTypes.map(t => Entity(t, if (sortedNames.hasNext) Some(sanitizeName(t, sortedNames.next)) else None))
    ConfigEntity(entities.head, if (entities.size > 1) Some(entities(1)) else None)
  }

  class ConfigCommandOptions(args: Array[String]) extends CommandDefaultOptions(args) {

    val zkConnectOpt = parser.accepts("zookeeper", "The connection string for the zookeeper connection in the form host:port. " +
            "Multiple URLS can be given to allow fail-over.")
            .withRequiredArg
            .describedAs("urls")
            .ofType(classOf[String])
    val bootstrapServerOpt = parser.accepts("bootstrap-server", "The Kafka server to connect to. " +
      "This is required for describing and altering broker configs.")
      .withRequiredArg
      .describedAs("server to connect to")
      .ofType(classOf[String])
    val commandConfigOpt = parser.accepts("command-config", "Property file containing configs to be passed to Admin Client. " +
      "This is used only with --bootstrap-server option for describing and altering broker configs.")
      .withRequiredArg
      .describedAs("command config property file")
      .ofType(classOf[String])
    val alterOpt = parser.accepts("alter", "Alter the configuration for the entity.")
    val describeOpt = parser.accepts("describe", "List configs for the given entity.")
    val allOpt = parser.accepts("all", "List all configs for the given entity (includes static configuration when the entity type is brokers)")

    val entityType = parser.accepts("entity-type", "Type of entity (topics/clients/users/brokers/broker-loggers)")
            .withRequiredArg
            .ofType(classOf[String])
    val entityName = parser.accepts("entity-name", "Name of entity (topic name/client id/user principal name/broker id)")
            .withRequiredArg
            .ofType(classOf[String])
    val entityDefault = parser.accepts("entity-default", "Default entity name for clients/users/brokers (applies to corresponding entity type in command line)")

    val nl = System.getProperty("line.separator")
    val addConfig = parser.accepts("add-config", "Key Value pairs of configs to add. Square brackets can be used to group values which contain commas: 'k1=v1,k2=[v1,v2,v2],k3=v3'. The following is a list of valid configurations: " +
            "For entity-type '" + ConfigType.Topic + "': " + LogConfig.configNames.map("\t" + _).mkString(nl, nl, nl) +
            "For entity-type '" + ConfigType.Broker + "': " + DynamicConfig.Broker.names.asScala.toSeq.sorted.map("\t" + _).mkString(nl, nl, nl) +
            "For entity-type '" + ConfigType.User + "': " + DynamicConfig.User.names.asScala.toSeq.sorted.map("\t" + _).mkString(nl, nl, nl) +
            "For entity-type '" + ConfigType.Client + "': " + DynamicConfig.Client.names.asScala.toSeq.sorted.map("\t" + _).mkString(nl, nl, nl) +
            s"Entity types '${ConfigType.User}' and '${ConfigType.Client}' may be specified together to update config for clients of a specific user.")
            .withRequiredArg
            .ofType(classOf[String])
    val replicaPlacementOpt = parser.accepts("replica-placement", ConfluentTopicConfig.TOPIC_PLACEMENT_CONSTRAINTS_DOC)
      .withRequiredArg
      .describedAs("Replica placement JSON file path.")
      .ofType(classOf[String])
    val deleteConfig = parser.accepts("delete-config", "config keys to remove 'k1,k2'")
            .withRequiredArg
            .ofType(classOf[String])
            .withValuesSeparatedBy(',')
    val forceOpt = parser.accepts("force", "Suppress console prompts")
    val topic = parser.accepts("topic", "The topic's name.")
      .withRequiredArg
      .ofType(classOf[String])
    val client = parser.accepts("client", "The client's ID.")
      .withRequiredArg
      .ofType(classOf[String])
    val clientDefaults = parser.accepts("client-defaults", "The config defaults for all clients.")
    val user = parser.accepts("user", "The user's principal name.")
      .withRequiredArg
      .ofType(classOf[String])
    val userDefaults = parser.accepts("user-defaults", "The config defaults for all users.")
    val broker = parser.accepts("broker", "The broker's ID.")
      .withRequiredArg
      .ofType(classOf[String])
    val brokerDefaults = parser.accepts("broker-defaults", "The config defaults for all brokers.")
    val brokerLogger = parser.accepts("broker-logger", "The broker's ID for its logger config.")
      .withRequiredArg
      .ofType(classOf[String])
    options = parser.parse(args : _*)

    private val entityFlags = List((topic, ConfigType.Topic),
      (client, ConfigType.Client),
      (user, ConfigType.User),
      (broker, ConfigType.Broker),
      (brokerLogger, BrokerLoggerConfigType))

    private val entityDefaultsFlags = List((clientDefaults, ConfigType.Client),
      (userDefaults, ConfigType.User),
      (brokerDefaults, ConfigType.Broker))

    private[admin] def entityTypes(): List[String] = {
      options.valuesOf(entityType).asScala.toList ++
        (entityFlags ++ entityDefaultsFlags).filter(entity => options.has(entity._1)).map(_._2)
    }

    private[admin] def entityNames(): List[String] = {
      val namesIterator = options.valuesOf(entityName).iterator
      options.specs.asScala
        .filter(spec => spec.options.contains("entity-name") || spec.options.contains("entity-default"))
        .map(spec => if (spec.options.contains("entity-name")) namesIterator.next else "").toList ++
      entityFlags
        .filter(entity => options.has(entity._1))
        .map(entity => options.valueOf(entity._1)) ++
      entityDefaultsFlags
        .filter(entity => options.has(entity._1))
        .map(_ => "")
    }

    def checkArgs(): Unit = {
      // should have exactly one action
      val actions = Seq(alterOpt, describeOpt).count(options.has _)
      if (actions != 1)
        CommandLineUtils.printUsageAndDie(parser, "Command must include exactly one action: --describe, --alter")
      // check required args
      CommandLineUtils.checkInvalidArgs(parser, options, alterOpt, Set(describeOpt))
      CommandLineUtils.checkInvalidArgs(
        parser, options, describeOpt, Set(alterOpt, addConfig, deleteConfig, replicaPlacementOpt)
      )

      val entityTypeVals = entityTypes
      if (entityTypeVals.size != entityTypeVals.distinct.size)
        throw new IllegalArgumentException(s"Duplicate entity type(s) specified: ${entityTypeVals.diff(entityTypeVals.distinct).mkString(",")}")

      val (allowedEntityTypes, connectOptString) = if (options.has(bootstrapServerOpt))
        (BrokerSupportedConfigTypes, "--bootstrap-server")
      else
        (ConfigType.all, "--zookeeper")

      entityTypeVals.foreach(entityTypeVal =>
        if (!allowedEntityTypes.contains(entityTypeVal))
          throw new IllegalArgumentException(s"Invalid entity type $entityTypeVal, the entity type must be one of ${allowedEntityTypes.mkString(",")} with the $connectOptString argument")
      )
      if (entityTypeVals.isEmpty)
        throw new IllegalArgumentException("At least one entity type must be specified")
      else if (entityTypeVals.size > 1 && !entityTypeVals.toSet.equals(Set(ConfigType.User, ConfigType.Client)))
        throw new IllegalArgumentException(s"Only '${ConfigType.User}' and '${ConfigType.Client}' entity types may be specified together")

      if ((options.has(entityName) || options.has(entityType) || options.has(entityDefault)) &&
        (entityFlags ++ entityDefaultsFlags).exists(entity => options.has(entity._1)))
        throw new IllegalArgumentException("--entity-{type,name,default} should not be used in conjunction with specific entity flags")

      val hasEntityName = entityNames.exists(!_.isEmpty)
      val hasEntityDefault = entityNames.exists(_.isEmpty)

      if (!options.has(bootstrapServerOpt) && !options.has(zkConnectOpt))
        throw new IllegalArgumentException("One of the required --bootstrap-server or --zookeeper arguments must be specified")
      else if (options.has(bootstrapServerOpt) && options.has(zkConnectOpt))
        throw new IllegalArgumentException("Only one of --bootstrap-server or --zookeeper must be specified")

      if (options.has(allOpt) && options.has(zkConnectOpt)) {
        throw new IllegalArgumentException(s"--bootstrap-server must be specified for --all")
      }

      if (hasEntityName && (entityTypeVals.contains(ConfigType.Broker) || entityTypeVals.contains(BrokerLoggerConfigType))) {
        Seq(entityName, broker, brokerLogger).filter(options.has(_)).map(options.valueOf(_)).foreach { brokerId =>
          try brokerId.toInt catch {
            case _: NumberFormatException =>
              throw new IllegalArgumentException(s"The entity name for ${entityTypeVals.head} must be a valid integer broker id, but it is: $brokerId")
          }
        }
      }

      if (entityTypeVals.contains(ConfigType.Client) || entityTypeVals.contains(ConfigType.User))
        CommandLineUtils.checkRequiredArgs(parser, options, zkConnectOpt)

      if (options.has(describeOpt) && entityTypeVals.contains(BrokerLoggerConfigType) && !hasEntityName)
        throw new IllegalArgumentException(s"an entity name must be specified with --describe of ${entityTypeVals.mkString(",")}")

      if (options.has(alterOpt)) {
        if (entityTypeVals.contains(ConfigType.User) || entityTypeVals.contains(ConfigType.Client) || entityTypeVals.contains(ConfigType.Broker)) {
          if (!hasEntityName && !hasEntityDefault)
            throw new IllegalArgumentException("an entity-name or default entity must be specified with --alter of users, clients or brokers")
        } else if (!hasEntityName)
          throw new IllegalArgumentException(s"an entity name must be specified with --alter of ${entityTypeVals.mkString(",")}")

        val isAddConfigPresent = options.has(addConfig)
        val isReplicaPlacementPresent = options.has(replicaPlacementOpt)
        val isDeleteConfigPresent = options.has(deleteConfig)

        if(!isAddConfigPresent && !isReplicaPlacementPresent && ! isDeleteConfigPresent)
          throw new IllegalArgumentException("At least one of --add-config, --delete-config or --replica-placement must be specified with --alter")
      }
    }
  }
}<|MERGE_RESOLUTION|>--- conflicted
+++ resolved
@@ -29,12 +29,8 @@
 import kafka.utils.Implicits._
 import kafka.zk.{AdminZkClient, KafkaZkClient}
 import org.apache.kafka.clients.CommonClientConfigs
-<<<<<<< HEAD
 import org.apache.kafka.clients.admin.{Admin, AlterConfigOp, AlterConfigsOptions, ConfigEntry, DescribeClusterOptions, AdminClient => JAdminClient, Config => JConfig, ListTopicsOptions}
 import org.apache.kafka.common.config.ConfluentTopicConfig
-=======
-import org.apache.kafka.clients.admin.{Admin, AlterConfigOp, AlterConfigsOptions, ConfigEntry, DescribeClusterOptions, Config => JConfig, ListTopicsOptions}
->>>>>>> 5f73895e
 import org.apache.kafka.common.config.ConfigResource
 import org.apache.kafka.common.config.ConfluentTopicConfig
 import org.apache.kafka.common.config.types.Password
@@ -172,9 +168,9 @@
     def scramCredential(mechanism: ScramMechanism, credentialStr: String): String = {
       val pattern = "(?:iterations=([0-9]*),)?password=(.*)".r
       val (iterations, password) = credentialStr match {
-          case pattern(iterations, password) => (if (iterations != null) iterations.toInt else DefaultScramIterations, password)
-          case _ => throw new IllegalArgumentException(s"Invalid credential property $mechanism=$credentialStr")
-        }
+        case pattern(iterations, password) => (if (iterations != null) iterations.toInt else DefaultScramIterations, password)
+        case _ => throw new IllegalArgumentException(s"Invalid credential property $mechanism=$credentialStr")
+      }
       if (iterations < mechanism.minIterations())
         throw new IllegalArgumentException(s"Iterations $iterations is less than the minimum ${mechanism.minIterations()} required for $mechanism")
       val credential = new ScramFormatter(mechanism).generateCredential(password, iterations)
@@ -303,7 +299,7 @@
     else
       new Properties()
     props.put(CommonClientConfigs.BOOTSTRAP_SERVERS_CONFIG, opts.options.valueOf(opts.bootstrapServerOpt))
-    val adminClient = Admin.create(props)
+    val adminClient = JAdminClient.create(props)
 
     if (opts.entityTypes.size != 1)
       throw new IllegalArgumentException(s"Exactly one entity type (out of ${BrokerSupportedConfigTypes.mkString(",")}) must be specified with --bootstrap-server")
@@ -344,7 +340,7 @@
         val alterOptions = new AlterConfigsOptions().timeoutMs(30000).validateOnly(false)
         val alterEntries = (configsToBeAdded.values.map(new AlterConfigOp(_, AlterConfigOp.OpType.SET))
           ++ configsToBeDeleted.map { k => new AlterConfigOp(new ConfigEntry(k, ""), AlterConfigOp.OpType.DELETE) }
-        ).asJavaCollection
+          ).asJavaCollection
         adminClient.incrementalAlterConfigs(Map(configResource -> alterEntries).asJava, alterOptions).all().get(60, TimeUnit.SECONDS)
 
       case ConfigType.Broker =>
@@ -377,7 +373,7 @@
         val alterOptions = new AlterConfigsOptions().timeoutMs(30000).validateOnly(false)
         val alterLogLevelEntries = (configsToBeAdded.values.map(new AlterConfigOp(_, AlterConfigOp.OpType.SET))
           ++ configsToBeDeleted.map { k => new AlterConfigOp(new ConfigEntry(k, ""), AlterConfigOp.OpType.DELETE) }
-        ).asJavaCollection
+          ).asJavaCollection
         adminClient.incrementalAlterConfigs(Map(configResource -> alterLogLevelEntries).asJava, alterOptions).all().get(60, TimeUnit.SECONDS)
 
       case _ => throw new IllegalArgumentException(s"Unsupported entity type: $entityType")
@@ -497,19 +493,19 @@
       (root.sanitizedName, child) match {
         case (None, _) =>
           val rootEntities = zkClient.getAllEntitiesWithConfig(root.entityType)
-                                   .map(name => ConfigEntity(Entity(root.entityType, Some(name)), child))
+            .map(name => ConfigEntity(Entity(root.entityType, Some(name)), child))
           child match {
             case Some(s) =>
-                rootEntities.flatMap(rootEntity =>
-                  ConfigEntity(rootEntity.root, Some(Entity(s.entityType, None))).getAllEntities(zkClient))
+              rootEntities.flatMap(rootEntity =>
+                ConfigEntity(rootEntity.root, Some(Entity(s.entityType, None))).getAllEntities(zkClient))
             case None => rootEntities
           }
         case (_, Some(childEntity)) =>
           childEntity.sanitizedName match {
             case Some(_) => Seq(this)
             case None =>
-                zkClient.getAllEntitiesWithConfig(root.entityPath + "/" + childEntity.entityType)
-                       .map(name => ConfigEntity(root, Some(Entity(childEntity.entityType, Some(name)))))
+              zkClient.getAllEntitiesWithConfig(root.entityPath + "/" + childEntity.entityType)
+                .map(name => ConfigEntity(root, Some(Entity(childEntity.entityType, Some(name)))))
 
           }
         case (_, None) =>
@@ -563,10 +559,10 @@
   class ConfigCommandOptions(args: Array[String]) extends CommandDefaultOptions(args) {
 
     val zkConnectOpt = parser.accepts("zookeeper", "The connection string for the zookeeper connection in the form host:port. " +
-            "Multiple URLS can be given to allow fail-over.")
-            .withRequiredArg
-            .describedAs("urls")
-            .ofType(classOf[String])
+      "Multiple URLS can be given to allow fail-over.")
+      .withRequiredArg
+      .describedAs("urls")
+      .ofType(classOf[String])
     val bootstrapServerOpt = parser.accepts("bootstrap-server", "The Kafka server to connect to. " +
       "This is required for describing and altering broker configs.")
       .withRequiredArg
@@ -582,30 +578,30 @@
     val allOpt = parser.accepts("all", "List all configs for the given entity (includes static configuration when the entity type is brokers)")
 
     val entityType = parser.accepts("entity-type", "Type of entity (topics/clients/users/brokers/broker-loggers)")
-            .withRequiredArg
-            .ofType(classOf[String])
+      .withRequiredArg
+      .ofType(classOf[String])
     val entityName = parser.accepts("entity-name", "Name of entity (topic name/client id/user principal name/broker id)")
-            .withRequiredArg
-            .ofType(classOf[String])
+      .withRequiredArg
+      .ofType(classOf[String])
     val entityDefault = parser.accepts("entity-default", "Default entity name for clients/users/brokers (applies to corresponding entity type in command line)")
 
     val nl = System.getProperty("line.separator")
     val addConfig = parser.accepts("add-config", "Key Value pairs of configs to add. Square brackets can be used to group values which contain commas: 'k1=v1,k2=[v1,v2,v2],k3=v3'. The following is a list of valid configurations: " +
-            "For entity-type '" + ConfigType.Topic + "': " + LogConfig.configNames.map("\t" + _).mkString(nl, nl, nl) +
-            "For entity-type '" + ConfigType.Broker + "': " + DynamicConfig.Broker.names.asScala.toSeq.sorted.map("\t" + _).mkString(nl, nl, nl) +
-            "For entity-type '" + ConfigType.User + "': " + DynamicConfig.User.names.asScala.toSeq.sorted.map("\t" + _).mkString(nl, nl, nl) +
-            "For entity-type '" + ConfigType.Client + "': " + DynamicConfig.Client.names.asScala.toSeq.sorted.map("\t" + _).mkString(nl, nl, nl) +
-            s"Entity types '${ConfigType.User}' and '${ConfigType.Client}' may be specified together to update config for clients of a specific user.")
-            .withRequiredArg
-            .ofType(classOf[String])
+      "For entity-type '" + ConfigType.Topic + "': " + LogConfig.configNames.map("\t" + _).mkString(nl, nl, nl) +
+      "For entity-type '" + ConfigType.Broker + "': " + DynamicConfig.Broker.names.asScala.toSeq.sorted.map("\t" + _).mkString(nl, nl, nl) +
+      "For entity-type '" + ConfigType.User + "': " + DynamicConfig.User.names.asScala.toSeq.sorted.map("\t" + _).mkString(nl, nl, nl) +
+      "For entity-type '" + ConfigType.Client + "': " + DynamicConfig.Client.names.asScala.toSeq.sorted.map("\t" + _).mkString(nl, nl, nl) +
+      s"Entity types '${ConfigType.User}' and '${ConfigType.Client}' may be specified together to update config for clients of a specific user.")
+      .withRequiredArg
+      .ofType(classOf[String])
     val replicaPlacementOpt = parser.accepts("replica-placement", ConfluentTopicConfig.TOPIC_PLACEMENT_CONSTRAINTS_DOC)
       .withRequiredArg
       .describedAs("Replica placement JSON file path.")
       .ofType(classOf[String])
     val deleteConfig = parser.accepts("delete-config", "config keys to remove 'k1,k2'")
-            .withRequiredArg
-            .ofType(classOf[String])
-            .withValuesSeparatedBy(',')
+      .withRequiredArg
+      .ofType(classOf[String])
+      .withValuesSeparatedBy(',')
     val forceOpt = parser.accepts("force", "Suppress console prompts")
     val topic = parser.accepts("topic", "The topic's name.")
       .withRequiredArg
@@ -647,12 +643,12 @@
       options.specs.asScala
         .filter(spec => spec.options.contains("entity-name") || spec.options.contains("entity-default"))
         .map(spec => if (spec.options.contains("entity-name")) namesIterator.next else "").toList ++
-      entityFlags
-        .filter(entity => options.has(entity._1))
-        .map(entity => options.valueOf(entity._1)) ++
-      entityDefaultsFlags
-        .filter(entity => options.has(entity._1))
-        .map(_ => "")
+        entityFlags
+          .filter(entity => options.has(entity._1))
+          .map(entity => options.valueOf(entity._1)) ++
+        entityDefaultsFlags
+          .filter(entity => options.has(entity._1))
+          .map(_ => "")
     }
 
     def checkArgs(): Unit = {
