--- conflicted
+++ resolved
@@ -566,11 +566,6 @@
       .ofType(classOf[String])
     options = parser.parse(args : _*)
 
-<<<<<<< HEAD
-    val allOpts: Set[OptionSpec[_]] = Set(
-      alterOpt, describeOpt, entityType, entityName, addConfig, deleteConfig, replicaPlacementOpt, helpOpt
-    )
-=======
     private val entityFlags = List((topic, ConfigType.Topic),
       (client, ConfigType.Client),
       (user, ConfigType.User),
@@ -598,7 +593,6 @@
         .filter(entity => options.has(entity._1))
         .map(_ => "")
     }
->>>>>>> 3a089783
 
     def checkArgs(): Unit = {
       // should have exactly one action
@@ -665,19 +659,12 @@
         } else if (!hasEntityName)
           throw new IllegalArgumentException(s"an entity name must be specified with --alter of ${entityTypeVals.mkString(",")}")
 
-<<<<<<< HEAD
         val isAddConfigPresent = options.has(addConfig)
         val isReplicaPlacementPresent = options.has(replicaPlacementOpt)
         val isDeleteConfigPresent = options.has(deleteConfig)
 
         if(!isAddConfigPresent && !isReplicaPlacementPresent && ! isDeleteConfigPresent)
           throw new IllegalArgumentException("At least one of --add-config, --delete-config or --replica-placement must be specified with --alter")
-=======
-        val isAddConfigPresent: Boolean = options.has(addConfig)
-        val isDeleteConfigPresent: Boolean = options.has(deleteConfig)
-        if (!isAddConfigPresent && !isDeleteConfigPresent)
-          throw new IllegalArgumentException("At least one of --add-config or --delete-config must be specified with --alter")
->>>>>>> 3a089783
       }
     }
   }
