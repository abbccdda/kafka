--- conflicted
+++ resolved
@@ -29,12 +29,8 @@
 import kafka.utils.Implicits._
 import kafka.zk.{AdminZkClient, KafkaZkClient}
 import org.apache.kafka.clients.CommonClientConfigs
-<<<<<<< HEAD
-import org.apache.kafka.clients.admin.{Admin, AlterConfigOp, AlterConfigsOptions, ConfigEntry, DescribeClusterOptions, AdminClient => JAdminClient, Config => JConfig, ListTopicsOptions}
-import org.apache.kafka.common.config.ConfluentTopicConfig
-=======
+import org.apache.kafka.clients.admin.{AdminClient => JAdminClient}
 import org.apache.kafka.clients.admin.{Admin, AlterConfigOp, AlterConfigsOptions, ConfigEntry, DescribeClusterOptions, ListTopicsOptions, Config => JConfig}
->>>>>>> f2d039fb
 import org.apache.kafka.common.config.ConfigResource
 import org.apache.kafka.common.config.ConfluentTopicConfig
 import org.apache.kafka.common.config.types.Password
@@ -567,19 +563,11 @@
 
   class ConfigCommandOptions(args: Array[String]) extends CommandDefaultOptions(args) {
 
-<<<<<<< HEAD
-    val zkConnectOpt = parser.accepts("zookeeper", "The connection string for the zookeeper connection in the form host:port. " +
-      "Multiple URLS can be given to allow fail-over.")
-      .withRequiredArg
-      .describedAs("urls")
-      .ofType(classOf[String])
-=======
     val zkConnectOpt = parser.accepts("zookeeper", "DEPRECATED. The connection string for the zookeeper connection in the form host:port. " +
             "Multiple URLS can be given to allow fail-over. Replaced by --bootstrap-server, REQUIRED unless --bootstrap-server is given.")
             .withRequiredArg
             .describedAs("urls")
             .ofType(classOf[String])
->>>>>>> f2d039fb
     val bootstrapServerOpt = parser.accepts("bootstrap-server", "The Kafka server to connect to. " +
       "This is required for describing and altering broker configs.")
       .withRequiredArg
