--- conflicted
+++ resolved
@@ -188,15 +188,12 @@
       print("\tLeader: " + (if (hasLeader) info.leader.id else "none"))
       print("\tReplicas: " + info.replicas.asScala.map(_.id).mkString(","))
       print("\tIsr: " + info.isr.asScala.map(_.id).mkString(","))
-<<<<<<< HEAD
       print("\tOffline: " + offlineReplicaIds.mkString(","))
       print(if (observerIds.isEmpty) "" else s"\tObservers: ${observerIds.mkString(",")}")
-=======
       if (reassignment.nonEmpty) {
         print("\tAdding Replicas: " + reassignment.get.addingReplicas().asScala.mkString(","))
         print("\tRemoving Replicas: " + reassignment.get.removingReplicas().asScala.mkString(","))
       }
->>>>>>> 0a753a3d
       print(if (markedForDeletion) "\tMarkedForDeletion: true" else "")
       println()
     }
