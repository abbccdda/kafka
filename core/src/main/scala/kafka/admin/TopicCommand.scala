--- conflicted
+++ resolved
@@ -131,13 +131,8 @@
       config.map(_.get(TopicConfig.MIN_IN_SYNC_REPLICAS_CONFIG).value.toInt)
     }
 
-<<<<<<< HEAD
-    def hasUnderReplicatedPartitions: Boolean = {
+    def isUnderReplicated: Boolean = {
       !hasLeader || getReplicationFactor(info, reassignment) - info.isr.size - observerIds.size > 0
-=======
-    def isUnderReplicated: Boolean = {
-      getReplicationFactor(info, reassignment) - info.isr.size > 0
->>>>>>> 3a089783
     }
 
     private def hasLeader: Boolean = {
@@ -327,13 +322,8 @@
 
         if (describeOptions.describePartitions) {
           for (partition <- sortedPartitions) {
-<<<<<<< HEAD
-            val reassignment = getReassignment(td.name, partition.partition, reassignments)
+            val reassignment = reassignments.get(new TopicPartition(td.name, partition.partition))
             val partitionDesc = PartitionDescription(topicName, partition, Some(config), markedForDeletion = false, reassignment, liveBrokers.toSet)
-=======
-            val reassignment = reassignments.get(new TopicPartition(td.name, partition.partition))
-            val partitionDesc = PartitionDescription(topicName, partition, Some(config), markedForDeletion = false, reassignment)
->>>>>>> 3a089783
             describeOptions.maybePrintPartitionDescription(partitionDesc)
           }
         }
