--- conflicted
+++ resolved
@@ -261,11 +261,7 @@
       }
     }
 
-<<<<<<< HEAD
-    private def removeAcls(authorizer: Authorizer, acls: Set[Acl], filter: ResourcePatternFilter): Unit = {
-=======
     private def removeAcls(authorizer: Authorizer, acls: Set[AccessControlEntry], filter: ResourcePatternFilter): Unit = {
->>>>>>> a6218a5d
       getAcls(authorizer, filter)
         .keys
         .foreach(resource =>
