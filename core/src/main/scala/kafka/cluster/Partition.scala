--- conflicted
+++ resolved
@@ -170,17 +170,19 @@
   def replicas: Seq[Int]
   def replicationFactor: Int = replicas.size
   def isAddingReplica(brokerId: Int): Boolean = false
+  def observers: Set[Int]
 }
 
 case class OngoingReassignmentState(addingReplicas: Seq[Int],
                                     removingReplicas: Seq[Int],
-                                    replicas: Seq[Int]) extends AssignmentState {
+                                    replicas: Seq[Int],
+                                    observers: Set[Int]) extends AssignmentState {
 
   override def replicationFactor: Int = replicas.diff(addingReplicas).size // keep the size of the original replicas
   override def isAddingReplica(replicaId: Int): Boolean = addingReplicas.contains(replicaId)
 }
 
-case class SimpleAssignmentState(replicas: Seq[Int]) extends AssignmentState
+case class SimpleAssignmentState(replicas: Seq[Int], observers: Set[Int]) extends AssignmentState
 
 /**
  * Data structure that represents a topic partition. The leader maintains the AR, ISR, CUR, RAR
@@ -210,13 +212,7 @@
   @volatile private var leaderEpochStartOffsetOpt: Option[Long] = None
   @volatile var leaderReplicaIdOpt: Option[Int] = None
   @volatile var inSyncReplicaIds = Set.empty[Int]
-<<<<<<< HEAD
-  // An ordered sequence of all the valid broker ids that were assigned to this topic partition
-  @volatile var allReplicaIds = Seq.empty[Int]
-  @volatile var observerIds = Set.empty[Int]
-=======
-  @volatile var assignmentState: AssignmentState = SimpleAssignmentState(Seq.empty)
->>>>>>> fec42f2d
+  @volatile var assignmentState: AssignmentState = SimpleAssignmentState(Seq.empty, Set.empty)
 
   // Logs belonging to this partition. Majority of time it will be only one log, but if log directory
   // is getting changed (as a result of ReplicaAlterLogDirs command), we may have two logs until copy
@@ -299,7 +295,6 @@
     tags
   )
 
-<<<<<<< HEAD
   newGauge("IsNotCaughtUp",
     new Gauge[Int] {
       def value: Int = {
@@ -312,20 +307,17 @@
   newGauge("ObserverReplicasCount",
     new Gauge[Int] {
       def value: Int = {
-        if (isLeader) observerIds.size else 0
+        if (isLeader) assignmentState.observers.size else 0
       }
     },
     tags
   )
 
+  def isNotCaughtUp: Boolean =
+    isLeader && caughtUpReplicaCount < assignmentState.replicationFactor
+
   def isUnderReplicated: Boolean =
-    isLeader && inSyncReplicaIds.size < (allReplicaIds.size - observerIds.size)
-
-  def isNotCaughtUp: Boolean =
-    isLeader && caughtUpReplicaCount < allReplicaIds.size
-=======
-  def isUnderReplicated: Boolean = isLeader && (assignmentState.replicationFactor - inSyncReplicaIds.size) > 0
->>>>>>> fec42f2d
+    isLeader && (assignmentState.replicationFactor - inSyncReplicaIds.size - assignmentState.observers.size) > 0
 
   def isUnderMinIsr: Boolean = {
     leaderLogIfLocal.exists { inSyncReplicaIds.size < _.config.minInSyncReplicas }
@@ -543,12 +535,7 @@
     // need to hold the lock to prevent appendMessagesToLeader() from hitting I/O exceptions due to log being deleted
     inWriteLock(leaderIsrUpdateLock) {
       remoteReplicasMap.clear()
-<<<<<<< HEAD
-      allReplicaIds = Seq.empty
-      observerIds = Set.empty
-=======
-      assignmentState = SimpleAssignmentState(Seq.empty)
->>>>>>> fec42f2d
+      assignmentState = SimpleAssignmentState(Seq.empty, Set.empty)
       log = None
       futureLog = None
       inSyncReplicaIds = Set.empty
@@ -578,16 +565,11 @@
       controllerEpoch = partitionState.controllerEpoch
 
       updateAssignmentAndIsr(
-<<<<<<< HEAD
-        replicas = partitionState.replicas.asScala.iterator.map(_.toInt).toSeq,
-        observers = partitionState.observers.asScala.iterator.map(_.toInt).toSet,
-        isr = partitionState.isr.asScala.iterator.map(_.toInt).toSet
-=======
         assignment = partitionState.replicas.asScala.map(_.toInt),
         isr = partitionState.isr.asScala.map(_.toInt).toSet,
         addingReplicas = partitionState.addingReplicas.asScala.map(_.toInt),
-        removingReplicas = partitionState.removingReplicas.asScala.map(_.toInt)
->>>>>>> fec42f2d
+        removingReplicas = partitionState.removingReplicas.asScala.map(_.toInt),
+        observers = partitionState.observers.asScala.iterator.map(_.toInt).toSet
       )
       createLogIfNotExists(localBrokerId, partitionState.isNew, isFutureReplica = false, highWatermarkCheckpoints)
 
@@ -661,16 +643,11 @@
       controllerEpoch = partitionState.controllerEpoch
 
       updateAssignmentAndIsr(
-<<<<<<< HEAD
-        replicas = partitionState.replicas.asScala.iterator.map(_.toInt).toSeq,
-        observers = partitionState.observers.asScala.iterator.map(_.toInt).toSet,
-        isr = Set.empty[Int]
-=======
         assignment = partitionState.replicas.asScala.iterator.map(_.toInt).toSeq,
         isr = Set.empty[Int],
         addingReplicas = partitionState.addingReplicas.asScala.map(_.toInt),
-        removingReplicas = partitionState.removingReplicas.asScala.map(_.toInt)
->>>>>>> fec42f2d
+        removingReplicas = partitionState.removingReplicas.asScala.map(_.toInt),
+        observers = partitionState.observers.asScala.iterator.map(_.toInt).toSet
       )
       createLogIfNotExists(localBrokerId, partitionState.isNew, isFutureReplica = false, highWatermarkCheckpoints)
       val followerLog = localLogOrException
@@ -753,40 +730,32 @@
    *
    * @param replicas An ordered sequence of all the broker ids that were assigned to this
    *                   topic partition
+   * @param isr The set of broker ids that are known to be insync with the leader
+   * @param addingReplicas An ordered sequence of all broker ids that will be added to the
+   *                       assignment
+   * @param removingReplicas An ordered sequence of all broker ids that will be removed from
+   *                         the assignment
    * @param observers A sequence of broker ids that have been designated as observers.
    *                  Note that in a degraded state, the leader may be one of the observers.
-   * @param isr The set of broker ids that are known to be insync with the leader
-   * @param addingReplicas An ordered sequence of all broker ids that will be added to the
-    *                       assignment
-   * @param removingReplicas An ordered sequence of all broker ids that will be removed from
-    *                         the assignment
    */
-<<<<<<< HEAD
-  def updateAssignmentAndIsr(replicas: Seq[Int], observers: Set[Int], isr: Set[Int]): Unit = {
-    val replicaSet = replicas.toSet
-=======
   def updateAssignmentAndIsr(assignment: Seq[Int],
                              isr: Set[Int],
                              addingReplicas: Seq[Int],
-                             removingReplicas: Seq[Int]): Unit = {
+                             removingReplicas: Seq[Int],
+                             observers: Set[Int]): Unit = {
     val replicaSet = assignment.toSet
->>>>>>> fec42f2d
     val removedReplicas = remoteReplicasMap.keys -- replicaSet
 
-    replicas
+    assignment
       .filter(_ != localBrokerId)
       .foreach(id => remoteReplicasMap.getAndMaybePut(id, new Replica(id, topicPartition)))
     removedReplicas.foreach(remoteReplicasMap.remove)
-<<<<<<< HEAD
-
-    allReplicaIds = replicas
-    observerIds = observers
-=======
+
     if (addingReplicas.nonEmpty || removingReplicas.nonEmpty)
-      assignmentState = OngoingReassignmentState(addingReplicas, removingReplicas, assignment)
+      assignmentState = OngoingReassignmentState(addingReplicas, removingReplicas, assignment, observers)
     else
-      assignmentState = SimpleAssignmentState(assignment)
->>>>>>> fec42f2d
+      assignmentState = SimpleAssignmentState(assignment, observers)
+
     inSyncReplicaIds = isr
   }
 
@@ -832,8 +801,8 @@
     // A broker should join the ISR if it is not an observer or if we are operating
     // in a degraded state and the leader is an observer
     !observerFeature ||
-      observerIds.contains(localBrokerId) ||
-      !observerIds.contains(brokerId)
+      assignmentState.observers.contains(localBrokerId) ||
+      !assignmentState.observers.contains(brokerId)
   }
 
   // public for jmh benchmarking
@@ -1367,7 +1336,7 @@
         new ReplicaStatus(localBrokerId, ReplicaStatus.Mode.LEADER, true, true,
           leaderLog.logStartOffset, leaderLog.logEndOffset, curTimeMs, curTimeMs) ::
         remoteReplicasMap.values.map { replica =>
-          val mode = if (observerIds.contains(replica.brokerId))
+          val mode = if (assignmentState.observers.contains(replica.brokerId))
             ReplicaStatus.Mode.OBSERVER
           else
             ReplicaStatus.Mode.FOLLOWER
@@ -1398,8 +1367,9 @@
     partitionString.append("; Leader: " + leaderReplicaIdOpt)
     partitionString.append("; Replicas: " + assignmentState.replicas.mkString(","))
     partitionString.append("; ISR: " + inSyncReplicaIds.mkString(","))
+    partitionString.append("; Observers: " + assignmentState.observers.mkString(","))
     assignmentState match {
-      case OngoingReassignmentState(adding, removing, _) =>
+      case OngoingReassignmentState(adding, removing, _, _) =>
         partitionString.append("; AddingReplicas: " + adding.mkString(","))
         partitionString.append("; RemovingReplicas: " + removing.mkString(","))
       case _ =>
