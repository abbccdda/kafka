--- conflicted
+++ resolved
@@ -192,9 +192,9 @@
   // is getting changed (as a result of ReplicaAlterLogDirs command), we may have two logs until copy
   // completes and a switch to new location is performed.
   // log and futureLog variables defined below are used to capture this
-  @volatile var log: Option[Log] = None
+  @volatile var log: Option[AbstractLog] = None
   // If ReplicaAlterLogDir command is in progress, this is future location of the log
-  @volatile var futureLog: Option[Log] = None
+  @volatile var futureLog: Option[AbstractLog] = None
 
   /* Epoch of the controller that last changed the leader. This needs to be initialized correctly upon broker startup.
    * One way of doing that is through the controller's start replica state change command. When a new broker starts up
@@ -330,7 +330,7 @@
     }
   }
 
-  private def createLog(replicaId: Int, isNew: Boolean, isFutureReplica: Boolean, offsetCheckpoints: OffsetCheckpoints): Log = {
+  private def createLog(replicaId: Int, isNew: Boolean, isFutureReplica: Boolean, offsetCheckpoints: OffsetCheckpoints): AbstractLog = {
     val props = stateStore.fetchTopicConfig()
     val config = LogConfig.fromProps(logManager.currentDefaultConfig.originals, props)
     val log = logManager.getOrCreateLog(topicPartition, config, isNew, isFutureReplica)
@@ -339,7 +339,7 @@
       0L
     }
     val initialHighWatermark = math.min(checkpointHighWatermark, log.logEndOffset)
-    log.highWatermarkMetadata = LogOffsetMetadata(initialHighWatermark)
+    log.highWatermark = initialHighWatermark
 
     info(s"Log loaded for partition $topicPartition with initial high watermark $initialHighWatermark")
     log
@@ -367,7 +367,7 @@
   }
 
   private def getLocalLog(currentLeaderEpoch: Optional[Integer],
-                          requireLeader: Boolean): Either[Log, Errors] = {
+                          requireLeader: Boolean): Either[AbstractLog, Errors] = {
     checkCurrentLeaderEpoch(currentLeaderEpoch) match {
       case Errors.NONE =>
         if (requireLeader && !isLeader) {
@@ -388,36 +388,29 @@
     }
   }
 
-  def localLogOrException: Log = log.getOrElse {
+  def localLogOrException: AbstractLog = log.getOrElse {
     throw new ReplicaNotAvailableException(s"Log for partition $topicPartition is not available " +
       s"on broker $localBrokerId")
   }
 
-  def futureLocalLogOrException: Log = futureLog.getOrElse {
+  def futureLocalLogOrException: AbstractLog = futureLog.getOrElse {
     throw new ReplicaNotAvailableException(s"Future log for partition $topicPartition is not available " +
       s"on broker $localBrokerId")
   }
 
-  def leaderLogIfLocal: Option[Log] = {
+  def leaderLogIfLocal: Option[AbstractLog] = {
     log.filter(_ => isLeader)
   }
 
-<<<<<<< HEAD
-  def localReplicaWithEpochOrException(currentLeaderEpoch: Optional[Integer],
-                                       requireLeader: Boolean): Replica = {
-    getLocalReplica(localBrokerId, currentLeaderEpoch, requireLeader) match {
-      case Left(replica) => replica
-=======
   /**
    * Returns true if this node is currently leader for the Partition.
    */
   def isLeader: Boolean = leaderReplicaIdOpt.contains(localBrokerId)
 
-  private def localLogWithEpochOrException(currentLeaderEpoch: Optional[Integer],
-                                           requireLeader: Boolean): Log = {
+  def localLogWithEpochOrException(currentLeaderEpoch: Optional[Integer],
+                                   requireLeader: Boolean): AbstractLog = {
     getLocalLog(currentLeaderEpoch, requireLeader) match {
       case Left(localLog) => localLog
->>>>>>> edc02611
       case Right(error) =>
         throw error.exception(s"Failed to find ${if (requireLeader) "leader " else ""} log for " +
           s"partition $topicPartition with leader epoch $currentLeaderEpoch. The current leader " +
@@ -432,7 +425,7 @@
   }
 
   // Visible for testing -- Used by unit tests to set log for this partition
-  def setLog(log: Log, isFutureLog: Boolean): Unit = {
+  def setLog(log: AbstractLog, isFutureLog: Boolean): Unit = {
     if (isFutureLog)
       futureLog = Some(log)
     else
@@ -771,7 +764,7 @@
    * Note There is no need to acquire the leaderIsrUpdate lock here
    * since all callers of this private API acquire that lock
    */
-  private def maybeIncrementLeaderHW(leaderLog: Log, curTime: Long = time.milliseconds): Boolean = {
+  private def maybeIncrementLeaderHW(leaderLog: AbstractLog, curTime: Long = time.milliseconds): Boolean = {
     val replicaLogEndOffsets = remoteReplicas.filter { replica =>
       curTime - replica.lastCaughtUpTimeMs <= replicaLagTimeMaxMs || inSyncReplicas.contains(replica.brokerId)
     }.map(_.logEndOffsetMetadata)
@@ -1007,7 +1000,7 @@
                              currentLeaderEpoch: Option[Integer],
                              fetchOnlyFromLeader: Boolean): Option[Long] = inReadLock(leaderIsrUpdateLock) {
     // decide whether to only fetch from leader
-    localReplicaWithEpochOrException(currentLeaderEpoch.asJava, fetchOnlyFromLeader)
+    localLogWithEpochOrException(currentLeaderEpoch.asJava, fetchOnlyFromLeader)
     logManager.getLog(topicPartition).map { log =>
       offsetType match {
         case OffsetType.LOCAL_START_OFFSET => log.localLogStartOffset
