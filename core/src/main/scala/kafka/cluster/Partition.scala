/**
 * Licensed to the Apache Software Foundation (ASF) under one or more
 * contributor license agreements.  See the NOTICE file distributed with
 * this work for additional information regarding copyright ownership.
 * The ASF licenses this file to You under the Apache License, Version 2.0
 * (the "License"); you may not use this file except in compliance with
 * the License.  You may obtain a copy of the License at
 *
 *    http://www.apache.org/licenses/LICENSE-2.0
 *
 * Unless required by applicable law or agreed to in writing, software
 * distributed under the License is distributed on an "AS IS" BASIS,
 * WITHOUT WARRANTIES OR CONDITIONS OF ANY KIND, either express or implied.
 * See the License for the specific language governing permissions and
 * limitations under the License.
 */
package kafka.cluster

import com.yammer.metrics.core.Gauge
import java.util.concurrent.locks.ReentrantReadWriteLock
import java.util.{Optional, Properties}
import kafka.api.{ApiVersion, LeaderAndIsr, Request}
import kafka.common.UnexpectedAppendOffsetException
import kafka.controller.KafkaController
import kafka.log._
import kafka.metrics.KafkaMetricsGroup
import kafka.server._
import kafka.tier.TierTimestampAndOffset
import kafka.server.checkpoints.OffsetCheckpoints
import kafka.utils.CoreUtils.{inReadLock, inWriteLock}
import kafka.utils._
import kafka.zk.{AdminZkClient, KafkaZkClient}
import org.apache.kafka.common.TopicPartition
import org.apache.kafka.common.errors._
import org.apache.kafka.common.protocol.Errors
import org.apache.kafka.common.protocol.Errors._
import org.apache.kafka.common.record.{MemoryRecords, RecordBatch}
import org.apache.kafka.common.record.FileRecords.FileTimestampAndOffset
import org.apache.kafka.common.record.FileRecords.TimestampAndOffset
import org.apache.kafka.common.requests.EpochEndOffset._
import org.apache.kafka.common.requests.TierListOffsetRequest.OffsetType
import org.apache.kafka.common.requests._
import org.apache.kafka.common.utils.Time
import scala.collection.JavaConverters._
import scala.collection.{Map, Seq}
import scala.compat.java8.OptionConverters._

trait PartitionStateStore {
  def fetchTopicConfig(): Properties
  def shrinkIsr(controllerEpoch: Int, leaderAndIsr: LeaderAndIsr): Option[Int]
  def expandIsr(controllerEpoch: Int, leaderAndIsr: LeaderAndIsr): Option[Int]
}

class ZkPartitionStateStore(topicPartition: TopicPartition,
                            zkClient: KafkaZkClient,
                            replicaManager: ReplicaManager) extends PartitionStateStore {

  override def fetchTopicConfig(): Properties = {
    val adminZkClient = new AdminZkClient(zkClient)
    adminZkClient.fetchEntityConfig(ConfigType.Topic, topicPartition.topic)
  }

  override def shrinkIsr(controllerEpoch: Int, leaderAndIsr: LeaderAndIsr): Option[Int] = {
    val newVersionOpt = updateIsr(controllerEpoch, leaderAndIsr)
    if (newVersionOpt.isDefined)
      replicaManager.isrShrinkRate.mark()
    newVersionOpt
  }

  override def expandIsr(controllerEpoch: Int, leaderAndIsr: LeaderAndIsr): Option[Int] = {
    val newVersionOpt = updateIsr(controllerEpoch, leaderAndIsr)
    if (newVersionOpt.isDefined)
      replicaManager.isrExpandRate.mark()
    newVersionOpt
  }

  private def updateIsr(controllerEpoch: Int, leaderAndIsr: LeaderAndIsr): Option[Int] = {
    val (updateSucceeded, newVersion) = ReplicationUtils.updateLeaderAndIsr(zkClient, topicPartition,
      leaderAndIsr, controllerEpoch)

    if (updateSucceeded) {
      replicaManager.recordIsrChange(topicPartition)
      Some(newVersion)
    } else {
      replicaManager.failedIsrUpdatesRate.mark()
      None
    }
  }
}

class DelayedOperations(topicPartition: TopicPartition,
                        produce: DelayedOperationPurgatory[DelayedProduce],
                        fetch: DelayedOperationPurgatory[DelayedFetch],
                        deleteRecords: DelayedOperationPurgatory[DelayedDeleteRecords]) {

  def checkAndCompleteAll(): Unit = {
    val requestKey = TopicPartitionOperationKey(topicPartition)
    fetch.checkAndComplete(requestKey)
    produce.checkAndComplete(requestKey)
    deleteRecords.checkAndComplete(requestKey)
  }

  def checkAndCompleteFetch(): Unit = {
    fetch.checkAndComplete(TopicPartitionOperationKey(topicPartition))
  }

  def checkAndCompleteProduce(): Unit = {
    produce.checkAndComplete(TopicPartitionOperationKey(topicPartition))
  }

  def checkAndCompleteDeleteRecords(): Unit = {
    deleteRecords.checkAndComplete(TopicPartitionOperationKey(topicPartition))
  }

  def numDelayedDelete: Int = deleteRecords.numDelayed

  def numDelayedFetch: Int = fetch.numDelayed

  def numDelayedProduce: Int = produce.numDelayed
}

object Partition extends KafkaMetricsGroup {
  def apply(topicPartition: TopicPartition,
            time: Time,
            replicaManager: ReplicaManager): Partition = {
    val zkIsrBackingStore = new ZkPartitionStateStore(
      topicPartition,
      replicaManager.zkClient,
      replicaManager)

    val delayedOperations = new DelayedOperations(
      topicPartition,
      replicaManager.delayedProducePurgatory,
      replicaManager.delayedFetchPurgatory,
      replicaManager.delayedDeleteRecordsPurgatory)

    new Partition(topicPartition,
      replicaLagTimeMaxMs = replicaManager.config.replicaLagTimeMaxMs,
      interBrokerProtocolVersion = replicaManager.config.interBrokerProtocolVersion,
      localBrokerId = replicaManager.config.brokerId,
      time = time,
      stateStore = zkIsrBackingStore,
      delayedOperations = delayedOperations,
      metadataCache = replicaManager.metadataCache,
      logManager = replicaManager.logManager)
  }

  def removeMetrics(topicPartition: TopicPartition): Unit = {
    val tags = Map("topic" -> topicPartition.topic, "partition" -> topicPartition.partition.toString)
    removeMetric("UnderReplicated", tags)
    removeMetric("UnderMinIsr", tags)
    removeMetric("InSyncReplicasCount", tags)
    removeMetric("ReplicasCount", tags)
    removeMetric("LastStableOffsetLag", tags)
    removeMetric("AtMinIsr", tags)
  }
}

/**
 * Data structure that represents a topic partition. The leader maintains the AR, ISR, CUR, RAR
 */
class Partition(val topicPartition: TopicPartition,
                replicaLagTimeMaxMs: Long,
                interBrokerProtocolVersion: ApiVersion,
                localBrokerId: Int,
                time: Time,
                stateStore: PartitionStateStore,
                delayedOperations: DelayedOperations,
                metadataCache: MetadataCache,
                logManager: LogManager) extends Logging with KafkaMetricsGroup {

  def topic: String = topicPartition.topic
  def partitionId: Int = topicPartition.partition

  private val remoteReplicasMap = new Pool[Int, Replica]
  // The read lock is only required when multiple reads are executed and needs to be in a consistent manner
  private val leaderIsrUpdateLock = new ReentrantReadWriteLock
  private var zkVersion: Int = LeaderAndIsr.initialZKVersion
  @volatile private var leaderEpoch: Int = LeaderAndIsr.initialLeaderEpoch - 1
  // start offset for 'leaderEpoch' above (leader epoch of the current leader for this partition),
  // defined when this broker is leader for partition
  @volatile private var leaderEpochStartOffsetOpt: Option[Long] = None
  @volatile var leaderReplicaIdOpt: Option[Int] = None
  @volatile var inSyncReplicaIds = Set.empty[Int]
  // An ordered sequence of all the valid broker ids that were assigned to this topic partition
  @volatile var allReplicaIds = Seq.empty[Int]

  // Logs belonging to this partition. Majority of time it will be only one log, but if log directory
  // is getting changed (as a result of ReplicaAlterLogDirs command), we may have two logs until copy
  // completes and a switch to new location is performed.
  // log and futureLog variables defined below are used to capture this
  @volatile var log: Option[AbstractLog] = None
  // If ReplicaAlterLogDir command is in progress, this is future location of the log
  @volatile var futureLog: Option[AbstractLog] = None

  /* Epoch of the controller that last changed the leader. This needs to be initialized correctly upon broker startup.
   * One way of doing that is through the controller's start replica state change command. When a new broker starts up
   * the controller sends it a start replica command containing the leader for each partition that the broker hosts.
   * In addition to the leader, the controller can also send the epoch of the controller that elected the leader for
   * each partition. */
  private var controllerEpoch: Int = KafkaController.InitialControllerEpoch
  this.logIdent = s"[Partition $topicPartition broker=$localBrokerId] "

  private val tags = Map("topic" -> topic, "partition" -> partitionId.toString)

  newGauge("UnderReplicated",
    new Gauge[Int] {
      def value: Int = {
        if (isUnderReplicated) 1 else 0
      }
    },
    tags
  )

  newGauge("InSyncReplicasCount",
    new Gauge[Int] {
      def value: Int = {
        if (isLeader) inSyncReplicaIds.size else 0
      }
    },
    tags
  )

  newGauge("UnderMinIsr",
    new Gauge[Int] {
      def value: Int = {
        if (isUnderMinIsr) 1 else 0
      }
    },
    tags
  )

  newGauge("AtMinIsr",
    new Gauge[Int] {
      def value: Int = {
        if (isAtMinIsr) 1 else 0
      }
    },
    tags
  )

  newGauge("ReplicasCount",
    new Gauge[Int] {
      def value: Int = {
        if (isLeader) allReplicaIds.size else 0
      }
    },
    tags
  )

  newGauge("LastStableOffsetLag",
    new Gauge[Long] {
      def value: Long = {
        log.map(_.lastStableOffsetLag).getOrElse(0)
      }
    },
    tags
  )

  def isUnderReplicated: Boolean =
    isLeader && inSyncReplicaIds.size < allReplicaIds.size

  def isUnderMinIsr: Boolean = {
    leaderLogIfLocal.exists { inSyncReplicaIds.size < _.config.minInSyncReplicas }
  }

  def isAtMinIsr: Boolean = {
    leaderLogIfLocal.exists { inSyncReplicaIds.size == _.config.minInSyncReplicas }
  }

  /**
    * Create the future replica if 1) the current replica is not in the given log directory and 2) the future replica
    * does not exist. This method assumes that the current replica has already been created.
    *
    * @param logDir log directory
    * @param highWatermarkCheckpoints Checkpoint to load initial high watermark from
    * @return true iff the future replica is created
    */
  def maybeCreateFutureReplica(logDir: String, highWatermarkCheckpoints: OffsetCheckpoints): Boolean = {
    // The writeLock is needed to make sure that while the caller checks the log directory of the
    // current replica and the existence of the future replica, no other thread can update the log directory of the
    // current replica or remove the future replica.
    inWriteLock(leaderIsrUpdateLock) {
      val currentLogDir = localLogOrException.dir.getParent
      if (currentLogDir == logDir) {
        info(s"Current log directory $currentLogDir is same as requested log dir $logDir. " +
          s"Skipping future replica creation.")
        false
      } else {
        futureLog match {
          case Some(partitionFutureLog) =>
            val futureLogDir = partitionFutureLog.dir.getParent
            if (futureLogDir != logDir)
              throw new IllegalStateException(s"The future log dir $futureLogDir of $topicPartition is " +
                s"different from the requested log dir $logDir")
            false
          case None =>
            createLogIfNotExists(Request.FutureLocalReplicaId, isNew = false, isFutureReplica = true, highWatermarkCheckpoints)
            true
        }
      }
    }
  }

  def createLogIfNotExists(replicaId: Int, isNew: Boolean, isFutureReplica: Boolean, offsetCheckpoints: OffsetCheckpoints): Unit = {
    isFutureReplica match {
      case true if futureLog.isEmpty =>
        val log = createLog(replicaId, isNew, isFutureReplica, offsetCheckpoints)
        this.futureLog = Option(log)
      case false if log.isEmpty =>
        val log = createLog(replicaId, isNew, isFutureReplica, offsetCheckpoints)
        this.log = Option(log)
      case _ => trace(s"${if (isFutureReplica) "Future Log" else "Log"} already exists.")
    }
  }

  private def createLog(replicaId: Int, isNew: Boolean, isFutureReplica: Boolean, offsetCheckpoints: OffsetCheckpoints): AbstractLog = {
    val props = stateStore.fetchTopicConfig()
    val config = LogConfig.fromProps(logManager.currentDefaultConfig.originals, props)
    val log = logManager.getOrCreateLog(topicPartition, config, isNew, isFutureReplica)
    val checkpointHighWatermark = offsetCheckpoints.fetch(log.dir.getParent, topicPartition).getOrElse {
      info(s"No checkpointed highwatermark is found for partition $topicPartition")
      0L
    }
<<<<<<< HEAD
    val initialHighWatermark = math.min(checkpointHighWatermark, log.logEndOffset)
    log.highWatermark = initialHighWatermark

=======
    val initialHighWatermark = log.updateHighWatermark(checkpointHighWatermark)
>>>>>>> 10ab08bc
    info(s"Log loaded for partition $topicPartition with initial high watermark $initialHighWatermark")
    log
  }

  def getReplica(replicaId: Int): Option[Replica] = Option(remoteReplicasMap.get(replicaId))

  private def getReplicaOrException(replicaId: Int): Replica = getReplica(replicaId).getOrElse{
    throw new ReplicaNotAvailableException(s"Replica with id $replicaId is not available on broker $localBrokerId")
  }

  private def checkCurrentLeaderEpoch(remoteLeaderEpochOpt: Optional[Integer]): Errors = {
    if (!remoteLeaderEpochOpt.isPresent) {
      Errors.NONE
    } else {
      val remoteLeaderEpoch = remoteLeaderEpochOpt.get
      val localLeaderEpoch = leaderEpoch
      if (localLeaderEpoch > remoteLeaderEpoch)
        Errors.FENCED_LEADER_EPOCH
      else if (localLeaderEpoch < remoteLeaderEpoch)
        Errors.UNKNOWN_LEADER_EPOCH
      else
        Errors.NONE
    }
  }

  private def getLocalLog(currentLeaderEpoch: Optional[Integer],
                          requireLeader: Boolean): Either[AbstractLog, Errors] = {
    checkCurrentLeaderEpoch(currentLeaderEpoch) match {
      case Errors.NONE =>
        if (requireLeader && !isLeader) {
          Right(Errors.NOT_LEADER_FOR_PARTITION)
        } else {
          log match {
            case Some(partitionLog) =>
              Left(partitionLog)
            case _ =>
              if (requireLeader)
                Right(Errors.NOT_LEADER_FOR_PARTITION)
              else
                Right(Errors.REPLICA_NOT_AVAILABLE)
          }
        }
      case error =>
        Right(error)
    }
  }

  def localLogOrException: AbstractLog = log.getOrElse {
    throw new ReplicaNotAvailableException(s"Log for partition $topicPartition is not available " +
      s"on broker $localBrokerId")
  }

  def futureLocalLogOrException: AbstractLog = futureLog.getOrElse {
    throw new ReplicaNotAvailableException(s"Future log for partition $topicPartition is not available " +
      s"on broker $localBrokerId")
  }

  def leaderLogIfLocal: Option[AbstractLog] = {
    log.filter(_ => isLeader)
  }

  /**
   * Returns true if this node is currently leader for the Partition.
   */
  def isLeader: Boolean = leaderReplicaIdOpt.contains(localBrokerId)

  def localLogWithEpochOrException(currentLeaderEpoch: Optional[Integer],
                                   requireLeader: Boolean): AbstractLog = {
    getLocalLog(currentLeaderEpoch, requireLeader) match {
      case Left(localLog) => localLog
      case Right(error) =>
        throw error.exception(s"Failed to find ${if (requireLeader) "leader " else ""} log for " +
          s"partition $topicPartition with leader epoch $currentLeaderEpoch. The current leader " +
          s"is $leaderReplicaIdOpt and the current epoch $leaderEpoch")
    }
  }

  // Visible for testing -- Used by unit tests to set log for this partition
  def setLog(log: AbstractLog, isFutureLog: Boolean): Unit = {
    if (isFutureLog)
      futureLog = Some(log)
    else
      this.log = Some(log)
  }

  def remoteReplicas: Set[Replica] =
    remoteReplicasMap.values.toSet

  def futureReplicaDirChanged(newDestinationDir: String): Boolean = {
    inReadLock(leaderIsrUpdateLock) {
      futureLog.exists(_.dir.getParent != newDestinationDir)
    }
  }

  def removeFutureLocalReplica(deleteFromLogDir: Boolean = true) {
    inWriteLock(leaderIsrUpdateLock) {
      futureLog = None
      if (deleteFromLogDir)
        logManager.asyncDelete(topicPartition, isFuture = true)
    }
  }

  // Return true iff the future replica exists and it has caught up with the current replica for this partition
  // Only ReplicaAlterDirThread will call this method and ReplicaAlterDirThread should remove the partition
  // from its partitionStates if this method returns true
  def maybeReplaceCurrentWithFutureReplica(): Boolean = {
    val localReplicaLEO = localLogOrException.logEndOffset
    val futureReplicaLEO = futureLog.map(_.logEndOffset)
    if (futureReplicaLEO.contains(localReplicaLEO)) {
      // The write lock is needed to make sure that while ReplicaAlterDirThread checks the LEO of the
      // current replica, no other thread can update LEO of the current replica via log truncation or log append operation.
      inWriteLock(leaderIsrUpdateLock) {
        futureLog match {
          case Some(futurePartitionLog) =>
            if (log.exists(_.logEndOffset == futurePartitionLog.logEndOffset)) {
              logManager.replaceCurrentWithFutureLog(topicPartition)
              log = futureLog
              removeFutureLocalReplica(false)
              true
            } else false
          case None =>
            // Future replica is removed by a non-ReplicaAlterLogDirsThread before this method is called
            // In this case the partition should have been removed from state of the ReplicaAlterLogDirsThread
            // Return false so that ReplicaAlterLogDirsThread does not have to remove this partition from the
            // state again to avoid race condition
            false
        }
      }
    } else false
  }

  def delete() {
    // need to hold the lock to prevent appendMessagesToLeader() from hitting I/O exceptions due to log being deleted
    inWriteLock(leaderIsrUpdateLock) {
      remoteReplicasMap.clear()
      allReplicaIds = Seq.empty
      log = None
      futureLog = None
      inSyncReplicaIds = Set.empty
      leaderReplicaIdOpt = None
      leaderEpochStartOffsetOpt = None
      Partition.removeMetrics(topicPartition)
      logManager.asyncDelete(topicPartition)
      if (logManager.getLog(topicPartition, isFuture = true).isDefined)
        logManager.asyncDelete(topicPartition, isFuture = true)
    }
  }

  def getLeaderEpoch: Int = this.leaderEpoch

  /**
   * Make the local replica the leader by resetting LogEndOffset for remote replicas (there could be old LogEndOffset
   * from the time when this broker was the leader last time) and setting the new leader and ISR.
   * If the leader replica id does not change, return false to indicate the replica manager.
   */
  def makeLeader(controllerId: Int,
                 partitionStateInfo: LeaderAndIsrRequest.PartitionState,
                 correlationId: Int,
                 highWatermarkCheckpoints: OffsetCheckpoints): Boolean = {
    val (leaderHWIncremented, isNewLeader) = inWriteLock(leaderIsrUpdateLock) {
      // record the epoch of the controller that made the leadership decision. This is useful while updating the isr
      // to maintain the decision maker controller's epoch in the zookeeper path
      controllerEpoch = partitionStateInfo.basePartitionState.controllerEpoch

      updateAssignmentAndIsr(
        assignment = partitionStateInfo.basePartitionState.replicas.asScala.iterator.map(_.toInt).toSeq,
        isr = partitionStateInfo.basePartitionState.isr.asScala.iterator.map(_.toInt).toSet
      )
      createLogIfNotExists(localBrokerId, partitionStateInfo.isNew, isFutureReplica = false, highWatermarkCheckpoints)

      val leaderLog = localLogOrException
      val leaderEpochStartOffset = leaderLog.logEndOffset
      info(s"$topicPartition starts at Leader Epoch ${partitionStateInfo.basePartitionState.leaderEpoch} from " +
        s"offset $leaderEpochStartOffset. Previous Leader Epoch was: $leaderEpoch")

      //We cache the leader epoch here, persisting it only if it's local (hence having a log dir)
      leaderEpoch = partitionStateInfo.basePartitionState.leaderEpoch
      leaderEpochStartOffsetOpt = Some(leaderEpochStartOffset)
      zkVersion = partitionStateInfo.basePartitionState.zkVersion

      // In the case of successive leader elections in a short time period, a follower may have
      // entries in its log from a later epoch than any entry in the new leader's log. In order
      // to ensure that these followers can truncate to the right offset, we must cache the new
      // leader epoch and the start offset since it should be larger than any epoch that a follower
      // would try to query.
      leaderLog.maybeAssignEpochStartOffset(leaderEpoch, leaderEpochStartOffset)

      val isNewLeader = !isLeader
      val curLeaderLogEndOffset = leaderLog.logEndOffset
      val curTimeMs = time.milliseconds
      // initialize lastCaughtUpTime of replicas as well as their lastFetchTimeMs and lastFetchLeaderLogEndOffset.
      remoteReplicas.foreach { replica =>
        val lastCaughtUpTimeMs = if (inSyncReplicaIds.contains(replica.brokerId)) curTimeMs else 0L
        replica.resetLastCaughtUpTime(curLeaderLogEndOffset, curTimeMs, lastCaughtUpTimeMs)
      }

      if (isNewLeader) {
        // mark local replica as the leader after converting hw
        leaderReplicaIdOpt = Some(localBrokerId)
        // reset log end offset for remote replicas
        remoteReplicas.foreach { replica =>
          replica.updateFetchState(
            followerFetchOffsetMetadata = LogOffsetMetadata.UnknownOffsetMetadata,
            followerStartOffset = Log.UnknownOffset,
            followerFetchTimeMs = 0L,
            leaderEndOffset = Log.UnknownOffset
          )
          replica.updateLastSentHighWatermark(0L)
        }
      }
      // we may need to increment high watermark since ISR could be down to 1
      (maybeIncrementLeaderHW(leaderLog), isNewLeader)
    }
    // some delayed operations may be unblocked after HW changed
    if (leaderHWIncremented)
      tryCompleteDelayedRequests()
    isNewLeader
  }

  /**
   *  Make the local replica the follower by setting the new leader and ISR to empty
   *  If the leader replica id does not change and the new epoch is equal or one
   *  greater (that is, no updates have been missed), return false to indicate to the
    * replica manager that state is already correct and the become-follower steps can be skipped
   */
  def makeFollower(controllerId: Int,
                   partitionStateInfo: LeaderAndIsrRequest.PartitionState,
                   correlationId: Int,
                   highWatermarkCheckpoints: OffsetCheckpoints): Boolean = {
    inWriteLock(leaderIsrUpdateLock) {
      val newLeaderBrokerId = partitionStateInfo.basePartitionState.leader
      val oldLeaderEpoch = leaderEpoch
      // record the epoch of the controller that made the leadership decision. This is useful while updating the isr
      // to maintain the decision maker controller's epoch in the zookeeper path
      controllerEpoch = partitionStateInfo.basePartitionState.controllerEpoch

      updateAssignmentAndIsr(
        assignment = partitionStateInfo.basePartitionState.replicas.asScala.iterator.map(_.toInt).toSeq,
        isr = Set.empty[Int]
      )
      createLogIfNotExists(localBrokerId, partitionStateInfo.isNew, isFutureReplica = false, highWatermarkCheckpoints)

      leaderEpoch = partitionStateInfo.basePartitionState.leaderEpoch
      leaderEpochStartOffsetOpt = None
      zkVersion = partitionStateInfo.basePartitionState.zkVersion

      if (leaderReplicaIdOpt.contains(newLeaderBrokerId) && leaderEpoch == oldLeaderEpoch) {
        false
      } else {
        leaderReplicaIdOpt = Some(newLeaderBrokerId)
        true
      }
    }
  }

  /**
   * Update the follower's state in the leader based on the last fetch request. See
   * [[kafka.cluster.Replica#updateLogReadResult]] for details.
   *
   * @return true if the follower's fetch state was updated, false if the followerId is not recognized
   */
  def updateFollowerFetchState(followerId: Int,
                               followerFetchOffsetMetadata: LogOffsetMetadata,
                               followerStartOffset: Long,
                               followerFetchTimeMs: Long,
                               leaderEndOffset: Long): Boolean = {

    getReplica(followerId) match {
      case Some(followerReplica) =>
        // No need to calculate low watermark if there is no delayed DeleteRecordsRequest
        val oldLeaderLW = if (delayedOperations.numDelayedDelete > 0) lowWatermarkIfLeader else -1L
        followerReplica.updateFetchState(
          followerFetchOffsetMetadata,
          followerStartOffset,
          followerFetchTimeMs,
          leaderEndOffset)
        val newLeaderLW = if (delayedOperations.numDelayedDelete > 0) lowWatermarkIfLeader else -1L
        // check if the LW of the partition has incremented
        // since the replica's logStartOffset may have incremented
        val leaderLWIncremented = newLeaderLW > oldLeaderLW
        // check if we need to expand ISR to include this replica
        // if it is not in the ISR yet
        val followerFetchOffset = followerFetchOffsetMetadata.messageOffset
        val leaderHWIncremented = maybeExpandIsr(followerReplica, followerFetchTimeMs)

        // some delayed operations may be unblocked after HW or LW changed
        if (leaderLWIncremented || leaderHWIncremented)
          tryCompleteDelayedRequests()

        debug(s"Recorded replica $followerId log end offset (LEO) position " +
          s"$followerFetchOffset and log start offset $followerStartOffset.")
        true

      case None =>
        false
    }
  }

  /**
   * Stores the topic partition assignment and ISR.
   * It creates a new Replica object for any new remote broker. The isr parameter is
   * expected to be a subset of the assignment parameter.
   *
   * Note: public visibility for tests.
   *
   * @param assignment An ordered sequence of all the broker ids that were assigned to this
   *                   topic partition
   * @param isr The set of broker ids that are known to be insync with the leader
   */
  def updateAssignmentAndIsr(assignment: Seq[Int], isr: Set[Int]): Unit = {
    val replicaSet = assignment.toSet
    val removedReplicas = remoteReplicasMap.keys -- replicaSet

    assignment
      .filter(_ != localBrokerId)
      .foreach(id => remoteReplicasMap.getAndMaybePut(id, new Replica(id, topicPartition)))
    removedReplicas.foreach(remoteReplicasMap.remove)
    allReplicaIds = assignment

    inSyncReplicaIds = isr
  }

  /**
   * Check and maybe expand the ISR of the partition.
   * A replica will be added to ISR if its LEO >= current hw of the partition and it is caught up to
   * an offset within the current leader epoch. A replica must be caught up to the current leader
   * epoch before it can join ISR, because otherwise, if there is committed data between current
   * leader's HW and LEO, the replica may become the leader before it fetches the committed data
   * and the data will be lost.
   *
   * Technically, a replica shouldn't be in ISR if it hasn't caught up for longer than replicaLagTimeMaxMs,
   * even if its log end offset is >= HW. However, to be consistent with how the follower determines
   * whether a replica is in-sync, we only check HW.
   *
   * This function can be triggered when a replica's LEO has incremented.
   *
   * @return true if the high watermark has been updated
   */
  private def maybeExpandIsr(followerReplica: Replica, followerFetchTimeMs: Long): Boolean = {
    inWriteLock(leaderIsrUpdateLock) {
      // check if this replica needs to be added to the ISR
      leaderLogIfLocal match {
        case Some(leaderLog) =>
          val leaderHighwatermark = leaderLog.highWatermark
          if (!inSyncReplicaIds.contains(followerReplica.brokerId) && isFollowerInSync(followerReplica, leaderHighwatermark)) {
            val newInSyncReplicaIds = inSyncReplicaIds + followerReplica.brokerId
            info(s"Expanding ISR from ${inSyncReplicaIds.mkString(",")} " +
              s"to ${newInSyncReplicaIds.mkString(",")}")

            // update ISR in ZK and cache
            expandIsr(newInSyncReplicaIds)
          }
          // check if the HW of the partition can now be incremented
          // since the replica may already be in the ISR and its LEO has just incremented
          maybeIncrementLeaderHW(leaderLog, followerFetchTimeMs)
        case None => false // nothing to do if no longer leader
      }
    }
  }

  private def isFollowerInSync(followerReplica: Replica, highWatermark: Long): Boolean = {
    val followerEndOffset = followerReplica.logEndOffset
    followerEndOffset >= highWatermark && leaderEpochStartOffsetOpt.exists(followerEndOffset >= _)
  }

  /*
   * Returns a tuple where the first element is a boolean indicating whether enough replicas reached `requiredOffset`
   * and the second element is an error (which would be `Errors.NONE` for no error).
   *
   * Note that this method will only be called if requiredAcks = -1 and we are waiting for all replicas in ISR to be
   * fully caught up to the (local) leader's offset corresponding to this produce request before we acknowledge the
   * produce request.
   */
  def checkEnoughReplicasReachOffset(requiredOffset: Long): (Boolean, Errors) = {
    leaderLogIfLocal match {
      case Some(leaderLog) =>
        // keep the current immutable replica list reference
        val curInSyncReplicaIds = inSyncReplicaIds

        if (isTraceEnabled) {
          def logEndOffsetString: ((Int, Long)) => String = {
            case (brokerId, logEndOffset) => s"broker $brokerId: $logEndOffset"
          }

          val curInSyncReplicaObjects = (curInSyncReplicaIds - localBrokerId).map(getReplicaOrException)
          val replicaInfo = curInSyncReplicaObjects.map(replica => (replica.brokerId, replica.logEndOffset))
          val localLogInfo = (localBrokerId, localLogOrException.logEndOffset)
          val (ackedReplicas, awaitingReplicas) = (replicaInfo + localLogInfo).partition { _._2 >= requiredOffset}

          trace(s"Progress awaiting ISR acks for offset $requiredOffset: " +
            s"acked: ${ackedReplicas.map(logEndOffsetString)}, " +
            s"awaiting ${awaitingReplicas.map(logEndOffsetString)}")
        }

        val minIsr = leaderLog.config.minInSyncReplicas
        if (leaderLog.highWatermark >= requiredOffset) {
          /*
           * The topic may be configured not to accept messages if there are not enough replicas in ISR
           * in this scenario the request was already appended locally and then added to the purgatory before the ISR was shrunk
           */
          if (minIsr <= curInSyncReplicaIds.size)
            (true, Errors.NONE)
          else
            (true, Errors.NOT_ENOUGH_REPLICAS_AFTER_APPEND)
        } else
          (false, Errors.NONE)
      case None =>
        (false, Errors.NOT_LEADER_FOR_PARTITION)
    }
  }

  /**
   * Check and maybe increment the high watermark of the partition;
   * this function can be triggered when
   *
   * 1. Partition ISR changed
   * 2. Any replica's LEO changed
   *
   * The HW is determined by the smallest log end offset among all replicas that are in sync or are considered caught-up.
   * This way, if a replica is considered caught-up, but its log end offset is smaller than HW, we will wait for this
   * replica to catch up to the HW before advancing the HW. This helps the situation when the ISR only includes the
   * leader replica and a follower tries to catch up. If we don't wait for the follower when advancing the HW, the
   * follower's log end offset may keep falling behind the HW (determined by the leader's log end offset) and therefore
   * will never be added to ISR.
   *
   * Returns true if the HW was incremented, and false otherwise.
   * Note There is no need to acquire the leaderIsrUpdate lock here
   * since all callers of this private API acquire that lock
   */
  private def maybeIncrementLeaderHW(leaderLog: AbstractLog, curTime: Long = time.milliseconds): Boolean = {
    val replicaLogEndOffsets = remoteReplicas.filter { replica =>
      curTime - replica.lastCaughtUpTimeMs <= replicaLagTimeMaxMs || inSyncReplicaIds.contains(replica.brokerId)
    }.map(_.logEndOffsetMetadata)
    val newHighWatermark = (replicaLogEndOffsets + leaderLog.logEndOffsetMetadata).min(new LogOffsetMetadata.OffsetOrdering)
    leaderLog.maybeIncrementHighWatermark(newHighWatermark) match {
      case Some(oldHighWatermark) =>
        debug(s"High watermark updated from $oldHighWatermark to $newHighWatermark")
        true

      case None =>
        def logEndOffsetString: ((Int, LogOffsetMetadata)) => String = {
          case (brokerId, logEndOffsetMetadata) => s"replica $brokerId: $logEndOffsetMetadata"
        }

        val replicaInfo = remoteReplicas.map(replica => (replica.brokerId, replica.logEndOffsetMetadata))
        val localLogInfo = (localBrokerId, localLogOrException.logEndOffsetMetadata)
        trace(s"Skipping update high watermark since new hw $newHighWatermark is not larger than old value. " +
          s"All current LEOs are ${(replicaInfo + localLogInfo).map(logEndOffsetString)}")
        false
    }
  }

  /**
   * The low watermark offset value, calculated only if the local replica is the partition leader
   * It is only used by leader broker to decide when DeleteRecordsRequest is satisfied. Its value is minimum logStartOffset of all live replicas
   * Low watermark will increase when the leader broker receives either FetchRequest or DeleteRecordsRequest.
   */
  def lowWatermarkIfLeader: Long = {
    if (!isLeader)
      throw new NotLeaderForPartitionException(s"Leader not local for partition $topicPartition on broker $localBrokerId")
    val logStartOffsets = remoteReplicas.collect {
      case replica if metadataCache.getAliveBroker(replica.brokerId).nonEmpty => replica.logStartOffset
    } + localLogOrException.logStartOffset

    futureLog match {
      case Some(partitionFutureLog) =>
        CoreUtils.min(logStartOffsets + partitionFutureLog.logStartOffset, 0L)
      case None =>
        CoreUtils.min(logStartOffsets, 0L)
    }
  }

  /**
   * Try to complete any pending requests. This should be called without holding the leaderIsrUpdateLock.
   */
  private def tryCompleteDelayedRequests(): Unit = delayedOperations.checkAndCompleteAll()

  def maybeShrinkIsr(replicaMaxLagTimeMs: Long): Unit = {
    val leaderHWIncremented = inWriteLock(leaderIsrUpdateLock) {
      leaderLogIfLocal match {
        case Some(leaderLog) =>
          val outOfSyncReplicaIds = getOutOfSyncReplicas(replicaMaxLagTimeMs)
          if (outOfSyncReplicaIds.nonEmpty) {
            val newInSyncReplicaIds = inSyncReplicaIds -- outOfSyncReplicaIds
            assert(newInSyncReplicaIds.nonEmpty)
            info("Shrinking ISR from %s to %s. Leader: (highWatermark: %d, endOffset: %d). Out of sync replicas: %s."
              .format(inSyncReplicaIds.mkString(","),
                newInSyncReplicaIds.mkString(","),
                leaderLog.highWatermark,
                leaderLog.logEndOffset,
                outOfSyncReplicaIds.map { replicaId =>
                  s"(brokerId: $replicaId, endOffset: ${getReplicaOrException(replicaId).logEndOffset})"
                }.mkString(" ")
              )
            )

            // update ISR in zk and in cache
            shrinkIsr(newInSyncReplicaIds)

            // we may need to increment high watermark since ISR could be down to 1
            maybeIncrementLeaderHW(leaderLog)
          } else {
            false
          }

        case None => false // do nothing if no longer leader
      }
    }

    // some delayed operations may be unblocked after HW changed
    if (leaderHWIncremented)
      tryCompleteDelayedRequests()
  }

  private def isFollowerOutOfSync(replicaId: Int,
                                  leaderEndOffset: Long,
                                  currentTimeMs: Long,
                                  maxLagMs: Long): Boolean = {
    val followerReplica = getReplicaOrException(replicaId)
    followerReplica.logEndOffset != leaderEndOffset &&
      (currentTimeMs - followerReplica.lastCaughtUpTimeMs) > maxLagMs
  }

  def getOutOfSyncReplicas(maxLagMs: Long): Set[Int] = {
    /**
     * If the follower already has the same leo as the leader, it will not be considered as out-of-sync,
     * otherwise there are two cases that will be handled here -
     * 1. Stuck followers: If the leo of the replica hasn't been updated for maxLagMs ms,
     *                     the follower is stuck and should be removed from the ISR
     * 2. Slow followers: If the replica has not read up to the leo within the last maxLagMs ms,
     *                    then the follower is lagging and should be removed from the ISR
     * Both these cases are handled by checking the lastCaughtUpTimeMs which represents
     * the last time when the replica was fully caught up. If either of the above conditions
     * is violated, that replica is considered to be out of sync
     *
     **/
    val candidateReplicaIds = inSyncReplicaIds - localBrokerId
    val currentTimeMs = time.milliseconds()
    val leaderEndOffset = localLogOrException.logEndOffset
    candidateReplicaIds.filter(replicaId => isFollowerOutOfSync(replicaId, leaderEndOffset, currentTimeMs, maxLagMs))
  }

  private def doAppendRecordsToFollowerOrFutureReplica(records: MemoryRecords, isFuture: Boolean): Option[LogAppendInfo] = {
    // The read lock is needed to handle race condition if request handler thread tries to
    // remove future replica after receiving AlterReplicaLogDirsRequest.
    inReadLock(leaderIsrUpdateLock) {
      if (isFuture) {
        // Note the replica may be undefined if it is removed by a non-ReplicaAlterLogDirsThread before
        // this method is called
        futureLog.map { _.appendAsFollower(records) }
      } else {
        // The read lock is needed to prevent the follower replica from being updated while ReplicaAlterDirThread
        // is executing maybeDeleteAndSwapFutureReplica() to replace follower replica with the future replica.
        Some(localLogOrException.appendAsFollower(records))
      }
    }
  }

  def appendRecordsToFollowerOrFutureReplica(records: MemoryRecords, isFuture: Boolean): Option[LogAppendInfo] = {
    try {
      doAppendRecordsToFollowerOrFutureReplica(records, isFuture)
    } catch {
      case e: UnexpectedAppendOffsetException =>
        val log = if (isFuture) futureLocalLogOrException else localLogOrException
        val logEndOffset = log.logEndOffset
        if (logEndOffset == log.logStartOffset &&
            e.firstOffset < logEndOffset && e.lastOffset >= logEndOffset) {
          // This may happen if the log start offset on the leader (or current replica) falls in
          // the middle of the batch due to delete records request and the follower tries to
          // fetch its first offset from the leader.
          // We handle this case here instead of Log#append() because we will need to remove the
          // segment that start with log start offset and create a new one with earlier offset
          // (base offset of the batch), which will move recoveryPoint backwards, so we will need
          // to checkpoint the new recovery point before we append
          val replicaName = if (isFuture) "future replica" else "follower"
          info(s"Unexpected offset in append to $topicPartition. First offset ${e.firstOffset} is less than log start offset ${log.logStartOffset}." +
               s" Since this is the first record to be appended to the $replicaName's log, will start the log from offset ${e.firstOffset}.")
          truncateFullyAndStartAt(e.firstOffset, isFuture)
          doAppendRecordsToFollowerOrFutureReplica(records, isFuture)
        } else
          throw e
    }
  }

  def appendRecordsToLeader(records: MemoryRecords, isFromClient: Boolean, requiredAcks: Int = 0): LogAppendInfo = {
    val (info, leaderHWIncremented) = inReadLock(leaderIsrUpdateLock) {
      leaderLogIfLocal match {
        case Some(leaderLog) =>
          val minIsr = leaderLog.config.minInSyncReplicas
          val inSyncSize = inSyncReplicaIds.size

          // Avoid writing to leader if there are not enough insync replicas to make it safe
          if (inSyncSize < minIsr && requiredAcks == -1) {
            throw new NotEnoughReplicasException(s"The size of the current ISR $inSyncReplicaIds " +
              s"is insufficient to satisfy the min.isr requirement of $minIsr for partition $topicPartition")
          }

          val info = leaderLog.appendAsLeader(records, leaderEpoch = this.leaderEpoch, isFromClient,
            interBrokerProtocolVersion)

          // we may need to increment high watermark since ISR could be down to 1
          (info, maybeIncrementLeaderHW(leaderLog))

        case None =>
          throw new NotLeaderForPartitionException("Leader not local for partition %s on broker %d"
            .format(topicPartition, localBrokerId))
      }
    }

    // some delayed operations may be unblocked after HW changed
    if (leaderHWIncremented)
      tryCompleteDelayedRequests()
    else {
      // probably unblock some follower fetch requests since log end offset has been updated
      delayedOperations.checkAndCompleteFetch()
    }

    info
  }

  def readRecords(fetchOffset: Long,
                  currentLeaderEpoch: Optional[Integer],
                  maxBytes: Int,
                  fetchIsolation: FetchIsolation,
                  fetchOnlyFromLeader: Boolean,
                  minOneMessage: Boolean): LogReadInfo = inReadLock(leaderIsrUpdateLock) {
    // decide whether to only fetch from leader
    val localLog = localLogWithEpochOrException(currentLeaderEpoch, fetchOnlyFromLeader)

    /* Read the LogOffsetMetadata prior to performing the read from the log.
     * We use the LogOffsetMetadata to determine if a particular replica is in-sync or not.
     * Using the log end offset after performing the read can lead to a race condition
     * where data gets appended to the log immediately after the replica has consumed from it
     * This can cause a replica to always be out of sync.
     */
    val initialHighWatermark = localLog.highWatermark
    val initialLogStartOffset = localLog.logStartOffset
    val initialLogEndOffset = localLog.logEndOffset
    val initialLastStableOffset = localLog.lastStableOffset

    val maxOffsetOpt = fetchIsolation match {
      case FetchLogEnd => None
      case FetchHighWatermark => Some(initialHighWatermark)
      case FetchTxnCommitted => Some(initialLastStableOffset)
    }

    val fetchedData = localLog.read(fetchOffset, maxBytes, maxOffsetOpt, minOneMessage,
          includeAbortedTxns = fetchIsolation == FetchTxnCommitted)

    LogReadInfo(
      fetchedData = fetchedData,
      highWatermark = initialHighWatermark,
      logStartOffset = initialLogStartOffset,
      logEndOffset = initialLogEndOffset,
      lastStableOffset = initialLastStableOffset)
  }

  def fetchTierOffsetForType(offsetType: OffsetType,
                             currentLeaderEpoch: Option[Integer],
                             fetchOnlyFromLeader: Boolean): Option[Long] = inReadLock(leaderIsrUpdateLock) {
    // decide whether to only fetch from leader
    localLogWithEpochOrException(currentLeaderEpoch.asJava, fetchOnlyFromLeader)
    logManager.getLog(topicPartition).map { log =>
      offsetType match {
        case OffsetType.LOCAL_START_OFFSET => log.localLogStartOffset
        case OffsetType.LOCAL_END_OFFSET => log.localLogEndOffset
        case _ => throw new UnsupportedOperationException(s"Lookup for $offsetType not supported")
      }
    }
  }

  def fetchOffsetForTimestamp(timestamp: Long,
                              isolationLevel: Option[IsolationLevel],
                              currentLeaderEpoch: Optional[Integer],
                              fetchOnlyFromLeader: Boolean): Option[TimestampAndOffset] = inReadLock(leaderIsrUpdateLock) {
    // decide whether to only fetch from leader
    val localLog = localLogWithEpochOrException(currentLeaderEpoch, fetchOnlyFromLeader)

    val lastFetchableOffset = isolationLevel match {
      case Some(IsolationLevel.READ_COMMITTED) => localLog.lastStableOffset
      case Some(IsolationLevel.READ_UNCOMMITTED) => localLog.highWatermark
      case None => localLog.logEndOffset
    }

    val epochLogString = if(currentLeaderEpoch.isPresent) {
      s"epoch ${currentLeaderEpoch.get}"
    } else {
      "unknown epoch"
    }

    // Only consider throwing an error if we get a client request (isolationLevel is defined) and the start offset
    // is lagging behind the high watermark
    val maybeOffsetsError: Option[ApiException] = leaderEpochStartOffsetOpt
      .filter(epochStart => isolationLevel.isDefined && epochStart > localLog.highWatermark)
      .map(epochStart => Errors.OFFSET_NOT_AVAILABLE.exception(s"Failed to fetch offsets for " +
        s"partition $topicPartition with leader $epochLogString as this partition's " +
        s"high watermark (${localLog.highWatermark}) is lagging behind the " +
        s"start offset from the beginning of this epoch ($epochStart)."))

    def getOffsetByTimestamp: Option[TimestampAndOffset] = {
      logManager.getLog(topicPartition).flatMap(log => log.fetchOffsetByTimestamp(timestamp))
    }

    // If we're in the lagging HW state after a leader election, throw OffsetNotAvailable for "latest" offset
    // or for a timestamp lookup that is beyond the last fetchable offset.
    timestamp match {
      case ListOffsetRequest.LATEST_TIMESTAMP =>
        maybeOffsetsError.map(e => throw e)
          .orElse(Some(new FileTimestampAndOffset(RecordBatch.NO_TIMESTAMP, lastFetchableOffset, Optional.of(leaderEpoch: Integer))))
      case ListOffsetRequest.EARLIEST_TIMESTAMP =>
        getOffsetByTimestamp
      case _ =>
        getOffsetByTimestamp.filter {
          case fileTimestampAndOffset : FileTimestampAndOffset => fileTimestampAndOffset.offset < lastFetchableOffset
          case _ : TierTimestampAndOffset => true
        }.orElse(maybeOffsetsError.map(e => throw e))
    }
  }

  def fetchOffsetSnapshot(currentLeaderEpoch: Optional[Integer],
                          fetchOnlyFromLeader: Boolean): LogOffsetSnapshot = inReadLock(leaderIsrUpdateLock) {
    // decide whether to only fetch from leader
    val localLog = localLogWithEpochOrException(currentLeaderEpoch, fetchOnlyFromLeader)
    localLog.fetchOffsetSnapshot
  }

  def legacyFetchOffsetsForTimestamp(timestamp: Long,
                                     maxNumOffsets: Int,
                                     isFromConsumer: Boolean,
                                     fetchOnlyFromLeader: Boolean): Seq[Long] = inReadLock(leaderIsrUpdateLock) {
    val localLog = localLogWithEpochOrException(Optional.empty(), fetchOnlyFromLeader)
    val allOffsets = localLog.legacyFetchOffsetsBefore(timestamp, maxNumOffsets)

    if (!isFromConsumer) {
      allOffsets
    } else {
      val hw = localLog.highWatermark
      if (allOffsets.exists(_ > hw))
        hw +: allOffsets.dropWhile(_ > hw)
      else
        allOffsets
    }
  }

  def logStartOffset: Long = {
    inReadLock(leaderIsrUpdateLock) {
      leaderLogIfLocal.map(_.logStartOffset).getOrElse(-1)
    }
  }

  /**
   * Update logStartOffset and low watermark if 1) offset <= highWatermark and 2) it is the leader replica.
   * This function can trigger log segment deletion and log rolling.
   *
   * Return low watermark of the partition.
   */
  def deleteRecordsOnLeader(offset: Long): LogDeleteRecordsResult = inReadLock(leaderIsrUpdateLock) {
    leaderLogIfLocal match {
      case Some(leaderLog) =>
        if (!leaderLog.config.delete)
          throw new PolicyViolationException(s"Records of partition $topicPartition can not be deleted due to the configured policy")

        val convertedOffset = if (offset == DeleteRecordsRequest.HIGH_WATERMARK)
          leaderLog.highWatermark
        else
          offset

        if (convertedOffset < 0)
          throw new OffsetOutOfRangeException(s"The offset $convertedOffset for partition $topicPartition is not valid")

        leaderLog.maybeIncrementLogStartOffset(convertedOffset)
        LogDeleteRecordsResult(
          requestedOffset = convertedOffset,
          lowWatermark = lowWatermarkIfLeader)
      case None =>
        throw new NotLeaderForPartitionException(s"Leader not local for partition $topicPartition on broker $localBrokerId")
    }
  }

  /**
    * Truncate the local log of this partition to the specified offset and checkpoint the recovery point to this offset
    *
    * @param offset offset to be used for truncation
    * @param isFuture True iff the truncation should be performed on the future log of this partition
    */
  def truncateTo(offset: Long, isFuture: Boolean) {
    // The read lock is needed to prevent the follower replica from being truncated while ReplicaAlterDirThread
    // is executing maybeDeleteAndSwapFutureReplica() to replace follower replica with the future replica.
    inReadLock(leaderIsrUpdateLock) {
      logManager.truncateTo(Map(topicPartition -> offset), isFuture = isFuture)
    }
  }

  /**
    * Delete all data in the local log of this partition and start the log at the new offset
    *
    * @param newOffset The new offset to start the log with
    * @param isFuture True iff the truncation should be performed on the future log of this partition
    */
  def truncateFullyAndStartAt(newOffset: Long, isFuture: Boolean) {
    // The read lock is needed to prevent the follower replica from being truncated while ReplicaAlterDirThread
    // is executing maybeDeleteAndSwapFutureReplica() to replace follower replica with the future replica.
    inReadLock(leaderIsrUpdateLock) {
      logManager.truncateFullyAndStartAt(topicPartition, newOffset, isFuture = isFuture)
    }
  }

  /**
   * Find the (exclusive) last offset of the largest epoch less than or equal to the requested epoch.
   *
   * @param currentLeaderEpoch The expected epoch of the current leader (if known)
   * @param leaderEpoch Requested leader epoch
   * @param fetchOnlyFromLeader Whether or not to require servicing only from the leader
   *
   * @return The requested leader epoch and the end offset of this leader epoch, or if the requested
   *         leader epoch is unknown, the leader epoch less than the requested leader epoch and the end offset
   *         of this leader epoch. The end offset of a leader epoch is defined as the start
   *         offset of the first leader epoch larger than the leader epoch, or else the log end
   *         offset if the leader epoch is the latest leader epoch.
   */
  def lastOffsetForLeaderEpoch(currentLeaderEpoch: Optional[Integer],
                               leaderEpoch: Int,
                               fetchOnlyFromLeader: Boolean): EpochEndOffset = {
    inReadLock(leaderIsrUpdateLock) {
      val localLogOrError = getLocalLog(currentLeaderEpoch, fetchOnlyFromLeader)
      localLogOrError match {
        case Left(localLog) =>
          localLog.endOffsetForEpoch(leaderEpoch) match {
            case Some(epochAndOffset) => new EpochEndOffset(NONE, epochAndOffset.leaderEpoch, epochAndOffset.offset)
            case None => new EpochEndOffset(NONE, UNDEFINED_EPOCH, UNDEFINED_EPOCH_OFFSET)
          }
        case Right(error) =>
          new EpochEndOffset(error, UNDEFINED_EPOCH, UNDEFINED_EPOCH_OFFSET)
      }
    }
  }

  private def expandIsr(newIsr: Set[Int]): Unit = {
    val newLeaderAndIsr = new LeaderAndIsr(localBrokerId, leaderEpoch, newIsr.toList, zkVersion)
    val zkVersionOpt = stateStore.expandIsr(controllerEpoch, newLeaderAndIsr)
    maybeUpdateIsrAndVersion(newIsr, zkVersionOpt)
  }

  private def shrinkIsr(newIsr: Set[Int]): Unit = {
    val newLeaderAndIsr = new LeaderAndIsr(localBrokerId, leaderEpoch, newIsr.toList, zkVersion)
    val zkVersionOpt = stateStore.shrinkIsr(controllerEpoch, newLeaderAndIsr)
    maybeUpdateIsrAndVersion(newIsr, zkVersionOpt)
  }

  private def maybeUpdateIsrAndVersion(isr: Set[Int], zkVersionOpt: Option[Int]): Unit = {
    zkVersionOpt match {
      case Some(newVersion) =>
        inSyncReplicaIds = isr
        zkVersion = newVersion
        info("ISR updated to [%s] and zkVersion updated to [%d]".format(isr.mkString(","), zkVersion))

      case None =>
        info(s"Cached zkVersion $zkVersion not equal to that in zookeeper, skip updating ISR")
    }
  }

  override def equals(that: Any): Boolean = that match {
    case other: Partition => partitionId == other.partitionId && topic == other.topic
    case _ => false
  }

  override def hashCode: Int =
    31 + topic.hashCode + 17 * partitionId

  override def toString: String = {
    val partitionString = new StringBuilder
    partitionString.append("Topic: " + topic)
    partitionString.append("; Partition: " + partitionId)
    partitionString.append("; Leader: " + leaderReplicaIdOpt)
    partitionString.append("; AllReplicaIds: " + allReplicaIds.mkString(","))
    partitionString.append("; InSyncReplicaIds: " + inSyncReplicaIds.mkString(","))
    partitionString.toString
  }
}<|MERGE_RESOLUTION|>--- conflicted
+++ resolved
@@ -322,13 +322,8 @@
       info(s"No checkpointed highwatermark is found for partition $topicPartition")
       0L
     }
-<<<<<<< HEAD
-    val initialHighWatermark = math.min(checkpointHighWatermark, log.logEndOffset)
-    log.highWatermark = initialHighWatermark
-
-=======
+
     val initialHighWatermark = log.updateHighWatermark(checkpointHighWatermark)
->>>>>>> 10ab08bc
     info(s"Log loaded for partition $topicPartition with initial high watermark $initialHighWatermark")
     log
   }
