--- conflicted
+++ resolved
@@ -1334,22 +1334,13 @@
       case Some(leaderLog) =>
         val curTimeMs = time.milliseconds
         new ReplicaStatus(localBrokerId, true,
-          observerIds.contains(localBrokerId),
+          assignmentState.observers.contains(localBrokerId),
           isBrokerIsrEligible(localBrokerId), true, true,
           leaderLog.logStartOffset, leaderLog.logEndOffset, curTimeMs, curTimeMs) ::
         remoteReplicasMap.values.map { replica =>
-<<<<<<< HEAD
-          val mode = if (assignmentState.observers.contains(replica.brokerId))
-            ReplicaStatus.Mode.OBSERVER
-          else
-            ReplicaStatus.Mode.FOLLOWER
-          new ReplicaStatus(replica.brokerId, mode,
-            isFollowerInSync(replica, leaderLog.highWatermark),
-=======
           new ReplicaStatus(replica.brokerId, false,
-            observerIds.contains(replica.brokerId),
+            assignmentState.observers.contains(replica.brokerId),
             isBrokerIsrEligible(replica.brokerId),
->>>>>>> f1258a65
             inSyncReplicaIds.contains(replica.brokerId),
             isFollowerInSync(replica, leaderLog.highWatermark),
             replica.logStartOffset, replica.logEndOffsetMetadata.messageOffset,
