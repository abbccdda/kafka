/**
 * Licensed to the Apache Software Foundation (ASF) under one or more
 * contributor license agreements.  See the NOTICE file distributed with
 * this work for additional information regarding copyright ownership.
 * The ASF licenses this file to You under the Apache License, Version 2.0
 * (the "License"); you may not use this file except in compliance with
 * the License.  You may obtain a copy of the License at
 *
 *    http://www.apache.org/licenses/LICENSE-2.0
 *
 * Unless required by applicable law or agreed to in writing, software
 * distributed under the License is distributed on an "AS IS" BASIS,
 * WITHOUT WARRANTIES OR CONDITIONS OF ANY KIND, either express or implied.
 * See the License for the specific language governing permissions and
 * limitations under the License.
 */
package kafka.cluster

import com.yammer.metrics.core.Gauge
import java.util.concurrent.locks.ReentrantReadWriteLock
import java.util.{Optional, Properties}

import kafka.api.{ApiVersion, LeaderAndIsr}
import kafka.common.UnexpectedAppendOffsetException
import kafka.controller.KafkaController
import kafka.log._
import kafka.metrics.KafkaMetricsGroup
import kafka.server._
import kafka.tier.{TierReplicaManager, TierTimestampAndOffset}
import kafka.server.checkpoints.OffsetCheckpoints
import kafka.utils.CoreUtils.{inReadLock, inWriteLock}
import kafka.utils._
import kafka.zk.{AdminZkClient, KafkaZkClient}
import org.apache.kafka.common.{IsolationLevel, TopicPartition}
import org.apache.kafka.common.errors._
import org.apache.kafka.common.message.LeaderAndIsrRequestData.LeaderAndIsrPartitionState
import org.apache.kafka.common.protocol.{Errors, MessageUtil}
import org.apache.kafka.common.protocol.Errors._
import org.apache.kafka.common.record.{MemoryRecords, RecordBatch}
import org.apache.kafka.common.record.FileRecords.FileTimestampAndOffset
import org.apache.kafka.common.record.FileRecords.TimestampAndOffset
import org.apache.kafka.common.replica.ReplicaStatus
import org.apache.kafka.common.requests.EpochEndOffset._
import org.apache.kafka.common.requests._
import org.apache.kafka.common.utils.Time

import scala.collection.JavaConverters._
import scala.collection.{Map, Seq}
import scala.compat.java8.OptionConverters._

trait PartitionStateStore {
  def fetchTopicConfig(): Properties
  def shrinkIsr(controllerEpoch: Int, leaderAndIsr: LeaderAndIsr): Option[Int]
  def expandIsr(controllerEpoch: Int, leaderAndIsr: LeaderAndIsr): Option[Int]
}

class ZkPartitionStateStore(topicPartition: TopicPartition,
                            zkClient: KafkaZkClient,
                            replicaManager: ReplicaManager) extends PartitionStateStore {

  override def fetchTopicConfig(): Properties = {
    val adminZkClient = new AdminZkClient(zkClient)
    adminZkClient.fetchEntityConfig(ConfigType.Topic, topicPartition.topic)
  }

  override def shrinkIsr(controllerEpoch: Int, leaderAndIsr: LeaderAndIsr): Option[Int] = {
    val newVersionOpt = updateIsr(controllerEpoch, leaderAndIsr)
    if (newVersionOpt.isDefined)
      replicaManager.isrShrinkRate.mark()
    newVersionOpt
  }

  override def expandIsr(controllerEpoch: Int, leaderAndIsr: LeaderAndIsr): Option[Int] = {
    val newVersionOpt = updateIsr(controllerEpoch, leaderAndIsr)
    if (newVersionOpt.isDefined)
      replicaManager.isrExpandRate.mark()
    newVersionOpt
  }

  private def updateIsr(controllerEpoch: Int, leaderAndIsr: LeaderAndIsr): Option[Int] = {
    val (updateSucceeded, newVersion) = ReplicationUtils.updateLeaderAndIsr(zkClient, topicPartition,
      leaderAndIsr, controllerEpoch)

    if (updateSucceeded) {
      replicaManager.recordIsrChange(topicPartition)
      Some(newVersion)
    } else {
      replicaManager.failedIsrUpdatesRate.mark()
      None
    }
  }
}

class DelayedOperations(topicPartition: TopicPartition,
                        produce: DelayedOperationPurgatory[DelayedProduce],
                        fetch: DelayedOperationPurgatory[DelayedFetch],
                        deleteRecords: DelayedOperationPurgatory[DelayedDeleteRecords]) {

  def checkAndCompleteAll(): Unit = {
    val requestKey = TopicPartitionOperationKey(topicPartition)
    fetch.checkAndComplete(requestKey)
    produce.checkAndComplete(requestKey)
    deleteRecords.checkAndComplete(requestKey)
  }

  def checkAndCompleteFetch(): Unit = {
    fetch.checkAndComplete(TopicPartitionOperationKey(topicPartition))
  }

  def checkAndCompleteProduce(): Unit = {
    produce.checkAndComplete(TopicPartitionOperationKey(topicPartition))
  }

  def checkAndCompleteDeleteRecords(): Unit = {
    deleteRecords.checkAndComplete(TopicPartitionOperationKey(topicPartition))
  }

  def numDelayedDelete: Int = deleteRecords.numDelayed

  def numDelayedFetch: Int = fetch.numDelayed

  def numDelayedProduce: Int = produce.numDelayed
}

object Partition extends KafkaMetricsGroup {
  def apply(topicPartition: TopicPartition,
            time: Time,
            replicaManager: ReplicaManager): Partition = {
    val zkIsrBackingStore = new ZkPartitionStateStore(
      topicPartition,
      replicaManager.zkClient,
      replicaManager)

    val delayedOperations = new DelayedOperations(
      topicPartition,
      replicaManager.delayedProducePurgatory,
      replicaManager.delayedFetchPurgatory,
      replicaManager.delayedDeleteRecordsPurgatory)

    new Partition(topicPartition,
      replicaLagTimeMaxMs = replicaManager.config.replicaLagTimeMaxMs,
      interBrokerProtocolVersion = replicaManager.config.interBrokerProtocolVersion,
      localBrokerId = replicaManager.config.brokerId,
      time = time,
      stateStore = zkIsrBackingStore,
      delayedOperations = delayedOperations,
      metadataCache = replicaManager.metadataCache,
      logManager = replicaManager.logManager,
      tierReplicaManagerOpt = replicaManager.tierReplicaComponents.replicaManagerOpt)
  }

  def removeMetrics(topicPartition: TopicPartition): Unit = {
    val tags = Map("topic" -> topicPartition.topic, "partition" -> topicPartition.partition.toString)
    removeMetric("UnderReplicated", tags)
    removeMetric("UnderMinIsr", tags)
    removeMetric("InSyncReplicasCount", tags)
    removeMetric("CaughtUpReplicasCount", tags)
    removeMetric("ReplicasCount", tags)
    removeMetric("LastStableOffsetLag", tags)
    removeMetric("AtMinIsr", tags)
    removeMetric("IsNotCaughtUp", tags)
    removeMetric("ObserverReplicasCount", tags)
  }

  def deleteLog(topicPartition: TopicPartition,
                logManager: LogManager,
                tierReplicaManagerOpt: Option[TierReplicaManager]): Unit = {
    def maybeDeleteTieredLog(log: AbstractLog): Unit = {
      log.topicIdPartition.foreach { topicIdPartition =>
        log.stopTierMaterialization()
        tierReplicaManagerOpt.foreach(_.delete(topicIdPartition))
      }
    }

    logManager.getLog(topicPartition).foreach { log =>
      maybeDeleteTieredLog(log)
      logManager.asyncDelete(topicPartition)
    }

    logManager.getLog(topicPartition, isFuture = true).foreach { log =>
      maybeDeleteTieredLog(log)
      logManager.asyncDelete(topicPartition, isFuture = true)
    }
  }
}


sealed trait AssignmentState {
  def replicas: Seq[Int]
  def replicationFactor: Int = replicas.size
  def isAddingReplica(brokerId: Int): Boolean = false
  def observers: Set[Int]
}

case class OngoingReassignmentState(addingReplicas: Seq[Int],
                                    removingReplicas: Seq[Int],
                                    replicas: Seq[Int],
                                    observers: Set[Int]) extends AssignmentState {

  override def replicationFactor: Int = replicas.diff(addingReplicas).size // keep the size of the original replicas
  override def isAddingReplica(replicaId: Int): Boolean = addingReplicas.contains(replicaId)
}

case class SimpleAssignmentState(replicas: Seq[Int], observers: Set[Int]) extends AssignmentState

/**
 * Data structure that represents a topic partition. The leader maintains the AR, ISR, CUR, RAR
 *
 * Concurrency notes:
 * 1) Partition is thread-safe. Operations on partitions may be invoked concurrently from different
 *    request handler threads
 * 2) ISR updates are synchronized using a read-write lock. Read lock is used to check if an update
 *    is required to avoid acquiring write lock in the common case of replica fetch when no update
 *    is performed. ISR update condition is checked a second time under write lock before performing
 *    the update
 * 3) Various other operations like leader changes are processed while holding the ISR write lock.
 *    This can introduce delays in produce and replica fetch requests, but these operations are typically
 *    infrequent.
 * 4) HW updates are synchronized using ISR read lock. @Log lock is acquired during the update with
 *    locking order Partition lock -> Log lock.
 * 5) lock is used to prevent the follower replica from being updated while ReplicaAlterDirThread is
 *    executing maybeReplaceCurrentWithFutureReplica() to replace follower replica with the future replica.
 */
class Partition(val topicPartition: TopicPartition,
                val replicaLagTimeMaxMs: Long,
                interBrokerProtocolVersion: ApiVersion,
                localBrokerId: Int,
                time: Time,
                stateStore: PartitionStateStore,
                delayedOperations: DelayedOperations,
                metadataCache: MetadataCache,
                logManager: LogManager,
                tierReplicaManagerOpt: Option[TierReplicaManager]) extends Logging with KafkaMetricsGroup {

  def topic: String = topicPartition.topic
  def partitionId: Int = topicPartition.partition

  private val remoteReplicasMap = new Pool[Int, Replica]
  // The read lock is only required when multiple reads are executed and needs to be in a consistent manner
  private val leaderIsrUpdateLock = new ReentrantReadWriteLock
  // lock to prevent the follower replica log update while checking if the log dir could be replaced with future log.
  private val futureLogLock = new Object()
  private var zkVersion: Int = LeaderAndIsr.initialZKVersion
  @volatile private var leaderEpoch: Int = LeaderAndIsr.initialLeaderEpoch - 1
  // start offset for 'leaderEpoch' above (leader epoch of the current leader for this partition),
  // defined when this broker is leader for partition
  @volatile private var leaderEpochStartOffsetOpt: Option[Long] = None
  @volatile var leaderReplicaIdOpt: Option[Int] = None
  @volatile var inSyncReplicaIds = Set.empty[Int]
  @volatile var assignmentState: AssignmentState = SimpleAssignmentState(Seq.empty, Set.empty)

  // Logs belonging to this partition. Majority of time it will be only one log, but if log directory
  // is getting changed (as a result of ReplicaAlterLogDirs command), we may have two logs until copy
  // completes and a switch to new location is performed.
  // log and futureLog variables defined below are used to capture this
  @volatile var log: Option[AbstractLog] = None
  // If ReplicaAlterLogDir command is in progress, this is future location of the log
  @volatile var futureLog: Option[AbstractLog] = None

  /* Epoch of the controller that last changed the leader. This needs to be initialized correctly upon broker startup.
   * One way of doing that is through the controller's start replica state change command. When a new broker starts up
   * the controller sends it a start replica command containing the leader for each partition that the broker hosts.
   * In addition to the leader, the controller can also send the epoch of the controller that elected the leader for
   * each partition. */
  private var controllerEpoch: Int = KafkaController.InitialControllerEpoch
  this.logIdent = s"[Partition $topicPartition broker=$localBrokerId] "

  private val tags = Map("topic" -> topic, "partition" -> partitionId.toString)

  newGauge("UnderReplicated",
    new Gauge[Int] {
      def value: Int = {
        if (isUnderReplicated) 1 else 0
      }
    },
    tags
  )

  newGauge("InSyncReplicasCount",
    new Gauge[Int] {
      def value: Int = {
        if (isLeader) inSyncReplicaIds.size else 0
      }
    },
    tags
  )

  newGauge("CaughtUpReplicasCount",
    new Gauge[Int] {
      def value: Int = {
        caughtUpReplicaCount
      }
    },
    tags
  )

  newGauge("UnderMinIsr",
    new Gauge[Int] {
      def value: Int = {
        if (isUnderMinIsr) 1 else 0
      }
    },
    tags
  )

  newGauge("AtMinIsr",
    new Gauge[Int] {
      def value: Int = {
        if (isAtMinIsr) 1 else 0
      }
    },
    tags
  )

  newGauge("ReplicasCount",
    new Gauge[Int] {
      def value: Int = {
        if (isLeader) assignmentState.replicationFactor else 0
      }
    },
    tags
  )

  newGauge("LastStableOffsetLag",
    new Gauge[Long] {
      def value: Long = {
        lastStableOffsetLag
      }
    },
    tags
  )

  newGauge("IsNotCaughtUp",
    new Gauge[Int] {
      def value: Int = {
        if (isNotCaughtUp) 1 else 0
      }
    },
    tags
  )

  newGauge("ObserverReplicasCount",
    new Gauge[Int] {
      def value: Int = {
        if (isLeader) assignmentState.observers.size else 0
      }
    },
    tags
  )

  def isNotCaughtUp: Boolean =
    isLeader && caughtUpReplicaCount < assignmentState.replicationFactor

  def isUnderReplicated: Boolean =
    isLeader && (assignmentState.replicationFactor - inSyncReplicaIds.size - assignmentState.observers.size) > 0

  def isUnderMinIsr: Boolean = leaderLogIfLocal.exists { inSyncReplicaIds.size < _.config.minInSyncReplicas }

  def isAtMinIsr: Boolean = leaderLogIfLocal.exists { inSyncReplicaIds.size == _.config.minInSyncReplicas }

  def isReassigning: Boolean = assignmentState.isInstanceOf[OngoingReassignmentState]

  def isAddingLocalReplica: Boolean = assignmentState.isAddingReplica(localBrokerId)

  def isAddingReplica(replicaId: Int): Boolean = assignmentState.isAddingReplica(replicaId)

  def lastStableOffsetLag: Long = {
    log.map(_.lastStableOffsetLag).getOrElse(0)
  }

  /**
   * Create the future replica if 1) the current replica is not in the given log directory and 2) the future replica
   * does not exist. This method assumes that the current replica has already been created.
   *
   * @param logDir log directory
   * @param highWatermarkCheckpoints Checkpoint to load initial high watermark from
   * @return true iff the future replica is created
   */
  def maybeCreateFutureReplica(logDir: String, highWatermarkCheckpoints: OffsetCheckpoints): Boolean = {
    // The writeLock is needed to make sure that while the caller checks the log directory of the
    // current replica and the existence of the future replica, no other thread can update the log directory of the
    // current replica or remove the future replica.
    inWriteLock(leaderIsrUpdateLock) {
      val currentLogDir = localLogOrException.parentDir
      if (currentLogDir == logDir) {
        info(s"Current log directory $currentLogDir is same as requested log dir $logDir. " +
          s"Skipping future replica creation.")
        false
      } else {
        futureLog match {
          case Some(partitionFutureLog) =>
            val futureLogDir = partitionFutureLog.parentDir
            if (futureLogDir != logDir)
              throw new IllegalStateException(s"The future log dir $futureLogDir of $topicPartition is " +
                s"different from the requested log dir $logDir")
            false
          case None =>
            createLogIfNotExists(isNew = false, isFutureReplica = true, highWatermarkCheckpoints)
            true
        }
      }
    }
  }

  def createLogIfNotExists(isNew: Boolean, isFutureReplica: Boolean, offsetCheckpoints: OffsetCheckpoints): Unit = {
    isFutureReplica match {
      case true if futureLog.isEmpty =>
        val log = createLog(isNew, isFutureReplica, offsetCheckpoints)
        this.futureLog = Option(log)
      case false if log.isEmpty =>
        val log = createLog(isNew, isFutureReplica, offsetCheckpoints)
        this.log = Option(log)
      case _ => trace(s"${if (isFutureReplica) "Future Log" else "Log"} already exists.")
    }
  }

  // Visible for testing
<<<<<<< HEAD
  private[cluster] def createLog(replicaId: Int, isNew: Boolean, isFutureReplica: Boolean, offsetCheckpoints: OffsetCheckpoints): AbstractLog = {
    val fetchLogConfig = () => {
=======
  private[cluster] def createLog(isNew: Boolean, isFutureReplica: Boolean, offsetCheckpoints: OffsetCheckpoints): Log = {
    def fetchLogConfig: LogConfig = {
>>>>>>> 38fed121
      val props = stateStore.fetchTopicConfig()
      LogConfig.fromProps(logManager.currentDefaultConfig.originals, props)
    }

    logManager.initializingLog(topicPartition)
    var maybeLog: Option[AbstractLog] = None
    try {
      val log = logManager.getOrCreateLog(topicPartition, fetchLogConfig, isNew, isFutureReplica)
      val checkpointHighWatermark = offsetCheckpoints.fetch(log.parentDir, topicPartition).getOrElse {
        info(s"No checkpointed highwatermark is found for partition $topicPartition")
        0L
      }
      val initialHighWatermark = log.updateHighWatermark(checkpointHighWatermark)
      info(s"Log loaded for partition $topicPartition with initial high watermark $initialHighWatermark")
      maybeLog = Some(log)
      log
    } finally {
      logManager.finishedInitializingLog(topicPartition, maybeLog, () => fetchLogConfig)
    }
  }

  def getReplica(replicaId: Int): Option[Replica] = Option(remoteReplicasMap.get(replicaId))

  private def getReplicaOrException(replicaId: Int): Replica = getReplica(replicaId).getOrElse{
    throw new ReplicaNotAvailableException(s"Replica with id $replicaId is not available on broker $localBrokerId")
  }

  private def checkCurrentLeaderEpoch(remoteLeaderEpochOpt: Optional[Integer]): Errors = {
    if (!remoteLeaderEpochOpt.isPresent) {
      Errors.NONE
    } else {
      val remoteLeaderEpoch = remoteLeaderEpochOpt.get
      val localLeaderEpoch = leaderEpoch
      if (localLeaderEpoch > remoteLeaderEpoch)
        Errors.FENCED_LEADER_EPOCH
      else if (localLeaderEpoch < remoteLeaderEpoch)
        Errors.UNKNOWN_LEADER_EPOCH
      else
        Errors.NONE
    }
  }

  private def getLocalLog(currentLeaderEpoch: Optional[Integer],
                          requireLeader: Boolean): Either[AbstractLog, Errors] = {
    checkCurrentLeaderEpoch(currentLeaderEpoch) match {
      case Errors.NONE =>
        if (requireLeader && !isLeader) {
          Right(Errors.NOT_LEADER_FOR_PARTITION)
        } else {
          log match {
            case Some(partitionLog) =>
              Left(partitionLog)
            case _ =>
              if (requireLeader)
                Right(Errors.NOT_LEADER_FOR_PARTITION)
              else
                Right(Errors.REPLICA_NOT_AVAILABLE)
          }
        }
      case error =>
        Right(error)
    }
  }

  def localLogOrException: AbstractLog = log.getOrElse {
    throw new ReplicaNotAvailableException(s"Log for partition $topicPartition is not available " +
      s"on broker $localBrokerId")
  }

  def futureLocalLogOrException: AbstractLog = futureLog.getOrElse {
    throw new ReplicaNotAvailableException(s"Future log for partition $topicPartition is not available " +
      s"on broker $localBrokerId")
  }

  def leaderLogIfLocal: Option[AbstractLog] = {
    log.filter(_ => isLeader)
  }

  /**
   * Returns true if this node is currently leader for the Partition.
   */
  def isLeader: Boolean = leaderReplicaIdOpt.contains(localBrokerId)

  def localLogWithEpochOrException(currentLeaderEpoch: Optional[Integer],
                                   requireLeader: Boolean): AbstractLog = {
    getLocalLog(currentLeaderEpoch, requireLeader) match {
      case Left(localLog) => localLog
      case Right(error) =>
        throw error.exception(s"Failed to find ${if (requireLeader) "leader " else ""} log for " +
          s"partition $topicPartition with leader epoch $currentLeaderEpoch. The current leader " +
          s"is $leaderReplicaIdOpt and the current epoch $leaderEpoch")
    }
  }

  // Visible for testing -- Used by unit tests to set log for this partition
  def setLog(log: AbstractLog, isFutureLog: Boolean): Unit = {
    if (isFutureLog)
      futureLog = Some(log)
    else
      this.log = Some(log)
  }

  // remoteReplicas will be called in the hot path, and must be inexpensive
  def remoteReplicas: Iterable[Replica] =
    remoteReplicasMap.values

  def futureReplicaDirChanged(newDestinationDir: String): Boolean = {
    inReadLock(leaderIsrUpdateLock) {
      futureLog.exists(_.parentDir != newDestinationDir)
    }
  }

  def removeFutureLocalReplica(deleteFromLogDir: Boolean = true): Unit = {
    inWriteLock(leaderIsrUpdateLock) {
      futureLog = None
      if (deleteFromLogDir)
        logManager.asyncDelete(topicPartition, isFuture = true)
    }
  }

  // Return true if the future replica exists and it has caught up with the current replica for this partition
  // Only ReplicaAlterDirThread will call this method and ReplicaAlterDirThread should remove the partition
  // from its partitionStates if this method returns true
  def maybeReplaceCurrentWithFutureReplica(): Boolean = {
    // lock to prevent the log append by followers while checking if the log dir could be replaced with future log.
    futureLogLock.synchronized {
      val localReplicaLEO = localLogOrException.logEndOffset
      val futureReplicaLEO = futureLog.map(_.logEndOffset)
      if (futureReplicaLEO.contains(localReplicaLEO)) {
        // The write lock is needed to make sure that while ReplicaAlterDirThread checks the LEO of the
        // current replica, no other thread can update LEO of the current replica via log truncation or log append operation.
        inWriteLock(leaderIsrUpdateLock) {
          futureLog match {
            case Some(futurePartitionLog) =>
              if (log.exists(_.logEndOffset == futurePartitionLog.logEndOffset)) {
                logManager.replaceCurrentWithFutureLog(topicPartition)
                log = futureLog
                removeFutureLocalReplica(false)
                true
              } else false
            case None =>
              // Future replica is removed by a non-ReplicaAlterLogDirsThread before this method is called
              // In this case the partition should have been removed from state of the ReplicaAlterLogDirsThread
              // Return false so that ReplicaAlterLogDirsThread does not have to remove this partition from the
              // state again to avoid race condition
              false
          }
        }
      } else false
    }
  }

  def delete(): Unit = {
    // need to hold the lock to prevent appendMessagesToLeader() from hitting I/O exceptions due to log being deleted
    inWriteLock(leaderIsrUpdateLock) {
      remoteReplicasMap.clear()
      assignmentState = SimpleAssignmentState(Seq.empty, Set.empty)
      log = None
      futureLog = None
      inSyncReplicaIds = Set.empty
      leaderReplicaIdOpt = None
      leaderEpochStartOffsetOpt = None
      Partition.removeMetrics(topicPartition)
      Partition.deleteLog(topicPartition, logManager, tierReplicaManagerOpt)
    }
  }

  def getLeaderEpoch: Int = this.leaderEpoch

  /**
   * Make the local replica the leader by resetting LogEndOffset for remote replicas (there could be old LogEndOffset
   * from the time when this broker was the leader last time) and setting the new leader and ISR.
   * If the leader replica id does not change, return false to indicate the replica manager.
   */
  def makeLeader(partitionState: LeaderAndIsrPartitionState,
                 highWatermarkCheckpoints: OffsetCheckpoints): Boolean = {
    val (leaderHWIncremented, isNewLeader) = inWriteLock(leaderIsrUpdateLock) {
      // record the epoch of the controller that made the leadership decision. This is useful while updating the isr
      // to maintain the decision maker controller's epoch in the zookeeper path
      controllerEpoch = partitionState.controllerEpoch

      updateAssignmentAndIsr(
        assignment = partitionState.replicas.asScala.map(_.toInt),
        isr = partitionState.isr.asScala.map(_.toInt).toSet,
        addingReplicas = partitionState.addingReplicas.asScala.map(_.toInt),
        removingReplicas = partitionState.removingReplicas.asScala.map(_.toInt),
        observers = partitionState.observers.asScala.iterator.map(_.toInt).toSet
      )
      createLogIfNotExists(partitionState.isNew, isFutureReplica = false, highWatermarkCheckpoints)

      val leaderLog = localLogOrException
      val leaderEpochStartOffset = leaderLog.logEndOffset
      info(s"$topicPartition starts at leader epoch ${partitionState.leaderEpoch} from " +
        s"offset $leaderEpochStartOffset with high watermark ${leaderLog.highWatermark}. " +
        s"Previous leader epoch was $leaderEpoch.")

      //We cache the leader epoch here, persisting it only if it's local (hence having a log dir)
      leaderEpoch = partitionState.leaderEpoch
      leaderEpochStartOffsetOpt = Some(leaderEpochStartOffset)
      zkVersion = partitionState.zkVersion

      // In the case of successive leader elections in a short time period, a follower may have
      // entries in its log from a later epoch than any entry in the new leader's log. In order
      // to ensure that these followers can truncate to the right offset, we must cache the new
      // leader epoch and the start offset since it should be larger than any epoch that a follower
      // would try to query.
      leaderLog.maybeAssignEpochStartOffset(leaderEpoch, leaderEpochStartOffset)
      if (partitionState.topicId != MessageUtil.ZERO_UUID)
        leaderLog.assignTopicId(partitionState.topicId)
      tierReplicaManagerOpt.foreach(_.becomeLeader(leaderLog.tierPartitionState, leaderEpoch))

      val isNewLeader = !isLeader
      val curTimeMs = time.milliseconds
      // initialize lastCaughtUpTime of replicas as well as their lastFetchTimeMs and lastFetchLeaderLogEndOffset.
      remoteReplicas.foreach { replica =>
        val lastCaughtUpTimeMs = if (inSyncReplicaIds.contains(replica.brokerId)) curTimeMs else 0L
        replica.resetLastCaughtUpTime(leaderEpochStartOffset, curTimeMs, lastCaughtUpTimeMs)
      }

      if (isNewLeader) {
        // mark local replica as the leader after converting hw
        leaderReplicaIdOpt = Some(localBrokerId)
        // reset log end offset for remote replicas
        remoteReplicas.foreach { replica =>
          replica.updateFetchState(
            followerFetchOffsetMetadata = LogOffsetMetadata.UnknownOffsetMetadata,
            followerStartOffset = Log.UnknownOffset,
            followerFetchTimeMs = 0L,
            leaderEndOffset = Log.UnknownOffset,
            lastSentHighwatermark = 0L)
        }
      }
      // we may need to increment high watermark since ISR could be down to 1
      (maybeIncrementLeaderHW(leaderLog), isNewLeader)
    }
    // some delayed operations may be unblocked after HW changed
    if (leaderHWIncremented)
      tryCompleteDelayedRequests()
    isNewLeader
  }

  /**
   *  Make the local replica the follower by setting the new leader and ISR to empty
   *  If the leader replica id does not change and the new epoch is equal or one
   *  greater (that is, no updates have been missed), return false to indicate to the
   *  replica manager that state is already correct and the become-follower steps can be skipped
   */
  def makeFollower(partitionState: LeaderAndIsrPartitionState,
                   highWatermarkCheckpoints: OffsetCheckpoints): Boolean = {
    inWriteLock(leaderIsrUpdateLock) {
      val newLeaderBrokerId = partitionState.leader
      val oldLeaderEpoch = leaderEpoch
      // record the epoch of the controller that made the leadership decision. This is useful while updating the isr
      // to maintain the decision maker controller's epoch in the zookeeper path
      controllerEpoch = partitionState.controllerEpoch

      updateAssignmentAndIsr(
        assignment = partitionState.replicas.asScala.iterator.map(_.toInt).toSeq,
        isr = Set.empty[Int],
        addingReplicas = partitionState.addingReplicas.asScala.map(_.toInt),
        removingReplicas = partitionState.removingReplicas.asScala.map(_.toInt),
        observers = partitionState.observers.asScala.iterator.map(_.toInt).toSet
      )
<<<<<<< HEAD
      createLogIfNotExists(localBrokerId, partitionState.isNew, isFutureReplica = false, highWatermarkCheckpoints)
      val followerLog = localLogOrException
      if (partitionState.topicId != MessageUtil.ZERO_UUID)
        followerLog.assignTopicId(partitionState.topicId)
      tierReplicaManagerOpt.foreach(_.becomeFollower(followerLog.tierPartitionState))
=======
      createLogIfNotExists(partitionState.isNew, isFutureReplica = false, highWatermarkCheckpoints)
>>>>>>> 38fed121

      leaderEpoch = partitionState.leaderEpoch
      leaderEpochStartOffsetOpt = None
      zkVersion = partitionState.zkVersion

      if (leaderReplicaIdOpt.contains(newLeaderBrokerId) && leaderEpoch == oldLeaderEpoch) {
        false
      } else {
        leaderReplicaIdOpt = Some(newLeaderBrokerId)
        true
      }
    }
  }

  /**
   * Update the follower's state in the leader based on the last fetch request. See
   * [[kafka.cluster.Replica#updateLogReadResult]] for details.
   *
   * @return true if the follower's fetch state was updated, false if the followerId is not recognized
   */
  def updateFollowerFetchState(followerId: Int,
                               followerFetchOffsetMetadata: LogOffsetMetadata,
                               followerStartOffset: Long,
                               followerFetchTimeMs: Long,
                               leaderEndOffset: Long,
                               lastSentHighwatermark: Long): Boolean = {
    getReplica(followerId) match {
      case Some(followerReplica) =>
        // No need to calculate low watermark if there is no delayed DeleteRecordsRequest
        val oldLeaderLW = if (delayedOperations.numDelayedDelete > 0) lowWatermarkIfLeader else -1L
        val prevFollowerEndOffset = followerReplica.logEndOffset
        followerReplica.updateFetchState(
          followerFetchOffsetMetadata,
          followerStartOffset,
          followerFetchTimeMs,
          leaderEndOffset,
          lastSentHighwatermark)

        val newLeaderLW = if (delayedOperations.numDelayedDelete > 0) lowWatermarkIfLeader else -1L
        // check if the LW of the partition has incremented
        // since the replica's logStartOffset may have incremented
        val leaderLWIncremented = newLeaderLW > oldLeaderLW

        // check if we need to expand ISR to include this replica
        // if it is not in the ISR yet
        if (!inSyncReplicaIds.contains(followerId))
          maybeExpandIsr(followerReplica, followerFetchTimeMs)

        // check if the HW of the partition can now be incremented
        // since the replica may already be in the ISR and its LEO has just incremented
        val leaderHWIncremented = if (prevFollowerEndOffset != followerReplica.logEndOffset) {
          leaderLogIfLocal.exists(leaderLog => maybeIncrementLeaderHW(leaderLog, followerFetchTimeMs))
        } else {
          false
        }

        // some delayed operations may be unblocked after HW or LW changed
        if (leaderLWIncremented || leaderHWIncremented)
          tryCompleteDelayedRequests()

        debug(s"Recorded replica $followerId log end offset (LEO) position " +
          s"${followerFetchOffsetMetadata.messageOffset} and log start offset $followerStartOffset.")
        true

      case None =>
        false
    }
  }

  /**
   * Stores the topic partition assignment and ISR.
   * It creates a new Replica object for any new remote broker. The isr parameter is
   * expected to be a subset of the assignment parameter.
   *
   * Note: public visibility for tests.
   *
   * @param assignment An ordered sequence of all the broker ids that were assigned to this
   *                   topic partition
   * @param isr The set of broker ids that are known to be insync with the leader
   * @param addingReplicas An ordered sequence of all broker ids that will be added to the
   *                       assignment
   * @param removingReplicas An ordered sequence of all broker ids that will be removed from
   *                         the assignment
   * @param observers A sequence of broker ids that have been designated as observers.
   *                  Note that in a degraded state, the leader may be one of the observers.
   */
  def updateAssignmentAndIsr(assignment: Seq[Int],
                             isr: Set[Int],
                             addingReplicas: Seq[Int],
                             removingReplicas: Seq[Int],
                             observers: Set[Int]): Unit = {
    val replicaSet = assignment.toSet
    val removedReplicas = remoteReplicasMap.keys -- replicaSet

    assignment
      .filter(_ != localBrokerId)
      .foreach(id => remoteReplicasMap.getAndMaybePut(id, new Replica(id, topicPartition)))
    removedReplicas.foreach(remoteReplicasMap.remove)

    if (addingReplicas.nonEmpty || removingReplicas.nonEmpty)
      assignmentState = OngoingReassignmentState(addingReplicas, removingReplicas, assignment, observers)
    else
      assignmentState = SimpleAssignmentState(assignment, observers)

    inSyncReplicaIds = isr
  }

  /**
   * Check and maybe expand the ISR of the partition.
   * A replica will be added to ISR if its LEO >= current hw of the partition and it is caught up to
   * an offset within the current leader epoch. A replica must be caught up to the current leader
   * epoch before it can join ISR, because otherwise, if there is committed data between current
   * leader's HW and LEO, the replica may become the leader before it fetches the committed data
   * and the data will be lost.
   *
   * Technically, a replica shouldn't be in ISR if it hasn't caught up for longer than replicaLagTimeMaxMs,
   * even if its log end offset is >= HW. However, to be consistent with how the follower determines
   * whether a replica is in-sync, we only check HW.
   *
   * This function can be triggered when a replica's LEO has incremented.
   */
  private def maybeExpandIsr(followerReplica: Replica, followerFetchTimeMs: Long): Unit = {
    // isBrokerIsrEligible check is needed in ce-kafka for global kafka feature
    if (!isBrokerIsrEligible(followerReplica.brokerId))
      return

    val needsIsrUpdate = inReadLock(leaderIsrUpdateLock) {
      needsExpandIsr(followerReplica)
    }
    if (needsIsrUpdate) {
      inWriteLock(leaderIsrUpdateLock) {
        // check if this replica needs to be added to the ISR
        if (needsExpandIsr(followerReplica)) {
          val newInSyncReplicaIds = inSyncReplicaIds + followerReplica.brokerId
          info(s"Expanding ISR from ${inSyncReplicaIds.mkString(",")} to ${newInSyncReplicaIds.mkString(",")}")
          // update ISR in ZK and cache
          expandIsr(newInSyncReplicaIds)
        }
      }
    }
  }

  private def needsExpandIsr(followerReplica: Replica): Boolean = {
    leaderLogIfLocal.exists { leaderLog =>
      val leaderHighwatermark = leaderLog.highWatermark
      !inSyncReplicaIds.contains(followerReplica.brokerId) && isFollowerInSync(followerReplica, leaderHighwatermark)
    }
  }

  private def isFollowerInSync(followerReplica: Replica, highWatermark: Long): Boolean = {
    val followerEndOffset = followerReplica.logEndOffset
    followerEndOffset >= highWatermark && leaderEpochStartOffsetOpt.exists(followerEndOffset >= _)
  }

  private[this] def isBrokerIsrEligible(brokerId: Int): Boolean = {
    // A broker should join the ISR if it is not an observer or if we are operating
    // in a degraded state and the leader is an observer
    val currentAssignmentState = assignmentState
    currentAssignmentState.observers.contains(localBrokerId) ||
      !currentAssignmentState.observers.contains(brokerId)
  }

  // public for jmh benchmarking
  def caughtUpReplicaCount: Int = {
    // caughtUpReplicaCount will be called for two metrics: CaughtUpReplicasCount and IsNotCaughtUp metric,
    // for every leader partition and for each metric scrape. Care should be taken to keep this call fast.
    leaderLogIfLocal.map { leaderLog =>
      val hwm = leaderLog.highWatermark
      // remote replicas in sync + leader
      remoteReplicasMap.values.count(isFollowerInSync(_, hwm)) + 1
    }.getOrElse(0)
  }

  /*
   * Returns a tuple where the first element is a boolean indicating whether enough replicas reached `requiredOffset`
   * and the second element is an error (which would be `Errors.NONE` for no error).
   *
   * Note that this method will only be called if requiredAcks = -1 and we are waiting for all replicas in ISR to be
   * fully caught up to the (local) leader's offset corresponding to this produce request before we acknowledge the
   * produce request.
   */
  def checkEnoughReplicasReachOffset(requiredOffset: Long): (Boolean, Errors) = {
    leaderLogIfLocal match {
      case Some(leaderLog) =>
        // keep the current immutable replica list reference
        val curInSyncReplicaIds = inSyncReplicaIds

        if (isTraceEnabled) {
          def logEndOffsetString: ((Int, Long)) => String = {
            case (brokerId, logEndOffset) => s"broker $brokerId: $logEndOffset"
          }

          val curInSyncReplicaObjects = (curInSyncReplicaIds - localBrokerId).map(getReplicaOrException)
          val replicaInfo = curInSyncReplicaObjects.map(replica => (replica.brokerId, replica.logEndOffset))
          val localLogInfo = (localBrokerId, localLogOrException.logEndOffset)
          val (ackedReplicas, awaitingReplicas) = (replicaInfo + localLogInfo).partition { _._2 >= requiredOffset}

          trace(s"Progress awaiting ISR acks for offset $requiredOffset: " +
            s"acked: ${ackedReplicas.map(logEndOffsetString)}, " +
            s"awaiting ${awaitingReplicas.map(logEndOffsetString)}")
        }

        val minIsr = leaderLog.config.minInSyncReplicas
        if (leaderLog.highWatermark >= requiredOffset) {
          /*
           * The topic may be configured not to accept messages if there are not enough replicas in ISR
           * in this scenario the request was already appended locally and then added to the purgatory before the ISR was shrunk
           */
          if (minIsr <= curInSyncReplicaIds.size)
            (true, Errors.NONE)
          else
            (true, Errors.NOT_ENOUGH_REPLICAS_AFTER_APPEND)
        } else
          (false, Errors.NONE)
      case None =>
        (false, Errors.NOT_LEADER_FOR_PARTITION)
    }
  }

  /**
   * Check and maybe increment the high watermark of the partition;
   * this function can be triggered when
   *
   * 1. Partition ISR changed
   * 2. Any replica's LEO changed
   *
   * The HW is determined by the smallest log end offset among all replicas that are in sync or are considered caught-up.
   * This way, if a replica is considered caught-up, but its log end offset is smaller than HW, we will wait for this
   * replica to catch up to the HW before advancing the HW. This helps the situation when the ISR only includes the
   * leader replica and a follower tries to catch up. If we don't wait for the follower when advancing the HW, the
   * follower's log end offset may keep falling behind the HW (determined by the leader's log end offset) and therefore
   * will never be added to ISR.
   *
   * Returns true if the HW was incremented, and false otherwise.
   * Note There is no need to acquire the leaderIsrUpdate lock here
   * since all callers of this private API acquire that lock
   *
   * Confluent Kafka Observers should not participate when calculating the high watermark. Exclude them by
   * checking if the caught up broker are eligible to join the ISR.
   */
  private def maybeIncrementLeaderHW(leaderLog: AbstractLog, curTime: Long = time.milliseconds): Boolean = {
    inReadLock(leaderIsrUpdateLock) {
      // maybeIncrementLeaderHW is in the hot path, the following code is written to
      // avoid unnecessary collection generation
      var newHighWatermark = leaderLog.logEndOffsetMetadata
      remoteReplicasMap.values.foreach { replica =>
        if ((isBrokerIsrEligible(replica.brokerId) && curTime - replica.lastCaughtUpTimeMs <= replicaLagTimeMaxMs
          || inSyncReplicaIds.contains(replica.brokerId))
          && replica.logEndOffsetMetadata.messageOffset < newHighWatermark.messageOffset) {
          newHighWatermark = replica.logEndOffsetMetadata
        }
      }

      leaderLog.maybeIncrementHighWatermark(newHighWatermark) match {
        case Some(oldHighWatermark) =>
          debug(s"High watermark updated from $oldHighWatermark to $newHighWatermark")
          true

        case None =>
          def logEndOffsetString: ((Int, LogOffsetMetadata)) => String = {
            case (brokerId, logEndOffsetMetadata) => s"replica $brokerId: $logEndOffsetMetadata"
          }

          if (isTraceEnabled) {
            val replicaInfo = remoteReplicas.map(replica => (replica.brokerId, replica.logEndOffsetMetadata)).toSet
            val localLogInfo = (localBrokerId, localLogOrException.logEndOffsetMetadata)
            trace(s"Skipping update high watermark since new hw $newHighWatermark is not larger than old value. " +
              s"All current LEOs are ${(replicaInfo + localLogInfo).map(logEndOffsetString)}")
          }
          false
      }
    }
  }

  /**
   * The low watermark offset value, calculated only if the local replica is the partition leader
   * It is only used by leader broker to decide when DeleteRecordsRequest is satisfied. Its value is minimum logStartOffset of all live replicas
   * Low watermark will increase when the leader broker receives either FetchRequest or DeleteRecordsRequest.
   */
  def lowWatermarkIfLeader: Long = {
    if (!isLeader)
      throw new NotLeaderForPartitionException(s"Leader not local for partition $topicPartition on broker $localBrokerId")

    // lowWatermarkIfLeader may be called many times when a DeleteRecordsRequest is outstanding,
    // care has been taken to avoid generating unnecessary collections in this code
    var lowWaterMark = localLogOrException.logStartOffset
    remoteReplicas.foreach { replica =>
      if (metadataCache.getAliveBroker(replica.brokerId).nonEmpty && replica.logStartOffset < lowWaterMark) {
        lowWaterMark = replica.logStartOffset
      }
    }

    futureLog match {
      case Some(partitionFutureLog) =>
        Math.min(lowWaterMark, partitionFutureLog.logStartOffset)
      case None =>
        lowWaterMark
    }
  }

  /**
   * Try to complete any pending requests. This should be called without holding the leaderIsrUpdateLock.
   */
  private def tryCompleteDelayedRequests(): Unit = delayedOperations.checkAndCompleteAll()

  def maybeShrinkIsr(): Unit = {
    val needsIsrUpdate = inReadLock(leaderIsrUpdateLock) {
      needsShrinkIsr()
    }
    val leaderHWIncremented = needsIsrUpdate && inWriteLock(leaderIsrUpdateLock) {
      leaderLogIfLocal match {
        case Some(leaderLog) =>
          val outOfSyncReplicaIds = getOutOfSyncReplicas(replicaLagTimeMaxMs)
          if (outOfSyncReplicaIds.nonEmpty) {
            val newInSyncReplicaIds = inSyncReplicaIds -- outOfSyncReplicaIds
            assert(newInSyncReplicaIds.nonEmpty)
            info("Shrinking ISR from %s to %s. Leader: (highWatermark: %d, endOffset: %d). Out of sync replicas: %s."
              .format(inSyncReplicaIds.mkString(","),
                newInSyncReplicaIds.mkString(","),
                leaderLog.highWatermark,
                leaderLog.logEndOffset,
                outOfSyncReplicaIds.map { replicaId =>
                  s"(brokerId: $replicaId, endOffset: ${getReplicaOrException(replicaId).logEndOffset})"
                }.mkString(" ")
              )
            )

            // update ISR in zk and in cache
            shrinkIsr(newInSyncReplicaIds)

            // we may need to increment high watermark since ISR could be down to 1
            maybeIncrementLeaderHW(leaderLog)
          } else {
            false
          }

        case None => false // do nothing if no longer leader
      }
    }

    // some delayed operations may be unblocked after HW changed
    if (leaderHWIncremented)
      tryCompleteDelayedRequests()
  }

  private def needsShrinkIsr(): Boolean = {
    if (isLeader) {
      val outOfSyncReplicaIds = getOutOfSyncReplicas(replicaLagTimeMaxMs)
      outOfSyncReplicaIds.nonEmpty
    } else {
      false
    }
  }

  private def isFollowerOutOfSync(replicaId: Int,
                                  leaderEndOffset: Long,
                                  currentTimeMs: Long,
                                  maxLagMs: Long): Boolean = {
    val followerReplica = getReplicaOrException(replicaId)
    val followerNotCaughtUp = followerReplica.logEndOffset != leaderEndOffset &&
      (currentTimeMs - followerReplica.lastCaughtUpTimeMs) > maxLagMs

    if (isBrokerIsrEligible(replicaId)) {
      followerNotCaughtUp
    } else {
      // Do not kick observers from the ISR if doing so would cause us to go under min ISR
      leaderLogIfLocal.exists { log =>
        followerNotCaughtUp || inSyncReplicaIds.size > log.config.minInSyncReplicas
      }
    }
  }

  def getOutOfSyncReplicas(maxLagMs: Long): Set[Int] = {
    /**
     * If the follower already has the same leo as the leader, it will not be considered as out-of-sync,
     * otherwise there are two cases that will be handled here -
     * 1. Stuck followers: If the leo of the replica hasn't been updated for maxLagMs ms,
     *                     the follower is stuck and should be removed from the ISR
     * 2. Slow followers: If the replica has not read up to the leo within the last maxLagMs ms,
     *                    then the follower is lagging and should be removed from the ISR
     * Both these cases are handled by checking the lastCaughtUpTimeMs which represents
     * the last time when the replica was fully caught up. If either of the above conditions
     * is violated, that replica is considered to be out of sync
     *
     **/
    val candidateReplicaIds = inSyncReplicaIds - localBrokerId
    val currentTimeMs = time.milliseconds()
    val leaderEndOffset = localLogOrException.logEndOffset
    candidateReplicaIds.filter(replicaId => isFollowerOutOfSync(replicaId, leaderEndOffset, currentTimeMs, maxLagMs))
  }

  private def doAppendRecordsToFollowerOrFutureReplica(records: MemoryRecords, isFuture: Boolean): Option[LogAppendInfo] = {
    if (isFuture) {
      // The read lock is needed to handle race condition if request handler thread tries to
      // remove future replica after receiving AlterReplicaLogDirsRequest.
      inReadLock(leaderIsrUpdateLock) {
        // Note the replica may be undefined if it is removed by a non-ReplicaAlterLogDirsThread before
        // this method is called
        futureLog.map { _.appendAsFollower(records) }
      }
    } else {
      // The lock is needed to prevent the follower replica from being updated while ReplicaAlterDirThread
      // is executing maybeReplaceCurrentWithFutureReplica() to replace follower replica with the future replica.
      futureLogLock.synchronized {
        Some(localLogOrException.appendAsFollower(records))
      }
    }
  }

  def appendRecordsToFollowerOrFutureReplica(records: MemoryRecords, isFuture: Boolean): Option[LogAppendInfo] = {
    try {
      doAppendRecordsToFollowerOrFutureReplica(records, isFuture)
    } catch {
      case e: UnexpectedAppendOffsetException =>
        val log = if (isFuture) futureLocalLogOrException else localLogOrException
        val logEndOffset = log.logEndOffset
        if (logEndOffset == log.logStartOffset &&
            e.firstOffset < logEndOffset && e.lastOffset >= logEndOffset) {
          // This may happen if the log start offset on the leader (or current replica) falls in
          // the middle of the batch due to delete records request and the follower tries to
          // fetch its first offset from the leader.
          // We handle this case here instead of Log#append() because we will need to remove the
          // segment that start with log start offset and create a new one with earlier offset
          // (base offset of the batch), which will move recoveryPoint backwards, so we will need
          // to checkpoint the new recovery point before we append
          val replicaName = if (isFuture) "future replica" else "follower"
          info(s"Unexpected offset in append to $topicPartition. First offset ${e.firstOffset} is less than log start offset ${log.logStartOffset}." +
               s" Since this is the first record to be appended to the $replicaName's log, will start the log from offset ${e.firstOffset}.")
          truncateFullyAndStartAt(e.firstOffset, isFuture)
          doAppendRecordsToFollowerOrFutureReplica(records, isFuture)
        } else
          throw e
    }
  }

  def appendRecordsToLeader(records: MemoryRecords, origin: AppendOrigin, requiredAcks: Int): LogAppendInfo = {
    val (info, leaderHWIncremented) = inReadLock(leaderIsrUpdateLock) {
      leaderLogIfLocal match {
        case Some(leaderLog) =>
          val minIsr = leaderLog.config.minInSyncReplicas
          val inSyncSize = inSyncReplicaIds.size

          // Avoid writing to leader if there are not enough insync replicas to make it safe
          if (inSyncSize < minIsr && requiredAcks == -1) {
            throw new NotEnoughReplicasException(s"The size of the current ISR $inSyncReplicaIds " +
              s"is insufficient to satisfy the min.isr requirement of $minIsr for partition $topicPartition")
          }

          val info = leaderLog.appendAsLeader(records, leaderEpoch = this.leaderEpoch, origin,
            interBrokerProtocolVersion)

          // we may need to increment high watermark since ISR could be down to 1
          (info, maybeIncrementLeaderHW(leaderLog))

        case None =>
          throw new NotLeaderForPartitionException("Leader not local for partition %s on broker %d"
            .format(topicPartition, localBrokerId))
      }
    }

    // some delayed operations may be unblocked after HW changed
    if (leaderHWIncremented)
      tryCompleteDelayedRequests()
    else {
      // probably unblock some follower fetch requests since log end offset has been updated
      delayedOperations.checkAndCompleteFetch()
    }

    info
  }

  def readRecords(fetchOffset: Long,
                  currentLeaderEpoch: Optional[Integer],
                  maxBytes: Int,
                  fetchIsolation: FetchIsolation,
                  fetchOnlyFromLeader: Boolean,
                  minOneMessage: Boolean,
                  permitPreferredTierRead: Boolean): LogReadInfo = inReadLock(leaderIsrUpdateLock) {
    // decide whether to only fetch from leader
    val localLog = localLogWithEpochOrException(currentLeaderEpoch, fetchOnlyFromLeader)

    // Note we use the log end offset prior to the read. This ensures that any appends following
    // the fetch do not prevent a follower from coming into sync.
    val initialHighWatermark = localLog.highWatermark
    val initialLogStartOffset = localLog.logStartOffset
    val initialLogEndOffset = localLog.logEndOffset
    val initialLastStableOffset = localLog.lastStableOffset
    val fetchedData = localLog.read(fetchOffset, maxBytes, fetchIsolation, minOneMessage, permitPreferredTierRead)

    LogReadInfo(
      fetchedData = fetchedData,
      highWatermark = initialHighWatermark,
      logStartOffset = initialLogStartOffset,
      logEndOffset = initialLogEndOffset,
      lastStableOffset = initialLastStableOffset)
  }

  def fetchTierOffsetForType(timestamp: Long,
                             currentLeaderEpoch: Option[Integer],
                             fetchOnlyFromLeader: Boolean): Option[Long] = inReadLock(leaderIsrUpdateLock) {
    // decide whether to only fetch from leader
    localLogWithEpochOrException(currentLeaderEpoch.asJava, fetchOnlyFromLeader)
    logManager.getLog(topicPartition).map { log =>
      timestamp match {
        case ListOffsetRequest.LOCAL_START_OFFSET => log.localLogStartOffset
        case ListOffsetRequest.LOCAL_END_OFFSET => log.localLogEndOffset
        case _ => throw new UnsupportedOperationException(s"Lookup for $timestamp not supported")
      }
    }
  }

  def fetchOffsetForTimestamp(timestamp: Long,
                              isolationLevel: Option[IsolationLevel],
                              currentLeaderEpoch: Optional[Integer],
                              fetchOnlyFromLeader: Boolean): Option[TimestampAndOffset] = inReadLock(leaderIsrUpdateLock) {
    // decide whether to only fetch from leader
    val localLog = localLogWithEpochOrException(currentLeaderEpoch, fetchOnlyFromLeader)

    val lastFetchableOffset = isolationLevel match {
      case Some(IsolationLevel.READ_COMMITTED) => localLog.lastStableOffset
      case Some(IsolationLevel.READ_UNCOMMITTED) => localLog.highWatermark
      case None => localLog.logEndOffset
    }

    val epochLogString = if(currentLeaderEpoch.isPresent) {
      s"epoch ${currentLeaderEpoch.get}"
    } else {
      "unknown epoch"
    }

    // Only consider throwing an error if we get a client request (isolationLevel is defined) and the start offset
    // is lagging behind the high watermark
    val maybeOffsetsError: Option[ApiException] = leaderEpochStartOffsetOpt
      .filter(epochStart => isolationLevel.isDefined && epochStart > localLog.highWatermark)
      .map(epochStart => Errors.OFFSET_NOT_AVAILABLE.exception(s"Failed to fetch offsets for " +
        s"partition $topicPartition with leader $epochLogString as this partition's " +
        s"high watermark (${localLog.highWatermark}) is lagging behind the " +
        s"start offset from the beginning of this epoch ($epochStart)."))

    def getOffsetByTimestamp: Option[TimestampAndOffset] = {
      logManager.getLog(topicPartition).flatMap(log => log.fetchOffsetByTimestamp(timestamp))
    }

    // If we're in the lagging HW state after a leader election, throw OffsetNotAvailable for "latest" offset
    // or for a timestamp lookup that is beyond the last fetchable offset.
    timestamp match {
      case ListOffsetRequest.LATEST_TIMESTAMP =>
        maybeOffsetsError.map(e => throw e)
          .orElse(Some(new FileTimestampAndOffset(RecordBatch.NO_TIMESTAMP, lastFetchableOffset, Optional.of(leaderEpoch: Integer))))
      case ListOffsetRequest.EARLIEST_TIMESTAMP =>
        getOffsetByTimestamp
      case _ =>
        getOffsetByTimestamp.filter {
          case fileTimestampAndOffset : FileTimestampAndOffset => fileTimestampAndOffset.offset < lastFetchableOffset
          case _ : TierTimestampAndOffset => true
        }.orElse(maybeOffsetsError.map(e => throw e))
    }
  }

  def fetchOffsetSnapshot(currentLeaderEpoch: Optional[Integer],
                          fetchOnlyFromLeader: Boolean): LogOffsetSnapshot = inReadLock(leaderIsrUpdateLock) {
    // decide whether to only fetch from leader
    val localLog = localLogWithEpochOrException(currentLeaderEpoch, fetchOnlyFromLeader)
    localLog.fetchOffsetSnapshot
  }

  def legacyFetchOffsetsForTimestamp(timestamp: Long,
                                     maxNumOffsets: Int,
                                     isFromConsumer: Boolean,
                                     fetchOnlyFromLeader: Boolean): Seq[Long] = inReadLock(leaderIsrUpdateLock) {
    val localLog = localLogWithEpochOrException(Optional.empty(), fetchOnlyFromLeader)
    val allOffsets = localLog.legacyFetchOffsetsBefore(timestamp, maxNumOffsets)

    if (!isFromConsumer) {
      allOffsets
    } else {
      val hw = localLog.highWatermark
      if (allOffsets.exists(_ > hw))
        hw +: allOffsets.dropWhile(_ > hw)
      else
        allOffsets
    }
  }

  def logStartOffset: Long = {
    inReadLock(leaderIsrUpdateLock) {
      leaderLogIfLocal.map(_.logStartOffset).getOrElse(-1)
    }
  }

  /**
   * Update logStartOffset and low watermark if 1) offset <= highWatermark and 2) it is the leader replica.
   * This function can trigger log segment deletion and log rolling.
   *
   * Return low watermark of the partition.
   */
  def deleteRecordsOnLeader(offset: Long): LogDeleteRecordsResult = inReadLock(leaderIsrUpdateLock) {
    leaderLogIfLocal match {
      case Some(leaderLog) =>
        if (!leaderLog.config.delete)
          throw new PolicyViolationException(s"Records of partition $topicPartition can not be deleted due to the configured policy")

        val convertedOffset = if (offset == DeleteRecordsRequest.HIGH_WATERMARK)
          leaderLog.highWatermark
        else
          offset

        if (convertedOffset < 0)
          throw new OffsetOutOfRangeException(s"The offset $convertedOffset for partition $topicPartition is not valid")

        leaderLog.maybeIncrementLogStartOffset(convertedOffset)
        LogDeleteRecordsResult(
          requestedOffset = convertedOffset,
          lowWatermark = lowWatermarkIfLeader)
      case None =>
        throw new NotLeaderForPartitionException(s"Leader not local for partition $topicPartition on broker $localBrokerId")
    }
  }

  /**
   * Truncate the local log of this partition to the specified offset and checkpoint the recovery point to this offset
   *
   * @param offset offset to be used for truncation
   * @param isFuture True iff the truncation should be performed on the future log of this partition
   */
  def truncateTo(offset: Long, isFuture: Boolean): Unit = {
    // The read lock is needed to prevent the follower replica from being truncated while ReplicaAlterDirThread
    // is executing maybeReplaceCurrentWithFutureReplica() to replace follower replica with the future replica.
    inReadLock(leaderIsrUpdateLock) {
      logManager.truncateTo(Map(topicPartition -> offset), isFuture = isFuture)
    }
  }

  /**
   * Delete all data in the local log of this partition and start the log at the new offset
   *
   * @param newOffset The new offset to start the log with
   * @param isFuture True iff the truncation should be performed on the future log of this partition
   */
  def truncateFullyAndStartAt(newOffset: Long, isFuture: Boolean): Unit = {
    // The read lock is needed to prevent the follower replica from being truncated while ReplicaAlterDirThread
    // is executing maybeReplaceCurrentWithFutureReplica() to replace follower replica with the future replica.
    inReadLock(leaderIsrUpdateLock) {
      logManager.truncateFullyAndStartAt(topicPartition, newOffset, isFuture = isFuture)
    }
  }

  /**
   * Find the (exclusive) last offset of the largest epoch less than or equal to the requested epoch.
   *
   * @param currentLeaderEpoch The expected epoch of the current leader (if known)
   * @param leaderEpoch Requested leader epoch
   * @param fetchOnlyFromLeader Whether or not to require servicing only from the leader
   *
   * @return The requested leader epoch and the end offset of this leader epoch, or if the requested
   *         leader epoch is unknown, the leader epoch less than the requested leader epoch and the end offset
   *         of this leader epoch. The end offset of a leader epoch is defined as the start
   *         offset of the first leader epoch larger than the leader epoch, or else the log end
   *         offset if the leader epoch is the latest leader epoch.
   */
  def lastOffsetForLeaderEpoch(currentLeaderEpoch: Optional[Integer],
                               leaderEpoch: Int,
                               fetchOnlyFromLeader: Boolean): EpochEndOffset = {
    inReadLock(leaderIsrUpdateLock) {
      val localLogOrError = getLocalLog(currentLeaderEpoch, fetchOnlyFromLeader)
      localLogOrError match {
        case Left(localLog) =>
          localLog.endOffsetForEpoch(leaderEpoch) match {
            case Some(epochAndOffset) => new EpochEndOffset(NONE, epochAndOffset.leaderEpoch, epochAndOffset.offset)
            case None => new EpochEndOffset(NONE, UNDEFINED_EPOCH, UNDEFINED_EPOCH_OFFSET)
          }
        case Right(error) =>
          new EpochEndOffset(error, UNDEFINED_EPOCH, UNDEFINED_EPOCH_OFFSET)
      }
    }
  }

  private def expandIsr(newIsr: Set[Int]): Unit = {
    val newLeaderAndIsr = new LeaderAndIsr(localBrokerId, leaderEpoch, newIsr.toList, zkVersion)
    val zkVersionOpt = stateStore.expandIsr(controllerEpoch, newLeaderAndIsr)
    maybeUpdateIsrAndVersion(newIsr, zkVersionOpt)
  }

  private[cluster] def shrinkIsr(newIsr: Set[Int]): Unit = {
    val newLeaderAndIsr = new LeaderAndIsr(localBrokerId, leaderEpoch, newIsr.toList, zkVersion)
    val zkVersionOpt = stateStore.shrinkIsr(controllerEpoch, newLeaderAndIsr)
    maybeUpdateIsrAndVersion(newIsr, zkVersionOpt)
  }

  private[cluster] def maybeUpdateIsrAndVersion(isr: Set[Int], zkVersionOpt: Option[Int]): Unit = {
    zkVersionOpt match {
      case Some(newVersion) =>
        inSyncReplicaIds = isr
        zkVersion = newVersion
        info("ISR updated to [%s] and zkVersion updated to [%d]".format(isr.mkString(","), zkVersion))

      case None =>
        info(s"Cached zkVersion $zkVersion not equal to that in zookeeper, skip updating ISR")
    }
  }

  def replicaStatus(): Seq[ReplicaStatus] = {
    leaderLogIfLocal match {
      case Some(leaderLog) =>
        val curTimeMs = time.milliseconds
        new ReplicaStatus(localBrokerId, true,
          assignmentState.observers.contains(localBrokerId),
          isBrokerIsrEligible(localBrokerId), true, true,
          leaderLog.logStartOffset, leaderLog.logEndOffset, curTimeMs, curTimeMs) ::
          remoteReplicasMap.values.map { replica =>
            new ReplicaStatus(replica.brokerId, false,
              assignmentState.observers.contains(replica.brokerId),
              isBrokerIsrEligible(replica.brokerId),
              inSyncReplicaIds.contains(replica.brokerId),
              isFollowerInSync(replica, leaderLog.highWatermark),
              replica.logStartOffset, replica.logEndOffsetMetadata.messageOffset,
              replica.lastCaughtUpTimeMs, replica.lastFetchTimeMs)
          }.toList

      case None =>
        throw new NotLeaderForPartitionException(s"Broker ${localBrokerId} is not the leader for partition ${topicPartition}")
    }
  }

  override def equals(that: Any): Boolean = that match {
    case other: Partition => partitionId == other.partitionId && topic == other.topic
    case _ => false
  }

  override def hashCode: Int =
    31 + topic.hashCode + 17 * partitionId

  override def toString: String = {
    val partitionString = new StringBuilder
    partitionString.append("Topic: " + topic)
    partitionString.append("; Partition: " + partitionId)
    partitionString.append("; Leader: " + leaderReplicaIdOpt)
    partitionString.append("; Replicas: " + assignmentState.replicas.mkString(","))
    partitionString.append("; ISR: " + inSyncReplicaIds.mkString(","))
    partitionString.append("; Observers: " + assignmentState.observers.mkString(","))
    assignmentState match {
      case OngoingReassignmentState(adding, removing, _, _) =>
        partitionString.append("; AddingReplicas: " + adding.mkString(","))
        partitionString.append("; RemovingReplicas: " + removing.mkString(","))
      case _ =>
    }
    partitionString.toString
  }
}<|MERGE_RESOLUTION|>--- conflicted
+++ resolved
@@ -415,13 +415,8 @@
   }
 
   // Visible for testing
-<<<<<<< HEAD
-  private[cluster] def createLog(replicaId: Int, isNew: Boolean, isFutureReplica: Boolean, offsetCheckpoints: OffsetCheckpoints): AbstractLog = {
-    val fetchLogConfig = () => {
-=======
-  private[cluster] def createLog(isNew: Boolean, isFutureReplica: Boolean, offsetCheckpoints: OffsetCheckpoints): Log = {
+  private[cluster] def createLog(isNew: Boolean, isFutureReplica: Boolean, offsetCheckpoints: OffsetCheckpoints): AbstractLog = {
     def fetchLogConfig: LogConfig = {
->>>>>>> 38fed121
       val props = stateStore.fetchTopicConfig()
       LogConfig.fromProps(logManager.currentDefaultConfig.originals, props)
     }
@@ -685,15 +680,11 @@
         removingReplicas = partitionState.removingReplicas.asScala.map(_.toInt),
         observers = partitionState.observers.asScala.iterator.map(_.toInt).toSet
       )
-<<<<<<< HEAD
-      createLogIfNotExists(localBrokerId, partitionState.isNew, isFutureReplica = false, highWatermarkCheckpoints)
+      createLogIfNotExists(partitionState.isNew, isFutureReplica = false, highWatermarkCheckpoints)
       val followerLog = localLogOrException
       if (partitionState.topicId != MessageUtil.ZERO_UUID)
         followerLog.assignTopicId(partitionState.topicId)
       tierReplicaManagerOpt.foreach(_.becomeFollower(followerLog.tierPartitionState))
-=======
-      createLogIfNotExists(partitionState.isNew, isFutureReplica = false, highWatermarkCheckpoints)
->>>>>>> 38fed121
 
       leaderEpoch = partitionState.leaderEpoch
       leaderEpochStartOffsetOpt = None
