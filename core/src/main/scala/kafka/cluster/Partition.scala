--- conflicted
+++ resolved
@@ -28,15 +28,12 @@
 import kafka.metrics.KafkaMetricsGroup
 import kafka.server._
 import kafka.server.checkpoints.OffsetCheckpoints
-<<<<<<< HEAD
 import kafka.server.epoch.EpochEntry
 import kafka.server.link.{TopicLinkFailedMirror, TopicLinkState}
 import kafka.tier.domain.TierObjectMetadata
 import kafka.tier.fetcher.TierStateFetcher
 import kafka.tier.store.TierObjectStore
 import kafka.tier.{TierReplicaManager, TierTimestampAndOffset}
-=======
->>>>>>> 54b17242
 import kafka.utils.CoreUtils.{inReadLock, inWriteLock}
 import kafka.utils._
 import kafka.zk.{AdminZkClient, KafkaZkClient}
@@ -54,11 +51,8 @@
 import org.apache.kafka.common.{IsolationLevel, TopicPartition}
 
 import scala.collection.{Map, Seq}
-<<<<<<< HEAD
 import scala.compat.java8.OptionConverters._
-=======
 import scala.jdk.CollectionConverters._
->>>>>>> 54b17242
 
 trait PartitionStateStore {
   def fetchTopicConfig(): Properties
@@ -631,13 +625,8 @@
       val leaderEpochStartOffset = leaderLog.logEndOffset
       stateChangeLogger.info(s"Leader $topicPartition starts at leader epoch ${partitionState.leaderEpoch} from " +
         s"offset $leaderEpochStartOffset with high watermark ${leaderLog.highWatermark} " +
-<<<<<<< HEAD
         s"ISR ${isr.mkString(",")} observers ${observers.mkString(",")} addingReplicas ${addingReplicas.mkString(",")} removingReplicas ${removingReplicas.mkString(",")}." +
         s"Previous leader epoch was $leaderEpoch.")
-=======
-        s"ISR ${isr.mkString("[", ",", "]")} addingReplicas ${addingReplicas.mkString("[", ",", "]")} " +
-        s"removingReplicas ${removingReplicas.mkString("[", ",", "]")}. Previous leader epoch was $leaderEpoch.")
->>>>>>> 54b17242
 
       //We cache the leader epoch here, persisting it only if it's local (hence having a log dir)
       leaderEpoch = partitionState.leaderEpoch
@@ -1495,7 +1484,7 @@
         if (convertedOffset < 0)
           throw new OffsetOutOfRangeException(s"The offset $convertedOffset for partition $topicPartition is not valid")
 
-        leaderLog.maybeIncrementLogStartOffset(convertedOffset, ClientRecordDeletion)
+        leaderLog.maybeIncrementLogStartOffset(convertedOffset)
         LogDeleteRecordsResult(
           requestedOffset = convertedOffset,
           lowWatermark = lowWatermarkIfLeader)
