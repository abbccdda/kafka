--- conflicted
+++ resolved
@@ -703,21 +703,10 @@
     inWriteLock(leaderIsrUpdateLock) {
       // check if this replica needs to be added to the ISR
       leaderLogIfLocal.foreach { leaderLog =>
-<<<<<<< HEAD
-          val leaderHighwatermark = leaderLog.highWatermark
-          if (!inSyncReplicaIds.contains(followerReplica.brokerId) &&
-              isFollowerInSync(followerReplica, leaderHighwatermark) &&
-              isBrokerIsrEligible(followerReplica.brokerId)) {
-            val newInSyncReplicaIds = inSyncReplicaIds + followerReplica.brokerId
-            info(s"Expanding ISR from ${inSyncReplicaIds.mkString(",")} " +
-              s"to ${newInSyncReplicaIds.mkString(",")}")
-
-            // update ISR in ZK and cache
-            expandIsr(newInSyncReplicaIds)
-          }
-=======
         val leaderHighwatermark = leaderLog.highWatermark
-        if (!inSyncReplicaIds.contains(followerReplica.brokerId) && isFollowerInSync(followerReplica, leaderHighwatermark)) {
+        if (!inSyncReplicaIds.contains(followerReplica.brokerId) &&
+            isFollowerInSync(followerReplica, leaderHighwatermark) &&
+            isBrokerIsrEligible(followerReplica.brokerId)) {
           val newInSyncReplicaIds = inSyncReplicaIds + followerReplica.brokerId
           info(s"Expanding ISR from ${inSyncReplicaIds.mkString(",")} " +
             s"to ${newInSyncReplicaIds.mkString(",")}")
@@ -725,7 +714,6 @@
           // update ISR in ZK and cache
           expandIsr(newInSyncReplicaIds)
         }
->>>>>>> 2715861f
       }
     }
   }
@@ -843,24 +831,15 @@
    * Confluent Kafka Observers should not participate when calculating the high watermark. Exclude them by
    * checking if the caught up broker are eligible to join the ISR.
    */
-<<<<<<< HEAD
   private def maybeIncrementLeaderHW(leaderLog: AbstractLog, curTime: Long = time.milliseconds): Boolean = {
-=======
-  private def maybeIncrementLeaderHW(leaderLog: Log, curTime: Long = time.milliseconds): Boolean = {
->>>>>>> 2715861f
     inReadLock(leaderIsrUpdateLock) {
       // maybeIncrementLeaderHW is in the hot path, the following code is written to
       // avoid unnecessary collection generation
       var newHighWatermark = leaderLog.logEndOffsetMetadata
       remoteReplicasMap.values.foreach { replica =>
-<<<<<<< HEAD
         if ((isBrokerIsrEligible(replica.brokerId) && curTime - replica.lastCaughtUpTimeMs <= replicaLagTimeMaxMs
           || inSyncReplicaIds.contains(replica.brokerId))
           && replica.logEndOffsetMetadata.messageOffset < newHighWatermark.messageOffset) {
-=======
-        if (replica.logEndOffsetMetadata.messageOffset < newHighWatermark.messageOffset &&
-          (curTime - replica.lastCaughtUpTimeMs <= replicaLagTimeMaxMs || inSyncReplicaIds.contains(replica.brokerId))) {
->>>>>>> 2715861f
           newHighWatermark = replica.logEndOffsetMetadata
         }
       }
@@ -871,18 +850,11 @@
           true
 
         case None =>
-<<<<<<< HEAD
-          if (isTraceEnabled) {
-            def logEndOffsetString: ((Int, LogOffsetMetadata)) => String = {
-              case (brokerId, logEndOffsetMetadata) => s"replica $brokerId: $logEndOffsetMetadata"
-            }
-=======
           def logEndOffsetString: ((Int, LogOffsetMetadata)) => String = {
             case (brokerId, logEndOffsetMetadata) => s"replica $brokerId: $logEndOffsetMetadata"
           }
 
           if (isTraceEnabled) {
->>>>>>> 2715861f
             val replicaInfo = remoteReplicas.map(replica => (replica.brokerId, replica.logEndOffsetMetadata)).toSet
             val localLogInfo = (localBrokerId, localLogOrException.logEndOffsetMetadata)
             trace(s"Skipping update high watermark since new hw $newHighWatermark is not larger than old value. " +
