/**
 * Licensed to the Apache Software Foundation (ASF) under one or more
 * contributor license agreements.  See the NOTICE file distributed with
 * this work for additional information regarding copyright ownership.
 * The ASF licenses this file to You under the Apache License, Version 2.0
 * (the "License"); you may not use this file except in compliance with
 * the License.  You may obtain a copy of the License at
 *
 *    http://www.apache.org/licenses/LICENSE-2.0
 *
 * Unless required by applicable law or agreed to in writing, software
 * distributed under the License is distributed on an "AS IS" BASIS,
 * WITHOUT WARRANTIES OR CONDITIONS OF ANY KIND, either express or implied.
 * See the License for the specific language governing permissions and
 * limitations under the License.
 */
package kafka.cluster

import java.util.concurrent.locks.ReentrantReadWriteLock
import java.util.{Optional, Properties}

import kafka.api.{ApiVersion, LeaderAndIsr, Request}
import kafka.common.UnexpectedAppendOffsetException
import kafka.controller.KafkaController
import kafka.log._
import kafka.metrics.KafkaMetricsGroup
import kafka.server._
import kafka.tier.{TierReplicaManager, TierTimestampAndOffset}
import kafka.server.checkpoints.OffsetCheckpoints
import kafka.utils._
import kafka.utils.CoreUtils.{inReadLock, inWriteLock}
import kafka.zk.{AdminZkClient, KafkaZkClient}
import org.apache.kafka.common.{IsolationLevel, TopicPartition}
import org.apache.kafka.common.errors._
import org.apache.kafka.common.message.LeaderAndIsrRequestData.LeaderAndIsrPartitionState
import org.apache.kafka.common.protocol.{Errors, MessageUtil}
import org.apache.kafka.common.protocol.Errors._
import org.apache.kafka.common.record.{MemoryRecords, RecordBatch}
import org.apache.kafka.common.record.FileRecords.FileTimestampAndOffset
import org.apache.kafka.common.record.FileRecords.TimestampAndOffset
import org.apache.kafka.common.replica.ReplicaStatus
import org.apache.kafka.common.requests.EpochEndOffset._
import org.apache.kafka.common.requests._
import org.apache.kafka.common.utils.Time

import scala.collection.JavaConverters._
import scala.collection.{Map, Seq}
import scala.compat.java8.OptionConverters._

trait PartitionStateStore {
  def fetchTopicConfig(): Properties
  def shrinkIsr(controllerEpoch: Int, leaderAndIsr: LeaderAndIsr): Option[Int]
  def expandIsr(controllerEpoch: Int, leaderAndIsr: LeaderAndIsr): Option[Int]
}

class ZkPartitionStateStore(topicPartition: TopicPartition,
                            zkClient: KafkaZkClient,
                            replicaManager: ReplicaManager) extends PartitionStateStore {

  override def fetchTopicConfig(): Properties = {
    val adminZkClient = new AdminZkClient(zkClient)
    adminZkClient.fetchEntityConfig(ConfigType.Topic, topicPartition.topic)
  }

  override def shrinkIsr(controllerEpoch: Int, leaderAndIsr: LeaderAndIsr): Option[Int] = {
    val newVersionOpt = updateIsr(controllerEpoch, leaderAndIsr)
    if (newVersionOpt.isDefined)
      replicaManager.isrShrinkRate.mark()
    newVersionOpt
  }

  override def expandIsr(controllerEpoch: Int, leaderAndIsr: LeaderAndIsr): Option[Int] = {
    val newVersionOpt = updateIsr(controllerEpoch, leaderAndIsr)
    if (newVersionOpt.isDefined)
      replicaManager.isrExpandRate.mark()
    newVersionOpt
  }

  private def updateIsr(controllerEpoch: Int, leaderAndIsr: LeaderAndIsr): Option[Int] = {
    val (updateSucceeded, newVersion) = ReplicationUtils.updateLeaderAndIsr(zkClient, topicPartition,
      leaderAndIsr, controllerEpoch)

    if (updateSucceeded) {
      replicaManager.recordIsrChange(topicPartition)
      Some(newVersion)
    } else {
      replicaManager.failedIsrUpdatesRate.mark()
      None
    }
  }
}

class DelayedOperations(topicPartition: TopicPartition,
                        produce: DelayedOperationPurgatory[DelayedProduce],
                        fetch: DelayedOperationPurgatory[DelayedFetch],
                        deleteRecords: DelayedOperationPurgatory[DelayedDeleteRecords]) {

  def checkAndCompleteAll(): Unit = {
    val requestKey = TopicPartitionOperationKey(topicPartition)
    fetch.checkAndComplete(requestKey)
    produce.checkAndComplete(requestKey)
    deleteRecords.checkAndComplete(requestKey)
  }

  def checkAndCompleteFetch(): Unit = {
    fetch.checkAndComplete(TopicPartitionOperationKey(topicPartition))
  }

  def checkAndCompleteProduce(): Unit = {
    produce.checkAndComplete(TopicPartitionOperationKey(topicPartition))
  }

  def checkAndCompleteDeleteRecords(): Unit = {
    deleteRecords.checkAndComplete(TopicPartitionOperationKey(topicPartition))
  }

  def numDelayedDelete: Int = deleteRecords.numDelayed

  def numDelayedFetch: Int = fetch.numDelayed

  def numDelayedProduce: Int = produce.numDelayed
}

object Partition extends KafkaMetricsGroup {
  def apply(topicPartition: TopicPartition,
            time: Time,
            replicaManager: ReplicaManager): Partition = {
    val zkIsrBackingStore = new ZkPartitionStateStore(
      topicPartition,
      replicaManager.zkClient,
      replicaManager)

    val delayedOperations = new DelayedOperations(
      topicPartition,
      replicaManager.delayedProducePurgatory,
      replicaManager.delayedFetchPurgatory,
      replicaManager.delayedDeleteRecordsPurgatory)

    new Partition(topicPartition,
      replicaLagTimeMaxMs = replicaManager.config.replicaLagTimeMaxMs,
      interBrokerProtocolVersion = replicaManager.config.interBrokerProtocolVersion,
      localBrokerId = replicaManager.config.brokerId,
      time = time,
      stateStore = zkIsrBackingStore,
      delayedOperations = delayedOperations,
      metadataCache = replicaManager.metadataCache,
      logManager = replicaManager.logManager,
      tierReplicaManagerOpt = replicaManager.tierReplicaComponents.replicaManagerOpt)
  }

  def removeMetrics(topicPartition: TopicPartition): Unit = {
    val tags = Map("topic" -> topicPartition.topic, "partition" -> topicPartition.partition.toString)
    removeMetric("UnderReplicated", tags)
    removeMetric("UnderMinIsr", tags)
    removeMetric("InSyncReplicasCount", tags)
    removeMetric("CaughtUpReplicasCount", tags)
    removeMetric("ReplicasCount", tags)
    removeMetric("LastStableOffsetLag", tags)
    removeMetric("AtMinIsr", tags)
    removeMetric("IsNotCaughtUp", tags)
    removeMetric("ObserverReplicasCount", tags)
  }

  def deleteLog(topicPartition: TopicPartition,
                logManager: LogManager,
                tierReplicaManagerOpt: Option[TierReplicaManager]): Unit = {
    def maybeDeleteTieredLog(log: AbstractLog): Unit = {
      log.topicIdPartition.foreach { topicIdPartition =>
        log.stopTierMaterialization()
        tierReplicaManagerOpt.foreach(_.delete(topicIdPartition))
      }
    }

    logManager.getLog(topicPartition).foreach { log =>
      maybeDeleteTieredLog(log)
      logManager.asyncDelete(topicPartition)
    }

    logManager.getLog(topicPartition, isFuture = true).foreach { log =>
      maybeDeleteTieredLog(log)
      logManager.asyncDelete(topicPartition, isFuture = true)
    }
  }
}


sealed trait AssignmentState {
  def replicas: Seq[Int]
  def replicationFactor: Int = replicas.size
  def isAddingReplica(brokerId: Int): Boolean = false
  def observers: Set[Int]
}

case class OngoingReassignmentState(addingReplicas: Seq[Int],
                                    removingReplicas: Seq[Int],
                                    replicas: Seq[Int],
                                    observers: Set[Int]) extends AssignmentState {

  override def replicationFactor: Int = replicas.diff(addingReplicas).size // keep the size of the original replicas
  override def isAddingReplica(replicaId: Int): Boolean = addingReplicas.contains(replicaId)
}

case class SimpleAssignmentState(replicas: Seq[Int], observers: Set[Int]) extends AssignmentState

/**
 * Data structure that represents a topic partition. The leader maintains the AR, ISR, CUR, RAR
 *
 * Concurrency notes:
 * 1) Partition is thread-safe. Operations on partitions may be invoked concurrently from different
 *    request handler threads
 * 2) ISR updates are synchronized using a read-write lock. Read lock is used to check if an update
 *    is required to avoid acquiring write lock in the common case of replica fetch when no update
 *    is performed. ISR update condition is checked a second time under write lock before performing
 *    the update
 * 3) Various other operations like leader changes are processed while holding the ISR write lock.
 *    This can introduce delays in produce and replica fetch requests, but these operations are typically
 *    infrequent.
 * 4) HW updates are synchronized using ISR read lock. @Log lock is acquired during the update with
 *    locking order Partition lock -> Log lock.
 */
class Partition(val topicPartition: TopicPartition,
                val replicaLagTimeMaxMs: Long,
                interBrokerProtocolVersion: ApiVersion,
                localBrokerId: Int,
                time: Time,
                stateStore: PartitionStateStore,
                delayedOperations: DelayedOperations,
                metadataCache: MetadataCache,
                logManager: LogManager,
                tierReplicaManagerOpt: Option[TierReplicaManager]) extends Logging with KafkaMetricsGroup {

  def topic: String = topicPartition.topic
  def partitionId: Int = topicPartition.partition

  private val remoteReplicasMap = new Pool[Int, Replica]
  // The read lock is only required when multiple reads are executed and needs to be in a consistent manner
  private val leaderIsrUpdateLock = new ReentrantReadWriteLock
  private var zkVersion: Int = LeaderAndIsr.initialZKVersion
  @volatile private var leaderEpoch: Int = LeaderAndIsr.initialLeaderEpoch - 1
  // start offset for 'leaderEpoch' above (leader epoch of the current leader for this partition),
  // defined when this broker is leader for partition
  @volatile private var leaderEpochStartOffsetOpt: Option[Long] = None
  @volatile var leaderReplicaIdOpt: Option[Int] = None
  @volatile var inSyncReplicaIds = Set.empty[Int]
  @volatile var assignmentState: AssignmentState = SimpleAssignmentState(Seq.empty, Set.empty)

  // Logs belonging to this partition. Majority of time it will be only one log, but if log directory
  // is getting changed (as a result of ReplicaAlterLogDirs command), we may have two logs until copy
  // completes and a switch to new location is performed.
  // log and futureLog variables defined below are used to capture this
  @volatile var log: Option[AbstractLog] = None
  // If ReplicaAlterLogDir command is in progress, this is future location of the log
  @volatile var futureLog: Option[AbstractLog] = None

  /* Epoch of the controller that last changed the leader. This needs to be initialized correctly upon broker startup.
   * One way of doing that is through the controller's start replica state change command. When a new broker starts up
   * the controller sends it a start replica command containing the leader for each partition that the broker hosts.
   * In addition to the leader, the controller can also send the epoch of the controller that elected the leader for
   * each partition. */
  private var controllerEpoch: Int = KafkaController.InitialControllerEpoch
  this.logIdent = s"[Partition $topicPartition broker=$localBrokerId] "

  private val tags = Map("topic" -> topic, "partition" -> partitionId.toString)

<<<<<<< HEAD
  newGauge("UnderReplicated",
    new Gauge[Int] {
      def value: Int = {
        if (isUnderReplicated) 1 else 0
      }
    },
    tags
  )

  newGauge("InSyncReplicasCount",
    new Gauge[Int] {
      def value: Int = {
        if (isLeader) inSyncReplicaIds.size else 0
      }
    },
    tags
  )

  newGauge("CaughtUpReplicasCount",
    new Gauge[Int] {
      def value: Int = {
        caughtUpReplicaCount
      }
    },
    tags
  )

  newGauge("UnderMinIsr",
    new Gauge[Int] {
      def value: Int = {
        if (isUnderMinIsr) 1 else 0
      }
    },
    tags
  )

  newGauge("AtMinIsr",
    new Gauge[Int] {
      def value: Int = {
        if (isAtMinIsr) 1 else 0
      }
    },
    tags
  )

  newGauge("ReplicasCount",
    new Gauge[Int] {
      def value: Int = {
        if (isLeader) assignmentState.replicationFactor else 0
      }
    },
    tags
  )

  newGauge("LastStableOffsetLag",
    new Gauge[Long] {
      def value: Long = {
        log.map(_.lastStableOffsetLag).getOrElse(0)
      }
    },
    tags
  )
=======
  newGauge("UnderReplicated", () => if (isUnderReplicated) 1 else 0, tags)
  newGauge("InSyncReplicasCount", () => if (isLeader) inSyncReplicaIds.size else 0, tags)
  newGauge("UnderMinIsr", () => if (isUnderMinIsr) 1 else 0, tags)
  newGauge("AtMinIsr", () => if (isAtMinIsr) 1 else 0, tags)
  newGauge("ReplicasCount", () => if (isLeader) assignmentState.replicationFactor else 0, tags)
  newGauge("LastStableOffsetLag", () => log.map(_.lastStableOffsetLag).getOrElse(0), tags)
>>>>>>> 5f73895e

  newGauge("IsNotCaughtUp",
    new Gauge[Int] {
      def value: Int = {
        if (isNotCaughtUp) 1 else 0
      }
    },
    tags
  )

  newGauge("ObserverReplicasCount",
    new Gauge[Int] {
      def value: Int = {
        if (isLeader) assignmentState.observers.size else 0
      }
    },
    tags
  )

  def isNotCaughtUp: Boolean =
    isLeader && caughtUpReplicaCount < assignmentState.replicationFactor

  def isUnderReplicated: Boolean =
    isLeader && (assignmentState.replicationFactor - inSyncReplicaIds.size - assignmentState.observers.size) > 0

  def isUnderMinIsr: Boolean = leaderLogIfLocal.exists { inSyncReplicaIds.size < _.config.minInSyncReplicas }

  def isAtMinIsr: Boolean = leaderLogIfLocal.exists { inSyncReplicaIds.size == _.config.minInSyncReplicas }

  def isReassigning: Boolean = assignmentState.isInstanceOf[OngoingReassignmentState]

  def isAddingLocalReplica: Boolean = assignmentState.isAddingReplica(localBrokerId)

  def isAddingReplica(replicaId: Int): Boolean = assignmentState.isAddingReplica(replicaId)

  /**
    * Create the future replica if 1) the current replica is not in the given log directory and 2) the future replica
    * does not exist. This method assumes that the current replica has already been created.
    *
    * @param logDir log directory
    * @param highWatermarkCheckpoints Checkpoint to load initial high watermark from
    * @return true iff the future replica is created
    */
  def maybeCreateFutureReplica(logDir: String, highWatermarkCheckpoints: OffsetCheckpoints): Boolean = {
    // The writeLock is needed to make sure that while the caller checks the log directory of the
    // current replica and the existence of the future replica, no other thread can update the log directory of the
    // current replica or remove the future replica.
    inWriteLock(leaderIsrUpdateLock) {
      val currentLogDir = localLogOrException.dir.getParent
      if (currentLogDir == logDir) {
        info(s"Current log directory $currentLogDir is same as requested log dir $logDir. " +
          s"Skipping future replica creation.")
        false
      } else {
        futureLog match {
          case Some(partitionFutureLog) =>
            val futureLogDir = partitionFutureLog.dir.getParent
            if (futureLogDir != logDir)
              throw new IllegalStateException(s"The future log dir $futureLogDir of $topicPartition is " +
                s"different from the requested log dir $logDir")
            false
          case None =>
            createLogIfNotExists(Request.FutureLocalReplicaId, isNew = false, isFutureReplica = true, highWatermarkCheckpoints)
            true
        }
      }
    }
  }

  def createLogIfNotExists(replicaId: Int, isNew: Boolean, isFutureReplica: Boolean, offsetCheckpoints: OffsetCheckpoints): Unit = {
    isFutureReplica match {
      case true if futureLog.isEmpty =>
        val log = createLog(replicaId, isNew, isFutureReplica, offsetCheckpoints)
        this.futureLog = Option(log)
      case false if log.isEmpty =>
        val log = createLog(replicaId, isNew, isFutureReplica, offsetCheckpoints)
        this.log = Option(log)
      case _ => trace(s"${if (isFutureReplica) "Future Log" else "Log"} already exists.")
    }
  }

  // Visible for testing
  private[cluster] def createLog(replicaId: Int, isNew: Boolean, isFutureReplica: Boolean, offsetCheckpoints: OffsetCheckpoints): AbstractLog = {
    val fetchLogConfig = () => {
      val props = stateStore.fetchTopicConfig()
      LogConfig.fromProps(logManager.currentDefaultConfig.originals, props)
    }

    logManager.initializingLog(topicPartition)
    var maybeLog: Option[AbstractLog] = None
    try {
      val log = logManager.getOrCreateLog(topicPartition, fetchLogConfig(), isNew, isFutureReplica)
      val checkpointHighWatermark = offsetCheckpoints.fetch(log.dir.getParent, topicPartition).getOrElse {
        info(s"No checkpointed highwatermark is found for partition $topicPartition")
        0L
      }
      val initialHighWatermark = log.updateHighWatermark(checkpointHighWatermark)
      info(s"Log loaded for partition $topicPartition with initial high watermark $initialHighWatermark")
      maybeLog = Some(log)
      log
    } finally {
      logManager.finishedInitializingLog(topicPartition, maybeLog, fetchLogConfig)
    }
  }

  def getReplica(replicaId: Int): Option[Replica] = Option(remoteReplicasMap.get(replicaId))

  private def getReplicaOrException(replicaId: Int): Replica = getReplica(replicaId).getOrElse{
    throw new ReplicaNotAvailableException(s"Replica with id $replicaId is not available on broker $localBrokerId")
  }

  private def checkCurrentLeaderEpoch(remoteLeaderEpochOpt: Optional[Integer]): Errors = {
    if (!remoteLeaderEpochOpt.isPresent) {
      Errors.NONE
    } else {
      val remoteLeaderEpoch = remoteLeaderEpochOpt.get
      val localLeaderEpoch = leaderEpoch
      if (localLeaderEpoch > remoteLeaderEpoch)
        Errors.FENCED_LEADER_EPOCH
      else if (localLeaderEpoch < remoteLeaderEpoch)
        Errors.UNKNOWN_LEADER_EPOCH
      else
        Errors.NONE
    }
  }

  private def getLocalLog(currentLeaderEpoch: Optional[Integer],
                          requireLeader: Boolean): Either[AbstractLog, Errors] = {
    checkCurrentLeaderEpoch(currentLeaderEpoch) match {
      case Errors.NONE =>
        if (requireLeader && !isLeader) {
          Right(Errors.NOT_LEADER_FOR_PARTITION)
        } else {
          log match {
            case Some(partitionLog) =>
              Left(partitionLog)
            case _ =>
              if (requireLeader)
                Right(Errors.NOT_LEADER_FOR_PARTITION)
              else
                Right(Errors.REPLICA_NOT_AVAILABLE)
          }
        }
      case error =>
        Right(error)
    }
  }

  def localLogOrException: AbstractLog = log.getOrElse {
    throw new ReplicaNotAvailableException(s"Log for partition $topicPartition is not available " +
      s"on broker $localBrokerId")
  }

  def futureLocalLogOrException: AbstractLog = futureLog.getOrElse {
    throw new ReplicaNotAvailableException(s"Future log for partition $topicPartition is not available " +
      s"on broker $localBrokerId")
  }

  def leaderLogIfLocal: Option[AbstractLog] = {
    log.filter(_ => isLeader)
  }

  /**
   * Returns true if this node is currently leader for the Partition.
   */
  def isLeader: Boolean = leaderReplicaIdOpt.contains(localBrokerId)

  def localLogWithEpochOrException(currentLeaderEpoch: Optional[Integer],
                                   requireLeader: Boolean): AbstractLog = {
    getLocalLog(currentLeaderEpoch, requireLeader) match {
      case Left(localLog) => localLog
      case Right(error) =>
        throw error.exception(s"Failed to find ${if (requireLeader) "leader " else ""} log for " +
          s"partition $topicPartition with leader epoch $currentLeaderEpoch. The current leader " +
          s"is $leaderReplicaIdOpt and the current epoch $leaderEpoch")
    }
  }

  // Visible for testing -- Used by unit tests to set log for this partition
  def setLog(log: AbstractLog, isFutureLog: Boolean): Unit = {
    if (isFutureLog)
      futureLog = Some(log)
    else
      this.log = Some(log)
  }

  // remoteReplicas will be called in the hot path, and must be inexpensive
  def remoteReplicas: Iterable[Replica] =
    remoteReplicasMap.values

  def futureReplicaDirChanged(newDestinationDir: String): Boolean = {
    inReadLock(leaderIsrUpdateLock) {
      futureLog.exists(_.dir.getParent != newDestinationDir)
    }
  }

  def removeFutureLocalReplica(deleteFromLogDir: Boolean = true): Unit = {
    inWriteLock(leaderIsrUpdateLock) {
      futureLog = None
      if (deleteFromLogDir)
        logManager.asyncDelete(topicPartition, isFuture = true)
    }
  }

  // Return true iff the future replica exists and it has caught up with the current replica for this partition
  // Only ReplicaAlterDirThread will call this method and ReplicaAlterDirThread should remove the partition
  // from its partitionStates if this method returns true
  def maybeReplaceCurrentWithFutureReplica(): Boolean = {
    val localReplicaLEO = localLogOrException.logEndOffset
    val futureReplicaLEO = futureLog.map(_.logEndOffset)
    if (futureReplicaLEO.contains(localReplicaLEO)) {
      // The write lock is needed to make sure that while ReplicaAlterDirThread checks the LEO of the
      // current replica, no other thread can update LEO of the current replica via log truncation or log append operation.
      inWriteLock(leaderIsrUpdateLock) {
        futureLog match {
          case Some(futurePartitionLog) =>
            if (log.exists(_.logEndOffset == futurePartitionLog.logEndOffset)) {
              logManager.replaceCurrentWithFutureLog(topicPartition)
              log = futureLog
              removeFutureLocalReplica(false)
              true
            } else false
          case None =>
            // Future replica is removed by a non-ReplicaAlterLogDirsThread before this method is called
            // In this case the partition should have been removed from state of the ReplicaAlterLogDirsThread
            // Return false so that ReplicaAlterLogDirsThread does not have to remove this partition from the
            // state again to avoid race condition
            false
        }
      }
    } else false
  }

  def delete(): Unit = {
    // need to hold the lock to prevent appendMessagesToLeader() from hitting I/O exceptions due to log being deleted
    inWriteLock(leaderIsrUpdateLock) {
      remoteReplicasMap.clear()
      assignmentState = SimpleAssignmentState(Seq.empty, Set.empty)
      log = None
      futureLog = None
      inSyncReplicaIds = Set.empty
      leaderReplicaIdOpt = None
      leaderEpochStartOffsetOpt = None
      Partition.removeMetrics(topicPartition)
      Partition.deleteLog(topicPartition, logManager, tierReplicaManagerOpt)
    }
  }

  def getLeaderEpoch: Int = this.leaderEpoch

  /**
   * Make the local replica the leader by resetting LogEndOffset for remote replicas (there could be old LogEndOffset
   * from the time when this broker was the leader last time) and setting the new leader and ISR.
   * If the leader replica id does not change, return false to indicate the replica manager.
   */
  def makeLeader(controllerId: Int,
                 partitionState: LeaderAndIsrPartitionState,
                 correlationId: Int,
                 highWatermarkCheckpoints: OffsetCheckpoints): Boolean = {
    val (leaderHWIncremented, isNewLeader) = inWriteLock(leaderIsrUpdateLock) {
      // record the epoch of the controller that made the leadership decision. This is useful while updating the isr
      // to maintain the decision maker controller's epoch in the zookeeper path
      controllerEpoch = partitionState.controllerEpoch

      updateAssignmentAndIsr(
        assignment = partitionState.replicas.asScala.map(_.toInt),
        isr = partitionState.isr.asScala.map(_.toInt).toSet,
        addingReplicas = partitionState.addingReplicas.asScala.map(_.toInt),
        removingReplicas = partitionState.removingReplicas.asScala.map(_.toInt),
        observers = partitionState.observers.asScala.iterator.map(_.toInt).toSet
      )
      createLogIfNotExists(localBrokerId, partitionState.isNew, isFutureReplica = false, highWatermarkCheckpoints)

      val leaderLog = localLogOrException
      val leaderEpochStartOffset = leaderLog.logEndOffset
      info(s"$topicPartition starts at leader epoch ${partitionState.leaderEpoch} from " +
        s"offset $leaderEpochStartOffset with high watermark ${leaderLog.highWatermark}. " +
        s"Previous leader epoch was $leaderEpoch.")

      //We cache the leader epoch here, persisting it only if it's local (hence having a log dir)
      leaderEpoch = partitionState.leaderEpoch
      leaderEpochStartOffsetOpt = Some(leaderEpochStartOffset)
      zkVersion = partitionState.zkVersion

      // In the case of successive leader elections in a short time period, a follower may have
      // entries in its log from a later epoch than any entry in the new leader's log. In order
      // to ensure that these followers can truncate to the right offset, we must cache the new
      // leader epoch and the start offset since it should be larger than any epoch that a follower
      // would try to query.
      leaderLog.maybeAssignEpochStartOffset(leaderEpoch, leaderEpochStartOffset)
      if (partitionState.topicId != MessageUtil.ZERO_UUID)
        leaderLog.assignTopicId(partitionState.topicId)
      tierReplicaManagerOpt.foreach(_.becomeLeader(leaderLog.tierPartitionState, leaderEpoch))

      val isNewLeader = !isLeader
      val curTimeMs = time.milliseconds
      // initialize lastCaughtUpTime of replicas as well as their lastFetchTimeMs and lastFetchLeaderLogEndOffset.
      remoteReplicas.foreach { replica =>
        val lastCaughtUpTimeMs = if (inSyncReplicaIds.contains(replica.brokerId)) curTimeMs else 0L
        replica.resetLastCaughtUpTime(leaderEpochStartOffset, curTimeMs, lastCaughtUpTimeMs)
      }

      if (isNewLeader) {
        // mark local replica as the leader after converting hw
        leaderReplicaIdOpt = Some(localBrokerId)
        // reset log end offset for remote replicas
        remoteReplicas.foreach { replica =>
          replica.updateFetchState(
            followerFetchOffsetMetadata = LogOffsetMetadata.UnknownOffsetMetadata,
            followerStartOffset = Log.UnknownOffset,
            followerFetchTimeMs = 0L,
            leaderEndOffset = Log.UnknownOffset,
            lastSentHighwatermark = 0L)
        }
      }
      // we may need to increment high watermark since ISR could be down to 1
      (maybeIncrementLeaderHW(leaderLog), isNewLeader)
    }
    // some delayed operations may be unblocked after HW changed
    if (leaderHWIncremented)
      tryCompleteDelayedRequests()
    isNewLeader
  }

  /**
   *  Make the local replica the follower by setting the new leader and ISR to empty
   *  If the leader replica id does not change and the new epoch is equal or one
   *  greater (that is, no updates have been missed), return false to indicate to the
    * replica manager that state is already correct and the become-follower steps can be skipped
   */
  def makeFollower(controllerId: Int,
                   partitionState: LeaderAndIsrPartitionState,
                   correlationId: Int,
                   highWatermarkCheckpoints: OffsetCheckpoints): Boolean = {
    inWriteLock(leaderIsrUpdateLock) {
      val newLeaderBrokerId = partitionState.leader
      val oldLeaderEpoch = leaderEpoch
      // record the epoch of the controller that made the leadership decision. This is useful while updating the isr
      // to maintain the decision maker controller's epoch in the zookeeper path
      controllerEpoch = partitionState.controllerEpoch

      updateAssignmentAndIsr(
        assignment = partitionState.replicas.asScala.iterator.map(_.toInt).toSeq,
        isr = Set.empty[Int],
        addingReplicas = partitionState.addingReplicas.asScala.map(_.toInt),
        removingReplicas = partitionState.removingReplicas.asScala.map(_.toInt),
        observers = partitionState.observers.asScala.iterator.map(_.toInt).toSet
      )
      createLogIfNotExists(localBrokerId, partitionState.isNew, isFutureReplica = false, highWatermarkCheckpoints)
      val followerLog = localLogOrException
      if (partitionState.topicId != MessageUtil.ZERO_UUID)
        followerLog.assignTopicId(partitionState.topicId)
      tierReplicaManagerOpt.foreach(_.becomeFollower(followerLog.tierPartitionState))

      leaderEpoch = partitionState.leaderEpoch
      leaderEpochStartOffsetOpt = None
      zkVersion = partitionState.zkVersion

      if (leaderReplicaIdOpt.contains(newLeaderBrokerId) && leaderEpoch == oldLeaderEpoch) {
        false
      } else {
        leaderReplicaIdOpt = Some(newLeaderBrokerId)
        true
      }
    }
  }

  /**
   * Update the follower's state in the leader based on the last fetch request. See
   * [[kafka.cluster.Replica#updateLogReadResult]] for details.
   *
   * @return true if the follower's fetch state was updated, false if the followerId is not recognized
   */
  def updateFollowerFetchState(followerId: Int,
                               followerFetchOffsetMetadata: LogOffsetMetadata,
                               followerStartOffset: Long,
                               followerFetchTimeMs: Long,
                               leaderEndOffset: Long,
                               lastSentHighwatermark: Long): Boolean = {
    getReplica(followerId) match {
      case Some(followerReplica) =>
        // No need to calculate low watermark if there is no delayed DeleteRecordsRequest
        val oldLeaderLW = if (delayedOperations.numDelayedDelete > 0) lowWatermarkIfLeader else -1L
        val prevFollowerEndOffset = followerReplica.logEndOffset
        followerReplica.updateFetchState(
          followerFetchOffsetMetadata,
          followerStartOffset,
          followerFetchTimeMs,
          leaderEndOffset,
          lastSentHighwatermark)

        val newLeaderLW = if (delayedOperations.numDelayedDelete > 0) lowWatermarkIfLeader else -1L
        // check if the LW of the partition has incremented
        // since the replica's logStartOffset may have incremented
        val leaderLWIncremented = newLeaderLW > oldLeaderLW

        // check if we need to expand ISR to include this replica
        // if it is not in the ISR yet
        if (!inSyncReplicaIds.contains(followerId))
          maybeExpandIsr(followerReplica, followerFetchTimeMs)

        // check if the HW of the partition can now be incremented
        // since the replica may already be in the ISR and its LEO has just incremented
        val leaderHWIncremented = if (prevFollowerEndOffset != followerReplica.logEndOffset) {
          leaderLogIfLocal.exists(leaderLog => maybeIncrementLeaderHW(leaderLog, followerFetchTimeMs))
        } else {
          false
        }

        // some delayed operations may be unblocked after HW or LW changed
        if (leaderLWIncremented || leaderHWIncremented)
          tryCompleteDelayedRequests()

        debug(s"Recorded replica $followerId log end offset (LEO) position " +
          s"${followerFetchOffsetMetadata.messageOffset} and log start offset $followerStartOffset.")
        true

      case None =>
        false
    }
  }

  /**
   * Stores the topic partition assignment and ISR.
   * It creates a new Replica object for any new remote broker. The isr parameter is
   * expected to be a subset of the assignment parameter.
   *
   * Note: public visibility for tests.
   *
   * @param replicas An ordered sequence of all the broker ids that were assigned to this
   *                   topic partition
   * @param isr The set of broker ids that are known to be insync with the leader
   * @param addingReplicas An ordered sequence of all broker ids that will be added to the
   *                       assignment
   * @param removingReplicas An ordered sequence of all broker ids that will be removed from
   *                         the assignment
   * @param observers A sequence of broker ids that have been designated as observers.
   *                  Note that in a degraded state, the leader may be one of the observers.
   */
  def updateAssignmentAndIsr(assignment: Seq[Int],
                             isr: Set[Int],
                             addingReplicas: Seq[Int],
                             removingReplicas: Seq[Int],
                             observers: Set[Int]): Unit = {
    val replicaSet = assignment.toSet
    val removedReplicas = remoteReplicasMap.keys -- replicaSet

    assignment
      .filter(_ != localBrokerId)
      .foreach(id => remoteReplicasMap.getAndMaybePut(id, new Replica(id, topicPartition)))
    removedReplicas.foreach(remoteReplicasMap.remove)

    if (addingReplicas.nonEmpty || removingReplicas.nonEmpty)
      assignmentState = OngoingReassignmentState(addingReplicas, removingReplicas, assignment, observers)
    else
      assignmentState = SimpleAssignmentState(assignment, observers)

    inSyncReplicaIds = isr
  }

  /**
   * Check and maybe expand the ISR of the partition.
   * A replica will be added to ISR if its LEO >= current hw of the partition and it is caught up to
   * an offset within the current leader epoch. A replica must be caught up to the current leader
   * epoch before it can join ISR, because otherwise, if there is committed data between current
   * leader's HW and LEO, the replica may become the leader before it fetches the committed data
   * and the data will be lost.
   *
   * Technically, a replica shouldn't be in ISR if it hasn't caught up for longer than replicaLagTimeMaxMs,
   * even if its log end offset is >= HW. However, to be consistent with how the follower determines
   * whether a replica is in-sync, we only check HW.
   *
   * This function can be triggered when a replica's LEO has incremented.
   */
  private def maybeExpandIsr(followerReplica: Replica, followerFetchTimeMs: Long): Unit = {
<<<<<<< HEAD
    inWriteLock(leaderIsrUpdateLock) {
      // check if this replica needs to be added to the ISR
      leaderLogIfLocal.foreach { leaderLog =>
        val leaderHighwatermark = leaderLog.highWatermark
        if (!inSyncReplicaIds.contains(followerReplica.brokerId) &&
            isFollowerInSync(followerReplica, leaderHighwatermark) &&
            isBrokerIsrEligible(followerReplica.brokerId)) {
=======
    val needsIsrUpdate = inReadLock(leaderIsrUpdateLock) {
      needsExpandIsr(followerReplica)
    }
    if (needsIsrUpdate) {
      inWriteLock(leaderIsrUpdateLock) {
        // check if this replica needs to be added to the ISR
        if (needsExpandIsr(followerReplica)) {
>>>>>>> 5f73895e
          val newInSyncReplicaIds = inSyncReplicaIds + followerReplica.brokerId
          info(s"Expanding ISR from ${inSyncReplicaIds.mkString(",")} to ${newInSyncReplicaIds.mkString(",")}")
          // update ISR in ZK and cache
          expandIsr(newInSyncReplicaIds)
        }
      }
    }
  }

  private def needsExpandIsr(followerReplica: Replica): Boolean = {
    leaderLogIfLocal.exists { leaderLog =>
      val leaderHighwatermark = leaderLog.highWatermark
      !inSyncReplicaIds.contains(followerReplica.brokerId) && isFollowerInSync(followerReplica, leaderHighwatermark)
    }
  }

  private def isFollowerInSync(followerReplica: Replica, highWatermark: Long): Boolean = {
    val followerEndOffset = followerReplica.logEndOffset
    followerEndOffset >= highWatermark && leaderEpochStartOffsetOpt.exists(followerEndOffset >= _)
  }

  private[this] def isBrokerIsrEligible(brokerId: Int): Boolean = {
    // A broker should join the ISR if it is not an observer or if we are operating
    // in a degraded state and the leader is an observer
    assignmentState.observers.contains(localBrokerId) ||
      !assignmentState.observers.contains(brokerId)
  }

  // public for jmh benchmarking
  def caughtUpReplicaCount: Int = {
    // caughtUpReplicaCount will be called for two metrics: CaughtUpReplicasCount and IsNotCaughtUp metric,
    // for every leader partition and for each metric scrape. Care should be taken to keep this call fast.
    leaderLogIfLocal.map { leaderLog =>
      val hwm = leaderLog.highWatermark
      // remote replicas in sync + leader
      remoteReplicasMap.values.count(isFollowerInSync(_, hwm)) + 1
    }.getOrElse(0)
  }

  /*
   * Returns a tuple where the first element is a boolean indicating whether enough replicas reached `requiredOffset`
   * and the second element is an error (which would be `Errors.NONE` for no error).
   *
   * Note that this method will only be called if requiredAcks = -1 and we are waiting for all replicas in ISR to be
   * fully caught up to the (local) leader's offset corresponding to this produce request before we acknowledge the
   * produce request.
   */
  def checkEnoughReplicasReachOffset(requiredOffset: Long): (Boolean, Errors) = {
    leaderLogIfLocal match {
      case Some(leaderLog) =>
        // keep the current immutable replica list reference
        val curInSyncReplicaIds = inSyncReplicaIds

        if (isTraceEnabled) {
          def logEndOffsetString: ((Int, Long)) => String = {
            case (brokerId, logEndOffset) => s"broker $brokerId: $logEndOffset"
          }

          val curInSyncReplicaObjects = (curInSyncReplicaIds - localBrokerId).map(getReplicaOrException)
          val replicaInfo = curInSyncReplicaObjects.map(replica => (replica.brokerId, replica.logEndOffset))
          val localLogInfo = (localBrokerId, localLogOrException.logEndOffset)
          val (ackedReplicas, awaitingReplicas) = (replicaInfo + localLogInfo).partition { _._2 >= requiredOffset}

          trace(s"Progress awaiting ISR acks for offset $requiredOffset: " +
            s"acked: ${ackedReplicas.map(logEndOffsetString)}, " +
            s"awaiting ${awaitingReplicas.map(logEndOffsetString)}")
        }

        val minIsr = leaderLog.config.minInSyncReplicas
        if (leaderLog.highWatermark >= requiredOffset) {
          /*
           * The topic may be configured not to accept messages if there are not enough replicas in ISR
           * in this scenario the request was already appended locally and then added to the purgatory before the ISR was shrunk
           */
          if (minIsr <= curInSyncReplicaIds.size)
            (true, Errors.NONE)
          else
            (true, Errors.NOT_ENOUGH_REPLICAS_AFTER_APPEND)
        } else
          (false, Errors.NONE)
      case None =>
        (false, Errors.NOT_LEADER_FOR_PARTITION)
    }
  }

  /**
   * Check and maybe increment the high watermark of the partition;
   * this function can be triggered when
   *
   * 1. Partition ISR changed
   * 2. Any replica's LEO changed
   *
   * The HW is determined by the smallest log end offset among all replicas that are in sync or are considered caught-up.
   * This way, if a replica is considered caught-up, but its log end offset is smaller than HW, we will wait for this
   * replica to catch up to the HW before advancing the HW. This helps the situation when the ISR only includes the
   * leader replica and a follower tries to catch up. If we don't wait for the follower when advancing the HW, the
   * follower's log end offset may keep falling behind the HW (determined by the leader's log end offset) and therefore
   * will never be added to ISR.
   *
   * Returns true if the HW was incremented, and false otherwise.
   * Note There is no need to acquire the leaderIsrUpdate lock here
   * since all callers of this private API acquire that lock
   *
   * Confluent Kafka Observers should not participate when calculating the high watermark. Exclude them by
   * checking if the caught up broker are eligible to join the ISR.
   */
  private def maybeIncrementLeaderHW(leaderLog: AbstractLog, curTime: Long = time.milliseconds): Boolean = {
    inReadLock(leaderIsrUpdateLock) {
      // maybeIncrementLeaderHW is in the hot path, the following code is written to
      // avoid unnecessary collection generation
      var newHighWatermark = leaderLog.logEndOffsetMetadata
      remoteReplicasMap.values.foreach { replica =>
        if ((isBrokerIsrEligible(replica.brokerId) && curTime - replica.lastCaughtUpTimeMs <= replicaLagTimeMaxMs
          || inSyncReplicaIds.contains(replica.brokerId))
          && replica.logEndOffsetMetadata.messageOffset < newHighWatermark.messageOffset) {
          newHighWatermark = replica.logEndOffsetMetadata
        }
      }

      leaderLog.maybeIncrementHighWatermark(newHighWatermark) match {
        case Some(oldHighWatermark) =>
          debug(s"High watermark updated from $oldHighWatermark to $newHighWatermark")
          true

        case None =>
          def logEndOffsetString: ((Int, LogOffsetMetadata)) => String = {
            case (brokerId, logEndOffsetMetadata) => s"replica $brokerId: $logEndOffsetMetadata"
          }

          if (isTraceEnabled) {
            val replicaInfo = remoteReplicas.map(replica => (replica.brokerId, replica.logEndOffsetMetadata)).toSet
            val localLogInfo = (localBrokerId, localLogOrException.logEndOffsetMetadata)
            trace(s"Skipping update high watermark since new hw $newHighWatermark is not larger than old value. " +
              s"All current LEOs are ${(replicaInfo + localLogInfo).map(logEndOffsetString)}")
          }
          false
      }
    }
  }

  /**
   * The low watermark offset value, calculated only if the local replica is the partition leader
   * It is only used by leader broker to decide when DeleteRecordsRequest is satisfied. Its value is minimum logStartOffset of all live replicas
   * Low watermark will increase when the leader broker receives either FetchRequest or DeleteRecordsRequest.
   */
  def lowWatermarkIfLeader: Long = {
    if (!isLeader)
      throw new NotLeaderForPartitionException(s"Leader not local for partition $topicPartition on broker $localBrokerId")

    // lowWatermarkIfLeader may be called many times when a DeleteRecordsRequest is outstanding,
    // care has been taken to avoid generating unnecessary collections in this code
    var lowWaterMark = localLogOrException.logStartOffset
    remoteReplicas.foreach { replica =>
      if (metadataCache.getAliveBroker(replica.brokerId).nonEmpty && replica.logStartOffset < lowWaterMark) {
        lowWaterMark = replica.logStartOffset
      }
    }

    futureLog match {
      case Some(partitionFutureLog) =>
        Math.min(lowWaterMark, partitionFutureLog.logStartOffset)
      case None =>
        lowWaterMark
    }
  }

  /**
   * Try to complete any pending requests. This should be called without holding the leaderIsrUpdateLock.
   */
  private def tryCompleteDelayedRequests(): Unit = delayedOperations.checkAndCompleteAll()

  def maybeShrinkIsr(): Unit = {
    val needsIsrUpdate = inReadLock(leaderIsrUpdateLock) {
      needsShrinkIsr()
    }
    val leaderHWIncremented = needsIsrUpdate && inWriteLock(leaderIsrUpdateLock) {
      leaderLogIfLocal match {
        case Some(leaderLog) =>
          val outOfSyncReplicaIds = getOutOfSyncReplicas(replicaLagTimeMaxMs)
          if (outOfSyncReplicaIds.nonEmpty) {
            val newInSyncReplicaIds = inSyncReplicaIds -- outOfSyncReplicaIds
            assert(newInSyncReplicaIds.nonEmpty)
            info("Shrinking ISR from %s to %s. Leader: (highWatermark: %d, endOffset: %d). Out of sync replicas: %s."
              .format(inSyncReplicaIds.mkString(","),
                newInSyncReplicaIds.mkString(","),
                leaderLog.highWatermark,
                leaderLog.logEndOffset,
                outOfSyncReplicaIds.map { replicaId =>
                  s"(brokerId: $replicaId, endOffset: ${getReplicaOrException(replicaId).logEndOffset})"
                }.mkString(" ")
              )
            )

            // update ISR in zk and in cache
            shrinkIsr(newInSyncReplicaIds)

            // we may need to increment high watermark since ISR could be down to 1
            maybeIncrementLeaderHW(leaderLog)
          } else {
            false
          }

        case None => false // do nothing if no longer leader
      }
    }

    // some delayed operations may be unblocked after HW changed
    if (leaderHWIncremented)
      tryCompleteDelayedRequests()
  }

  private def needsShrinkIsr(): Boolean = {
    if (isLeader) {
      val outOfSyncReplicaIds = getOutOfSyncReplicas(replicaLagTimeMaxMs)
      outOfSyncReplicaIds.nonEmpty
    } else {
      false
    }
  }

  private def isFollowerOutOfSync(replicaId: Int,
                                  leaderEndOffset: Long,
                                  currentTimeMs: Long,
                                  maxLagMs: Long): Boolean = {
    val followerReplica = getReplicaOrException(replicaId)
    val followerNotCaughtUp = followerReplica.logEndOffset != leaderEndOffset &&
      (currentTimeMs - followerReplica.lastCaughtUpTimeMs) > maxLagMs

    if (isBrokerIsrEligible(replicaId)) {
      followerNotCaughtUp
    } else {
      // Do not kick observers from the ISR if doing so would cause us to go under min ISR
      leaderLogIfLocal.exists { log =>
        followerNotCaughtUp || inSyncReplicaIds.size > log.config.minInSyncReplicas
      }
    }
  }

  def getOutOfSyncReplicas(maxLagMs: Long): Set[Int] = {
    /**
     * If the follower already has the same leo as the leader, it will not be considered as out-of-sync,
     * otherwise there are two cases that will be handled here -
     * 1. Stuck followers: If the leo of the replica hasn't been updated for maxLagMs ms,
     *                     the follower is stuck and should be removed from the ISR
     * 2. Slow followers: If the replica has not read up to the leo within the last maxLagMs ms,
     *                    then the follower is lagging and should be removed from the ISR
     * Both these cases are handled by checking the lastCaughtUpTimeMs which represents
     * the last time when the replica was fully caught up. If either of the above conditions
     * is violated, that replica is considered to be out of sync
     *
     **/
    val candidateReplicaIds = inSyncReplicaIds - localBrokerId
    val currentTimeMs = time.milliseconds()
    val leaderEndOffset = localLogOrException.logEndOffset
    candidateReplicaIds.filter(replicaId => isFollowerOutOfSync(replicaId, leaderEndOffset, currentTimeMs, maxLagMs))
  }

  private def doAppendRecordsToFollowerOrFutureReplica(records: MemoryRecords, isFuture: Boolean): Option[LogAppendInfo] = {
    // The read lock is needed to handle race condition if request handler thread tries to
    // remove future replica after receiving AlterReplicaLogDirsRequest.
    inReadLock(leaderIsrUpdateLock) {
      if (isFuture) {
        // Note the replica may be undefined if it is removed by a non-ReplicaAlterLogDirsThread before
        // this method is called
        futureLog.map { _.appendAsFollower(records) }
      } else {
        // The read lock is needed to prevent the follower replica from being updated while ReplicaAlterDirThread
        // is executing maybeDeleteAndSwapFutureReplica() to replace follower replica with the future replica.
        Some(localLogOrException.appendAsFollower(records))
      }
    }
  }

  def appendRecordsToFollowerOrFutureReplica(records: MemoryRecords, isFuture: Boolean): Option[LogAppendInfo] = {
    try {
      doAppendRecordsToFollowerOrFutureReplica(records, isFuture)
    } catch {
      case e: UnexpectedAppendOffsetException =>
        val log = if (isFuture) futureLocalLogOrException else localLogOrException
        val logEndOffset = log.logEndOffset
        if (logEndOffset == log.logStartOffset &&
            e.firstOffset < logEndOffset && e.lastOffset >= logEndOffset) {
          // This may happen if the log start offset on the leader (or current replica) falls in
          // the middle of the batch due to delete records request and the follower tries to
          // fetch its first offset from the leader.
          // We handle this case here instead of Log#append() because we will need to remove the
          // segment that start with log start offset and create a new one with earlier offset
          // (base offset of the batch), which will move recoveryPoint backwards, so we will need
          // to checkpoint the new recovery point before we append
          val replicaName = if (isFuture) "future replica" else "follower"
          info(s"Unexpected offset in append to $topicPartition. First offset ${e.firstOffset} is less than log start offset ${log.logStartOffset}." +
               s" Since this is the first record to be appended to the $replicaName's log, will start the log from offset ${e.firstOffset}.")
          truncateFullyAndStartAt(e.firstOffset, isFuture)
          doAppendRecordsToFollowerOrFutureReplica(records, isFuture)
        } else
          throw e
    }
  }

  def appendRecordsToLeader(records: MemoryRecords, origin: AppendOrigin, requiredAcks: Int): LogAppendInfo = {
    val (info, leaderHWIncremented) = inReadLock(leaderIsrUpdateLock) {
      leaderLogIfLocal match {
        case Some(leaderLog) =>
          val minIsr = leaderLog.config.minInSyncReplicas
          val inSyncSize = inSyncReplicaIds.size

          // Avoid writing to leader if there are not enough insync replicas to make it safe
          if (inSyncSize < minIsr && requiredAcks == -1) {
            throw new NotEnoughReplicasException(s"The size of the current ISR $inSyncReplicaIds " +
              s"is insufficient to satisfy the min.isr requirement of $minIsr for partition $topicPartition")
          }

          val info = leaderLog.appendAsLeader(records, leaderEpoch = this.leaderEpoch, origin,
            interBrokerProtocolVersion)

          // we may need to increment high watermark since ISR could be down to 1
          (info, maybeIncrementLeaderHW(leaderLog))

        case None =>
          throw new NotLeaderForPartitionException("Leader not local for partition %s on broker %d"
            .format(topicPartition, localBrokerId))
      }
    }

    // some delayed operations may be unblocked after HW changed
    if (leaderHWIncremented)
      tryCompleteDelayedRequests()
    else {
      // probably unblock some follower fetch requests since log end offset has been updated
      delayedOperations.checkAndCompleteFetch()
    }

    info
  }

  def readRecords(fetchOffset: Long,
                  currentLeaderEpoch: Optional[Integer],
                  maxBytes: Int,
                  fetchIsolation: FetchIsolation,
                  fetchOnlyFromLeader: Boolean,
                  minOneMessage: Boolean): LogReadInfo = inReadLock(leaderIsrUpdateLock) {
    // decide whether to only fetch from leader
    val localLog = localLogWithEpochOrException(currentLeaderEpoch, fetchOnlyFromLeader)

    // Note we use the log end offset prior to the read. This ensures that any appends following
    // the fetch do not prevent a follower from coming into sync.
    val initialHighWatermark = localLog.highWatermark
    val initialLogStartOffset = localLog.logStartOffset
    val initialLogEndOffset = localLog.logEndOffset
    val initialLastStableOffset = localLog.lastStableOffset
    val fetchedData = localLog.read(fetchOffset, maxBytes, fetchIsolation, minOneMessage)

    LogReadInfo(
      fetchedData = fetchedData,
      highWatermark = initialHighWatermark,
      logStartOffset = initialLogStartOffset,
      logEndOffset = initialLogEndOffset,
      lastStableOffset = initialLastStableOffset)
  }

  def fetchTierOffsetForType(timestamp: Long,
                             currentLeaderEpoch: Option[Integer],
                             fetchOnlyFromLeader: Boolean): Option[Long] = inReadLock(leaderIsrUpdateLock) {
    // decide whether to only fetch from leader
    localLogWithEpochOrException(currentLeaderEpoch.asJava, fetchOnlyFromLeader)
    logManager.getLog(topicPartition).map { log =>
      timestamp match {
        case ListOffsetRequest.LOCAL_START_OFFSET => log.localLogStartOffset
        case ListOffsetRequest.LOCAL_END_OFFSET => log.localLogEndOffset
        case _ => throw new UnsupportedOperationException(s"Lookup for $timestamp not supported")
      }
    }
  }

  def fetchOffsetForTimestamp(timestamp: Long,
                              isolationLevel: Option[IsolationLevel],
                              currentLeaderEpoch: Optional[Integer],
                              fetchOnlyFromLeader: Boolean): Option[TimestampAndOffset] = inReadLock(leaderIsrUpdateLock) {
    // decide whether to only fetch from leader
    val localLog = localLogWithEpochOrException(currentLeaderEpoch, fetchOnlyFromLeader)

    val lastFetchableOffset = isolationLevel match {
      case Some(IsolationLevel.READ_COMMITTED) => localLog.lastStableOffset
      case Some(IsolationLevel.READ_UNCOMMITTED) => localLog.highWatermark
      case None => localLog.logEndOffset
    }

    val epochLogString = if(currentLeaderEpoch.isPresent) {
      s"epoch ${currentLeaderEpoch.get}"
    } else {
      "unknown epoch"
    }

    // Only consider throwing an error if we get a client request (isolationLevel is defined) and the start offset
    // is lagging behind the high watermark
    val maybeOffsetsError: Option[ApiException] = leaderEpochStartOffsetOpt
      .filter(epochStart => isolationLevel.isDefined && epochStart > localLog.highWatermark)
      .map(epochStart => Errors.OFFSET_NOT_AVAILABLE.exception(s"Failed to fetch offsets for " +
        s"partition $topicPartition with leader $epochLogString as this partition's " +
        s"high watermark (${localLog.highWatermark}) is lagging behind the " +
        s"start offset from the beginning of this epoch ($epochStart)."))

    def getOffsetByTimestamp: Option[TimestampAndOffset] = {
      logManager.getLog(topicPartition).flatMap(log => log.fetchOffsetByTimestamp(timestamp))
    }

    // If we're in the lagging HW state after a leader election, throw OffsetNotAvailable for "latest" offset
    // or for a timestamp lookup that is beyond the last fetchable offset.
    timestamp match {
      case ListOffsetRequest.LATEST_TIMESTAMP =>
        maybeOffsetsError.map(e => throw e)
          .orElse(Some(new FileTimestampAndOffset(RecordBatch.NO_TIMESTAMP, lastFetchableOffset, Optional.of(leaderEpoch: Integer))))
      case ListOffsetRequest.EARLIEST_TIMESTAMP =>
        getOffsetByTimestamp
      case _ =>
        getOffsetByTimestamp.filter {
          case fileTimestampAndOffset : FileTimestampAndOffset => fileTimestampAndOffset.offset < lastFetchableOffset
          case _ : TierTimestampAndOffset => true
        }.orElse(maybeOffsetsError.map(e => throw e))
    }
  }

  def fetchOffsetSnapshot(currentLeaderEpoch: Optional[Integer],
                          fetchOnlyFromLeader: Boolean): LogOffsetSnapshot = inReadLock(leaderIsrUpdateLock) {
    // decide whether to only fetch from leader
    val localLog = localLogWithEpochOrException(currentLeaderEpoch, fetchOnlyFromLeader)
    localLog.fetchOffsetSnapshot
  }

  def legacyFetchOffsetsForTimestamp(timestamp: Long,
                                     maxNumOffsets: Int,
                                     isFromConsumer: Boolean,
                                     fetchOnlyFromLeader: Boolean): Seq[Long] = inReadLock(leaderIsrUpdateLock) {
    val localLog = localLogWithEpochOrException(Optional.empty(), fetchOnlyFromLeader)
    val allOffsets = localLog.legacyFetchOffsetsBefore(timestamp, maxNumOffsets)

    if (!isFromConsumer) {
      allOffsets
    } else {
      val hw = localLog.highWatermark
      if (allOffsets.exists(_ > hw))
        hw +: allOffsets.dropWhile(_ > hw)
      else
        allOffsets
    }
  }

  def logStartOffset: Long = {
    inReadLock(leaderIsrUpdateLock) {
      leaderLogIfLocal.map(_.logStartOffset).getOrElse(-1)
    }
  }

  /**
   * Update logStartOffset and low watermark if 1) offset <= highWatermark and 2) it is the leader replica.
   * This function can trigger log segment deletion and log rolling.
   *
   * Return low watermark of the partition.
   */
  def deleteRecordsOnLeader(offset: Long): LogDeleteRecordsResult = inReadLock(leaderIsrUpdateLock) {
    leaderLogIfLocal match {
      case Some(leaderLog) =>
        if (!leaderLog.config.delete)
          throw new PolicyViolationException(s"Records of partition $topicPartition can not be deleted due to the configured policy")

        val convertedOffset = if (offset == DeleteRecordsRequest.HIGH_WATERMARK)
          leaderLog.highWatermark
        else
          offset

        if (convertedOffset < 0)
          throw new OffsetOutOfRangeException(s"The offset $convertedOffset for partition $topicPartition is not valid")

        leaderLog.maybeIncrementLogStartOffset(convertedOffset)
        LogDeleteRecordsResult(
          requestedOffset = convertedOffset,
          lowWatermark = lowWatermarkIfLeader)
      case None =>
        throw new NotLeaderForPartitionException(s"Leader not local for partition $topicPartition on broker $localBrokerId")
    }
  }

  /**
    * Truncate the local log of this partition to the specified offset and checkpoint the recovery point to this offset
    *
    * @param offset offset to be used for truncation
    * @param isFuture True iff the truncation should be performed on the future log of this partition
    */
  def truncateTo(offset: Long, isFuture: Boolean): Unit = {
    // The read lock is needed to prevent the follower replica from being truncated while ReplicaAlterDirThread
    // is executing maybeDeleteAndSwapFutureReplica() to replace follower replica with the future replica.
    inReadLock(leaderIsrUpdateLock) {
      logManager.truncateTo(Map(topicPartition -> offset), isFuture = isFuture)
    }
  }

  /**
    * Delete all data in the local log of this partition and start the log at the new offset
    *
    * @param newOffset The new offset to start the log with
    * @param isFuture True iff the truncation should be performed on the future log of this partition
    */
  def truncateFullyAndStartAt(newOffset: Long, isFuture: Boolean): Unit = {
    // The read lock is needed to prevent the follower replica from being truncated while ReplicaAlterDirThread
    // is executing maybeDeleteAndSwapFutureReplica() to replace follower replica with the future replica.
    inReadLock(leaderIsrUpdateLock) {
      logManager.truncateFullyAndStartAt(topicPartition, newOffset, isFuture = isFuture)
    }
  }

  /**
   * Find the (exclusive) last offset of the largest epoch less than or equal to the requested epoch.
   *
   * @param currentLeaderEpoch The expected epoch of the current leader (if known)
   * @param leaderEpoch Requested leader epoch
   * @param fetchOnlyFromLeader Whether or not to require servicing only from the leader
   *
   * @return The requested leader epoch and the end offset of this leader epoch, or if the requested
   *         leader epoch is unknown, the leader epoch less than the requested leader epoch and the end offset
   *         of this leader epoch. The end offset of a leader epoch is defined as the start
   *         offset of the first leader epoch larger than the leader epoch, or else the log end
   *         offset if the leader epoch is the latest leader epoch.
   */
  def lastOffsetForLeaderEpoch(currentLeaderEpoch: Optional[Integer],
                               leaderEpoch: Int,
                               fetchOnlyFromLeader: Boolean): EpochEndOffset = {
    inReadLock(leaderIsrUpdateLock) {
      val localLogOrError = getLocalLog(currentLeaderEpoch, fetchOnlyFromLeader)
      localLogOrError match {
        case Left(localLog) =>
          localLog.endOffsetForEpoch(leaderEpoch) match {
            case Some(epochAndOffset) => new EpochEndOffset(NONE, epochAndOffset.leaderEpoch, epochAndOffset.offset)
            case None => new EpochEndOffset(NONE, UNDEFINED_EPOCH, UNDEFINED_EPOCH_OFFSET)
          }
        case Right(error) =>
          new EpochEndOffset(error, UNDEFINED_EPOCH, UNDEFINED_EPOCH_OFFSET)
      }
    }
  }

  private def expandIsr(newIsr: Set[Int]): Unit = {
    val newLeaderAndIsr = new LeaderAndIsr(localBrokerId, leaderEpoch, newIsr.toList, zkVersion)
    val zkVersionOpt = stateStore.expandIsr(controllerEpoch, newLeaderAndIsr)
    maybeUpdateIsrAndVersion(newIsr, zkVersionOpt)
  }

  private[cluster] def shrinkIsr(newIsr: Set[Int]): Unit = {
    val newLeaderAndIsr = new LeaderAndIsr(localBrokerId, leaderEpoch, newIsr.toList, zkVersion)
    val zkVersionOpt = stateStore.shrinkIsr(controllerEpoch, newLeaderAndIsr)
    maybeUpdateIsrAndVersion(newIsr, zkVersionOpt)
  }

  private[cluster] def maybeUpdateIsrAndVersion(isr: Set[Int], zkVersionOpt: Option[Int]): Unit = {
    zkVersionOpt match {
      case Some(newVersion) =>
        inSyncReplicaIds = isr
        zkVersion = newVersion
        info("ISR updated to [%s] and zkVersion updated to [%d]".format(isr.mkString(","), zkVersion))

      case None =>
        info(s"Cached zkVersion $zkVersion not equal to that in zookeeper, skip updating ISR")
    }
  }

  def replicaStatus(): Seq[ReplicaStatus] = {
    leaderLogIfLocal match {
      case Some(leaderLog) =>
        val curTimeMs = time.milliseconds
        new ReplicaStatus(localBrokerId, true,
          assignmentState.observers.contains(localBrokerId),
          isBrokerIsrEligible(localBrokerId), true, true,
          leaderLog.logStartOffset, leaderLog.logEndOffset, curTimeMs, curTimeMs) ::
        remoteReplicasMap.values.map { replica =>
          new ReplicaStatus(replica.brokerId, false,
            assignmentState.observers.contains(replica.brokerId),
            isBrokerIsrEligible(replica.brokerId),
            inSyncReplicaIds.contains(replica.brokerId),
            isFollowerInSync(replica, leaderLog.highWatermark),
            replica.logStartOffset, replica.logEndOffsetMetadata.messageOffset,
            replica.lastCaughtUpTimeMs, replica.lastFetchTimeMs)
        }.toList

      case None =>
        throw new NotLeaderForPartitionException(s"Broker ${localBrokerId} is not the leader for partition ${topicPartition}")
    }
  }

  override def equals(that: Any): Boolean = that match {
    case other: Partition => partitionId == other.partitionId && topic == other.topic
    case _ => false
  }

  override def hashCode: Int =
    31 + topic.hashCode + 17 * partitionId

  override def toString: String = {
    val partitionString = new StringBuilder
    partitionString.append("Topic: " + topic)
    partitionString.append("; Partition: " + partitionId)
    partitionString.append("; Leader: " + leaderReplicaIdOpt)
    partitionString.append("; Replicas: " + assignmentState.replicas.mkString(","))
    partitionString.append("; ISR: " + inSyncReplicaIds.mkString(","))
    partitionString.append("; Observers: " + assignmentState.observers.mkString(","))
    assignmentState match {
      case OngoingReassignmentState(adding, removing, _, _) =>
        partitionString.append("; AddingReplicas: " + adding.mkString(","))
        partitionString.append("; RemovingReplicas: " + removing.mkString(","))
      case _ =>
    }
    partitionString.toString
  }
}<|MERGE_RESOLUTION|>--- conflicted
+++ resolved
@@ -16,6 +16,7 @@
  */
 package kafka.cluster
 
+import com.yammer.metrics.core.Gauge
 import java.util.concurrent.locks.ReentrantReadWriteLock
 import java.util.{Optional, Properties}
 
@@ -27,8 +28,8 @@
 import kafka.server._
 import kafka.tier.{TierReplicaManager, TierTimestampAndOffset}
 import kafka.server.checkpoints.OffsetCheckpoints
+import kafka.utils.CoreUtils.{inReadLock, inWriteLock}
 import kafka.utils._
-import kafka.utils.CoreUtils.{inReadLock, inWriteLock}
 import kafka.zk.{AdminZkClient, KafkaZkClient}
 import org.apache.kafka.common.{IsolationLevel, TopicPartition}
 import org.apache.kafka.common.errors._
@@ -262,7 +263,6 @@
 
   private val tags = Map("topic" -> topic, "partition" -> partitionId.toString)
 
-<<<<<<< HEAD
   newGauge("UnderReplicated",
     new Gauge[Int] {
       def value: Int = {
@@ -325,14 +325,6 @@
     },
     tags
   )
-=======
-  newGauge("UnderReplicated", () => if (isUnderReplicated) 1 else 0, tags)
-  newGauge("InSyncReplicasCount", () => if (isLeader) inSyncReplicaIds.size else 0, tags)
-  newGauge("UnderMinIsr", () => if (isUnderMinIsr) 1 else 0, tags)
-  newGauge("AtMinIsr", () => if (isAtMinIsr) 1 else 0, tags)
-  newGauge("ReplicasCount", () => if (isLeader) assignmentState.replicationFactor else 0, tags)
-  newGauge("LastStableOffsetLag", () => log.map(_.lastStableOffsetLag).getOrElse(0), tags)
->>>>>>> 5f73895e
 
   newGauge("IsNotCaughtUp",
     new Gauge[Int] {
@@ -369,13 +361,13 @@
   def isAddingReplica(replicaId: Int): Boolean = assignmentState.isAddingReplica(replicaId)
 
   /**
-    * Create the future replica if 1) the current replica is not in the given log directory and 2) the future replica
-    * does not exist. This method assumes that the current replica has already been created.
-    *
-    * @param logDir log directory
-    * @param highWatermarkCheckpoints Checkpoint to load initial high watermark from
-    * @return true iff the future replica is created
-    */
+   * Create the future replica if 1) the current replica is not in the given log directory and 2) the future replica
+   * does not exist. This method assumes that the current replica has already been created.
+   *
+   * @param logDir log directory
+   * @param highWatermarkCheckpoints Checkpoint to load initial high watermark from
+   * @return true iff the future replica is created
+   */
   def maybeCreateFutureReplica(logDir: String, highWatermarkCheckpoints: OffsetCheckpoints): Boolean = {
     // The writeLock is needed to make sure that while the caller checks the log directory of the
     // current replica and the existence of the future replica, no other thread can update the log directory of the
@@ -661,7 +653,7 @@
    *  Make the local replica the follower by setting the new leader and ISR to empty
    *  If the leader replica id does not change and the new epoch is equal or one
    *  greater (that is, no updates have been missed), return false to indicate to the
-    * replica manager that state is already correct and the become-follower steps can be skipped
+   *  replica manager that state is already correct and the become-follower steps can be skipped
    */
   def makeFollower(controllerId: Int,
                    partitionState: LeaderAndIsrPartitionState,
@@ -762,7 +754,7 @@
    *
    * Note: public visibility for tests.
    *
-   * @param replicas An ordered sequence of all the broker ids that were assigned to this
+   * @param assignment An ordered sequence of all the broker ids that were assigned to this
    *                   topic partition
    * @param isr The set of broker ids that are known to be insync with the leader
    * @param addingReplicas An ordered sequence of all broker ids that will be added to the
@@ -808,15 +800,10 @@
    * This function can be triggered when a replica's LEO has incremented.
    */
   private def maybeExpandIsr(followerReplica: Replica, followerFetchTimeMs: Long): Unit = {
-<<<<<<< HEAD
-    inWriteLock(leaderIsrUpdateLock) {
-      // check if this replica needs to be added to the ISR
-      leaderLogIfLocal.foreach { leaderLog =>
-        val leaderHighwatermark = leaderLog.highWatermark
-        if (!inSyncReplicaIds.contains(followerReplica.brokerId) &&
-            isFollowerInSync(followerReplica, leaderHighwatermark) &&
-            isBrokerIsrEligible(followerReplica.brokerId)) {
-=======
+    // isBrokerIsrEligible check is needed in ce-kafka for global kafka feature
+    if (!isBrokerIsrEligible(followerReplica.brokerId))
+      return
+
     val needsIsrUpdate = inReadLock(leaderIsrUpdateLock) {
       needsExpandIsr(followerReplica)
     }
@@ -824,7 +811,6 @@
       inWriteLock(leaderIsrUpdateLock) {
         // check if this replica needs to be added to the ISR
         if (needsExpandIsr(followerReplica)) {
->>>>>>> 5f73895e
           val newInSyncReplicaIds = inSyncReplicaIds + followerReplica.brokerId
           info(s"Expanding ISR from ${inSyncReplicaIds.mkString(",")} to ${newInSyncReplicaIds.mkString(",")}")
           // update ISR in ZK and cache
@@ -849,8 +835,9 @@
   private[this] def isBrokerIsrEligible(brokerId: Int): Boolean = {
     // A broker should join the ISR if it is not an observer or if we are operating
     // in a degraded state and the leader is an observer
-    assignmentState.observers.contains(localBrokerId) ||
-      !assignmentState.observers.contains(brokerId)
+    val currentAssignmentState = assignmentState
+    currentAssignmentState.observers.contains(localBrokerId) ||
+      !currentAssignmentState.observers.contains(brokerId)
   }
 
   // public for jmh benchmarking
@@ -1308,11 +1295,11 @@
   }
 
   /**
-    * Truncate the local log of this partition to the specified offset and checkpoint the recovery point to this offset
-    *
-    * @param offset offset to be used for truncation
-    * @param isFuture True iff the truncation should be performed on the future log of this partition
-    */
+   * Truncate the local log of this partition to the specified offset and checkpoint the recovery point to this offset
+   *
+   * @param offset offset to be used for truncation
+   * @param isFuture True iff the truncation should be performed on the future log of this partition
+   */
   def truncateTo(offset: Long, isFuture: Boolean): Unit = {
     // The read lock is needed to prevent the follower replica from being truncated while ReplicaAlterDirThread
     // is executing maybeDeleteAndSwapFutureReplica() to replace follower replica with the future replica.
@@ -1322,11 +1309,11 @@
   }
 
   /**
-    * Delete all data in the local log of this partition and start the log at the new offset
-    *
-    * @param newOffset The new offset to start the log with
-    * @param isFuture True iff the truncation should be performed on the future log of this partition
-    */
+   * Delete all data in the local log of this partition and start the log at the new offset
+   *
+   * @param newOffset The new offset to start the log with
+   * @param isFuture True iff the truncation should be performed on the future log of this partition
+   */
   def truncateFullyAndStartAt(newOffset: Long, isFuture: Boolean): Unit = {
     // The read lock is needed to prevent the follower replica from being truncated while ReplicaAlterDirThread
     // is executing maybeDeleteAndSwapFutureReplica() to replace follower replica with the future replica.
@@ -1397,15 +1384,15 @@
           assignmentState.observers.contains(localBrokerId),
           isBrokerIsrEligible(localBrokerId), true, true,
           leaderLog.logStartOffset, leaderLog.logEndOffset, curTimeMs, curTimeMs) ::
-        remoteReplicasMap.values.map { replica =>
-          new ReplicaStatus(replica.brokerId, false,
-            assignmentState.observers.contains(replica.brokerId),
-            isBrokerIsrEligible(replica.brokerId),
-            inSyncReplicaIds.contains(replica.brokerId),
-            isFollowerInSync(replica, leaderLog.highWatermark),
-            replica.logStartOffset, replica.logEndOffsetMetadata.messageOffset,
-            replica.lastCaughtUpTimeMs, replica.lastFetchTimeMs)
-        }.toList
+          remoteReplicasMap.values.map { replica =>
+            new ReplicaStatus(replica.brokerId, false,
+              assignmentState.observers.contains(replica.brokerId),
+              isBrokerIsrEligible(replica.brokerId),
+              inSyncReplicaIds.contains(replica.brokerId),
+              isFollowerInSync(replica, leaderLog.highWatermark),
+              replica.logStartOffset, replica.logEndOffsetMetadata.messageOffset,
+              replica.lastCaughtUpTimeMs, replica.lastFetchTimeMs)
+          }.toList
 
       case None =>
         throw new NotLeaderForPartitionException(s"Broker ${localBrokerId} is not the leader for partition ${topicPartition}")
