--- conflicted
+++ resolved
@@ -83,12 +83,8 @@
     _logStartOffset = followerStartOffset
     _logEndOffsetMetadata = followerFetchOffsetMetadata
     lastFetchLeaderLogEndOffset = leaderEndOffset
-<<<<<<< HEAD
     _lastFetchTimeMs = followerFetchTimeMs
-=======
-    lastFetchTimeMs = followerFetchTimeMs
     updateLastSentHighWatermark(lastSentHighwatermark)
->>>>>>> f9667b6c
     trace(s"Updated state of replica to $this")
   }
 
