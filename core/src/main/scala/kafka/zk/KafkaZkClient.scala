
/**
 * Licensed to the Apache Software Foundation (ASF) under one or more
 * contributor license agreements.  See the NOTICE file distributed with
 * this work for additional information regarding copyright ownership.
 * The ASF licenses this file to You under the Apache License, Version 2.0
 * (the "License"); you may not use this file except in compliance with
 * the License.  You may obtain a copy of the License at
 *
 *    http://www.apache.org/licenses/LICENSE-2.0
 *
 * Unless required by applicable law or agreed to in writing, software
 * distributed under the License is distributed on an "AS IS" BASIS,
 * WITHOUT WARRANTIES OR CONDITIONS OF ANY KIND, either express or implied.
 * See the License for the specific language governing permissions and
 * limitations under the License.
*/
package kafka.zk

import java.util.Properties
import java.util.UUID

import com.yammer.metrics.core.MetricName
import kafka.api.LeaderAndIsr
import kafka.cluster.Broker
import kafka.controller.{KafkaController, LeaderIsrAndControllerEpoch, ReplicaAssignment}
import kafka.log.LogConfig
import kafka.metrics.KafkaMetricsGroup
import kafka.security.authorizer.AclAuthorizer.{NoAcls, VersionedAcls}
import kafka.security.auth.{Acl, Resource, ResourceType}
import kafka.server.ConfigType
import kafka.utils.Logging
import kafka.zk.TopicZNode.TopicIdReplicaAssignment
import kafka.zookeeper._
import org.apache.kafka.common.errors.ControllerMovedException
import org.apache.kafka.common.resource.PatternType
import org.apache.kafka.common.security.token.delegation.{DelegationToken, TokenInformation}
import org.apache.kafka.common.utils.{Time, Utils}
import org.apache.kafka.common.{KafkaException, TopicPartition}
import org.apache.zookeeper.KeeperException.{Code, NodeExistsException}
import org.apache.zookeeper.OpResult.{CreateResult, ErrorResult, SetDataResult}
import org.apache.zookeeper.data.{ACL, Stat}
import org.apache.zookeeper.{CreateMode, KeeperException, ZooKeeper}
import scala.collection.{Map, Seq, mutable}

/**
 * Provides higher level Kafka-specific operations on top of the pipelined [[kafka.zookeeper.ZooKeeperClient]].
 *
 * Implementation note: this class includes methods for various components (Controller, Configs, Old Consumer, etc.)
 * and returns instances of classes from the calling packages in some cases. This is not ideal, but it made it
 * easier to migrate away from `ZkUtils` (since removed). We should revisit this. We should also consider whether a
 * monolithic [[kafka.zk.ZkData]] is the way to go.
 */
class KafkaZkClient private[zk] (zooKeeperClient: ZooKeeperClient, isSecure: Boolean, time: Time) extends AutoCloseable with
  Logging with KafkaMetricsGroup {

  override def metricName(name: String, metricTags: scala.collection.Map[String, String]): MetricName = {
    explicitMetricName("kafka.server", "ZooKeeperClientMetrics", name, metricTags)
  }

  private val latencyMetric = newHistogram("ZooKeeperRequestLatencyMs")

  import KafkaZkClient._

  // Only for testing
  private[kafka] def currentZooKeeper: ZooKeeper = zooKeeperClient.currentZooKeeper

  // This variable holds the Zookeeper session id at the moment a Broker gets registered in Zookeeper and the subsequent
  // updates of the session id. It is possible that the session id changes over the time for 'Session expired'.
  // This code is part of the work around done in the KAFKA-7165, once ZOOKEEPER-2985 is complete, this code must
  // be deleted.
  private var currentZooKeeperSessionId: Long = -1

  /**
   * Create a sequential persistent path. That is, the znode will not be automatically deleted upon client's disconnect
   * and a monotonically increasing number will be appended to its name.
   *
   * @param path the path to create (with the monotonically increasing number appended)
   * @param data the znode data
   * @return the created path (including the appended monotonically increasing number)
   */
  private[kafka] def createSequentialPersistentPath(path: String, data: Array[Byte]): String = {
    val createRequest = CreateRequest(path, data, defaultAcls(path), CreateMode.PERSISTENT_SEQUENTIAL)
    val createResponse = retryRequestUntilConnected(createRequest)
    createResponse.maybeThrow
    createResponse.name
  }

  /**
    * Registers the broker in zookeeper and return the broker epoch.
    * @param brokerInfo payload of the broker znode
    * @return broker epoch (znode create transaction id)
    */
  def registerBroker(brokerInfo: BrokerInfo): Long = {
    val path = brokerInfo.path
    val stat = checkedEphemeralCreate(path, brokerInfo.toJsonBytes)
    info(s"Registered broker ${brokerInfo.broker.id} at path $path with addresses: ${brokerInfo.broker.endPoints}, czxid (broker epoch): ${stat.getCzxid}")
    stat.getCzxid
  }

  /**
   * Registers a given broker in zookeeper as the controller and increments controller epoch.
   * @param controllerId the id of the broker that is to be registered as the controller.
   * @return the (updated controller epoch, epoch zkVersion) tuple
   * @throws ControllerMovedException if fail to create /controller or fail to increment controller epoch.
   */
  def registerControllerAndIncrementControllerEpoch(controllerId: Int): (Int, Int) = {
    val timestamp = time.milliseconds()

    // Read /controller_epoch to get the current controller epoch and zkVersion,
    // create /controller_epoch with initial value if not exists
    val (curEpoch, curEpochZkVersion) = getControllerEpoch
      .map(e => (e._1, e._2.getVersion))
      .getOrElse(maybeCreateControllerEpochZNode())

    // Create /controller and update /controller_epoch atomically
    val newControllerEpoch = curEpoch + 1
    val expectedControllerEpochZkVersion = curEpochZkVersion

    debug(s"Try to create ${ControllerZNode.path} and increment controller epoch to $newControllerEpoch with expected controller epoch zkVersion $expectedControllerEpochZkVersion")

    def checkControllerAndEpoch(): (Int, Int) = {
      val curControllerId = getControllerId.getOrElse(throw new ControllerMovedException(
        s"The ephemeral node at ${ControllerZNode.path} went away while checking whether the controller election succeeds. " +
          s"Aborting controller startup procedure"))
      if (controllerId == curControllerId) {
        val (epoch, stat) = getControllerEpoch.getOrElse(
          throw new IllegalStateException(s"${ControllerEpochZNode.path} existed before but goes away while trying to read it"))

        // If the epoch is the same as newControllerEpoch, it is safe to infer that the returned epoch zkVersion
        // is associated with the current broker during controller election because we already knew that the zk
        // transaction succeeds based on the controller znode verification. Other rounds of controller
        // election will result in larger epoch number written in zk.
        if (epoch == newControllerEpoch)
          return (newControllerEpoch, stat.getVersion)
      }
      throw new ControllerMovedException("Controller moved to another broker. Aborting controller startup procedure")
    }

    def tryCreateControllerZNodeAndIncrementEpoch(): (Int, Int) = {
      val response = retryRequestUntilConnected(
        MultiRequest(Seq(
          CreateOp(ControllerZNode.path, ControllerZNode.encode(controllerId, timestamp), defaultAcls(ControllerZNode.path), CreateMode.EPHEMERAL),
          SetDataOp(ControllerEpochZNode.path, ControllerEpochZNode.encode(newControllerEpoch), expectedControllerEpochZkVersion)))
      )
      response.resultCode match {
        case Code.NODEEXISTS | Code.BADVERSION => checkControllerAndEpoch()
        case Code.OK =>
          val setDataResult = response.zkOpResults(1).rawOpResult.asInstanceOf[SetDataResult]
          (newControllerEpoch, setDataResult.getStat.getVersion)
        case code => throw KeeperException.create(code)
      }
    }

    tryCreateControllerZNodeAndIncrementEpoch()
  }

  private def maybeCreateControllerEpochZNode(): (Int, Int) = {
    createControllerEpochRaw(KafkaController.InitialControllerEpoch).resultCode match {
      case Code.OK =>
        info(s"Successfully created ${ControllerEpochZNode.path} with initial epoch ${KafkaController.InitialControllerEpoch}")
        (KafkaController.InitialControllerEpoch, KafkaController.InitialControllerEpochZkVersion)
      case Code.NODEEXISTS =>
        val (epoch, stat) = getControllerEpoch.getOrElse(throw new IllegalStateException(s"${ControllerEpochZNode.path} existed before but goes away while trying to read it"))
        (epoch, stat.getVersion)
      case code =>
        throw KeeperException.create(code)
    }
  }

  def updateBrokerInfo(brokerInfo: BrokerInfo): Unit = {
    val brokerIdPath = brokerInfo.path
    val setDataRequest = SetDataRequest(brokerIdPath, brokerInfo.toJsonBytes, ZkVersion.MatchAnyVersion)
    val response = retryRequestUntilConnected(setDataRequest)
    response.maybeThrow()
    info("Updated broker %d at path %s with addresses: %s".format(brokerInfo.broker.id, brokerIdPath, brokerInfo.broker.endPoints))
  }

  /**
   * Gets topic partition states for the given partitions.
   * @param partitions the partitions for which we want ot get states.
   * @return sequence of GetDataResponses whose contexts are the partitions they are associated with.
   */
  def getTopicPartitionStatesRaw(partitions: Seq[TopicPartition]): Seq[GetDataResponse] = {
    val getDataRequests = partitions.map { partition =>
      GetDataRequest(TopicPartitionStateZNode.path(partition), ctx = Some(partition))
    }
    retryRequestsUntilConnected(getDataRequests)
  }

  /**
   * Sets topic partition states for the given partitions.
   * @param leaderIsrAndControllerEpochs the partition states of each partition whose state we wish to set.
   * @param expectedControllerEpochZkVersion expected controller epoch zkVersion.
   * @return sequence of SetDataResponse whose contexts are the partitions they are associated with.
   */
  def setTopicPartitionStatesRaw(leaderIsrAndControllerEpochs: Map[TopicPartition, LeaderIsrAndControllerEpoch], expectedControllerEpochZkVersion: Int): Seq[SetDataResponse] = {
    val setDataRequests = leaderIsrAndControllerEpochs.map { case (partition, leaderIsrAndControllerEpoch) =>
      val path = TopicPartitionStateZNode.path(partition)
      val data = TopicPartitionStateZNode.encode(leaderIsrAndControllerEpoch)
      SetDataRequest(path, data, leaderIsrAndControllerEpoch.leaderAndIsr.zkVersion, Some(partition))
    }
    retryRequestsUntilConnected(setDataRequests.toSeq, expectedControllerEpochZkVersion)
  }

  /**
   * Creates topic partition state znodes for the given partitions.
   * @param leaderIsrAndControllerEpochs the partition states of each partition whose state we wish to set.
   * @param expectedControllerEpochZkVersion expected controller epoch zkVersion.
   * @return sequence of CreateResponse whose contexts are the partitions they are associated with.
   */
  def createTopicPartitionStatesRaw(leaderIsrAndControllerEpochs: Map[TopicPartition, LeaderIsrAndControllerEpoch], expectedControllerEpochZkVersion: Int): Seq[CreateResponse] = {
    createTopicPartitions(leaderIsrAndControllerEpochs.keys.map(_.topic).toSet.toSeq, expectedControllerEpochZkVersion)
    createTopicPartition(leaderIsrAndControllerEpochs.keys.toSeq, expectedControllerEpochZkVersion)
    val createRequests = leaderIsrAndControllerEpochs.map { case (partition, leaderIsrAndControllerEpoch) =>
      val path = TopicPartitionStateZNode.path(partition)
      val data = TopicPartitionStateZNode.encode(leaderIsrAndControllerEpoch)
      CreateRequest(path, data, defaultAcls(path), CreateMode.PERSISTENT, Some(partition))
    }
    retryRequestsUntilConnected(createRequests.toSeq, expectedControllerEpochZkVersion)
  }

  /**
   * Sets the controller epoch conditioned on the given epochZkVersion.
   * @param epoch the epoch to set
   * @param epochZkVersion the expected version number of the epoch znode.
   * @return SetDataResponse
   */
  def setControllerEpochRaw(epoch: Int, epochZkVersion: Int): SetDataResponse = {
    val setDataRequest = SetDataRequest(ControllerEpochZNode.path, ControllerEpochZNode.encode(epoch), epochZkVersion)
    retryRequestUntilConnected(setDataRequest)
  }

  /**
   * Creates the controller epoch znode.
   * @param epoch the epoch to set
   * @return CreateResponse
   */
  def createControllerEpochRaw(epoch: Int): CreateResponse = {
    val createRequest = CreateRequest(ControllerEpochZNode.path, ControllerEpochZNode.encode(epoch),
      defaultAcls(ControllerEpochZNode.path), CreateMode.PERSISTENT)
    retryRequestUntilConnected(createRequest)
  }

  /**
   * Update the partition states of multiple partitions in zookeeper.
   * @param leaderAndIsrs The partition states to update.
   * @param controllerEpoch The current controller epoch.
   * @param expectedControllerEpochZkVersion expected controller epoch zkVersion.
   * @return UpdateLeaderAndIsrResult instance containing per partition results.
   */
  def updateLeaderAndIsr(
    leaderAndIsrs: Map[TopicPartition, LeaderAndIsr],
    controllerEpoch: Int,
    expectedControllerEpochZkVersion: Int
  ): UpdateLeaderAndIsrResult = {
    val leaderIsrAndControllerEpochs = leaderAndIsrs.map { case (partition, leaderAndIsr) =>
      partition -> LeaderIsrAndControllerEpoch(leaderAndIsr, controllerEpoch)
    }
    val setDataResponses = try {
      setTopicPartitionStatesRaw(leaderIsrAndControllerEpochs, expectedControllerEpochZkVersion)
    } catch {
      case e: ControllerMovedException => throw e
      case e: Exception =>
        return UpdateLeaderAndIsrResult(leaderAndIsrs.keys.iterator.map(_ -> Left(e)).toMap, Seq.empty)
    }

    val updatesToRetry = mutable.Buffer.empty[TopicPartition]
    val finished = setDataResponses.iterator.flatMap { setDataResponse =>
      val partition = setDataResponse.ctx.get.asInstanceOf[TopicPartition]
      setDataResponse.resultCode match {
        case Code.OK =>
          val updatedLeaderAndIsr = leaderAndIsrs(partition).withZkVersion(setDataResponse.stat.getVersion)
          Some(partition -> Right(updatedLeaderAndIsr))
        case Code.BADVERSION =>
          // Update the buffer for partitions to retry
          updatesToRetry += partition
          None
        case _ =>
          Some(partition -> Left(setDataResponse.resultException.get))
      }
    }.toMap

    UpdateLeaderAndIsrResult(finished, updatesToRetry)
  }

  /**
   * Get log configs that merge local configs with topic-level configs in zookeeper.
   * @param topics The topics to get log configs for.
   * @param config The local configs.
   * @return A tuple of two values:
   *         1. The successfully gathered log configs
   *         2. Exceptions corresponding to failed log config lookups.
   */
  def getLogConfigs(
    topics: Set[String],
    config: java.util.Map[String, AnyRef]
  ): (Map[String, LogConfig], Map[String, Exception]) = {
    val logConfigs = mutable.Map.empty[String, LogConfig]
    val failed = mutable.Map.empty[String, Exception]
    val configResponses = try {
      getTopicConfigs(topics)
    } catch {
      case e: Exception =>
        topics.foreach(topic => failed.put(topic, e))
        return (logConfigs.toMap, failed.toMap)
    }
    configResponses.foreach { configResponse =>
      val topic = configResponse.ctx.get.asInstanceOf[String]
      configResponse.resultCode match {
        case Code.OK =>
          val overrides = ConfigEntityZNode.decode(configResponse.data)
          val logConfig = LogConfig.fromProps(config, overrides)
          logConfigs.put(topic, logConfig)
        case Code.NONODE =>
          val logConfig = LogConfig.fromProps(config, new Properties)
          logConfigs.put(topic, logConfig)
        case _ => failed.put(topic, configResponse.resultException.get)
      }
    }
    (logConfigs.toMap, failed.toMap)
  }

  /**
   * Get entity configs for a given entity name
   * @param rootEntityType entity type
   * @param sanitizedEntityName entity name
   * @return The successfully gathered log configs
   */
  def getEntityConfigs(rootEntityType: String, sanitizedEntityName: String): Properties = {
    val getDataRequest = GetDataRequest(ConfigEntityZNode.path(rootEntityType, sanitizedEntityName))
    val getDataResponse = retryRequestUntilConnected(getDataRequest)

    getDataResponse.resultCode match {
      case Code.OK =>
        ConfigEntityZNode.decode(getDataResponse.data)
      case Code.NONODE => new Properties()
      case _ => throw getDataResponse.resultException.get
    }
  }

  /**
   * Sets or creates the entity znode path with the given configs depending
   * on whether it already exists or not.
   *
   * If this is method is called concurrently, the last writer wins. In cases where we update configs and then
   * partition assignment (i.e. create topic), it's possible for one thread to set this and the other to set the
   * partition assignment. As such, the recommendation is to never call create topic for the same topic with different
   * configs/partition assignment concurrently.
   *
   * @param rootEntityType entity type
   * @param sanitizedEntityName entity name
   * @throws KeeperException if there is an error while setting or creating the znode
   */
  def setOrCreateEntityConfigs(rootEntityType: String, sanitizedEntityName: String, config: Properties) = {

    def set(configData: Array[Byte]): SetDataResponse = {
      val setDataRequest = SetDataRequest(ConfigEntityZNode.path(rootEntityType, sanitizedEntityName),
        ConfigEntityZNode.encode(config), ZkVersion.MatchAnyVersion)
      retryRequestUntilConnected(setDataRequest)
    }

    def createOrSet(configData: Array[Byte]): Unit = {
      val path = ConfigEntityZNode.path(rootEntityType, sanitizedEntityName)
      try createRecursive(path, ConfigEntityZNode.encode(config))
      catch {
        case _: NodeExistsException => set(configData).maybeThrow
      }
    }

    val configData = ConfigEntityZNode.encode(config)

    val setDataResponse = set(configData)
    setDataResponse.resultCode match {
      case Code.NONODE => createOrSet(configData)
      case _ => setDataResponse.maybeThrow
    }
  }

  /**
   * Returns all the entities for a given entityType
   * @param entityType entity type
   * @return List of all entity names
   */
  def getAllEntitiesWithConfig(entityType: String): Seq[String] = {
    getChildren(ConfigEntityTypeZNode.path(entityType))
  }

  /**
   * Creates config change notification
   * @param sanitizedEntityPath  sanitizedEntityPath path to write
   * @throws KeeperException if there is an error while setting or creating the znode
   */
  def createConfigChangeNotification(sanitizedEntityPath: String): Unit = {
    makeSurePersistentPathExists(ConfigEntityChangeNotificationZNode.path)
    val path = ConfigEntityChangeNotificationSequenceZNode.createPath
    val createRequest = CreateRequest(path, ConfigEntityChangeNotificationSequenceZNode.encode(sanitizedEntityPath), defaultAcls(path), CreateMode.PERSISTENT_SEQUENTIAL)
    val createResponse = retryRequestUntilConnected(createRequest)
    createResponse.maybeThrow()
  }

  /**
   * Gets all brokers in the cluster.
   * @return sequence of brokers in the cluster.
   */
  def getAllBrokersInCluster: Seq[Broker] = {
    val brokerIds = getSortedBrokerList
    val getDataRequests = brokerIds.map(brokerId => GetDataRequest(BrokerIdZNode.path(brokerId), ctx = Some(brokerId)))
    val getDataResponses = retryRequestsUntilConnected(getDataRequests)
    getDataResponses.flatMap { getDataResponse =>
      val brokerId = getDataResponse.ctx.get.asInstanceOf[Int]
      getDataResponse.resultCode match {
        case Code.OK =>
          Option(BrokerIdZNode.decode(brokerId, getDataResponse.data).broker)
        case Code.NONODE => None
        case _ => throw getDataResponse.resultException.get
      }
    }
  }

  /**
    * Gets all brokers with broker epoch in the cluster.
    * @return map of broker to epoch in the cluster.
    */
  def getAllBrokerAndEpochsInCluster: Map[Broker, Long] = {
    val brokerIds = getSortedBrokerList
    val getDataRequests = brokerIds.map(brokerId => GetDataRequest(BrokerIdZNode.path(brokerId), ctx = Some(brokerId)))
    val getDataResponses = retryRequestsUntilConnected(getDataRequests)
    getDataResponses.flatMap { getDataResponse =>
      val brokerId = getDataResponse.ctx.get.asInstanceOf[Int]
      getDataResponse.resultCode match {
        case Code.OK =>
          Some((BrokerIdZNode.decode(brokerId, getDataResponse.data).broker, getDataResponse.stat.getCzxid))
        case Code.NONODE => None
        case _ => throw getDataResponse.resultException.get
      }
    }.toMap
  }

  /**
    * Get a broker from ZK
    * @return an optional Broker
    */
  def getBroker(brokerId: Int): Option[Broker] = {
    val getDataRequest = GetDataRequest(BrokerIdZNode.path(brokerId))
    val getDataResponse = retryRequestUntilConnected(getDataRequest)
    getDataResponse.resultCode match {
      case Code.OK =>
        Option(BrokerIdZNode.decode(brokerId, getDataResponse.data).broker)
      case Code.NONODE => None
      case _ => throw getDataResponse.resultException.get
    }
  }

  /**
   * Gets the list of sorted broker Ids
   */
  def getSortedBrokerList: Seq[Int] = getChildren(BrokerIdsZNode.path).map(_.toInt).sorted

  /**
   * Gets all topics in the cluster.
   * @return sequence of topics in the cluster.
   */
  def getAllTopicsInCluster: Set[String] = {
    val getChildrenResponse = retryRequestUntilConnected(GetChildrenRequest(TopicsZNode.path))
    getChildrenResponse.resultCode match {
      case Code.OK => getChildrenResponse.children.toSet
      case Code.NONODE => Set.empty
      case _ => throw getChildrenResponse.resultException.get
    }

  }

  /**
   * Checks the topic existence
   * @param topicName
   * @return true if topic exists else false
   */
  def topicExists(topicName: String): Boolean = {
    pathExists(TopicZNode.path(topicName))
  }

  /**
   * Adds a topic ID to existing topic and replica assignments
   * @param topicIdReplicaAssignments the TopicIDReplicaAssignments to add a topic ID to
   * @return the updated TopicIdReplicaAssigments including the newly created topic IDs
   */
  def setTopicIds(topicIdReplicaAssignments: collection.Set[TopicIdReplicaAssignment],
                  expectedControllerEpochZkVersion: Int): Set[TopicIdReplicaAssignment] = {
    val updatedAssignments = topicIdReplicaAssignments.map {
      case TopicIdReplicaAssignment(topic, None, assignments) =>
        TopicIdReplicaAssignment(topic, Some(UUID.randomUUID()), assignments)
      case TopicIdReplicaAssignment(topic, Some(_), _) =>
        throw new IllegalArgumentException("TopicIdReplicaAssignment for " + topic + " already contains a topic ID.")
    }.toSet

    val setDataRequests = updatedAssignments.map { case TopicIdReplicaAssignment(topic, topicIdOpt, assignments) =>
      SetDataRequest(TopicZNode.path(topic), TopicZNode.encode(topicIdOpt, assignments), ZkVersion.MatchAnyVersion)
    }.toSeq

    retryRequestsUntilConnected(setDataRequests, expectedControllerEpochZkVersion)
    updatedAssignments
  }

  /**
   * Sets the topic znode with the given assignment.
   * @param topic the topic whose assignment is being set.
   * @param topicId Optional topic ID if the topic has one
   * @param assignment the partition to replica mapping to set for the given topic
   * @param expectedControllerEpochZkVersion expected controller epoch zkVersion.
   * @return SetDataResponse
   */
  def setTopicAssignmentRaw(topic: String,
<<<<<<< HEAD
                            topicId: Option[UUID],
                            assignment: collection.Map[TopicPartition, PartitionReplicaAssignment], expectedControllerEpochZkVersion: Int): SetDataResponse = {
    val setDataRequest = SetDataRequest(TopicZNode.path(topic), TopicZNode.encode(topicId, assignment), ZkVersion.MatchAnyVersion)
=======
                            assignment: collection.Map[TopicPartition, ReplicaAssignment],
                            expectedControllerEpochZkVersion: Int): SetDataResponse = {
    val setDataRequest = SetDataRequest(TopicZNode.path(topic), TopicZNode.encode(assignment), ZkVersion.MatchAnyVersion)
>>>>>>> fec42f2d
    retryRequestUntilConnected(setDataRequest, expectedControllerEpochZkVersion)
  }

  /**
   * Sets the topic znode with the given assignment.
   * @param topic the topic whose assignment is being set
   * @param topicId optional topic ID if one exists for the topic
   * @param assignment the partition to replica mapping to set for the given topic
   * @param expectedControllerEpochZkVersion expected controller epoch zkVersion.
   * @throws KeeperException if there is an error while setting assignment
   */
  def setTopicAssignment(topic: String,
<<<<<<< HEAD
                         topicId: Option[UUID],
                         assignment: Map[TopicPartition, PartitionReplicaAssignment],
                         expectedControllerEpochZkVersion: Int = ZkVersion.MatchAnyVersion) = {
    val setDataResponse = setTopicAssignmentRaw(topic, topicId, assignment, expectedControllerEpochZkVersion)
=======
                         assignment: Map[TopicPartition, ReplicaAssignment],
                         expectedControllerEpochZkVersion: Int = ZkVersion.MatchAnyVersion) = {
    val setDataResponse = setTopicAssignmentRaw(topic, assignment, expectedControllerEpochZkVersion)
>>>>>>> fec42f2d
    setDataResponse.maybeThrow
  }

  /**
   * Create the topic znode with the given assignment.
   * @param topic the topic whose assignment is being set.
   * @param topicId optional topic ID if one exists for the topic
   * @param assignment the partition to replica mapping to set for the given topic
   * @throws KeeperException if there is an error while creating assignment
   */
<<<<<<< HEAD
  def createTopicAssignment(topic: String,
                            topicId: Option[UUID],
                            assignment: Map[TopicPartition, PartitionReplicaAssignment]) = {
    createRecursive(TopicZNode.path(topic), TopicZNode.encode(topicId, assignment))
=======
  def createTopicAssignment(topic: String, assignment: Map[TopicPartition, Seq[Int]]) = {
    val persistedAssignments = assignment.mapValues(ReplicaAssignment(_)).toMap
    createRecursive(TopicZNode.path(topic), TopicZNode.encode(persistedAssignments))
>>>>>>> fec42f2d
  }

  /**
   * Gets the log dir event notifications as strings. These strings are the znode names and not the absolute znode path.
   * @return sequence of znode names and not the absolute znode path.
   */
  def getAllLogDirEventNotifications: Seq[String] = {
    val getChildrenResponse = retryRequestUntilConnected(GetChildrenRequest(LogDirEventNotificationZNode.path))
    getChildrenResponse.resultCode match {
      case Code.OK => getChildrenResponse.children.map(LogDirEventNotificationSequenceZNode.sequenceNumber)
      case Code.NONODE => Seq.empty
      case _ => throw getChildrenResponse.resultException.get
    }
  }

  /**
   * Reads each of the log dir event notifications associated with the given sequence numbers and extracts the broker ids.
   * @param sequenceNumbers the sequence numbers associated with the log dir event notifications.
   * @return broker ids associated with the given log dir event notifications.
   */
  def getBrokerIdsFromLogDirEvents(sequenceNumbers: Seq[String]): Seq[Int] = {
    val getDataRequests = sequenceNumbers.map { sequenceNumber =>
      GetDataRequest(LogDirEventNotificationSequenceZNode.path(sequenceNumber))
    }
    val getDataResponses = retryRequestsUntilConnected(getDataRequests)
    getDataResponses.flatMap { getDataResponse =>
      getDataResponse.resultCode match {
        case Code.OK => LogDirEventNotificationSequenceZNode.decode(getDataResponse.data)
        case Code.NONODE => None
        case _ => throw getDataResponse.resultException.get
      }
    }
  }

  /**
   * Deletes all log dir event notifications.
   * @param expectedControllerEpochZkVersion expected controller epoch zkVersion.
   */
  def deleteLogDirEventNotifications(expectedControllerEpochZkVersion: Int): Unit = {
    val getChildrenResponse = retryRequestUntilConnected(GetChildrenRequest(LogDirEventNotificationZNode.path))
    if (getChildrenResponse.resultCode == Code.OK) {
      deleteLogDirEventNotifications(getChildrenResponse.children.map(LogDirEventNotificationSequenceZNode.sequenceNumber), expectedControllerEpochZkVersion)
    } else if (getChildrenResponse.resultCode != Code.NONODE) {
      getChildrenResponse.maybeThrow
    }
  }

  /**
   * Deletes the log dir event notifications associated with the given sequence numbers.
   * @param sequenceNumbers the sequence numbers associated with the log dir event notifications to be deleted.
   * @param expectedControllerEpochZkVersion expected controller epoch zkVersion.
   */
  def deleteLogDirEventNotifications(sequenceNumbers: Seq[String], expectedControllerEpochZkVersion: Int): Unit = {
    val deleteRequests = sequenceNumbers.map { sequenceNumber =>
      DeleteRequest(LogDirEventNotificationSequenceZNode.path(sequenceNumber), ZkVersion.MatchAnyVersion)
    }
    retryRequestsUntilConnected(deleteRequests, expectedControllerEpochZkVersion)
  }

  /**
   * Gets the topic IDs for the given topics.
   * @param topics the topics we wish to retrieve the Topic IDs for
   * @return the Topic IDs
   */
  def getTopicIdsForTopics(topics: Set[String]): Map[String, UUID] = {
    val getDataRequests = topics.map(topic => GetDataRequest(TopicZNode.path(topic), ctx = Some(topic)))
    val getDataResponses = retryRequestsUntilConnected(getDataRequests.toSeq)
    getDataResponses.map { getDataResponse =>
      val topic = getDataResponse.ctx.get.asInstanceOf[String]
      getDataResponse.resultCode match {
        case Code.OK => Some(TopicZNode.decode(topic, getDataResponse.data))
        case Code.NONODE => None
        case _ => throw getDataResponse.resultException.get
      }
    }.filter(_.flatMap(_.topicId).isDefined)
      .map(_.get)
      .map(topicIdAssignment => (topicIdAssignment.topic, topicIdAssignment.topicId.get))
      .toMap
  }

  /**
   * Gets the replica assignments for the given topics.
   * This function does not return information about which replicas are being added or removed from the assignment.
   * @param topics the topics whose partitions we wish to get the assignments for.
   * @return the replica assignment for each partition from the given topics.
   */
  def getReplicaAssignmentForTopics(topics: Set[String]): Map[TopicPartition, Seq[Int]] = {
    getFullReplicaAssignmentForTopics(topics).mapValues(_.replicas).toMap
  }

  /**
    * Gets the replica assignments for the given topics.
    * @param topics the topics whose partitions we wish to get the assignments for.
    * @return the full replica assignment for each partition from the given topics.
    */
  def getFullReplicaAssignmentForTopics(topics: Set[String]): Map[TopicPartition, ReplicaAssignment] = {
    val getDataRequests = topics.map(topic => GetDataRequest(TopicZNode.path(topic), ctx = Some(topic)))
    val getDataResponses = retryRequestsUntilConnected(getDataRequests.toSeq)
    getDataResponses.flatMap { getDataResponse =>
      val topic = getDataResponse.ctx.get.asInstanceOf[String]
      getDataResponse.resultCode match {
<<<<<<< HEAD
        case Code.OK => TopicZNode.decode(topic, getDataResponse.data).assignment
        case Code.NONODE => Map.empty[TopicPartition, PartitionReplicaAssignment]
=======
        case Code.OK => TopicZNode.decode(topic, getDataResponse.data)
        case Code.NONODE => Map.empty[TopicPartition, ReplicaAssignment]
>>>>>>> fec42f2d
        case _ => throw getDataResponse.resultException.get
      }
    }.toMap
  }


   /**
   * Gets the TopicID and replica assignments for the given topics.
   * @param topics the topics whose partitions we wish to get the assignments for.
   * @return the TopicIdReplicaAssignment for each partition for the given topics.
   */
  def getReplicaAssignmentAndTopicIdForTopics(topics: Set[String]): Set[TopicIdReplicaAssignment] = {
    val getDataRequests = topics.map(topic => GetDataRequest(TopicZNode.path(topic), ctx = Some(topic)))
    val getDataResponses = retryRequestsUntilConnected(getDataRequests.toSeq)
    getDataResponses.map { getDataResponse =>
      val topic = getDataResponse.ctx.get.asInstanceOf[String]
      getDataResponse.resultCode match {
        case Code.OK => TopicZNode.decode(topic, getDataResponse.data)
        case Code.NONODE => TopicIdReplicaAssignment(topic, None, Map.empty[TopicPartition, PartitionReplicaAssignment])
        case _ => throw getDataResponse.resultException.get
      }
    }.toSet
  }

  /**
   * Gets partition the assignments for the given topics.
   * @param topics the topics whose partitions we wish to get the assignments for.
   * @return the partition assignment for each partition from the given topics.
   */
  def getPartitionAssignmentForTopics(topics: Set[String]): Map[String, Map[Int, ReplicaAssignment]] = {
    val getDataRequests = topics.map(topic => GetDataRequest(TopicZNode.path(topic), ctx = Some(topic)))
    val getDataResponses = retryRequestsUntilConnected(getDataRequests.toSeq)
    getDataResponses.flatMap { getDataResponse =>
      val topic = getDataResponse.ctx.get.asInstanceOf[String]
       if (getDataResponse.resultCode == Code.OK) {
        val partitionMap = TopicZNode.decode(topic, getDataResponse.data).assignment.map { case (k, v) => (k.partition, v) }
        Map(topic -> partitionMap)
      } else if (getDataResponse.resultCode == Code.NONODE) {
        Map.empty[String, Map[Int, ReplicaAssignment]]
      } else {
        throw getDataResponse.resultException.get
      }
    }.toMap
  }

  /**
   * Gets the partition numbers for the given topics
   * @param topics the topics whose partitions we wish to get.
   * @return the partition array for each topic from the given topics.
   */
  def getPartitionsForTopics(topics: Set[String]): Map[String, Seq[Int]] = {
    getPartitionAssignmentForTopics(topics).map { topicAndPartitionMap =>
      val topic = topicAndPartitionMap._1
      val partitionMap = topicAndPartitionMap._2
      topic -> partitionMap.keys.toSeq.sortWith((s, t) => s < t)
    }
  }

  /**
   * Gets the partition count for a given topic
   * @param topic The topic to get partition count for.
   * @return  optional integer that is Some if the topic exists and None otherwise.
   */
  def getTopicPartitionCount(topic: String): Option[Int] = {
    val topicData = getReplicaAssignmentForTopics(Set(topic))
    if (topicData.nonEmpty)
      Some(topicData.size)
    else
      None
  }

  /**
   * Gets the assigned replicas for a specific topic and partition
   * @param topicPartition TopicAndPartition to get assigned replicas for .
   * @return List of assigned replicas
   */
  def getReplicasForPartition(topicPartition: TopicPartition): Seq[Int] = {
    val topicData = getReplicaAssignmentForTopics(Set(topicPartition.topic))
    topicData.getOrElse(topicPartition, Seq.empty)
  }

  /**
   * Gets all partitions in the cluster
   * @return all partitions in the cluster
   */
  def getAllPartitions(): Set[TopicPartition] = {
    val topics = getChildren(TopicsZNode.path)
    if (topics == null) Set.empty
    else {
      topics.flatMap { topic =>
        // The partitions path may not exist if the topic is in the process of being deleted
        getChildren(TopicPartitionsZNode.path(topic)).map(_.toInt).map(new TopicPartition(topic, _))
      }.toSet
    }
  }

  /**
   * Gets the data and version at the given zk path
   * @param path zk node path
   * @return A tuple of 2 elements, where first element is zk node data as an array of bytes
   *         and second element is zk node version.
   *         returns (None, ZkVersion.UnknownVersion) if node doesn't exist and throws exception for any error
   */
  def getDataAndVersion(path: String): (Option[Array[Byte]], Int) = {
    val (data, stat) = getDataAndStat(path)
    stat match {
      case ZkStat.NoStat => (data, ZkVersion.UnknownVersion)
      case _ => (data, stat.getVersion)
    }
  }

  /**
   * Gets the data and Stat at the given zk path
   * @param path zk node path
   * @return A tuple of 2 elements, where first element is zk node data as an array of bytes
   *         and second element is zk node stats.
   *         returns (None, ZkStat.NoStat) if node doesn't exists and throws exception for any error
   */
  def getDataAndStat(path: String): (Option[Array[Byte]], Stat) = {
    val getDataRequest = GetDataRequest(path)
    val getDataResponse = retryRequestUntilConnected(getDataRequest)

    getDataResponse.resultCode match {
      case Code.OK => (Option(getDataResponse.data), getDataResponse.stat)
      case Code.NONODE => (None, ZkStat.NoStat)
      case _ => throw getDataResponse.resultException.get
    }
  }

  /**
   * Gets all the child nodes at a given zk node path
   * @param path
   * @return list of child node names
   */
  def getChildren(path : String): Seq[String] = {
    val getChildrenResponse = retryRequestUntilConnected(GetChildrenRequest(path))
    getChildrenResponse.resultCode match {
      case Code.OK => getChildrenResponse.children
      case Code.NONODE => Seq.empty
      case _ => throw getChildrenResponse.resultException.get
    }
  }

  /**
   * Conditional update the persistent path data, return (true, newVersion) if it succeeds, otherwise (the path doesn't
   * exist, the current version is not the expected version, etc.) return (false, ZkVersion.UnknownVersion)
   *
   * When there is a ConnectionLossException during the conditional update, ZookeeperClient will retry the update and may fail
   * since the previous update may have succeeded (but the stored zkVersion no longer matches the expected one).
   * In this case, we will run the optionalChecker to further check if the previous write did indeed succeeded.
   */
  def conditionalUpdatePath(path: String, data: Array[Byte], expectVersion: Int,
                            optionalChecker: Option[(KafkaZkClient, String, Array[Byte]) => (Boolean,Int)] = None): (Boolean, Int) = {

    val setDataRequest = SetDataRequest(path, data, expectVersion)
    val setDataResponse = retryRequestUntilConnected(setDataRequest)

    setDataResponse.resultCode match {
      case Code.OK =>
        debug("Conditional update of path %s with value %s and expected version %d succeeded, returning the new version: %d"
          .format(path, Utils.utf8(data), expectVersion, setDataResponse.stat.getVersion))
        (true, setDataResponse.stat.getVersion)

      case Code.BADVERSION =>
        optionalChecker match {
          case Some(checker) => checker(this, path, data)
          case _ =>
            debug("Checker method is not passed skipping zkData match")
            debug("Conditional update of path %s with data %s and expected version %d failed due to %s"
              .format(path, Utils.utf8(data), expectVersion, setDataResponse.resultException.get.getMessage))
            (false, ZkVersion.UnknownVersion)
        }

      case Code.NONODE =>
        debug("Conditional update of path %s with data %s and expected version %d failed due to %s".format(path,
          Utils.utf8(data), expectVersion, setDataResponse.resultException.get.getMessage))
        (false, ZkVersion.UnknownVersion)

      case _ =>
        debug("Conditional update of path %s with data %s and expected version %d failed due to %s".format(path,
          Utils.utf8(data), expectVersion, setDataResponse.resultException.get.getMessage))
        throw setDataResponse.resultException.get
    }
  }

  /**
   * Creates the delete topic znode.
   * @param topicName topic name
   * @throws KeeperException if there is an error while setting or creating the znode
   */
  def createDeleteTopicPath(topicName: String): Unit = {
    createRecursive(DeleteTopicsTopicZNode.path(topicName))
  }

  /**
   * Checks if topic is marked for deletion
   * @param topic
   * @return true if topic is marked for deletion, else false
   */
  def isTopicMarkedForDeletion(topic: String): Boolean = {
    pathExists(DeleteTopicsTopicZNode.path(topic))
  }

  /**
   * Get all topics marked for deletion.
   * @return sequence of topics marked for deletion.
   */
  def getTopicDeletions: Seq[String] = {
    val getChildrenResponse = retryRequestUntilConnected(GetChildrenRequest(DeleteTopicsZNode.path))
    getChildrenResponse.resultCode match {
      case Code.OK => getChildrenResponse.children
      case Code.NONODE => Seq.empty
      case _ => throw getChildrenResponse.resultException.get
    }
  }

  /**
   * Remove the given topics from the topics marked for deletion.
   * @param topics the topics to remove.
   * @param expectedControllerEpochZkVersion expected controller epoch zkVersion.
   */
  def deleteTopicDeletions(topics: Seq[String], expectedControllerEpochZkVersion: Int): Unit = {
    val deleteRequests = topics.map(topic => DeleteRequest(DeleteTopicsTopicZNode.path(topic), ZkVersion.MatchAnyVersion))
    retryRequestsUntilConnected(deleteRequests, expectedControllerEpochZkVersion)
  }

  /**
   * Returns all reassignments.
   * @return the reassignments for each partition.
   * @deprecated Use the PartitionReassignment Kafka API instead
   */
  @Deprecated
  def getPartitionReassignment(): collection.Map[TopicPartition, Seq[Int]] = {
    val getDataRequest = GetDataRequest(ReassignPartitionsZNode.path)
    val getDataResponse = retryRequestUntilConnected(getDataRequest)
    getDataResponse.resultCode match {
      case Code.OK =>
        ReassignPartitionsZNode.decode(getDataResponse.data) match {
          case Left(e) =>
            logger.warn(s"Ignoring partition reassignment due to invalid json: ${e.getMessage}", e)
            Map.empty[TopicPartition, Seq[Int]]
          case Right(assignments) => assignments
        }
      case Code.NONODE => Map.empty
      case _ => throw getDataResponse.resultException.get
    }
  }

  /**
   * Sets or creates the partition reassignment znode with the given reassignment depending on whether it already
   * exists or not.
   *
   * @param reassignment the reassignment to set on the reassignment znode
   * @param expectedControllerEpochZkVersion expected controller epoch zkVersion.
   * @throws KeeperException if there is an error while setting or creating the znode
   * @deprecated Use the PartitionReassignment Kafka API instead
   */
  @Deprecated
  def setOrCreatePartitionReassignment(reassignment: collection.Map[TopicPartition, Seq[Int]], expectedControllerEpochZkVersion: Int): Unit = {

    def set(reassignmentData: Array[Byte]): SetDataResponse = {
      val setDataRequest = SetDataRequest(ReassignPartitionsZNode.path, reassignmentData, ZkVersion.MatchAnyVersion)
      retryRequestUntilConnected(setDataRequest, expectedControllerEpochZkVersion)
    }

    def create(reassignmentData: Array[Byte]): CreateResponse = {
      val createRequest = CreateRequest(ReassignPartitionsZNode.path, reassignmentData, defaultAcls(ReassignPartitionsZNode.path),
        CreateMode.PERSISTENT)
      retryRequestUntilConnected(createRequest, expectedControllerEpochZkVersion)
    }

    val reassignmentData = ReassignPartitionsZNode.encode(reassignment)
    val setDataResponse = set(reassignmentData)
    setDataResponse.resultCode match {
      case Code.NONODE =>
        val createDataResponse = create(reassignmentData)
        createDataResponse.maybeThrow
      case _ => setDataResponse.maybeThrow
    }
  }

  /**
   * Creates the partition reassignment znode with the given reassignment.
   * @param reassignment the reassignment to set on the reassignment znode.
   * @throws KeeperException if there is an error while creating the znode
   * @deprecated Use the PartitionReassignment Kafka API instead
   */
  @Deprecated
  def createPartitionReassignment(reassignment: Map[TopicPartition, Seq[Int]])  = {
    createRecursive(ReassignPartitionsZNode.path, ReassignPartitionsZNode.encode(reassignment))
  }

  /**
   * Deletes the partition reassignment znode.
   * @param expectedControllerEpochZkVersion expected controller epoch zkVersion.
   * @deprecated Use the PartitionReassignment Kafka API instead
   */
  @Deprecated
  def deletePartitionReassignment(expectedControllerEpochZkVersion: Int): Unit = {
    deletePath(ReassignPartitionsZNode.path, expectedControllerEpochZkVersion)
  }

  /**
   * Checks if reassign partitions is in progress
   * @return true if reassign partitions is in progress, else false
   * @deprecated Use the PartitionReassignment Kafka API instead
   */
  @Deprecated
  def reassignPartitionsInProgress(): Boolean = {
    pathExists(ReassignPartitionsZNode.path)
  }

  /**
   * Gets topic partition states for the given partitions.
   * @param partitions the partitions for which we want to get states.
   * @return map containing LeaderIsrAndControllerEpoch of each partition for we were able to lookup the partition state.
   */
  def getTopicPartitionStates(partitions: Seq[TopicPartition]): Map[TopicPartition, LeaderIsrAndControllerEpoch] = {
    val getDataResponses = getTopicPartitionStatesRaw(partitions)
    getDataResponses.flatMap { getDataResponse =>
      val partition = getDataResponse.ctx.get.asInstanceOf[TopicPartition]
      getDataResponse.resultCode match {
        case Code.OK => TopicPartitionStateZNode.decode(getDataResponse.data, getDataResponse.stat).map(partition -> _)
        case Code.NONODE => None
        case _ => throw getDataResponse.resultException.get
      }
    }.toMap
  }

  /**
   * Gets topic partition state for the given partition.
   * @param partition the partition for which we want to get state.
   * @return LeaderIsrAndControllerEpoch of the partition state if exists, else None
   */
  def getTopicPartitionState(partition: TopicPartition): Option[LeaderIsrAndControllerEpoch] = {
    val getDataResponse = getTopicPartitionStatesRaw(Seq(partition)).head
    if (getDataResponse.resultCode == Code.OK) {
      TopicPartitionStateZNode.decode(getDataResponse.data, getDataResponse.stat)
    } else if (getDataResponse.resultCode == Code.NONODE) {
      None
    } else {
      throw getDataResponse.resultException.get
    }
  }

  /**
   * Gets the leader for a given partition
   * @param partition The partition for which we want to get leader.
   * @return optional integer if the leader exists and None otherwise.
   */
  def getLeaderForPartition(partition: TopicPartition): Option[Int] =
    getTopicPartitionState(partition).map(_.leaderAndIsr.leader)

  /**
   * Gets the in-sync replicas (ISR) for a specific topicPartition
   * @param partition The partition for which we want to get ISR.
   * @return optional ISR if exists and None otherwise
   */
  def getInSyncReplicasForPartition(partition: TopicPartition): Option[Seq[Int]] =
    getTopicPartitionState(partition).map(_.leaderAndIsr.isr)


  /**
   * Gets the leader epoch for a specific topicPartition
   * @param partition The partition for which we want to get the leader epoch
   * @return optional integer if the leader exists and None otherwise
   */
  def getEpochForPartition(partition: TopicPartition): Option[Int] = {
    getTopicPartitionState(partition).map(_.leaderAndIsr.leaderEpoch)
  }

  /**
   * Gets the isr change notifications as strings. These strings are the znode names and not the absolute znode path.
   * @return sequence of znode names and not the absolute znode path.
   */
  def getAllIsrChangeNotifications: Seq[String] = {
    val getChildrenResponse = retryRequestUntilConnected(GetChildrenRequest(IsrChangeNotificationZNode.path))
    getChildrenResponse.resultCode match {
      case Code.OK => getChildrenResponse.children.map(IsrChangeNotificationSequenceZNode.sequenceNumber)
      case Code.NONODE => Seq.empty
      case _ => throw getChildrenResponse.resultException.get
    }
  }

  /**
   * Reads each of the isr change notifications associated with the given sequence numbers and extracts the partitions.
   * @param sequenceNumbers the sequence numbers associated with the isr change notifications.
   * @return partitions associated with the given isr change notifications.
   */
  def getPartitionsFromIsrChangeNotifications(sequenceNumbers: Seq[String]): Seq[TopicPartition] = {
    val getDataRequests = sequenceNumbers.map { sequenceNumber =>
      GetDataRequest(IsrChangeNotificationSequenceZNode.path(sequenceNumber))
    }
    val getDataResponses = retryRequestsUntilConnected(getDataRequests)
    getDataResponses.flatMap { getDataResponse =>
      getDataResponse.resultCode match {
        case Code.OK => IsrChangeNotificationSequenceZNode.decode(getDataResponse.data)
        case Code.NONODE => None
        case _ => throw getDataResponse.resultException.get
      }
    }
  }

  /**
   * Deletes all isr change notifications.
   * @param expectedControllerEpochZkVersion expected controller epoch zkVersion.
   */
  def deleteIsrChangeNotifications(expectedControllerEpochZkVersion: Int): Unit = {
    val getChildrenResponse = retryRequestUntilConnected(GetChildrenRequest(IsrChangeNotificationZNode.path))
    if (getChildrenResponse.resultCode == Code.OK) {
      deleteIsrChangeNotifications(getChildrenResponse.children.map(IsrChangeNotificationSequenceZNode.sequenceNumber), expectedControllerEpochZkVersion)
    } else if (getChildrenResponse.resultCode != Code.NONODE) {
      getChildrenResponse.maybeThrow
    }
  }

  /**
   * Deletes the isr change notifications associated with the given sequence numbers.
   * @param sequenceNumbers the sequence numbers associated with the isr change notifications to be deleted.
   * @param expectedControllerEpochZkVersion expected controller epoch zkVersion.
   */
  def deleteIsrChangeNotifications(sequenceNumbers: Seq[String], expectedControllerEpochZkVersion: Int): Unit = {
    val deleteRequests = sequenceNumbers.map { sequenceNumber =>
      DeleteRequest(IsrChangeNotificationSequenceZNode.path(sequenceNumber), ZkVersion.MatchAnyVersion)
    }
    retryRequestsUntilConnected(deleteRequests, expectedControllerEpochZkVersion)
  }

  /**
   * Creates preferred replica election znode with partitions undergoing election
   * @param partitions
   * @throws KeeperException if there is an error while creating the znode
   */
  def createPreferredReplicaElection(partitions: Set[TopicPartition]): Unit = {
    createRecursive(PreferredReplicaElectionZNode.path, PreferredReplicaElectionZNode.encode(partitions))
  }

  /**
   * Gets the partitions marked for preferred replica election.
   * @return sequence of partitions.
   */
  def getPreferredReplicaElection: Set[TopicPartition] = {
    val getDataRequest = GetDataRequest(PreferredReplicaElectionZNode.path)
    val getDataResponse = retryRequestUntilConnected(getDataRequest)
    getDataResponse.resultCode match {
      case Code.OK => PreferredReplicaElectionZNode.decode(getDataResponse.data)
      case Code.NONODE => Set.empty
      case _ => throw getDataResponse.resultException.get
    }
  }

  /**
   * Deletes the preferred replica election znode.
   * @param expectedControllerEpochZkVersion expected controller epoch zkVersion.
   */
  def deletePreferredReplicaElection(expectedControllerEpochZkVersion: Int): Unit = {
    val deleteRequest = DeleteRequest(PreferredReplicaElectionZNode.path, ZkVersion.MatchAnyVersion)
    retryRequestUntilConnected(deleteRequest, expectedControllerEpochZkVersion)
  }

  /**
   * Gets the controller id.
   * @return optional integer that is Some if the controller znode exists and can be parsed and None otherwise.
   */
  def getControllerId: Option[Int] = {
    val getDataRequest = GetDataRequest(ControllerZNode.path)
    val getDataResponse = retryRequestUntilConnected(getDataRequest)
    getDataResponse.resultCode match {
      case Code.OK => ControllerZNode.decode(getDataResponse.data)
      case Code.NONODE => None
      case _ => throw getDataResponse.resultException.get
    }
  }

  /**
   * Deletes the controller znode.
   * @param expectedControllerEpochZkVersion expected controller epoch zkVersion.
   */
  def deleteController(expectedControllerEpochZkVersion: Int): Unit = {
    val deleteRequest = DeleteRequest(ControllerZNode.path, ZkVersion.MatchAnyVersion)
    retryRequestUntilConnected(deleteRequest, expectedControllerEpochZkVersion)
  }

  /**
   * Gets the controller epoch.
   * @return optional (Int, Stat) that is Some if the controller epoch path exists and None otherwise.
   */
  def getControllerEpoch: Option[(Int, Stat)] = {
    val getDataRequest = GetDataRequest(ControllerEpochZNode.path)
    val getDataResponse = retryRequestUntilConnected(getDataRequest)
    getDataResponse.resultCode match {
      case Code.OK =>
        val epoch = ControllerEpochZNode.decode(getDataResponse.data)
        Option(epoch, getDataResponse.stat)
      case Code.NONODE => None
      case _ => throw getDataResponse.resultException.get
    }
  }

  /**
   * Recursively deletes the topic znode.
   * @param topic the topic whose topic znode we wish to delete.
   * @param expectedControllerEpochZkVersion expected controller epoch zkVersion.
   */
  def deleteTopicZNode(topic: String, expectedControllerEpochZkVersion: Int): Unit = {
    deleteRecursive(TopicZNode.path(topic), expectedControllerEpochZkVersion)
  }

  /**
   * Deletes the topic configs for the given topics.
   * @param topics the topics whose configs we wish to delete.
   * @param expectedControllerEpochZkVersion expected controller epoch zkVersion.
   */
  def deleteTopicConfigs(topics: Seq[String], expectedControllerEpochZkVersion: Int): Unit = {
    val deleteRequests = topics.map(topic => DeleteRequest(ConfigEntityZNode.path(ConfigType.Topic, topic),
      ZkVersion.MatchAnyVersion))
    retryRequestsUntilConnected(deleteRequests, expectedControllerEpochZkVersion)
  }

  //Acl management methods

  /**
   * Creates the required zk nodes for Acl storage and Acl change storage.
   */
  def createAclPaths(): Unit = {
    ZkAclStore.stores.foreach(store => {
      createRecursive(store.aclPath, throwIfPathExists = false)
      ResourceType.values.foreach(resourceType => createRecursive(store.path(resourceType), throwIfPathExists = false))
    })

    ZkAclChangeStore.stores.foreach(store => createRecursive(store.aclChangePath, throwIfPathExists = false))
  }

  /**
   * Gets VersionedAcls for a given Resource
   * @param resource Resource to get VersionedAcls for
   * @return  VersionedAcls
   */
  def getVersionedAclsForResource(resource: Resource): VersionedAcls = {
    val getDataRequest = GetDataRequest(ResourceZNode.path(resource))
    val getDataResponse = retryRequestUntilConnected(getDataRequest)
    getDataResponse.resultCode match {
      case Code.OK => ResourceZNode.decode(getDataResponse.data, getDataResponse.stat)
      case Code.NONODE => NoAcls
      case _ => throw getDataResponse.resultException.get
    }
  }

  /**
   * Sets or creates the resource znode path with the given acls and expected zk version depending
   * on whether it already exists or not.
   * @param resource
   * @param aclsSet
   * @param expectedVersion
   * @return true if the update was successful and the new version
   */
  def conditionalSetAclsForResource(resource: Resource, aclsSet: Set[Acl], expectedVersion: Int): (Boolean, Int) = {
    def set(aclData: Array[Byte],  expectedVersion: Int): SetDataResponse = {
      val setDataRequest = SetDataRequest(ResourceZNode.path(resource), aclData, expectedVersion)
      retryRequestUntilConnected(setDataRequest)
    }

    if (expectedVersion < 0)
      throw new IllegalArgumentException(s"Invalid version $expectedVersion provided for conditional update")

    val aclData = ResourceZNode.encode(aclsSet)

    val setDataResponse = set(aclData, expectedVersion)
    setDataResponse.resultCode match {
      case Code.OK => (true, setDataResponse.stat.getVersion)
      case Code.NONODE | Code.BADVERSION  => (false, ZkVersion.UnknownVersion)
      case _ => throw setDataResponse.resultException.get
    }
  }

  def createAclsForResourceIfNotExists(resource: Resource, aclsSet: Set[Acl]): (Boolean, Int) = {
    def create(aclData: Array[Byte]): CreateResponse = {
      val path = ResourceZNode.path(resource)
      val createRequest = CreateRequest(path, aclData, defaultAcls(path), CreateMode.PERSISTENT)
      retryRequestUntilConnected(createRequest)
    }

    val aclData = ResourceZNode.encode(aclsSet)

    val createResponse = create(aclData)
    createResponse.resultCode match {
      case Code.OK => (true, 0)
      case Code.NODEEXISTS => (false, ZkVersion.UnknownVersion)
      case _ => throw createResponse.resultException.get
    }
  }

  /**
   * Creates an Acl change notification message.
   * @param resource resource pattern that has changed
   */
  def createAclChangeNotification(resource: Resource): Unit = {
    val aclChange = ZkAclStore(resource.patternType).changeStore.createChangeNode(resource)
    val createRequest = CreateRequest(aclChange.path, aclChange.bytes, defaultAcls(aclChange.path), CreateMode.PERSISTENT_SEQUENTIAL)
    val createResponse = retryRequestUntilConnected(createRequest)
    createResponse.maybeThrow
  }

  def propagateLogDirEvent(brokerId: Int): Unit = {
    val logDirEventNotificationPath: String = createSequentialPersistentPath(
      LogDirEventNotificationZNode.path + "/" + LogDirEventNotificationSequenceZNode.SequenceNumberPrefix,
      LogDirEventNotificationSequenceZNode.encode(brokerId))
    debug(s"Added $logDirEventNotificationPath for broker $brokerId")
  }

  def propagateIsrChanges(isrChangeSet: collection.Set[TopicPartition]): Unit = {
    val isrChangeNotificationPath: String = createSequentialPersistentPath(IsrChangeNotificationSequenceZNode.path(),
      IsrChangeNotificationSequenceZNode.encode(isrChangeSet))
    debug(s"Added $isrChangeNotificationPath for $isrChangeSet")
  }

  /**
   * Deletes all Acl change notifications.
   * @throws KeeperException if there is an error while deleting Acl change notifications
   */
  def deleteAclChangeNotifications(): Unit = {
    ZkAclChangeStore.stores.foreach(store => {
      val getChildrenResponse = retryRequestUntilConnected(GetChildrenRequest(store.aclChangePath))
      if (getChildrenResponse.resultCode == Code.OK) {
        deleteAclChangeNotifications(store.aclChangePath, getChildrenResponse.children)
      } else if (getChildrenResponse.resultCode != Code.NONODE) {
        getChildrenResponse.maybeThrow
      }
    })
  }

  /**
    * Deletes the Acl change notifications associated with the given sequence nodes
    *
    * @param aclChangePath the root path
    * @param sequenceNodes the name of the node to delete.
    */
  private def deleteAclChangeNotifications(aclChangePath: String, sequenceNodes: Seq[String]): Unit = {
    val deleteRequests = sequenceNodes.map { sequenceNode =>
      DeleteRequest(s"$aclChangePath/$sequenceNode", ZkVersion.MatchAnyVersion)
    }

    val deleteResponses = retryRequestsUntilConnected(deleteRequests)
    deleteResponses.foreach { deleteResponse =>
      if (deleteResponse.resultCode != Code.NONODE) {
        deleteResponse.maybeThrow
      }
    }
  }

  /**
   * Gets the resource types, for which ACLs are stored, for the supplied resource pattern type.
   * @param patternType The resource pattern type to retrieve the names for.
   * @return list of resource type names
   */
  def getResourceTypes(patternType: PatternType): Seq[String] = {
    getChildren(ZkAclStore(patternType).aclPath)
  }

  /**
   * Gets the resource names, for which ACLs are stored, for a given resource type and pattern type
   * @param patternType The resource pattern type to retrieve the names for.
   * @param resourceType Resource type to retrieve the names for.
   * @return list of resource names
   */
  def getResourceNames(patternType: PatternType, resourceType: ResourceType): Seq[String] = {
    getChildren(ZkAclStore(patternType).path(resourceType))
  }

  /**
   * Deletes the given Resource node
   * @param resource
   * @return delete status
   */
  def deleteResource(resource: Resource): Boolean = {
    deleteRecursive(ResourceZNode.path(resource))
  }

  /**
   * checks the resource existence
   * @param resource
   * @return existence status
   */
  def resourceExists(resource: Resource): Boolean = {
    pathExists(ResourceZNode.path(resource))
  }

  /**
   * Conditional delete the resource node
   * @param resource
   * @param expectedVersion
   * @return return true if it succeeds, false otherwise (the current version is not the expected version)
   */
  def conditionalDelete(resource: Resource, expectedVersion: Int): Boolean = {
    val deleteRequest = DeleteRequest(ResourceZNode.path(resource), expectedVersion)
    val deleteResponse = retryRequestUntilConnected(deleteRequest)
    deleteResponse.resultCode match {
      case Code.OK | Code.NONODE => true
      case Code.BADVERSION => false
      case _ => throw deleteResponse.resultException.get
    }
  }

  /**
   * Deletes the zk node recursively
   * @param path path to delete
   * @param expectedControllerEpochZkVersion expected controller epoch zkVersion.
   * @param recursiveDelete enable recursive delete
   * @return KeeperException if there is an error while deleting the path
   */
  def deletePath(path: String, expectedControllerEpochZkVersion: Int = ZkVersion.MatchAnyVersion, recursiveDelete: Boolean = true): Unit = {
    if (recursiveDelete)
      deleteRecursive(path, expectedControllerEpochZkVersion)
    else {
      val deleteRequest = DeleteRequest(path, ZkVersion.MatchAnyVersion)
      val deleteResponse = retryRequestUntilConnected(deleteRequest, expectedControllerEpochZkVersion)
      if (deleteResponse.resultCode != Code.OK && deleteResponse.resultCode != Code.NONODE) {
          throw deleteResponse.resultException.get
      }
    }
  }

  /**
   * Creates the required zk nodes for Delegation Token storage
   */
  def createDelegationTokenPaths(): Unit = {
    createRecursive(DelegationTokenChangeNotificationZNode.path, throwIfPathExists = false)
    createRecursive(DelegationTokensZNode.path, throwIfPathExists = false)
  }

  /**
   * Creates Delegation Token change notification message
   * @param tokenId token Id
   */
  def createTokenChangeNotification(tokenId: String): Unit = {
    val path = DelegationTokenChangeNotificationSequenceZNode.createPath
    val createRequest = CreateRequest(path, DelegationTokenChangeNotificationSequenceZNode.encode(tokenId), defaultAcls(path), CreateMode.PERSISTENT_SEQUENTIAL)
    val createResponse = retryRequestUntilConnected(createRequest)
    createResponse.resultException.foreach(e => throw e)
  }

  /**
   * Sets or creates token info znode with the given token details depending on whether it already
   * exists or not.
   *
   * @param token the token to set on the token znode
   * @throws KeeperException if there is an error while setting or creating the znode
   */
  def setOrCreateDelegationToken(token: DelegationToken): Unit = {

    def set(tokenData: Array[Byte]): SetDataResponse = {
      val setDataRequest = SetDataRequest(DelegationTokenInfoZNode.path(token.tokenInfo().tokenId()), tokenData, ZkVersion.MatchAnyVersion)
      retryRequestUntilConnected(setDataRequest)
    }

    def create(tokenData: Array[Byte]): CreateResponse = {
      val path = DelegationTokenInfoZNode.path(token.tokenInfo().tokenId())
      val createRequest = CreateRequest(path, tokenData, defaultAcls(path), CreateMode.PERSISTENT)
      retryRequestUntilConnected(createRequest)
    }

    val tokenInfo = DelegationTokenInfoZNode.encode(token)
    val setDataResponse = set(tokenInfo)
    setDataResponse.resultCode match {
      case Code.NONODE =>
        val createDataResponse = create(tokenInfo)
        createDataResponse.maybeThrow
      case _ => setDataResponse.maybeThrow
    }
  }

  /**
   * Gets the Delegation Token Info
   * @return optional TokenInfo that is Some if the token znode exists and can be parsed and None otherwise.
   */
  def getDelegationTokenInfo(delegationTokenId: String): Option[TokenInformation] = {
    val getDataRequest = GetDataRequest(DelegationTokenInfoZNode.path(delegationTokenId))
    val getDataResponse = retryRequestUntilConnected(getDataRequest)
    getDataResponse.resultCode match {
      case Code.OK => DelegationTokenInfoZNode.decode(getDataResponse.data)
      case Code.NONODE => None
      case _ => throw getDataResponse.resultException.get
    }
  }

  /**
   * Deletes the given Delegation token node
   * @param delegationTokenId
   * @return delete status
   */
  def deleteDelegationToken(delegationTokenId: String): Boolean = {
    deleteRecursive(DelegationTokenInfoZNode.path(delegationTokenId))
  }

  /**
   * This registers a ZNodeChangeHandler and attempts to register a watcher with an ExistsRequest, which allows data
   * watcher registrations on paths which might not even exist.
   *
   * @param zNodeChangeHandler
   * @return `true` if the path exists or `false` if it does not
   * @throws KeeperException if an error is returned by ZooKeeper
   */
  def registerZNodeChangeHandlerAndCheckExistence(zNodeChangeHandler: ZNodeChangeHandler): Boolean = {
    zooKeeperClient.registerZNodeChangeHandler(zNodeChangeHandler)
    val existsResponse = retryRequestUntilConnected(ExistsRequest(zNodeChangeHandler.path))
    existsResponse.resultCode match {
      case Code.OK => true
      case Code.NONODE => false
      case _ => throw existsResponse.resultException.get
    }
  }

  /**
   * See ZooKeeperClient.registerZNodeChangeHandler
   * @param zNodeChangeHandler
   */
  def registerZNodeChangeHandler(zNodeChangeHandler: ZNodeChangeHandler): Unit = {
    zooKeeperClient.registerZNodeChangeHandler(zNodeChangeHandler)
  }

  /**
   * See ZooKeeperClient.unregisterZNodeChangeHandler
   * @param path
   */
  def unregisterZNodeChangeHandler(path: String): Unit = {
    zooKeeperClient.unregisterZNodeChangeHandler(path)
  }

  /**
   * See ZooKeeperClient.registerZNodeChildChangeHandler
   * @param zNodeChildChangeHandler
   */
  def registerZNodeChildChangeHandler(zNodeChildChangeHandler: ZNodeChildChangeHandler): Unit = {
    zooKeeperClient.registerZNodeChildChangeHandler(zNodeChildChangeHandler)
  }

  /**
   * See ZooKeeperClient.unregisterZNodeChildChangeHandler
   * @param path
   */
  def unregisterZNodeChildChangeHandler(path: String): Unit = {
    zooKeeperClient.unregisterZNodeChildChangeHandler(path)
  }

  /**
   *
   * @param stateChangeHandler
   */
  def registerStateChangeHandler(stateChangeHandler: StateChangeHandler): Unit = {
    zooKeeperClient.registerStateChangeHandler(stateChangeHandler)
  }

  /**
   *
   * @param name
   */
  def unregisterStateChangeHandler(name: String): Unit = {
    zooKeeperClient.unregisterStateChangeHandler(name)
  }

  /**
   * Close the underlying ZooKeeperClient.
   */
  def close(): Unit = {
    removeMetric("ZooKeeperRequestLatencyMs")
    zooKeeperClient.close()
  }

  /**
   * Get the committed offset for a topic partition and group
   * @param group the group we wish to get offset for
   * @param topicPartition the topic partition we wish to get the offset for
   * @return optional long that is Some if there was an offset committed for topic partition, group and None otherwise.
   */
  def getConsumerOffset(group: String, topicPartition: TopicPartition): Option[Long] = {
    val getDataRequest = GetDataRequest(ConsumerOffset.path(group, topicPartition.topic, topicPartition.partition))
    val getDataResponse = retryRequestUntilConnected(getDataRequest)
    getDataResponse.resultCode match {
      case Code.OK => ConsumerOffset.decode(getDataResponse.data)
      case Code.NONODE => None
      case _ => throw getDataResponse.resultException.get
    }
  }

  /**
   * Set the committed offset for a topic partition and group
   * @param group the group whose offset is being set
   * @param topicPartition the topic partition whose offset is being set
   * @param offset the offset value
   */
  def setOrCreateConsumerOffset(group: String, topicPartition: TopicPartition, offset: Long): Unit = {
    val setDataResponse = setConsumerOffset(group, topicPartition, offset)
    if (setDataResponse.resultCode == Code.NONODE) {
      createConsumerOffset(group, topicPartition, offset)
    } else {
      setDataResponse.maybeThrow
    }
  }

  /**
    * Get the cluster id.
    * @return optional cluster id in String.
    */
  def getClusterId: Option[String] = {
    val getDataRequest = GetDataRequest(ClusterIdZNode.path)
    val getDataResponse = retryRequestUntilConnected(getDataRequest)
    getDataResponse.resultCode match {
      case Code.OK => Some(ClusterIdZNode.fromJson(getDataResponse.data))
      case Code.NONODE => None
      case _ => throw getDataResponse.resultException.get
    }
  }

  /**
    * Return the ACLs of the node of the given path
    * @param path the given path for the node
    * @return the ACL array of the given node.
    */
  def getAcl(path: String): Seq[ACL] = {
    val getAclRequest = GetAclRequest(path)
    val getAclResponse = retryRequestUntilConnected(getAclRequest)
    getAclResponse.resultCode match {
      case Code.OK => getAclResponse.acl
      case _ => throw getAclResponse.resultException.get
    }
  }

  /**
    * sets the ACLs to the node of the given path
    * @param path the given path for the node
    * @param acl the given acl for the node
    */
  def setAcl(path: String, acl: Seq[ACL]): Unit = {
    val setAclRequest = SetAclRequest(path, acl, ZkVersion.MatchAnyVersion)
    val setAclResponse = retryRequestUntilConnected(setAclRequest)
    setAclResponse.maybeThrow
  }

  /**
    * Create the cluster Id. If the cluster id already exists, return the current cluster id.
    * @return  cluster id
    */
  def createOrGetClusterId(proposedClusterId: String): String = {
    try {
      createRecursive(ClusterIdZNode.path, ClusterIdZNode.toJson(proposedClusterId))
      proposedClusterId
    } catch {
      case _: NodeExistsException => getClusterId.getOrElse(
        throw new KafkaException("Failed to get cluster id from Zookeeper. This can happen if /cluster/id is deleted from Zookeeper."))
    }
  }

  /**
    * Generate a broker id by updating the broker sequence id path in ZK and return the version of the path.
    * The version is incremented by one on every update starting from 1.
    * @return sequence number as the broker id
    */
  def generateBrokerSequenceId(): Int = {
    val setDataRequest = SetDataRequest(BrokerSequenceIdZNode.path, Array.empty[Byte], ZkVersion.MatchAnyVersion)
    val setDataResponse = retryRequestUntilConnected(setDataRequest)
    setDataResponse.resultCode match {
      case Code.OK => setDataResponse.stat.getVersion
      case Code.NONODE =>
        // maker sure the path exists
        createRecursive(BrokerSequenceIdZNode.path, Array.empty[Byte], throwIfPathExists = false)
        generateBrokerSequenceId()
      case _ => throw setDataResponse.resultException.get
    }
  }

  /**
    * Pre-create top level paths in ZK if needed.
    */
  def createTopLevelPaths(): Unit = {
    ZkData.PersistentZkPaths.foreach(makeSurePersistentPathExists(_))
  }

  /**
    * Make sure a persistent path exists in ZK.
    * @param path
    */
  def makeSurePersistentPathExists(path: String): Unit = {
    createRecursive(path, data = null, throwIfPathExists = false)
  }

  private def setConsumerOffset(group: String, topicPartition: TopicPartition, offset: Long): SetDataResponse = {
    val setDataRequest = SetDataRequest(ConsumerOffset.path(group, topicPartition.topic, topicPartition.partition),
      ConsumerOffset.encode(offset), ZkVersion.MatchAnyVersion)
    retryRequestUntilConnected(setDataRequest)
  }

  private def createConsumerOffset(group: String, topicPartition: TopicPartition, offset: Long) = {
    val path = ConsumerOffset.path(group, topicPartition.topic, topicPartition.partition)
    createRecursive(path, ConsumerOffset.encode(offset))
  }

  /**
   * Deletes the given zk path recursively
   * @param path
   * @param expectedControllerEpochZkVersion expected controller epoch zkVersion.
   * @return true if path gets deleted successfully, false if root path doesn't exist
   * @throws KeeperException if there is an error while deleting the znodes
   */
  def deleteRecursive(path: String, expectedControllerEpochZkVersion: Int = ZkVersion.MatchAnyVersion): Boolean = {
    val getChildrenResponse = retryRequestUntilConnected(GetChildrenRequest(path))
    getChildrenResponse.resultCode match {
      case Code.OK =>
        getChildrenResponse.children.foreach(child => deleteRecursive(s"$path/$child", expectedControllerEpochZkVersion))
        val deleteResponse = retryRequestUntilConnected(DeleteRequest(path, ZkVersion.MatchAnyVersion), expectedControllerEpochZkVersion)
        if (deleteResponse.resultCode != Code.OK && deleteResponse.resultCode != Code.NONODE)
          throw deleteResponse.resultException.get
        true
      case Code.NONODE => false
      case _ => throw getChildrenResponse.resultException.get
    }
  }

  def pathExists(path: String): Boolean = {
    val existsRequest = ExistsRequest(path)
    val existsResponse = retryRequestUntilConnected(existsRequest)
    existsResponse.resultCode match {
      case Code.OK => true
      case Code.NONODE => false
      case _ => throw existsResponse.resultException.get
    }
  }

  private[kafka] def createRecursive(path: String, data: Array[Byte] = null, throwIfPathExists: Boolean = true) = {

    def parentPath(path: String): String = {
      val indexOfLastSlash = path.lastIndexOf("/")
      if (indexOfLastSlash == -1) throw new IllegalArgumentException(s"Invalid path ${path}")
      path.substring(0, indexOfLastSlash)
    }

    def createRecursive0(path: String): Unit = {
      val createRequest = CreateRequest(path, null, defaultAcls(path), CreateMode.PERSISTENT)
      var createResponse = retryRequestUntilConnected(createRequest)
      if (createResponse.resultCode == Code.NONODE) {
        createRecursive0(parentPath(path))
        createResponse = retryRequestUntilConnected(createRequest)
        if (createResponse.resultCode != Code.OK && createResponse.resultCode != Code.NODEEXISTS) {
          throw createResponse.resultException.get
        }
      } else if (createResponse.resultCode != Code.OK && createResponse.resultCode != Code.NODEEXISTS) {
        throw createResponse.resultException.get
      }
    }

    val createRequest = CreateRequest(path, data, defaultAcls(path), CreateMode.PERSISTENT)
    var createResponse = retryRequestUntilConnected(createRequest)

    if (throwIfPathExists && createResponse.resultCode == Code.NODEEXISTS) {
      createResponse.maybeThrow
    } else if (createResponse.resultCode == Code.NONODE) {
      createRecursive0(parentPath(path))
      createResponse = retryRequestUntilConnected(createRequest)
      if (throwIfPathExists || createResponse.resultCode != Code.NODEEXISTS)
        createResponse.maybeThrow
    } else if (createResponse.resultCode != Code.NODEEXISTS)
      createResponse.maybeThrow

  }

  private def createTopicPartition(partitions: Seq[TopicPartition], expectedControllerEpochZkVersion: Int): Seq[CreateResponse] = {
    val createRequests = partitions.map { partition =>
      val path = TopicPartitionZNode.path(partition)
      CreateRequest(path, null, defaultAcls(path), CreateMode.PERSISTENT, Some(partition))
    }
    retryRequestsUntilConnected(createRequests, expectedControllerEpochZkVersion)
  }

  private def createTopicPartitions(topics: Seq[String], expectedControllerEpochZkVersion: Int): Seq[CreateResponse] = {
    val createRequests = topics.map { topic =>
      val path = TopicPartitionsZNode.path(topic)
      CreateRequest(path, null, defaultAcls(path), CreateMode.PERSISTENT, Some(topic))
    }
    retryRequestsUntilConnected(createRequests, expectedControllerEpochZkVersion)
  }

  private def getTopicConfigs(topics: Set[String]): Seq[GetDataResponse] = {
    val getDataRequests: Seq[GetDataRequest] = topics.iterator.map { topic =>
      GetDataRequest(ConfigEntityZNode.path(ConfigType.Topic, topic), ctx = Some(topic))
    }.toBuffer

    retryRequestsUntilConnected(getDataRequests)
  }

  def defaultAcls(path: String): Seq[ACL] = ZkData.defaultAcls(isSecure, path)

  def secure: Boolean = isSecure

  private[zk] def retryRequestUntilConnected[Req <: AsyncRequest](request: Req, expectedControllerZkVersion: Int = ZkVersion.MatchAnyVersion): Req#Response = {
    retryRequestsUntilConnected(Seq(request), expectedControllerZkVersion).head
  }

  private def retryRequestsUntilConnected[Req <: AsyncRequest](requests: Seq[Req], expectedControllerZkVersion: Int): Seq[Req#Response] = {
    expectedControllerZkVersion match {
      case ZkVersion.MatchAnyVersion => retryRequestsUntilConnected(requests)
      case version if version >= 0 =>
        retryRequestsUntilConnected(requests.map(wrapRequestWithControllerEpochCheck(_, version)))
          .map(unwrapResponseWithControllerEpochCheck(_).asInstanceOf[Req#Response])
      case invalidVersion =>
        throw new IllegalArgumentException(s"Expected controller epoch zkVersion $invalidVersion should be non-negative or equal to ${ZkVersion.MatchAnyVersion}")
    }
  }

  private def retryRequestsUntilConnected[Req <: AsyncRequest](requests: Seq[Req]): Seq[Req#Response] = {
    val remainingRequests = new mutable.ArrayBuffer(requests.size) ++= requests
    val responses = new mutable.ArrayBuffer[Req#Response]
    while (remainingRequests.nonEmpty) {
      val batchResponses = zooKeeperClient.handleRequests(remainingRequests)

      batchResponses.foreach(response => latencyMetric.update(response.metadata.responseTimeMs))

      // Only execute slow path if we find a response with CONNECTIONLOSS
      if (batchResponses.exists(_.resultCode == Code.CONNECTIONLOSS)) {
        val requestResponsePairs = remainingRequests.zip(batchResponses)

        remainingRequests.clear()
        requestResponsePairs.foreach { case (request, response) =>
          if (response.resultCode == Code.CONNECTIONLOSS)
            remainingRequests += request
          else
            responses += response
        }

        if (remainingRequests.nonEmpty)
          zooKeeperClient.waitUntilConnected()
      } else {
        remainingRequests.clear()
        responses ++= batchResponses
      }
    }
    responses
  }

  private def checkedEphemeralCreate(path: String, data: Array[Byte]): Stat = {
    val checkedEphemeral = new CheckedEphemeral(path, data)
    info(s"Creating $path (is it secure? $isSecure)")
    val stat = checkedEphemeral.create()
    info(s"Stat of the created znode at $path is: $stat")
    stat
  }

  private def isZKSessionIdDiffFromCurrentZKSessionId(): Boolean = {
    zooKeeperClient.sessionId != currentZooKeeperSessionId
  }

  private def isZKSessionTheEphemeralOwner(ephemeralOwnerId: Long): Boolean = {
    ephemeralOwnerId == currentZooKeeperSessionId
  }

  private[zk] def shouldReCreateEphemeralZNode(ephemeralOwnerId: Long): Boolean = {
    isZKSessionTheEphemeralOwner(ephemeralOwnerId) && isZKSessionIdDiffFromCurrentZKSessionId()
  }

  private def updateCurrentZKSessionId(newSessionId: Long): Unit = {
    currentZooKeeperSessionId = newSessionId
  }

  private class CheckedEphemeral(path: String, data: Array[Byte]) extends Logging {
    def create(): Stat = {
      val response = retryRequestUntilConnected(
        MultiRequest(Seq(
          CreateOp(path, null, defaultAcls(path), CreateMode.EPHEMERAL),
          SetDataOp(path, data, 0)))
      )
      val stat = response.resultCode match {
        case Code.OK =>
          val setDataResult = response.zkOpResults(1).rawOpResult.asInstanceOf[SetDataResult]
          setDataResult.getStat
        case Code.NODEEXISTS =>
          getAfterNodeExists()
        case code =>
          error(s"Error while creating ephemeral at $path with return code: $code")
          throw KeeperException.create(code)
      }

      // At this point, we need to save a reference to the zookeeper session id.
      // This is done here since the Zookeeper session id may not be available at the Object creation time.
      // This is assuming the 'retryRequestUntilConnected' method got connected and a valid session id is present.
      // This code is part of the workaround done in the KAFKA-7165, once ZOOKEEPER-2985 is complete, this code
      // must be deleted.
      updateCurrentZKSessionId(zooKeeperClient.sessionId)

      stat
    }

    // This method is part of the work around done in the KAFKA-7165, once ZOOKEEPER-2985 is complete, this code must
    // be deleted.
    private def delete(): Code = {
      val deleteRequest = DeleteRequest(path, ZkVersion.MatchAnyVersion)
      val deleteResponse = retryRequestUntilConnected(deleteRequest)
      deleteResponse.resultCode match {
        case code@ Code.OK => code
        case code@ Code.NONODE => code
        case code =>
          error(s"Error while deleting ephemeral node at $path with return code: $code")
          code
      }
    }

    private def reCreate(): Stat = {
      val codeAfterDelete = delete()
      val codeAfterReCreate = codeAfterDelete
      debug(s"Result of znode ephemeral deletion at $path is: $codeAfterDelete")
      if (codeAfterDelete == Code.OK || codeAfterDelete == Code.NONODE) {
        create()
      } else {
        throw KeeperException.create(codeAfterReCreate)
      }
    }

    private def getAfterNodeExists(): Stat = {
      val getDataRequest = GetDataRequest(path)
      val getDataResponse = retryRequestUntilConnected(getDataRequest)
      val ephemeralOwnerId = getDataResponse.stat.getEphemeralOwner
      getDataResponse.resultCode match {
        // At this point, the Zookeeper session could be different (due a 'Session expired') from the one that initially
        // registered the Broker into the Zookeeper ephemeral node, but the znode is still present in ZooKeeper.
        // The expected behaviour is that Zookeeper server removes the ephemeral node associated with the expired session
        // but due an already reported bug in Zookeeper (ZOOKEEPER-2985) this is not happening, so, the following check
        // will validate if this Broker got registered with the previous (expired) session and try to register again,
        // deleting the ephemeral node and creating it again.
        // This code is part of the work around done in the KAFKA-7165, once ZOOKEEPER-2985 is complete, this code must
        // be deleted.
        case Code.OK if shouldReCreateEphemeralZNode(ephemeralOwnerId) =>
          info(s"Was not possible to create the ephemeral at $path, node already exists and owner " +
            s"'$ephemeralOwnerId' does not match current session '${zooKeeperClient.sessionId}'" +
            s", trying to delete and re-create it with the newest Zookeeper session")
          reCreate()
        case Code.OK if ephemeralOwnerId != zooKeeperClient.sessionId =>
          error(s"Error while creating ephemeral at $path, node already exists and owner " +
            s"'$ephemeralOwnerId' does not match current session '${zooKeeperClient.sessionId}'")
          throw KeeperException.create(Code.NODEEXISTS)
        case Code.OK =>
          getDataResponse.stat
        case Code.NONODE =>
          info(s"The ephemeral node at $path went away while reading it, attempting create() again")
          create()
        case code =>
          error(s"Error while creating ephemeral at $path as it already exists and error getting the node data due to $code")
          throw KeeperException.create(code)
      }
    }
  }
}

object KafkaZkClient {

  /**
   * @param finishedPartitions Partitions that finished either in successfully
   *                      updated partition states or failed with an exception.
   * @param partitionsToRetry The partitions that we should retry due to a zookeeper BADVERSION conflict. Version conflicts
   *                      can occur if the partition leader updated partition state while the controller attempted to
   *                      update partition state.
   */
  case class UpdateLeaderAndIsrResult(
    finishedPartitions: Map[TopicPartition, Either[Exception, LeaderAndIsr]],
    partitionsToRetry: Seq[TopicPartition]
  )

  /**
   * Create an instance of this class with the provided parameters.
   *
   * The metric group and type are preserved by default for compatibility with previous versions.
   */
  def apply(connectString: String,
            isSecure: Boolean,
            sessionTimeoutMs: Int,
            connectionTimeoutMs: Int,
            maxInFlightRequests: Int,
            time: Time,
            metricGroup: String = "kafka.server",
            metricType: String = "SessionExpireListener",
            name: Option[String] = None) = {
    val zooKeeperClient = new ZooKeeperClient(connectString, sessionTimeoutMs, connectionTimeoutMs, maxInFlightRequests,
      time, metricGroup, metricType, name)
    new KafkaZkClient(zooKeeperClient, isSecure, time)
  }

  // A helper function to transform a regular request into a MultiRequest
  // with the check on controller epoch znode zkVersion.
  // This is used for fencing zookeeper updates in controller.
  private def wrapRequestWithControllerEpochCheck(request: AsyncRequest, expectedControllerZkVersion: Int): MultiRequest = {
      val checkOp = CheckOp(ControllerEpochZNode.path, expectedControllerZkVersion)
      request match {
        case CreateRequest(path, data, acl, createMode, ctx) =>
          MultiRequest(Seq(checkOp, CreateOp(path, data, acl, createMode)), ctx)
        case DeleteRequest(path, version, ctx) =>
          MultiRequest(Seq(checkOp, DeleteOp(path, version)), ctx)
        case SetDataRequest(path, data, version, ctx) =>
          MultiRequest(Seq(checkOp, SetDataOp(path, data, version)), ctx)
        case _ => throw new IllegalStateException(s"$request does not need controller epoch check")
      }
  }

  // A helper function to transform a MultiResponse with the check on
  // controller epoch znode zkVersion back into a regular response.
  // ControllerMovedException will be thrown if the controller epoch
  // znode zkVersion check fails. This is used for fencing zookeeper
  // updates in controller.
  private def unwrapResponseWithControllerEpochCheck(response: AsyncResponse): AsyncResponse = {
    response match {
      case MultiResponse(resultCode, _, ctx, zkOpResults, responseMetadata) =>
        zkOpResults match {
          case Seq(ZkOpResult(checkOp: CheckOp, checkOpResult), zkOpResult) =>
            checkOpResult match {
              case errorResult: ErrorResult =>
                if (checkOp.path.equals(ControllerEpochZNode.path)) {
                  val errorCode = Code.get(errorResult.getErr)
                  if (errorCode == Code.BADVERSION)
                  // Throw ControllerMovedException when the zkVersionCheck is performed on the controller epoch znode and the check fails
                    throw new ControllerMovedException(s"Controller epoch zkVersion check fails. Expected zkVersion = ${checkOp.version}")
                  else if (errorCode != Code.OK)
                    throw KeeperException.create(errorCode, checkOp.path)
                }
              case _ =>
            }
            val rawOpResult = zkOpResult.rawOpResult
            zkOpResult.zkOp match {
              case createOp: CreateOp =>
                val name = rawOpResult match {
                  case c: CreateResult => c.getPath
                  case _ => null
                }
                CreateResponse(resultCode, createOp.path, ctx, name, responseMetadata)
              case deleteOp: DeleteOp =>
                DeleteResponse(resultCode, deleteOp.path, ctx, responseMetadata)
              case setDataOp: SetDataOp =>
                val stat = rawOpResult match {
                  case s: SetDataResult => s.getStat
                  case _ => null
                }
                SetDataResponse(resultCode, setDataOp.path, ctx, stat, responseMetadata)
              case zkOp => throw new IllegalStateException(s"Unexpected zkOp: $zkOp")
            }
          case null => throw KeeperException.create(resultCode)
          case _ => throw new IllegalStateException(s"Cannot unwrap $response because the first zookeeper op is not check op in original MultiRequest")
        }
      case _ => throw new IllegalStateException(s"Cannot unwrap $response because it is not a MultiResponse")
    }
  }
}<|MERGE_RESOLUTION|>--- conflicted
+++ resolved
@@ -511,15 +511,10 @@
    * @return SetDataResponse
    */
   def setTopicAssignmentRaw(topic: String,
-<<<<<<< HEAD
                             topicId: Option[UUID],
-                            assignment: collection.Map[TopicPartition, PartitionReplicaAssignment], expectedControllerEpochZkVersion: Int): SetDataResponse = {
-    val setDataRequest = SetDataRequest(TopicZNode.path(topic), TopicZNode.encode(topicId, assignment), ZkVersion.MatchAnyVersion)
-=======
                             assignment: collection.Map[TopicPartition, ReplicaAssignment],
                             expectedControllerEpochZkVersion: Int): SetDataResponse = {
-    val setDataRequest = SetDataRequest(TopicZNode.path(topic), TopicZNode.encode(assignment), ZkVersion.MatchAnyVersion)
->>>>>>> fec42f2d
+    val setDataRequest = SetDataRequest(TopicZNode.path(topic), TopicZNode.encode(topicId, assignment), ZkVersion.MatchAnyVersion)
     retryRequestUntilConnected(setDataRequest, expectedControllerEpochZkVersion)
   }
 
@@ -532,16 +527,10 @@
    * @throws KeeperException if there is an error while setting assignment
    */
   def setTopicAssignment(topic: String,
-<<<<<<< HEAD
                          topicId: Option[UUID],
-                         assignment: Map[TopicPartition, PartitionReplicaAssignment],
+                         assignment: Map[TopicPartition, ReplicaAssignment],
                          expectedControllerEpochZkVersion: Int = ZkVersion.MatchAnyVersion) = {
     val setDataResponse = setTopicAssignmentRaw(topic, topicId, assignment, expectedControllerEpochZkVersion)
-=======
-                         assignment: Map[TopicPartition, ReplicaAssignment],
-                         expectedControllerEpochZkVersion: Int = ZkVersion.MatchAnyVersion) = {
-    val setDataResponse = setTopicAssignmentRaw(topic, assignment, expectedControllerEpochZkVersion)
->>>>>>> fec42f2d
     setDataResponse.maybeThrow
   }
 
@@ -552,16 +541,10 @@
    * @param assignment the partition to replica mapping to set for the given topic
    * @throws KeeperException if there is an error while creating assignment
    */
-<<<<<<< HEAD
   def createTopicAssignment(topic: String,
                             topicId: Option[UUID],
-                            assignment: Map[TopicPartition, PartitionReplicaAssignment]) = {
+                            assignment: Map[TopicPartition, ReplicaAssignment]) = {
     createRecursive(TopicZNode.path(topic), TopicZNode.encode(topicId, assignment))
-=======
-  def createTopicAssignment(topic: String, assignment: Map[TopicPartition, Seq[Int]]) = {
-    val persistedAssignments = assignment.mapValues(ReplicaAssignment(_)).toMap
-    createRecursive(TopicZNode.path(topic), TopicZNode.encode(persistedAssignments))
->>>>>>> fec42f2d
   }
 
   /**
@@ -663,20 +646,14 @@
     getDataResponses.flatMap { getDataResponse =>
       val topic = getDataResponse.ctx.get.asInstanceOf[String]
       getDataResponse.resultCode match {
-<<<<<<< HEAD
         case Code.OK => TopicZNode.decode(topic, getDataResponse.data).assignment
-        case Code.NONODE => Map.empty[TopicPartition, PartitionReplicaAssignment]
-=======
-        case Code.OK => TopicZNode.decode(topic, getDataResponse.data)
         case Code.NONODE => Map.empty[TopicPartition, ReplicaAssignment]
->>>>>>> fec42f2d
         case _ => throw getDataResponse.resultException.get
       }
     }.toMap
   }
 
-
-   /**
+  /**
    * Gets the TopicID and replica assignments for the given topics.
    * @param topics the topics whose partitions we wish to get the assignments for.
    * @return the TopicIdReplicaAssignment for each partition for the given topics.
@@ -688,7 +665,7 @@
       val topic = getDataResponse.ctx.get.asInstanceOf[String]
       getDataResponse.resultCode match {
         case Code.OK => TopicZNode.decode(topic, getDataResponse.data)
-        case Code.NONODE => TopicIdReplicaAssignment(topic, None, Map.empty[TopicPartition, PartitionReplicaAssignment])
+        case Code.NONODE => TopicIdReplicaAssignment(topic, None, Map.empty[TopicPartition, ReplicaAssignment])
         case _ => throw getDataResponse.resultException.get
       }
     }.toSet
