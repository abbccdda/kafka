/**
 * Licensed to the Apache Software Foundation (ASF) under one or more
 * contributor license agreements.  See the NOTICE file distributed with
 * this work for additional information regarding copyright ownership.
 * The ASF licenses this file to You under the Apache License, Version 2.0
 * (the "License"); you may not use this file except in compliance with
 * the License.  You may obtain a copy of the License at
 *
 *    http://www.apache.org/licenses/LICENSE-2.0
 *
 * Unless required by applicable law or agreed to in writing, software
 * distributed under the License is distributed on an "AS IS" BASIS,
 * WITHOUT WARRANTIES OR CONDITIONS OF ANY KIND, either express or implied.
 * See the License for the specific language governing permissions and
 * limitations under the License.
*/
package kafka.zk

import java.util.Properties
import java.util.UUID

import com.yammer.metrics.core.MetricName
import kafka.api.LeaderAndIsr
import kafka.cluster.Broker
import kafka.controller.{KafkaController, LeaderIsrAndControllerEpoch, PartitionReplicaAssignment}
import kafka.log.LogConfig
import kafka.metrics.KafkaMetricsGroup
import kafka.security.authorizer.AclAuthorizer.{NoAcls, VersionedAcls}
import kafka.security.auth.{Acl, Resource, ResourceType}
import kafka.server.ConfigType
import kafka.utils.Logging
import kafka.zk.TopicZNode.TopicIdReplicaAssignment
import kafka.zookeeper._
import org.apache.kafka.common.errors.ControllerMovedException
import org.apache.kafka.common.resource.PatternType
import org.apache.kafka.common.security.token.delegation.{DelegationToken, TokenInformation}
import org.apache.kafka.common.utils.{Time, Utils}
import org.apache.kafka.common.{KafkaException, TopicPartition}
import org.apache.zookeeper.KeeperException.{Code, NodeExistsException}
import org.apache.zookeeper.OpResult.{CreateResult, ErrorResult, SetDataResult}
import org.apache.zookeeper.data.{ACL, Stat}
import org.apache.zookeeper.{CreateMode, KeeperException, ZooKeeper}
import scala.collection.{Map, Seq, mutable}

/**
 * Provides higher level Kafka-specific operations on top of the pipelined [[kafka.zookeeper.ZooKeeperClient]].
 *
 * Implementation note: this class includes methods for various components (Controller, Configs, Old Consumer, etc.)
 * and returns instances of classes from the calling packages in some cases. This is not ideal, but it made it
 * easier to migrate away from `ZkUtils` (since removed). We should revisit this. We should also consider whether a
 * monolithic [[kafka.zk.ZkData]] is the way to go.
 */
class KafkaZkClient private[zk] (zooKeeperClient: ZooKeeperClient, isSecure: Boolean, time: Time) extends AutoCloseable with
  Logging with KafkaMetricsGroup {

  override def metricName(name: String, metricTags: scala.collection.Map[String, String]): MetricName = {
    explicitMetricName("kafka.server", "ZooKeeperClientMetrics", name, metricTags)
  }

  private val latencyMetric = newHistogram("ZooKeeperRequestLatencyMs")

  import KafkaZkClient._

  // Only for testing
  private[kafka] def currentZooKeeper: ZooKeeper = zooKeeperClient.currentZooKeeper

  // This variable holds the Zookeeper session id at the moment a Broker gets registered in Zookeeper and the subsequent
  // updates of the session id. It is possible that the session id changes over the time for 'Session expired'.
  // This code is part of the work around done in the KAFKA-7165, once ZOOKEEPER-2985 is complete, this code must
  // be deleted.
  private var currentZooKeeperSessionId: Long = -1

  /**
   * Create a sequential persistent path. That is, the znode will not be automatically deleted upon client's disconnect
   * and a monotonically increasing number will be appended to its name.
   *
   * @param path the path to create (with the monotonically increasing number appended)
   * @param data the znode data
   * @return the created path (including the appended monotonically increasing number)
   */
  private[kafka] def createSequentialPersistentPath(path: String, data: Array[Byte]): String = {
    val createRequest = CreateRequest(path, data, defaultAcls(path), CreateMode.PERSISTENT_SEQUENTIAL)
    val createResponse = retryRequestUntilConnected(createRequest)
    createResponse.maybeThrow
    createResponse.name
  }

  /**
    * Registers the broker in zookeeper and return the broker epoch.
    * @param brokerInfo payload of the broker znode
    * @return broker epoch (znode create transaction id)
    */
  def registerBroker(brokerInfo: BrokerInfo): Long = {
    val path = brokerInfo.path
    val stat = checkedEphemeralCreate(path, brokerInfo.toJsonBytes)
    info(s"Registered broker ${brokerInfo.broker.id} at path $path with addresses: ${brokerInfo.broker.endPoints}, czxid (broker epoch): ${stat.getCzxid}")
    stat.getCzxid
  }

  /**
   * Registers a given broker in zookeeper as the controller and increments controller epoch.
   * @param controllerId the id of the broker that is to be registered as the controller.
   * @return the (updated controller epoch, epoch zkVersion) tuple
   * @throws ControllerMovedException if fail to create /controller or fail to increment controller epoch.
   */
  def registerControllerAndIncrementControllerEpoch(controllerId: Int): (Int, Int) = {
    val timestamp = time.milliseconds()

    // Read /controller_epoch to get the current controller epoch and zkVersion,
    // create /controller_epoch with initial value if not exists
    val (curEpoch, curEpochZkVersion) = getControllerEpoch
      .map(e => (e._1, e._2.getVersion))
      .getOrElse(maybeCreateControllerEpochZNode())

    // Create /controller and update /controller_epoch atomically
    val newControllerEpoch = curEpoch + 1
    val expectedControllerEpochZkVersion = curEpochZkVersion

    debug(s"Try to create ${ControllerZNode.path} and increment controller epoch to $newControllerEpoch with expected controller epoch zkVersion $expectedControllerEpochZkVersion")

    def checkControllerAndEpoch(): (Int, Int) = {
      val curControllerId = getControllerId.getOrElse(throw new ControllerMovedException(
        s"The ephemeral node at ${ControllerZNode.path} went away while checking whether the controller election succeeds. " +
          s"Aborting controller startup procedure"))
      if (controllerId == curControllerId) {
        val (epoch, stat) = getControllerEpoch.getOrElse(
          throw new IllegalStateException(s"${ControllerEpochZNode.path} existed before but goes away while trying to read it"))

        // If the epoch is the same as newControllerEpoch, it is safe to infer that the returned epoch zkVersion
        // is associated with the current broker during controller election because we already knew that the zk
        // transaction succeeds based on the controller znode verification. Other rounds of controller
        // election will result in larger epoch number written in zk.
        if (epoch == newControllerEpoch)
          return (newControllerEpoch, stat.getVersion)
      }
      throw new ControllerMovedException("Controller moved to another broker. Aborting controller startup procedure")
    }

    def tryCreateControllerZNodeAndIncrementEpoch(): (Int, Int) = {
      val response = retryRequestUntilConnected(
        MultiRequest(Seq(
          CreateOp(ControllerZNode.path, ControllerZNode.encode(controllerId, timestamp), defaultAcls(ControllerZNode.path), CreateMode.EPHEMERAL),
          SetDataOp(ControllerEpochZNode.path, ControllerEpochZNode.encode(newControllerEpoch), expectedControllerEpochZkVersion)))
      )
      response.resultCode match {
        case Code.NODEEXISTS | Code.BADVERSION => checkControllerAndEpoch()
        case Code.OK =>
          val setDataResult = response.zkOpResults(1).rawOpResult.asInstanceOf[SetDataResult]
          (newControllerEpoch, setDataResult.getStat.getVersion)
        case code => throw KeeperException.create(code)
      }
    }

    tryCreateControllerZNodeAndIncrementEpoch()
  }

  private def maybeCreateControllerEpochZNode(): (Int, Int) = {
    createControllerEpochRaw(KafkaController.InitialControllerEpoch).resultCode match {
      case Code.OK =>
        info(s"Successfully created ${ControllerEpochZNode.path} with initial epoch ${KafkaController.InitialControllerEpoch}")
        (KafkaController.InitialControllerEpoch, KafkaController.InitialControllerEpochZkVersion)
      case Code.NODEEXISTS =>
        val (epoch, stat) = getControllerEpoch.getOrElse(throw new IllegalStateException(s"${ControllerEpochZNode.path} existed before but goes away while trying to read it"))
        (epoch, stat.getVersion)
      case code =>
        throw KeeperException.create(code)
    }
  }

  def updateBrokerInfo(brokerInfo: BrokerInfo): Unit = {
    val brokerIdPath = brokerInfo.path
    val setDataRequest = SetDataRequest(brokerIdPath, brokerInfo.toJsonBytes, ZkVersion.MatchAnyVersion)
    val response = retryRequestUntilConnected(setDataRequest)
    response.maybeThrow()
    info("Updated broker %d at path %s with addresses: %s".format(brokerInfo.broker.id, brokerIdPath, brokerInfo.broker.endPoints))
  }

  /**
   * Gets topic partition states for the given partitions.
   * @param partitions the partitions for which we want ot get states.
   * @return sequence of GetDataResponses whose contexts are the partitions they are associated with.
   */
  def getTopicPartitionStatesRaw(partitions: Seq[TopicPartition]): Seq[GetDataResponse] = {
    val getDataRequests = partitions.map { partition =>
      GetDataRequest(TopicPartitionStateZNode.path(partition), ctx = Some(partition))
    }
    retryRequestsUntilConnected(getDataRequests)
  }

  /**
   * Sets topic partition states for the given partitions.
   * @param leaderIsrAndControllerEpochs the partition states of each partition whose state we wish to set.
   * @param expectedControllerEpochZkVersion expected controller epoch zkVersion.
   * @return sequence of SetDataResponse whose contexts are the partitions they are associated with.
   */
  def setTopicPartitionStatesRaw(leaderIsrAndControllerEpochs: Map[TopicPartition, LeaderIsrAndControllerEpoch], expectedControllerEpochZkVersion: Int): Seq[SetDataResponse] = {
    val setDataRequests = leaderIsrAndControllerEpochs.map { case (partition, leaderIsrAndControllerEpoch) =>
      val path = TopicPartitionStateZNode.path(partition)
      val data = TopicPartitionStateZNode.encode(leaderIsrAndControllerEpoch)
      SetDataRequest(path, data, leaderIsrAndControllerEpoch.leaderAndIsr.zkVersion, Some(partition))
    }
    retryRequestsUntilConnected(setDataRequests.toSeq, expectedControllerEpochZkVersion)
  }

  /**
   * Creates topic partition state znodes for the given partitions.
   * @param leaderIsrAndControllerEpochs the partition states of each partition whose state we wish to set.
   * @param expectedControllerEpochZkVersion expected controller epoch zkVersion.
   * @return sequence of CreateResponse whose contexts are the partitions they are associated with.
   */
  def createTopicPartitionStatesRaw(leaderIsrAndControllerEpochs: Map[TopicPartition, LeaderIsrAndControllerEpoch], expectedControllerEpochZkVersion: Int): Seq[CreateResponse] = {
    createTopicPartitions(leaderIsrAndControllerEpochs.keys.map(_.topic).toSet.toSeq, expectedControllerEpochZkVersion)
    createTopicPartition(leaderIsrAndControllerEpochs.keys.toSeq, expectedControllerEpochZkVersion)
    val createRequests = leaderIsrAndControllerEpochs.map { case (partition, leaderIsrAndControllerEpoch) =>
      val path = TopicPartitionStateZNode.path(partition)
      val data = TopicPartitionStateZNode.encode(leaderIsrAndControllerEpoch)
      CreateRequest(path, data, defaultAcls(path), CreateMode.PERSISTENT, Some(partition))
    }
    retryRequestsUntilConnected(createRequests.toSeq, expectedControllerEpochZkVersion)
  }

  /**
   * Sets the controller epoch conditioned on the given epochZkVersion.
   * @param epoch the epoch to set
   * @param epochZkVersion the expected version number of the epoch znode.
   * @return SetDataResponse
   */
  def setControllerEpochRaw(epoch: Int, epochZkVersion: Int): SetDataResponse = {
    val setDataRequest = SetDataRequest(ControllerEpochZNode.path, ControllerEpochZNode.encode(epoch), epochZkVersion)
    retryRequestUntilConnected(setDataRequest)
  }

  /**
   * Creates the controller epoch znode.
   * @param epoch the epoch to set
   * @return CreateResponse
   */
  def createControllerEpochRaw(epoch: Int): CreateResponse = {
    val createRequest = CreateRequest(ControllerEpochZNode.path, ControllerEpochZNode.encode(epoch),
      defaultAcls(ControllerEpochZNode.path), CreateMode.PERSISTENT)
    retryRequestUntilConnected(createRequest)
  }

  /**
   * Update the partition states of multiple partitions in zookeeper.
   * @param leaderAndIsrs The partition states to update.
   * @param controllerEpoch The current controller epoch.
   * @param expectedControllerEpochZkVersion expected controller epoch zkVersion.
   * @return UpdateLeaderAndIsrResult instance containing per partition results.
   */
  def updateLeaderAndIsr(
    leaderAndIsrs: Map[TopicPartition, LeaderAndIsr],
    controllerEpoch: Int,
    expectedControllerEpochZkVersion: Int
  ): UpdateLeaderAndIsrResult = {
    val leaderIsrAndControllerEpochs = leaderAndIsrs.map { case (partition, leaderAndIsr) =>
      partition -> LeaderIsrAndControllerEpoch(leaderAndIsr, controllerEpoch)
    }
    val setDataResponses = try {
      setTopicPartitionStatesRaw(leaderIsrAndControllerEpochs, expectedControllerEpochZkVersion)
    } catch {
      case e: ControllerMovedException => throw e
      case e: Exception =>
        return UpdateLeaderAndIsrResult(leaderAndIsrs.keys.iterator.map(_ -> Left(e)).toMap, Seq.empty)
    }

    val updatesToRetry = mutable.Buffer.empty[TopicPartition]
    val finished = setDataResponses.iterator.flatMap { setDataResponse =>
      val partition = setDataResponse.ctx.get.asInstanceOf[TopicPartition]
      setDataResponse.resultCode match {
        case Code.OK =>
          val updatedLeaderAndIsr = leaderAndIsrs(partition).withZkVersion(setDataResponse.stat.getVersion)
          Some(partition -> Right(updatedLeaderAndIsr))
        case Code.BADVERSION =>
          // Update the buffer for partitions to retry
          updatesToRetry += partition
          None
        case _ =>
          Some(partition -> Left(setDataResponse.resultException.get))
      }
    }.toMap

    UpdateLeaderAndIsrResult(finished, updatesToRetry)
  }

  /**
   * Get log configs that merge local configs with topic-level configs in zookeeper.
   * @param topics The topics to get log configs for.
   * @param config The local configs.
   * @return A tuple of two values:
   *         1. The successfully gathered log configs
   *         2. Exceptions corresponding to failed log config lookups.
   */
  def getLogConfigs(
    topics: Set[String],
    config: java.util.Map[String, AnyRef]
  ): (Map[String, LogConfig], Map[String, Exception]) = {
    val logConfigs = mutable.Map.empty[String, LogConfig]
    val failed = mutable.Map.empty[String, Exception]
    val configResponses = try {
      getTopicConfigs(topics)
    } catch {
      case e: Exception =>
        topics.foreach(topic => failed.put(topic, e))
        return (logConfigs.toMap, failed.toMap)
    }
    configResponses.foreach { configResponse =>
      val topic = configResponse.ctx.get.asInstanceOf[String]
      configResponse.resultCode match {
        case Code.OK =>
          val overrides = ConfigEntityZNode.decode(configResponse.data)
          val logConfig = LogConfig.fromProps(config, overrides)
          logConfigs.put(topic, logConfig)
        case Code.NONODE =>
          val logConfig = LogConfig.fromProps(config, new Properties)
          logConfigs.put(topic, logConfig)
        case _ => failed.put(topic, configResponse.resultException.get)
      }
    }
    (logConfigs.toMap, failed.toMap)
  }

  /**
   * Get entity configs for a given entity name
   * @param rootEntityType entity type
   * @param sanitizedEntityName entity name
   * @return The successfully gathered log configs
   */
  def getEntityConfigs(rootEntityType: String, sanitizedEntityName: String): Properties = {
    val getDataRequest = GetDataRequest(ConfigEntityZNode.path(rootEntityType, sanitizedEntityName))
    val getDataResponse = retryRequestUntilConnected(getDataRequest)

    getDataResponse.resultCode match {
      case Code.OK =>
        ConfigEntityZNode.decode(getDataResponse.data)
      case Code.NONODE => new Properties()
      case _ => throw getDataResponse.resultException.get
    }
  }

  /**
   * Sets or creates the entity znode path with the given configs depending
   * on whether it already exists or not.
   *
   * If this is method is called concurrently, the last writer wins. In cases where we update configs and then
   * partition assignment (i.e. create topic), it's possible for one thread to set this and the other to set the
   * partition assignment. As such, the recommendation is to never call create topic for the same topic with different
   * configs/partition assignment concurrently.
   *
   * @param rootEntityType entity type
   * @param sanitizedEntityName entity name
   * @throws KeeperException if there is an error while setting or creating the znode
   */
  def setOrCreateEntityConfigs(rootEntityType: String, sanitizedEntityName: String, config: Properties) = {

    def set(configData: Array[Byte]): SetDataResponse = {
      val setDataRequest = SetDataRequest(ConfigEntityZNode.path(rootEntityType, sanitizedEntityName),
        ConfigEntityZNode.encode(config), ZkVersion.MatchAnyVersion)
      retryRequestUntilConnected(setDataRequest)
    }

    def createOrSet(configData: Array[Byte]): Unit = {
      val path = ConfigEntityZNode.path(rootEntityType, sanitizedEntityName)
      try createRecursive(path, ConfigEntityZNode.encode(config))
      catch {
        case _: NodeExistsException => set(configData).maybeThrow
      }
    }

    val configData = ConfigEntityZNode.encode(config)

    val setDataResponse = set(configData)
    setDataResponse.resultCode match {
      case Code.NONODE => createOrSet(configData)
      case _ => setDataResponse.maybeThrow
    }
  }

  /**
   * Returns all the entities for a given entityType
   * @param entityType entity type
   * @return List of all entity names
   */
  def getAllEntitiesWithConfig(entityType: String): Seq[String] = {
    getChildren(ConfigEntityTypeZNode.path(entityType))
  }

  /**
   * Creates config change notification
   * @param sanitizedEntityPath  sanitizedEntityPath path to write
   * @throws KeeperException if there is an error while setting or creating the znode
   */
  def createConfigChangeNotification(sanitizedEntityPath: String): Unit = {
    makeSurePersistentPathExists(ConfigEntityChangeNotificationZNode.path)
    val path = ConfigEntityChangeNotificationSequenceZNode.createPath
    val createRequest = CreateRequest(path, ConfigEntityChangeNotificationSequenceZNode.encode(sanitizedEntityPath), defaultAcls(path), CreateMode.PERSISTENT_SEQUENTIAL)
    val createResponse = retryRequestUntilConnected(createRequest)
    createResponse.maybeThrow()
  }

  /**
   * Gets all brokers in the cluster.
   * @return sequence of brokers in the cluster.
   */
  def getAllBrokersInCluster: Seq[Broker] = {
    val brokerIds = getSortedBrokerList
    val getDataRequests = brokerIds.map(brokerId => GetDataRequest(BrokerIdZNode.path(brokerId), ctx = Some(brokerId)))
    val getDataResponses = retryRequestsUntilConnected(getDataRequests)
    getDataResponses.flatMap { getDataResponse =>
      val brokerId = getDataResponse.ctx.get.asInstanceOf[Int]
      getDataResponse.resultCode match {
        case Code.OK =>
          Option(BrokerIdZNode.decode(brokerId, getDataResponse.data).broker)
        case Code.NONODE => None
        case _ => throw getDataResponse.resultException.get
      }
    }
  }

  /**
    * Gets all brokers with broker epoch in the cluster.
    * @return map of broker to epoch in the cluster.
    */
  def getAllBrokerAndEpochsInCluster: Map[Broker, Long] = {
    val brokerIds = getSortedBrokerList
    val getDataRequests = brokerIds.map(brokerId => GetDataRequest(BrokerIdZNode.path(brokerId), ctx = Some(brokerId)))
    val getDataResponses = retryRequestsUntilConnected(getDataRequests)
    getDataResponses.flatMap { getDataResponse =>
      val brokerId = getDataResponse.ctx.get.asInstanceOf[Int]
      getDataResponse.resultCode match {
        case Code.OK =>
          Some((BrokerIdZNode.decode(brokerId, getDataResponse.data).broker, getDataResponse.stat.getCzxid))
        case Code.NONODE => None
        case _ => throw getDataResponse.resultException.get
      }
    }.toMap
  }

  /**
    * Get a broker from ZK
    * @return an optional Broker
    */
  def getBroker(brokerId: Int): Option[Broker] = {
    val getDataRequest = GetDataRequest(BrokerIdZNode.path(brokerId))
    val getDataResponse = retryRequestUntilConnected(getDataRequest)
    getDataResponse.resultCode match {
      case Code.OK =>
        Option(BrokerIdZNode.decode(brokerId, getDataResponse.data).broker)
      case Code.NONODE => None
      case _ => throw getDataResponse.resultException.get
    }
  }

  /**
   * Gets the list of sorted broker Ids
   */
  def getSortedBrokerList: Seq[Int] = getChildren(BrokerIdsZNode.path).map(_.toInt).sorted

  /**
   * Gets all topics in the cluster.
   * @return sequence of topics in the cluster.
   */
  def getAllTopicsInCluster: Set[String] = {
    val getChildrenResponse = retryRequestUntilConnected(GetChildrenRequest(TopicsZNode.path))
    getChildrenResponse.resultCode match {
      case Code.OK => getChildrenResponse.children.toSet
      case Code.NONODE => Set.empty
      case _ => throw getChildrenResponse.resultException.get
    }

  }

  /**
   * Checks the topic existence
   * @param topicName
   * @return true if topic exists else false
   */
  def topicExists(topicName: String): Boolean = {
    pathExists(TopicZNode.path(topicName))
  }

  /**
   * Adds a topic ID to existing topic and replica assignments
   * @param topicIdReplicaAssignments the TopicIDReplicaAssignments to add a topic ID to
   * @return the updated TopicIdReplicaAssigments including the newly created topic IDs
   */
  def setTopicIds(topicIdReplicaAssignments: collection.Set[TopicIdReplicaAssignment],
                  expectedControllerEpochZkVersion: Int): Set[TopicIdReplicaAssignment] = {
    val updatedAssignments = topicIdReplicaAssignments.map {
      case TopicIdReplicaAssignment(topic, None, assignments) =>
        TopicIdReplicaAssignment(topic, Some(UUID.randomUUID()), assignments)
      case TopicIdReplicaAssignment(topic, Some(_), _) =>
        throw new IllegalArgumentException("TopicIdReplicaAssignment for " + topic + " already contains a topic ID.")
    }.toSet

    val setDataRequests = updatedAssignments.map { case TopicIdReplicaAssignment(topic, topicIdOpt, assignments) =>
      SetDataRequest(TopicZNode.path(topic), TopicZNode.encode(topicIdOpt, assignments), ZkVersion.MatchAnyVersion)
    }.toSeq

    retryRequestsUntilConnected(setDataRequests, expectedControllerEpochZkVersion)
    updatedAssignments
  }

  /**
   * Sets the topic znode with the given assignment.
   * @param topic the topic whose assignment is being set.
   * @param topicId Optional topic ID if the topic has one
   * @param assignment the partition to replica mapping to set for the given topic
   * @param expectedControllerEpochZkVersion expected controller epoch zkVersion.
   * @return SetDataResponse
   */
<<<<<<< HEAD
  def setTopicAssignmentRaw(topic: String,
                            topicId: Option[UUID],
                            assignment: collection.Map[TopicPartition, PartitionReplicaAssignment], expectedControllerEpochZkVersion: Int): SetDataResponse = {
    val setDataRequest = SetDataRequest(TopicZNode.path(topic), TopicZNode.encode(topicId, assignment), ZkVersion.MatchAnyVersion)
=======
  def setTopicAssignmentRaw(topic: String, assignment: collection.Map[TopicPartition, PartitionReplicaAssignment], expectedControllerEpochZkVersion: Int): SetDataResponse = {
    val setDataRequest = SetDataRequest(TopicZNode.path(topic), TopicZNode.encode(assignment), ZkVersion.MatchAnyVersion)
>>>>>>> 2715861f
    retryRequestUntilConnected(setDataRequest, expectedControllerEpochZkVersion)
  }

  /**
   * Sets the topic znode with the given assignment.
   * @param topic the topic whose assignment is being set
   * @param topicId optional topic ID if one exists for the topic
   * @param assignment the partition to replica mapping to set for the given topic
   * @param expectedControllerEpochZkVersion expected controller epoch zkVersion.
   * @throws KeeperException if there is an error while setting assignment
   */
<<<<<<< HEAD
  def setTopicAssignment(topic: String,
                         topicId: Option[UUID],
                         assignment: Map[TopicPartition, PartitionReplicaAssignment],
                         expectedControllerEpochZkVersion: Int = ZkVersion.MatchAnyVersion) = {
    val setDataResponse = setTopicAssignmentRaw(topic, topicId, assignment, expectedControllerEpochZkVersion)
=======
  def setTopicAssignment(topic: String, assignment: Map[TopicPartition, PartitionReplicaAssignment], expectedControllerEpochZkVersion: Int = ZkVersion.MatchAnyVersion) = {
    val setDataResponse = setTopicAssignmentRaw(topic, assignment, expectedControllerEpochZkVersion)
>>>>>>> 2715861f
    setDataResponse.maybeThrow
  }

  /**
   * Create the topic znode with the given assignment.
   * @param topic the topic whose assignment is being set.
   * @param topicId optional topic ID if one exists for the topic
   * @param assignment the partition to replica mapping to set for the given topic
   * @throws KeeperException if there is an error while creating assignment
   */
<<<<<<< HEAD
  def createTopicAssignment(topic: String,
                            topicId: Option[UUID],
                            assignment: Map[TopicPartition, Seq[Int]]) = {
    val persistedAssignments = assignment.mapValues(PartitionReplicaAssignment(_, List(), List())).toMap
    createRecursive(TopicZNode.path(topic), TopicZNode.encode(topicId, persistedAssignments))
=======
  def createTopicAssignment(topic: String, assignment: Map[TopicPartition, Seq[Int]]) = {
    val persistedAssignments = assignment.mapValues(PartitionReplicaAssignment(_, List(), List())).toMap
    createRecursive(TopicZNode.path(topic), TopicZNode.encode(persistedAssignments))
>>>>>>> 2715861f
  }

  /**
   * Gets the log dir event notifications as strings. These strings are the znode names and not the absolute znode path.
   * @return sequence of znode names and not the absolute znode path.
   */
  def getAllLogDirEventNotifications: Seq[String] = {
    val getChildrenResponse = retryRequestUntilConnected(GetChildrenRequest(LogDirEventNotificationZNode.path))
    getChildrenResponse.resultCode match {
      case Code.OK => getChildrenResponse.children.map(LogDirEventNotificationSequenceZNode.sequenceNumber)
      case Code.NONODE => Seq.empty
      case _ => throw getChildrenResponse.resultException.get
    }
  }

  /**
   * Reads each of the log dir event notifications associated with the given sequence numbers and extracts the broker ids.
   * @param sequenceNumbers the sequence numbers associated with the log dir event notifications.
   * @return broker ids associated with the given log dir event notifications.
   */
  def getBrokerIdsFromLogDirEvents(sequenceNumbers: Seq[String]): Seq[Int] = {
    val getDataRequests = sequenceNumbers.map { sequenceNumber =>
      GetDataRequest(LogDirEventNotificationSequenceZNode.path(sequenceNumber))
    }
    val getDataResponses = retryRequestsUntilConnected(getDataRequests)
    getDataResponses.flatMap { getDataResponse =>
      getDataResponse.resultCode match {
        case Code.OK => LogDirEventNotificationSequenceZNode.decode(getDataResponse.data)
        case Code.NONODE => None
        case _ => throw getDataResponse.resultException.get
      }
    }
  }

  /**
   * Deletes all log dir event notifications.
   * @param expectedControllerEpochZkVersion expected controller epoch zkVersion.
   */
  def deleteLogDirEventNotifications(expectedControllerEpochZkVersion: Int): Unit = {
    val getChildrenResponse = retryRequestUntilConnected(GetChildrenRequest(LogDirEventNotificationZNode.path))
    if (getChildrenResponse.resultCode == Code.OK) {
      deleteLogDirEventNotifications(getChildrenResponse.children.map(LogDirEventNotificationSequenceZNode.sequenceNumber), expectedControllerEpochZkVersion)
    } else if (getChildrenResponse.resultCode != Code.NONODE) {
      getChildrenResponse.maybeThrow
    }
  }

  /**
   * Deletes the log dir event notifications associated with the given sequence numbers.
   * @param sequenceNumbers the sequence numbers associated with the log dir event notifications to be deleted.
   * @param expectedControllerEpochZkVersion expected controller epoch zkVersion.
   */
  def deleteLogDirEventNotifications(sequenceNumbers: Seq[String], expectedControllerEpochZkVersion: Int): Unit = {
    val deleteRequests = sequenceNumbers.map { sequenceNumber =>
      DeleteRequest(LogDirEventNotificationSequenceZNode.path(sequenceNumber), ZkVersion.MatchAnyVersion)
    }
    retryRequestsUntilConnected(deleteRequests, expectedControllerEpochZkVersion)
  }

  /**
<<<<<<< HEAD
   * Gets the topic IDs for the given topics.
   * @param topics the topics we wish to retrieve the Topic IDs for
   * @return the Topic IDs
   */
  def getTopicIdsForTopics(topics: Set[String]): Map[String, UUID] = {
    val getDataRequests = topics.map(topic => GetDataRequest(TopicZNode.path(topic), ctx = Some(topic)))
    val getDataResponses = retryRequestsUntilConnected(getDataRequests.toSeq)
    getDataResponses.map { getDataResponse =>
      val topic = getDataResponse.ctx.get.asInstanceOf[String]
      getDataResponse.resultCode match {
        case Code.OK => Some(TopicZNode.decode(topic, getDataResponse.data))
        case Code.NONODE => None
        case _ => throw getDataResponse.resultException.get
      }
    }.filter(_.flatMap(_.topicId).isDefined)
      .map(_.get)
      .map(topicIdAssignment => (topicIdAssignment.topic, topicIdAssignment.topicId.get))
      .toMap
  }

  /**
=======
>>>>>>> 2715861f
   * Gets the replica assignments for the given topics.
   * This function does not return information about which replicas are being added or removed from the assignment.
   * @param topics the topics whose partitions we wish to get the assignments for.
   * @return the replica assignment for each partition from the given topics.
   */
  def getReplicaAssignmentForTopics(topics: Set[String]): Map[TopicPartition, Seq[Int]] = {
    getFullReplicaAssignmentForTopics(topics).mapValues(_.replicas).toMap
  }

  /**
    * Gets the replica assignments for the given topics.
    * @param topics the topics whose partitions we wish to get the assignments for.
    * @return the full replica assignment for each partition from the given topics.
    */
  def getFullReplicaAssignmentForTopics(topics: Set[String]): Map[TopicPartition, PartitionReplicaAssignment] = {
    val getDataRequests = topics.map(topic => GetDataRequest(TopicZNode.path(topic), ctx = Some(topic)))
    val getDataResponses = retryRequestsUntilConnected(getDataRequests.toSeq)
    getDataResponses.flatMap { getDataResponse =>
      val topic = getDataResponse.ctx.get.asInstanceOf[String]
      getDataResponse.resultCode match {
<<<<<<< HEAD
        case Code.OK => TopicZNode.decode(topic, getDataResponse.data).assignment
=======
        case Code.OK => TopicZNode.decode(topic, getDataResponse.data)
>>>>>>> 2715861f
        case Code.NONODE => Map.empty[TopicPartition, PartitionReplicaAssignment]
        case _ => throw getDataResponse.resultException.get
      }
    }.toMap
  }


   /**
   * Gets the TopicID and replica assignments for the given topics.
   * @param topics the topics whose partitions we wish to get the assignments for.
   * @return the TopicIdReplicaAssignment for each partition for the given topics.
   */
  def getReplicaAssignmentAndTopicIdForTopics(topics: Set[String]): Set[TopicIdReplicaAssignment] = {
    val getDataRequests = topics.map(topic => GetDataRequest(TopicZNode.path(topic), ctx = Some(topic)))
    val getDataResponses = retryRequestsUntilConnected(getDataRequests.toSeq)
    getDataResponses.map { getDataResponse =>
      val topic = getDataResponse.ctx.get.asInstanceOf[String]
      getDataResponse.resultCode match {
        case Code.OK => TopicZNode.decode(topic, getDataResponse.data)
        case Code.NONODE => TopicIdReplicaAssignment(topic, None, Map.empty[TopicPartition, PartitionReplicaAssignment])
        case _ => throw getDataResponse.resultException.get
      }
    }.toSet
  }

  /**
   * Gets partition the assignments for the given topics.
   * @param topics the topics whose partitions we wish to get the assignments for.
   * @return the partition assignment for each partition from the given topics.
   */
  def getPartitionAssignmentForTopics(topics: Set[String]): Map[String, Map[Int, PartitionReplicaAssignment]] = {
    val getDataRequests = topics.map(topic => GetDataRequest(TopicZNode.path(topic), ctx = Some(topic)))
    val getDataResponses = retryRequestsUntilConnected(getDataRequests.toSeq)
    getDataResponses.flatMap { getDataResponse =>
      val topic = getDataResponse.ctx.get.asInstanceOf[String]
       if (getDataResponse.resultCode == Code.OK) {
        val partitionMap = TopicZNode.decode(topic, getDataResponse.data).assignment.map { case (k, v) => (k.partition, v) }
        Map(topic -> partitionMap)
      } else if (getDataResponse.resultCode == Code.NONODE) {
        Map.empty[String, Map[Int, PartitionReplicaAssignment]]
      } else {
        throw getDataResponse.resultException.get
      }
    }.toMap
  }

  /**
   * Gets the partition numbers for the given topics
   * @param topics the topics whose partitions we wish to get.
   * @return the partition array for each topic from the given topics.
   */
  def getPartitionsForTopics(topics: Set[String]): Map[String, Seq[Int]] = {
    getPartitionAssignmentForTopics(topics).map { topicAndPartitionMap =>
      val topic = topicAndPartitionMap._1
      val partitionMap = topicAndPartitionMap._2
      topic -> partitionMap.keys.toSeq.sortWith((s, t) => s < t)
    }
  }

  /**
   * Gets the partition count for a given topic
   * @param topic The topic to get partition count for.
   * @return  optional integer that is Some if the topic exists and None otherwise.
   */
  def getTopicPartitionCount(topic: String): Option[Int] = {
    val topicData = getReplicaAssignmentForTopics(Set(topic))
    if (topicData.nonEmpty)
      Some(topicData.size)
    else
      None
  }

  /**
   * Gets the assigned replicas for a specific topic and partition
   * @param topicPartition TopicAndPartition to get assigned replicas for .
   * @return List of assigned replicas
   */
  def getReplicasForPartition(topicPartition: TopicPartition): Seq[Int] = {
    val topicData = getReplicaAssignmentForTopics(Set(topicPartition.topic))
    topicData.getOrElse(topicPartition, Seq.empty)
  }

  /**
   * Gets all partitions in the cluster
   * @return all partitions in the cluster
   */
  def getAllPartitions(): Set[TopicPartition] = {
    val topics = getChildren(TopicsZNode.path)
    if (topics == null) Set.empty
    else {
      topics.flatMap { topic =>
        // The partitions path may not exist if the topic is in the process of being deleted
        getChildren(TopicPartitionsZNode.path(topic)).map(_.toInt).map(new TopicPartition(topic, _))
      }.toSet
    }
  }

  /**
   * Gets the data and version at the given zk path
   * @param path zk node path
   * @return A tuple of 2 elements, where first element is zk node data as an array of bytes
   *         and second element is zk node version.
   *         returns (None, ZkVersion.UnknownVersion) if node doesn't exist and throws exception for any error
   */
  def getDataAndVersion(path: String): (Option[Array[Byte]], Int) = {
    val (data, stat) = getDataAndStat(path)
    stat match {
      case ZkStat.NoStat => (data, ZkVersion.UnknownVersion)
      case _ => (data, stat.getVersion)
    }
  }

  /**
   * Gets the data and Stat at the given zk path
   * @param path zk node path
   * @return A tuple of 2 elements, where first element is zk node data as an array of bytes
   *         and second element is zk node stats.
   *         returns (None, ZkStat.NoStat) if node doesn't exists and throws exception for any error
   */
  def getDataAndStat(path: String): (Option[Array[Byte]], Stat) = {
    val getDataRequest = GetDataRequest(path)
    val getDataResponse = retryRequestUntilConnected(getDataRequest)

    getDataResponse.resultCode match {
      case Code.OK => (Option(getDataResponse.data), getDataResponse.stat)
      case Code.NONODE => (None, ZkStat.NoStat)
      case _ => throw getDataResponse.resultException.get
    }
  }

  /**
   * Gets all the child nodes at a given zk node path
   * @param path
   * @return list of child node names
   */
  def getChildren(path : String): Seq[String] = {
    val getChildrenResponse = retryRequestUntilConnected(GetChildrenRequest(path))
    getChildrenResponse.resultCode match {
      case Code.OK => getChildrenResponse.children
      case Code.NONODE => Seq.empty
      case _ => throw getChildrenResponse.resultException.get
    }
  }

  /**
   * Conditional update the persistent path data, return (true, newVersion) if it succeeds, otherwise (the path doesn't
   * exist, the current version is not the expected version, etc.) return (false, ZkVersion.UnknownVersion)
   *
   * When there is a ConnectionLossException during the conditional update, ZookeeperClient will retry the update and may fail
   * since the previous update may have succeeded (but the stored zkVersion no longer matches the expected one).
   * In this case, we will run the optionalChecker to further check if the previous write did indeed succeeded.
   */
  def conditionalUpdatePath(path: String, data: Array[Byte], expectVersion: Int,
                            optionalChecker: Option[(KafkaZkClient, String, Array[Byte]) => (Boolean,Int)] = None): (Boolean, Int) = {

    val setDataRequest = SetDataRequest(path, data, expectVersion)
    val setDataResponse = retryRequestUntilConnected(setDataRequest)

    setDataResponse.resultCode match {
      case Code.OK =>
        debug("Conditional update of path %s with value %s and expected version %d succeeded, returning the new version: %d"
          .format(path, Utils.utf8(data), expectVersion, setDataResponse.stat.getVersion))
        (true, setDataResponse.stat.getVersion)

      case Code.BADVERSION =>
        optionalChecker match {
          case Some(checker) => checker(this, path, data)
          case _ =>
            debug("Checker method is not passed skipping zkData match")
            debug("Conditional update of path %s with data %s and expected version %d failed due to %s"
              .format(path, Utils.utf8(data), expectVersion, setDataResponse.resultException.get.getMessage))
            (false, ZkVersion.UnknownVersion)
        }

      case Code.NONODE =>
        debug("Conditional update of path %s with data %s and expected version %d failed due to %s".format(path,
          Utils.utf8(data), expectVersion, setDataResponse.resultException.get.getMessage))
        (false, ZkVersion.UnknownVersion)

      case _ =>
        debug("Conditional update of path %s with data %s and expected version %d failed due to %s".format(path,
          Utils.utf8(data), expectVersion, setDataResponse.resultException.get.getMessage))
        throw setDataResponse.resultException.get
    }
  }

  /**
   * Creates the delete topic znode.
   * @param topicName topic name
   * @throws KeeperException if there is an error while setting or creating the znode
   */
  def createDeleteTopicPath(topicName: String): Unit = {
    createRecursive(DeleteTopicsTopicZNode.path(topicName))
  }

  /**
   * Checks if topic is marked for deletion
   * @param topic
   * @return true if topic is marked for deletion, else false
   */
  def isTopicMarkedForDeletion(topic: String): Boolean = {
    pathExists(DeleteTopicsTopicZNode.path(topic))
  }

  /**
   * Get all topics marked for deletion.
   * @return sequence of topics marked for deletion.
   */
  def getTopicDeletions: Seq[String] = {
    val getChildrenResponse = retryRequestUntilConnected(GetChildrenRequest(DeleteTopicsZNode.path))
    getChildrenResponse.resultCode match {
      case Code.OK => getChildrenResponse.children
      case Code.NONODE => Seq.empty
      case _ => throw getChildrenResponse.resultException.get
    }
  }

  /**
   * Remove the given topics from the topics marked for deletion.
   * @param topics the topics to remove.
   * @param expectedControllerEpochZkVersion expected controller epoch zkVersion.
   */
  def deleteTopicDeletions(topics: Seq[String], expectedControllerEpochZkVersion: Int): Unit = {
    val deleteRequests = topics.map(topic => DeleteRequest(DeleteTopicsTopicZNode.path(topic), ZkVersion.MatchAnyVersion))
    retryRequestsUntilConnected(deleteRequests, expectedControllerEpochZkVersion)
  }

  /**
   * Returns all reassignments.
   * @return the reassignments for each partition.
   * @deprecated Use the PartitionReassignment Kafka API instead
   */
  @Deprecated
  def getPartitionReassignment: collection.Map[TopicPartition, Seq[Int]] = {
    val getDataRequest = GetDataRequest(ReassignPartitionsZNode.path)
    val getDataResponse = retryRequestUntilConnected(getDataRequest)
    getDataResponse.resultCode match {
      case Code.OK =>
        ReassignPartitionsZNode.decode(getDataResponse.data) match {
          case Left(e) =>
            logger.warn(s"Ignoring partition reassignment due to invalid json: ${e.getMessage}", e)
            Map.empty[TopicPartition, Seq[Int]]
          case Right(assignments) => assignments
        }
      case Code.NONODE => Map.empty
      case _ => throw getDataResponse.resultException.get
    }
  }

  /**
   * Sets or creates the partition reassignment znode with the given reassignment depending on whether it already
   * exists or not.
   *
   * @param reassignment the reassignment to set on the reassignment znode
   * @param expectedControllerEpochZkVersion expected controller epoch zkVersion.
   * @throws KeeperException if there is an error while setting or creating the znode
   * @deprecated Use the PartitionReassignment Kafka API instead
   */
  @Deprecated
  def setOrCreatePartitionReassignment(reassignment: collection.Map[TopicPartition, Seq[Int]], expectedControllerEpochZkVersion: Int): Unit = {

    def set(reassignmentData: Array[Byte]): SetDataResponse = {
      val setDataRequest = SetDataRequest(ReassignPartitionsZNode.path, reassignmentData, ZkVersion.MatchAnyVersion)
      retryRequestUntilConnected(setDataRequest, expectedControllerEpochZkVersion)
    }

    def create(reassignmentData: Array[Byte]): CreateResponse = {
      val createRequest = CreateRequest(ReassignPartitionsZNode.path, reassignmentData, defaultAcls(ReassignPartitionsZNode.path),
        CreateMode.PERSISTENT)
      retryRequestUntilConnected(createRequest, expectedControllerEpochZkVersion)
    }

    val reassignmentData = ReassignPartitionsZNode.encode(reassignment)
    val setDataResponse = set(reassignmentData)
    setDataResponse.resultCode match {
      case Code.NONODE =>
        val createDataResponse = create(reassignmentData)
        createDataResponse.maybeThrow
      case _ => setDataResponse.maybeThrow
    }
  }

  /**
   * Creates the partition reassignment znode with the given reassignment.
   * @param reassignment the reassignment to set on the reassignment znode.
   * @throws KeeperException if there is an error while creating the znode
   * @deprecated Use the PartitionReassignment Kafka API instead
   */
  @Deprecated
  def createPartitionReassignment(reassignment: Map[TopicPartition, Seq[Int]])  = {
    createRecursive(ReassignPartitionsZNode.path, ReassignPartitionsZNode.encode(reassignment))
  }

  /**
   * Deletes the partition reassignment znode.
   * @param expectedControllerEpochZkVersion expected controller epoch zkVersion.
   * @deprecated Use the PartitionReassignment Kafka API instead
   */
  @Deprecated
  def deletePartitionReassignment(expectedControllerEpochZkVersion: Int): Unit = {
    deletePath(ReassignPartitionsZNode.path, expectedControllerEpochZkVersion)
  }

  /**
   * Checks if reassign partitions is in progress
   * @return true if reassign partitions is in progress, else false
   * @deprecated Use the PartitionReassignment Kafka API instead
   */
  @Deprecated
  def reassignPartitionsInProgress(): Boolean = {
    pathExists(ReassignPartitionsZNode.path)
  }

  /**
   * Gets topic partition states for the given partitions.
   * @param partitions the partitions for which we want to get states.
   * @return map containing LeaderIsrAndControllerEpoch of each partition for we were able to lookup the partition state.
   */
  def getTopicPartitionStates(partitions: Seq[TopicPartition]): Map[TopicPartition, LeaderIsrAndControllerEpoch] = {
    val getDataResponses = getTopicPartitionStatesRaw(partitions)
    getDataResponses.flatMap { getDataResponse =>
      val partition = getDataResponse.ctx.get.asInstanceOf[TopicPartition]
      getDataResponse.resultCode match {
        case Code.OK => TopicPartitionStateZNode.decode(getDataResponse.data, getDataResponse.stat).map(partition -> _)
        case Code.NONODE => None
        case _ => throw getDataResponse.resultException.get
      }
    }.toMap
  }

  /**
   * Gets topic partition state for the given partition.
   * @param partition the partition for which we want to get state.
   * @return LeaderIsrAndControllerEpoch of the partition state if exists, else None
   */
  def getTopicPartitionState(partition: TopicPartition): Option[LeaderIsrAndControllerEpoch] = {
    val getDataResponse = getTopicPartitionStatesRaw(Seq(partition)).head
    if (getDataResponse.resultCode == Code.OK) {
      TopicPartitionStateZNode.decode(getDataResponse.data, getDataResponse.stat)
    } else if (getDataResponse.resultCode == Code.NONODE) {
      None
    } else {
      throw getDataResponse.resultException.get
    }
  }

  /**
   * Gets the leader for a given partition
   * @param partition The partition for which we want to get leader.
   * @return optional integer if the leader exists and None otherwise.
   */
  def getLeaderForPartition(partition: TopicPartition): Option[Int] =
    getTopicPartitionState(partition).map(_.leaderAndIsr.leader)

  /**
   * Gets the in-sync replicas (ISR) for a specific topicPartition
   * @param partition The partition for which we want to get ISR.
   * @return optional ISR if exists and None otherwise
   */
  def getInSyncReplicasForPartition(partition: TopicPartition): Option[Seq[Int]] =
    getTopicPartitionState(partition).map(_.leaderAndIsr.isr)


  /**
   * Gets the leader epoch for a specific topicPartition
   * @param partition The partition for which we want to get the leader epoch
   * @return optional integer if the leader exists and None otherwise
   */
  def getEpochForPartition(partition: TopicPartition): Option[Int] = {
    getTopicPartitionState(partition).map(_.leaderAndIsr.leaderEpoch)
  }

  /**
   * Gets the isr change notifications as strings. These strings are the znode names and not the absolute znode path.
   * @return sequence of znode names and not the absolute znode path.
   */
  def getAllIsrChangeNotifications: Seq[String] = {
    val getChildrenResponse = retryRequestUntilConnected(GetChildrenRequest(IsrChangeNotificationZNode.path))
    getChildrenResponse.resultCode match {
      case Code.OK => getChildrenResponse.children.map(IsrChangeNotificationSequenceZNode.sequenceNumber)
      case Code.NONODE => Seq.empty
      case _ => throw getChildrenResponse.resultException.get
    }
  }

  /**
   * Reads each of the isr change notifications associated with the given sequence numbers and extracts the partitions.
   * @param sequenceNumbers the sequence numbers associated with the isr change notifications.
   * @return partitions associated with the given isr change notifications.
   */
  def getPartitionsFromIsrChangeNotifications(sequenceNumbers: Seq[String]): Seq[TopicPartition] = {
    val getDataRequests = sequenceNumbers.map { sequenceNumber =>
      GetDataRequest(IsrChangeNotificationSequenceZNode.path(sequenceNumber))
    }
    val getDataResponses = retryRequestsUntilConnected(getDataRequests)
    getDataResponses.flatMap { getDataResponse =>
      getDataResponse.resultCode match {
        case Code.OK => IsrChangeNotificationSequenceZNode.decode(getDataResponse.data)
        case Code.NONODE => None
        case _ => throw getDataResponse.resultException.get
      }
    }
  }

  /**
   * Deletes all isr change notifications.
   * @param expectedControllerEpochZkVersion expected controller epoch zkVersion.
   */
  def deleteIsrChangeNotifications(expectedControllerEpochZkVersion: Int): Unit = {
    val getChildrenResponse = retryRequestUntilConnected(GetChildrenRequest(IsrChangeNotificationZNode.path))
    if (getChildrenResponse.resultCode == Code.OK) {
      deleteIsrChangeNotifications(getChildrenResponse.children.map(IsrChangeNotificationSequenceZNode.sequenceNumber), expectedControllerEpochZkVersion)
    } else if (getChildrenResponse.resultCode != Code.NONODE) {
      getChildrenResponse.maybeThrow
    }
  }

  /**
   * Deletes the isr change notifications associated with the given sequence numbers.
   * @param sequenceNumbers the sequence numbers associated with the isr change notifications to be deleted.
   * @param expectedControllerEpochZkVersion expected controller epoch zkVersion.
   */
  def deleteIsrChangeNotifications(sequenceNumbers: Seq[String], expectedControllerEpochZkVersion: Int): Unit = {
    val deleteRequests = sequenceNumbers.map { sequenceNumber =>
      DeleteRequest(IsrChangeNotificationSequenceZNode.path(sequenceNumber), ZkVersion.MatchAnyVersion)
    }
    retryRequestsUntilConnected(deleteRequests, expectedControllerEpochZkVersion)
  }

  /**
   * Creates preferred replica election znode with partitions undergoing election
   * @param partitions
   * @throws KeeperException if there is an error while creating the znode
   */
  def createPreferredReplicaElection(partitions: Set[TopicPartition]): Unit = {
    createRecursive(PreferredReplicaElectionZNode.path, PreferredReplicaElectionZNode.encode(partitions))
  }

  /**
   * Gets the partitions marked for preferred replica election.
   * @return sequence of partitions.
   */
  def getPreferredReplicaElection: Set[TopicPartition] = {
    val getDataRequest = GetDataRequest(PreferredReplicaElectionZNode.path)
    val getDataResponse = retryRequestUntilConnected(getDataRequest)
    getDataResponse.resultCode match {
      case Code.OK => PreferredReplicaElectionZNode.decode(getDataResponse.data)
      case Code.NONODE => Set.empty
      case _ => throw getDataResponse.resultException.get
    }
  }

  /**
   * Deletes the preferred replica election znode.
   * @param expectedControllerEpochZkVersion expected controller epoch zkVersion.
   */
  def deletePreferredReplicaElection(expectedControllerEpochZkVersion: Int): Unit = {
    val deleteRequest = DeleteRequest(PreferredReplicaElectionZNode.path, ZkVersion.MatchAnyVersion)
    retryRequestUntilConnected(deleteRequest, expectedControllerEpochZkVersion)
  }

  /**
   * Gets the controller id.
   * @return optional integer that is Some if the controller znode exists and can be parsed and None otherwise.
   */
  def getControllerId: Option[Int] = {
    val getDataRequest = GetDataRequest(ControllerZNode.path)
    val getDataResponse = retryRequestUntilConnected(getDataRequest)
    getDataResponse.resultCode match {
      case Code.OK => ControllerZNode.decode(getDataResponse.data)
      case Code.NONODE => None
      case _ => throw getDataResponse.resultException.get
    }
  }

  /**
   * Deletes the controller znode.
   * @param expectedControllerEpochZkVersion expected controller epoch zkVersion.
   */
  def deleteController(expectedControllerEpochZkVersion: Int): Unit = {
    val deleteRequest = DeleteRequest(ControllerZNode.path, ZkVersion.MatchAnyVersion)
    retryRequestUntilConnected(deleteRequest, expectedControllerEpochZkVersion)
  }

  /**
   * Gets the controller epoch.
   * @return optional (Int, Stat) that is Some if the controller epoch path exists and None otherwise.
   */
  def getControllerEpoch: Option[(Int, Stat)] = {
    val getDataRequest = GetDataRequest(ControllerEpochZNode.path)
    val getDataResponse = retryRequestUntilConnected(getDataRequest)
    getDataResponse.resultCode match {
      case Code.OK =>
        val epoch = ControllerEpochZNode.decode(getDataResponse.data)
        Option(epoch, getDataResponse.stat)
      case Code.NONODE => None
      case _ => throw getDataResponse.resultException.get
    }
  }

  /**
   * Recursively deletes the topic znode.
   * @param topic the topic whose topic znode we wish to delete.
   * @param expectedControllerEpochZkVersion expected controller epoch zkVersion.
   */
  def deleteTopicZNode(topic: String, expectedControllerEpochZkVersion: Int): Unit = {
    deleteRecursive(TopicZNode.path(topic), expectedControllerEpochZkVersion)
  }

  /**
   * Deletes the topic configs for the given topics.
   * @param topics the topics whose configs we wish to delete.
   * @param expectedControllerEpochZkVersion expected controller epoch zkVersion.
   */
  def deleteTopicConfigs(topics: Seq[String], expectedControllerEpochZkVersion: Int): Unit = {
    val deleteRequests = topics.map(topic => DeleteRequest(ConfigEntityZNode.path(ConfigType.Topic, topic),
      ZkVersion.MatchAnyVersion))
    retryRequestsUntilConnected(deleteRequests, expectedControllerEpochZkVersion)
  }

  //Acl management methods

  /**
   * Creates the required zk nodes for Acl storage and Acl change storage.
   */
  def createAclPaths(): Unit = {
    ZkAclStore.stores.foreach(store => {
      createRecursive(store.aclPath, throwIfPathExists = false)
      ResourceType.values.foreach(resourceType => createRecursive(store.path(resourceType), throwIfPathExists = false))
    })

    ZkAclChangeStore.stores.foreach(store => createRecursive(store.aclChangePath, throwIfPathExists = false))
  }

  /**
   * Gets VersionedAcls for a given Resource
   * @param resource Resource to get VersionedAcls for
   * @return  VersionedAcls
   */
  def getVersionedAclsForResource(resource: Resource): VersionedAcls = {
    val getDataRequest = GetDataRequest(ResourceZNode.path(resource))
    val getDataResponse = retryRequestUntilConnected(getDataRequest)
    getDataResponse.resultCode match {
      case Code.OK => ResourceZNode.decode(getDataResponse.data, getDataResponse.stat)
      case Code.NONODE => NoAcls
      case _ => throw getDataResponse.resultException.get
    }
  }

  /**
   * Sets or creates the resource znode path with the given acls and expected zk version depending
   * on whether it already exists or not.
   * @param resource
   * @param aclsSet
   * @param expectedVersion
   * @return true if the update was successful and the new version
   */
  def conditionalSetAclsForResource(resource: Resource, aclsSet: Set[Acl], expectedVersion: Int): (Boolean, Int) = {
    def set(aclData: Array[Byte],  expectedVersion: Int): SetDataResponse = {
      val setDataRequest = SetDataRequest(ResourceZNode.path(resource), aclData, expectedVersion)
      retryRequestUntilConnected(setDataRequest)
    }

    if (expectedVersion < 0)
      throw new IllegalArgumentException(s"Invalid version $expectedVersion provided for conditional update")

    val aclData = ResourceZNode.encode(aclsSet)

    val setDataResponse = set(aclData, expectedVersion)
    setDataResponse.resultCode match {
      case Code.OK => (true, setDataResponse.stat.getVersion)
      case Code.NONODE | Code.BADVERSION  => (false, ZkVersion.UnknownVersion)
      case _ => throw setDataResponse.resultException.get
    }
  }

  def createAclsForResourceIfNotExists(resource: Resource, aclsSet: Set[Acl]): (Boolean, Int) = {
    def create(aclData: Array[Byte]): CreateResponse = {
      val path = ResourceZNode.path(resource)
      val createRequest = CreateRequest(path, aclData, defaultAcls(path), CreateMode.PERSISTENT)
      retryRequestUntilConnected(createRequest)
    }

    val aclData = ResourceZNode.encode(aclsSet)

    val createResponse = create(aclData)
    createResponse.resultCode match {
      case Code.OK => (true, 0)
      case Code.NODEEXISTS => (false, ZkVersion.UnknownVersion)
      case _ => throw createResponse.resultException.get
    }
  }

  /**
   * Creates an Acl change notification message.
   * @param resource resource pattern that has changed
   */
  def createAclChangeNotification(resource: Resource): Unit = {
    val aclChange = ZkAclStore(resource.patternType).changeStore.createChangeNode(resource)
    val createRequest = CreateRequest(aclChange.path, aclChange.bytes, defaultAcls(aclChange.path), CreateMode.PERSISTENT_SEQUENTIAL)
    val createResponse = retryRequestUntilConnected(createRequest)
    createResponse.maybeThrow
  }

  def propagateLogDirEvent(brokerId: Int): Unit = {
    val logDirEventNotificationPath: String = createSequentialPersistentPath(
      LogDirEventNotificationZNode.path + "/" + LogDirEventNotificationSequenceZNode.SequenceNumberPrefix,
      LogDirEventNotificationSequenceZNode.encode(brokerId))
    debug(s"Added $logDirEventNotificationPath for broker $brokerId")
  }

  def propagateIsrChanges(isrChangeSet: collection.Set[TopicPartition]): Unit = {
    val isrChangeNotificationPath: String = createSequentialPersistentPath(IsrChangeNotificationSequenceZNode.path(),
      IsrChangeNotificationSequenceZNode.encode(isrChangeSet))
    debug(s"Added $isrChangeNotificationPath for $isrChangeSet")
  }

  /**
   * Deletes all Acl change notifications.
   * @throws KeeperException if there is an error while deleting Acl change notifications
   */
  def deleteAclChangeNotifications(): Unit = {
    ZkAclChangeStore.stores.foreach(store => {
      val getChildrenResponse = retryRequestUntilConnected(GetChildrenRequest(store.aclChangePath))
      if (getChildrenResponse.resultCode == Code.OK) {
        deleteAclChangeNotifications(store.aclChangePath, getChildrenResponse.children)
      } else if (getChildrenResponse.resultCode != Code.NONODE) {
        getChildrenResponse.maybeThrow
      }
    })
  }

  /**
    * Deletes the Acl change notifications associated with the given sequence nodes
    *
    * @param aclChangePath the root path
    * @param sequenceNodes the name of the node to delete.
    */
  private def deleteAclChangeNotifications(aclChangePath: String, sequenceNodes: Seq[String]): Unit = {
    val deleteRequests = sequenceNodes.map { sequenceNode =>
      DeleteRequest(s"$aclChangePath/$sequenceNode", ZkVersion.MatchAnyVersion)
    }

    val deleteResponses = retryRequestsUntilConnected(deleteRequests)
    deleteResponses.foreach { deleteResponse =>
      if (deleteResponse.resultCode != Code.NONODE) {
        deleteResponse.maybeThrow
      }
    }
  }

  /**
   * Gets the resource types, for which ACLs are stored, for the supplied resource pattern type.
   * @param patternType The resource pattern type to retrieve the names for.
   * @return list of resource type names
   */
  def getResourceTypes(patternType: PatternType): Seq[String] = {
    getChildren(ZkAclStore(patternType).aclPath)
  }

  /**
   * Gets the resource names, for which ACLs are stored, for a given resource type and pattern type
   * @param patternType The resource pattern type to retrieve the names for.
   * @param resourceType Resource type to retrieve the names for.
   * @return list of resource names
   */
  def getResourceNames(patternType: PatternType, resourceType: ResourceType): Seq[String] = {
    getChildren(ZkAclStore(patternType).path(resourceType))
  }

  /**
   * Deletes the given Resource node
   * @param resource
   * @return delete status
   */
  def deleteResource(resource: Resource): Boolean = {
    deleteRecursive(ResourceZNode.path(resource))
  }

  /**
   * checks the resource existence
   * @param resource
   * @return existence status
   */
  def resourceExists(resource: Resource): Boolean = {
    pathExists(ResourceZNode.path(resource))
  }

  /**
   * Conditional delete the resource node
   * @param resource
   * @param expectedVersion
   * @return return true if it succeeds, false otherwise (the current version is not the expected version)
   */
  def conditionalDelete(resource: Resource, expectedVersion: Int): Boolean = {
    val deleteRequest = DeleteRequest(ResourceZNode.path(resource), expectedVersion)
    val deleteResponse = retryRequestUntilConnected(deleteRequest)
    deleteResponse.resultCode match {
      case Code.OK | Code.NONODE => true
      case Code.BADVERSION => false
      case _ => throw deleteResponse.resultException.get
    }
  }

  /**
   * Deletes the zk node recursively
   * @param path path to delete
   * @param expectedControllerEpochZkVersion expected controller epoch zkVersion.
   * @param recursiveDelete enable recursive delete
   * @return KeeperException if there is an error while deleting the path
   */
  def deletePath(path: String, expectedControllerEpochZkVersion: Int = ZkVersion.MatchAnyVersion, recursiveDelete: Boolean = true): Unit = {
    if (recursiveDelete)
      deleteRecursive(path, expectedControllerEpochZkVersion)
    else {
      val deleteRequest = DeleteRequest(path, ZkVersion.MatchAnyVersion)
      val deleteResponse = retryRequestUntilConnected(deleteRequest, expectedControllerEpochZkVersion)
      if (deleteResponse.resultCode != Code.OK && deleteResponse.resultCode != Code.NONODE) {
          throw deleteResponse.resultException.get
      }
    }
  }

  /**
   * Creates the required zk nodes for Delegation Token storage
   */
  def createDelegationTokenPaths(): Unit = {
    createRecursive(DelegationTokenChangeNotificationZNode.path, throwIfPathExists = false)
    createRecursive(DelegationTokensZNode.path, throwIfPathExists = false)
  }

  /**
   * Creates Delegation Token change notification message
   * @param tokenId token Id
   */
  def createTokenChangeNotification(tokenId: String): Unit = {
    val path = DelegationTokenChangeNotificationSequenceZNode.createPath
    val createRequest = CreateRequest(path, DelegationTokenChangeNotificationSequenceZNode.encode(tokenId), defaultAcls(path), CreateMode.PERSISTENT_SEQUENTIAL)
    val createResponse = retryRequestUntilConnected(createRequest)
    createResponse.resultException.foreach(e => throw e)
  }

  /**
   * Sets or creates token info znode with the given token details depending on whether it already
   * exists or not.
   *
   * @param token the token to set on the token znode
   * @throws KeeperException if there is an error while setting or creating the znode
   */
  def setOrCreateDelegationToken(token: DelegationToken): Unit = {

    def set(tokenData: Array[Byte]): SetDataResponse = {
      val setDataRequest = SetDataRequest(DelegationTokenInfoZNode.path(token.tokenInfo().tokenId()), tokenData, ZkVersion.MatchAnyVersion)
      retryRequestUntilConnected(setDataRequest)
    }

    def create(tokenData: Array[Byte]): CreateResponse = {
      val path = DelegationTokenInfoZNode.path(token.tokenInfo().tokenId())
      val createRequest = CreateRequest(path, tokenData, defaultAcls(path), CreateMode.PERSISTENT)
      retryRequestUntilConnected(createRequest)
    }

    val tokenInfo = DelegationTokenInfoZNode.encode(token)
    val setDataResponse = set(tokenInfo)
    setDataResponse.resultCode match {
      case Code.NONODE =>
        val createDataResponse = create(tokenInfo)
        createDataResponse.maybeThrow
      case _ => setDataResponse.maybeThrow
    }
  }

  /**
   * Gets the Delegation Token Info
   * @return optional TokenInfo that is Some if the token znode exists and can be parsed and None otherwise.
   */
  def getDelegationTokenInfo(delegationTokenId: String): Option[TokenInformation] = {
    val getDataRequest = GetDataRequest(DelegationTokenInfoZNode.path(delegationTokenId))
    val getDataResponse = retryRequestUntilConnected(getDataRequest)
    getDataResponse.resultCode match {
      case Code.OK => DelegationTokenInfoZNode.decode(getDataResponse.data)
      case Code.NONODE => None
      case _ => throw getDataResponse.resultException.get
    }
  }

  /**
   * Deletes the given Delegation token node
   * @param delegationTokenId
   * @return delete status
   */
  def deleteDelegationToken(delegationTokenId: String): Boolean = {
    deleteRecursive(DelegationTokenInfoZNode.path(delegationTokenId))
  }

  /**
   * This registers a ZNodeChangeHandler and attempts to register a watcher with an ExistsRequest, which allows data
   * watcher registrations on paths which might not even exist.
   *
   * @param zNodeChangeHandler
   * @return `true` if the path exists or `false` if it does not
   * @throws KeeperException if an error is returned by ZooKeeper
   */
  def registerZNodeChangeHandlerAndCheckExistence(zNodeChangeHandler: ZNodeChangeHandler): Boolean = {
    zooKeeperClient.registerZNodeChangeHandler(zNodeChangeHandler)
    val existsResponse = retryRequestUntilConnected(ExistsRequest(zNodeChangeHandler.path))
    existsResponse.resultCode match {
      case Code.OK => true
      case Code.NONODE => false
      case _ => throw existsResponse.resultException.get
    }
  }

  /**
   * See ZooKeeperClient.registerZNodeChangeHandler
   * @param zNodeChangeHandler
   */
  def registerZNodeChangeHandler(zNodeChangeHandler: ZNodeChangeHandler): Unit = {
    zooKeeperClient.registerZNodeChangeHandler(zNodeChangeHandler)
  }

  /**
   * See ZooKeeperClient.unregisterZNodeChangeHandler
   * @param path
   */
  def unregisterZNodeChangeHandler(path: String): Unit = {
    zooKeeperClient.unregisterZNodeChangeHandler(path)
  }

  /**
   * See ZooKeeperClient.registerZNodeChildChangeHandler
   * @param zNodeChildChangeHandler
   */
  def registerZNodeChildChangeHandler(zNodeChildChangeHandler: ZNodeChildChangeHandler): Unit = {
    zooKeeperClient.registerZNodeChildChangeHandler(zNodeChildChangeHandler)
  }

  /**
   * See ZooKeeperClient.unregisterZNodeChildChangeHandler
   * @param path
   */
  def unregisterZNodeChildChangeHandler(path: String): Unit = {
    zooKeeperClient.unregisterZNodeChildChangeHandler(path)
  }

  /**
   *
   * @param stateChangeHandler
   */
  def registerStateChangeHandler(stateChangeHandler: StateChangeHandler): Unit = {
    zooKeeperClient.registerStateChangeHandler(stateChangeHandler)
  }

  /**
   *
   * @param name
   */
  def unregisterStateChangeHandler(name: String): Unit = {
    zooKeeperClient.unregisterStateChangeHandler(name)
  }

  /**
   * Close the underlying ZooKeeperClient.
   */
  def close(): Unit = {
    removeMetric("ZooKeeperRequestLatencyMs")
    zooKeeperClient.close()
  }

  /**
   * Get the committed offset for a topic partition and group
   * @param group the group we wish to get offset for
   * @param topicPartition the topic partition we wish to get the offset for
   * @return optional long that is Some if there was an offset committed for topic partition, group and None otherwise.
   */
  def getConsumerOffset(group: String, topicPartition: TopicPartition): Option[Long] = {
    val getDataRequest = GetDataRequest(ConsumerOffset.path(group, topicPartition.topic, topicPartition.partition))
    val getDataResponse = retryRequestUntilConnected(getDataRequest)
    getDataResponse.resultCode match {
      case Code.OK => ConsumerOffset.decode(getDataResponse.data)
      case Code.NONODE => None
      case _ => throw getDataResponse.resultException.get
    }
  }

  /**
   * Set the committed offset for a topic partition and group
   * @param group the group whose offset is being set
   * @param topicPartition the topic partition whose offset is being set
   * @param offset the offset value
   */
  def setOrCreateConsumerOffset(group: String, topicPartition: TopicPartition, offset: Long): Unit = {
    val setDataResponse = setConsumerOffset(group, topicPartition, offset)
    if (setDataResponse.resultCode == Code.NONODE) {
      createConsumerOffset(group, topicPartition, offset)
    } else {
      setDataResponse.maybeThrow
    }
  }

  /**
    * Get the cluster id.
    * @return optional cluster id in String.
    */
  def getClusterId: Option[String] = {
    val getDataRequest = GetDataRequest(ClusterIdZNode.path)
    val getDataResponse = retryRequestUntilConnected(getDataRequest)
    getDataResponse.resultCode match {
      case Code.OK => Some(ClusterIdZNode.fromJson(getDataResponse.data))
      case Code.NONODE => None
      case _ => throw getDataResponse.resultException.get
    }
  }

  /**
    * Return the ACLs of the node of the given path
    * @param path the given path for the node
    * @return the ACL array of the given node.
    */
  def getAcl(path: String): Seq[ACL] = {
    val getAclRequest = GetAclRequest(path)
    val getAclResponse = retryRequestUntilConnected(getAclRequest)
    getAclResponse.resultCode match {
      case Code.OK => getAclResponse.acl
      case _ => throw getAclResponse.resultException.get
    }
  }

  /**
    * sets the ACLs to the node of the given path
    * @param path the given path for the node
    * @param acl the given acl for the node
    */
  def setAcl(path: String, acl: Seq[ACL]): Unit = {
    val setAclRequest = SetAclRequest(path, acl, ZkVersion.MatchAnyVersion)
    val setAclResponse = retryRequestUntilConnected(setAclRequest)
    setAclResponse.maybeThrow
  }

  /**
    * Create the cluster Id. If the cluster id already exists, return the current cluster id.
    * @return  cluster id
    */
  def createOrGetClusterId(proposedClusterId: String): String = {
    try {
      createRecursive(ClusterIdZNode.path, ClusterIdZNode.toJson(proposedClusterId))
      proposedClusterId
    } catch {
      case _: NodeExistsException => getClusterId.getOrElse(
        throw new KafkaException("Failed to get cluster id from Zookeeper. This can happen if /cluster/id is deleted from Zookeeper."))
    }
  }

  /**
    * Generate a broker id by updating the broker sequence id path in ZK and return the version of the path.
    * The version is incremented by one on every update starting from 1.
    * @return sequence number as the broker id
    */
  def generateBrokerSequenceId(): Int = {
    val setDataRequest = SetDataRequest(BrokerSequenceIdZNode.path, Array.empty[Byte], ZkVersion.MatchAnyVersion)
    val setDataResponse = retryRequestUntilConnected(setDataRequest)
    setDataResponse.resultCode match {
      case Code.OK => setDataResponse.stat.getVersion
      case Code.NONODE =>
        // maker sure the path exists
        createRecursive(BrokerSequenceIdZNode.path, Array.empty[Byte], throwIfPathExists = false)
        generateBrokerSequenceId()
      case _ => throw setDataResponse.resultException.get
    }
  }

  /**
    * Pre-create top level paths in ZK if needed.
    */
  def createTopLevelPaths(): Unit = {
    ZkData.PersistentZkPaths.foreach(makeSurePersistentPathExists(_))
  }

  /**
    * Make sure a persistent path exists in ZK.
    * @param path
    */
  def makeSurePersistentPathExists(path: String): Unit = {
    createRecursive(path, data = null, throwIfPathExists = false)
  }

  private def setConsumerOffset(group: String, topicPartition: TopicPartition, offset: Long): SetDataResponse = {
    val setDataRequest = SetDataRequest(ConsumerOffset.path(group, topicPartition.topic, topicPartition.partition),
      ConsumerOffset.encode(offset), ZkVersion.MatchAnyVersion)
    retryRequestUntilConnected(setDataRequest)
  }

  private def createConsumerOffset(group: String, topicPartition: TopicPartition, offset: Long) = {
    val path = ConsumerOffset.path(group, topicPartition.topic, topicPartition.partition)
    createRecursive(path, ConsumerOffset.encode(offset))
  }

  /**
   * Deletes the given zk path recursively
   * @param path
   * @param expectedControllerEpochZkVersion expected controller epoch zkVersion.
   * @return true if path gets deleted successfully, false if root path doesn't exist
   * @throws KeeperException if there is an error while deleting the znodes
   */
  def deleteRecursive(path: String, expectedControllerEpochZkVersion: Int = ZkVersion.MatchAnyVersion): Boolean = {
    val getChildrenResponse = retryRequestUntilConnected(GetChildrenRequest(path))
    getChildrenResponse.resultCode match {
      case Code.OK =>
        getChildrenResponse.children.foreach(child => deleteRecursive(s"$path/$child", expectedControllerEpochZkVersion))
        val deleteResponse = retryRequestUntilConnected(DeleteRequest(path, ZkVersion.MatchAnyVersion), expectedControllerEpochZkVersion)
        if (deleteResponse.resultCode != Code.OK && deleteResponse.resultCode != Code.NONODE)
          throw deleteResponse.resultException.get
        true
      case Code.NONODE => false
      case _ => throw getChildrenResponse.resultException.get
    }
  }

  def pathExists(path: String): Boolean = {
    val existsRequest = ExistsRequest(path)
    val existsResponse = retryRequestUntilConnected(existsRequest)
    existsResponse.resultCode match {
      case Code.OK => true
      case Code.NONODE => false
      case _ => throw existsResponse.resultException.get
    }
  }

  private[kafka] def createRecursive(path: String, data: Array[Byte] = null, throwIfPathExists: Boolean = true) = {

    def parentPath(path: String): String = {
      val indexOfLastSlash = path.lastIndexOf("/")
      if (indexOfLastSlash == -1) throw new IllegalArgumentException(s"Invalid path ${path}")
      path.substring(0, indexOfLastSlash)
    }

    def createRecursive0(path: String): Unit = {
      val createRequest = CreateRequest(path, null, defaultAcls(path), CreateMode.PERSISTENT)
      var createResponse = retryRequestUntilConnected(createRequest)
      if (createResponse.resultCode == Code.NONODE) {
        createRecursive0(parentPath(path))
        createResponse = retryRequestUntilConnected(createRequest)
        if (createResponse.resultCode != Code.OK && createResponse.resultCode != Code.NODEEXISTS) {
          throw createResponse.resultException.get
        }
      } else if (createResponse.resultCode != Code.OK && createResponse.resultCode != Code.NODEEXISTS) {
        throw createResponse.resultException.get
      }
    }

    val createRequest = CreateRequest(path, data, defaultAcls(path), CreateMode.PERSISTENT)
    var createResponse = retryRequestUntilConnected(createRequest)

    if (throwIfPathExists && createResponse.resultCode == Code.NODEEXISTS) {
      createResponse.maybeThrow
    } else if (createResponse.resultCode == Code.NONODE) {
      createRecursive0(parentPath(path))
      createResponse = retryRequestUntilConnected(createRequest)
      if (throwIfPathExists || createResponse.resultCode != Code.NODEEXISTS)
        createResponse.maybeThrow
    } else if (createResponse.resultCode != Code.NODEEXISTS)
      createResponse.maybeThrow

  }

  private def createTopicPartition(partitions: Seq[TopicPartition], expectedControllerEpochZkVersion: Int): Seq[CreateResponse] = {
    val createRequests = partitions.map { partition =>
      val path = TopicPartitionZNode.path(partition)
      CreateRequest(path, null, defaultAcls(path), CreateMode.PERSISTENT, Some(partition))
    }
    retryRequestsUntilConnected(createRequests, expectedControllerEpochZkVersion)
  }

  private def createTopicPartitions(topics: Seq[String], expectedControllerEpochZkVersion: Int): Seq[CreateResponse] = {
    val createRequests = topics.map { topic =>
      val path = TopicPartitionsZNode.path(topic)
      CreateRequest(path, null, defaultAcls(path), CreateMode.PERSISTENT, Some(topic))
    }
    retryRequestsUntilConnected(createRequests, expectedControllerEpochZkVersion)
  }

  private def getTopicConfigs(topics: Set[String]): Seq[GetDataResponse] = {
    val getDataRequests: Seq[GetDataRequest] = topics.iterator.map { topic =>
      GetDataRequest(ConfigEntityZNode.path(ConfigType.Topic, topic), ctx = Some(topic))
    }.toBuffer

    retryRequestsUntilConnected(getDataRequests)
  }

  def defaultAcls(path: String): Seq[ACL] = ZkData.defaultAcls(isSecure, path)

  def secure: Boolean = isSecure

  private[zk] def retryRequestUntilConnected[Req <: AsyncRequest](request: Req, expectedControllerZkVersion: Int = ZkVersion.MatchAnyVersion): Req#Response = {
    retryRequestsUntilConnected(Seq(request), expectedControllerZkVersion).head
  }

  private def retryRequestsUntilConnected[Req <: AsyncRequest](requests: Seq[Req], expectedControllerZkVersion: Int): Seq[Req#Response] = {
    expectedControllerZkVersion match {
      case ZkVersion.MatchAnyVersion => retryRequestsUntilConnected(requests)
      case version if version >= 0 =>
        retryRequestsUntilConnected(requests.map(wrapRequestWithControllerEpochCheck(_, version)))
          .map(unwrapResponseWithControllerEpochCheck(_).asInstanceOf[Req#Response])
      case invalidVersion =>
        throw new IllegalArgumentException(s"Expected controller epoch zkVersion $invalidVersion should be non-negative or equal to ${ZkVersion.MatchAnyVersion}")
    }
  }

  private def retryRequestsUntilConnected[Req <: AsyncRequest](requests: Seq[Req]): Seq[Req#Response] = {
    val remainingRequests = new mutable.ArrayBuffer(requests.size) ++= requests
    val responses = new mutable.ArrayBuffer[Req#Response]
    while (remainingRequests.nonEmpty) {
      val batchResponses = zooKeeperClient.handleRequests(remainingRequests)

      batchResponses.foreach(response => latencyMetric.update(response.metadata.responseTimeMs))

      // Only execute slow path if we find a response with CONNECTIONLOSS
      if (batchResponses.exists(_.resultCode == Code.CONNECTIONLOSS)) {
        val requestResponsePairs = remainingRequests.zip(batchResponses)

        remainingRequests.clear()
        requestResponsePairs.foreach { case (request, response) =>
          if (response.resultCode == Code.CONNECTIONLOSS)
            remainingRequests += request
          else
            responses += response
        }

        if (remainingRequests.nonEmpty)
          zooKeeperClient.waitUntilConnected()
      } else {
        remainingRequests.clear()
        responses ++= batchResponses
      }
    }
    responses
  }

  private def checkedEphemeralCreate(path: String, data: Array[Byte]): Stat = {
    val checkedEphemeral = new CheckedEphemeral(path, data)
    info(s"Creating $path (is it secure? $isSecure)")
    val stat = checkedEphemeral.create()
    info(s"Stat of the created znode at $path is: $stat")
    stat
  }

  private def isZKSessionIdDiffFromCurrentZKSessionId(): Boolean = {
    zooKeeperClient.sessionId != currentZooKeeperSessionId
  }

  private def isZKSessionTheEphemeralOwner(ephemeralOwnerId: Long): Boolean = {
    ephemeralOwnerId == currentZooKeeperSessionId
  }

  private[zk] def shouldReCreateEphemeralZNode(ephemeralOwnerId: Long): Boolean = {
    isZKSessionTheEphemeralOwner(ephemeralOwnerId) && isZKSessionIdDiffFromCurrentZKSessionId()
  }

  private def updateCurrentZKSessionId(newSessionId: Long): Unit = {
    currentZooKeeperSessionId = newSessionId
  }

  private class CheckedEphemeral(path: String, data: Array[Byte]) extends Logging {
    def create(): Stat = {
      val response = retryRequestUntilConnected(
        MultiRequest(Seq(
          CreateOp(path, null, defaultAcls(path), CreateMode.EPHEMERAL),
          SetDataOp(path, data, 0)))
      )
      val stat = response.resultCode match {
        case Code.OK =>
          val setDataResult = response.zkOpResults(1).rawOpResult.asInstanceOf[SetDataResult]
          setDataResult.getStat
        case Code.NODEEXISTS =>
          getAfterNodeExists()
        case code =>
          error(s"Error while creating ephemeral at $path with return code: $code")
          throw KeeperException.create(code)
      }

      // At this point, we need to save a reference to the zookeeper session id.
      // This is done here since the Zookeeper session id may not be available at the Object creation time.
      // This is assuming the 'retryRequestUntilConnected' method got connected and a valid session id is present.
      // This code is part of the workaround done in the KAFKA-7165, once ZOOKEEPER-2985 is complete, this code
      // must be deleted.
      updateCurrentZKSessionId(zooKeeperClient.sessionId)

      stat
    }

    // This method is part of the work around done in the KAFKA-7165, once ZOOKEEPER-2985 is complete, this code must
    // be deleted.
    private def delete(): Code = {
      val deleteRequest = DeleteRequest(path, ZkVersion.MatchAnyVersion)
      val deleteResponse = retryRequestUntilConnected(deleteRequest)
      deleteResponse.resultCode match {
        case code@ Code.OK => code
        case code@ Code.NONODE => code
        case code =>
          error(s"Error while deleting ephemeral node at $path with return code: $code")
          code
      }
    }

    private def reCreate(): Stat = {
      val codeAfterDelete = delete()
      val codeAfterReCreate = codeAfterDelete
      debug(s"Result of znode ephemeral deletion at $path is: $codeAfterDelete")
      if (codeAfterDelete == Code.OK || codeAfterDelete == Code.NONODE) {
        create()
      } else {
        throw KeeperException.create(codeAfterReCreate)
      }
    }

    private def getAfterNodeExists(): Stat = {
      val getDataRequest = GetDataRequest(path)
      val getDataResponse = retryRequestUntilConnected(getDataRequest)
      val ephemeralOwnerId = getDataResponse.stat.getEphemeralOwner
      getDataResponse.resultCode match {
        // At this point, the Zookeeper session could be different (due a 'Session expired') from the one that initially
        // registered the Broker into the Zookeeper ephemeral node, but the znode is still present in ZooKeeper.
        // The expected behaviour is that Zookeeper server removes the ephemeral node associated with the expired session
        // but due an already reported bug in Zookeeper (ZOOKEEPER-2985) this is not happening, so, the following check
        // will validate if this Broker got registered with the previous (expired) session and try to register again,
        // deleting the ephemeral node and creating it again.
        // This code is part of the work around done in the KAFKA-7165, once ZOOKEEPER-2985 is complete, this code must
        // be deleted.
        case Code.OK if shouldReCreateEphemeralZNode(ephemeralOwnerId) =>
          info(s"Was not possible to create the ephemeral at $path, node already exists and owner " +
            s"'$ephemeralOwnerId' does not match current session '${zooKeeperClient.sessionId}'" +
            s", trying to delete and re-create it with the newest Zookeeper session")
          reCreate()
        case Code.OK if ephemeralOwnerId != zooKeeperClient.sessionId =>
          error(s"Error while creating ephemeral at $path, node already exists and owner " +
            s"'$ephemeralOwnerId' does not match current session '${zooKeeperClient.sessionId}'")
          throw KeeperException.create(Code.NODEEXISTS)
        case Code.OK =>
          getDataResponse.stat
        case Code.NONODE =>
          info(s"The ephemeral node at $path went away while reading it, attempting create() again")
          create()
        case code =>
          error(s"Error while creating ephemeral at $path as it already exists and error getting the node data due to $code")
          throw KeeperException.create(code)
      }
    }
  }
}

object KafkaZkClient {

  /**
   * @param finishedPartitions Partitions that finished either in successfully
   *                      updated partition states or failed with an exception.
   * @param partitionsToRetry The partitions that we should retry due to a zookeeper BADVERSION conflict. Version conflicts
   *                      can occur if the partition leader updated partition state while the controller attempted to
   *                      update partition state.
   */
  case class UpdateLeaderAndIsrResult(
    finishedPartitions: Map[TopicPartition, Either[Exception, LeaderAndIsr]],
    partitionsToRetry: Seq[TopicPartition]
  )

  /**
   * Create an instance of this class with the provided parameters.
   *
   * The metric group and type are preserved by default for compatibility with previous versions.
   */
  def apply(connectString: String,
            isSecure: Boolean,
            sessionTimeoutMs: Int,
            connectionTimeoutMs: Int,
            maxInFlightRequests: Int,
            time: Time,
            metricGroup: String = "kafka.server",
            metricType: String = "SessionExpireListener",
            name: Option[String] = None) = {
    val zooKeeperClient = new ZooKeeperClient(connectString, sessionTimeoutMs, connectionTimeoutMs, maxInFlightRequests,
      time, metricGroup, metricType, name)
    new KafkaZkClient(zooKeeperClient, isSecure, time)
  }

  // A helper function to transform a regular request into a MultiRequest
  // with the check on controller epoch znode zkVersion.
  // This is used for fencing zookeeper updates in controller.
  private def wrapRequestWithControllerEpochCheck(request: AsyncRequest, expectedControllerZkVersion: Int): MultiRequest = {
      val checkOp = CheckOp(ControllerEpochZNode.path, expectedControllerZkVersion)
      request match {
        case CreateRequest(path, data, acl, createMode, ctx) =>
          MultiRequest(Seq(checkOp, CreateOp(path, data, acl, createMode)), ctx)
        case DeleteRequest(path, version, ctx) =>
          MultiRequest(Seq(checkOp, DeleteOp(path, version)), ctx)
        case SetDataRequest(path, data, version, ctx) =>
          MultiRequest(Seq(checkOp, SetDataOp(path, data, version)), ctx)
        case _ => throw new IllegalStateException(s"$request does not need controller epoch check")
      }
  }

  // A helper function to transform a MultiResponse with the check on
  // controller epoch znode zkVersion back into a regular response.
  // ControllerMovedException will be thrown if the controller epoch
  // znode zkVersion check fails. This is used for fencing zookeeper
  // updates in controller.
  private def unwrapResponseWithControllerEpochCheck(response: AsyncResponse): AsyncResponse = {
    response match {
      case MultiResponse(resultCode, _, ctx, zkOpResults, responseMetadata) =>
        zkOpResults match {
          case Seq(ZkOpResult(checkOp: CheckOp, checkOpResult), zkOpResult) =>
            checkOpResult match {
              case errorResult: ErrorResult =>
                if (checkOp.path.equals(ControllerEpochZNode.path)) {
                  val errorCode = Code.get(errorResult.getErr)
                  if (errorCode == Code.BADVERSION)
                  // Throw ControllerMovedException when the zkVersionCheck is performed on the controller epoch znode and the check fails
                    throw new ControllerMovedException(s"Controller epoch zkVersion check fails. Expected zkVersion = ${checkOp.version}")
                  else if (errorCode != Code.OK)
                    throw KeeperException.create(errorCode, checkOp.path)
                }
              case _ =>
            }
            val rawOpResult = zkOpResult.rawOpResult
            zkOpResult.zkOp match {
              case createOp: CreateOp =>
                val name = rawOpResult match {
                  case c: CreateResult => c.getPath
                  case _ => null
                }
                CreateResponse(resultCode, createOp.path, ctx, name, responseMetadata)
              case deleteOp: DeleteOp =>
                DeleteResponse(resultCode, deleteOp.path, ctx, responseMetadata)
              case setDataOp: SetDataOp =>
                val stat = rawOpResult match {
                  case s: SetDataResult => s.getStat
                  case _ => null
                }
                SetDataResponse(resultCode, setDataOp.path, ctx, stat, responseMetadata)
              case zkOp => throw new IllegalStateException(s"Unexpected zkOp: $zkOp")
            }
          case null => throw KeeperException.create(resultCode)
          case _ => throw new IllegalStateException(s"Cannot unwrap $response because the first zookeeper op is not check op in original MultiRequest")
        }
      case _ => throw new IllegalStateException(s"Cannot unwrap $response because it is not a MultiResponse")
    }
  }
}<|MERGE_RESOLUTION|>--- conflicted
+++ resolved
@@ -1,3 +1,4 @@
+
 /**
  * Licensed to the Apache Software Foundation (ASF) under one or more
  * contributor license agreements.  See the NOTICE file distributed with
@@ -509,15 +510,10 @@
    * @param expectedControllerEpochZkVersion expected controller epoch zkVersion.
    * @return SetDataResponse
    */
-<<<<<<< HEAD
   def setTopicAssignmentRaw(topic: String,
                             topicId: Option[UUID],
                             assignment: collection.Map[TopicPartition, PartitionReplicaAssignment], expectedControllerEpochZkVersion: Int): SetDataResponse = {
     val setDataRequest = SetDataRequest(TopicZNode.path(topic), TopicZNode.encode(topicId, assignment), ZkVersion.MatchAnyVersion)
-=======
-  def setTopicAssignmentRaw(topic: String, assignment: collection.Map[TopicPartition, PartitionReplicaAssignment], expectedControllerEpochZkVersion: Int): SetDataResponse = {
-    val setDataRequest = SetDataRequest(TopicZNode.path(topic), TopicZNode.encode(assignment), ZkVersion.MatchAnyVersion)
->>>>>>> 2715861f
     retryRequestUntilConnected(setDataRequest, expectedControllerEpochZkVersion)
   }
 
@@ -529,16 +525,11 @@
    * @param expectedControllerEpochZkVersion expected controller epoch zkVersion.
    * @throws KeeperException if there is an error while setting assignment
    */
-<<<<<<< HEAD
   def setTopicAssignment(topic: String,
                          topicId: Option[UUID],
                          assignment: Map[TopicPartition, PartitionReplicaAssignment],
                          expectedControllerEpochZkVersion: Int = ZkVersion.MatchAnyVersion) = {
     val setDataResponse = setTopicAssignmentRaw(topic, topicId, assignment, expectedControllerEpochZkVersion)
-=======
-  def setTopicAssignment(topic: String, assignment: Map[TopicPartition, PartitionReplicaAssignment], expectedControllerEpochZkVersion: Int = ZkVersion.MatchAnyVersion) = {
-    val setDataResponse = setTopicAssignmentRaw(topic, assignment, expectedControllerEpochZkVersion)
->>>>>>> 2715861f
     setDataResponse.maybeThrow
   }
 
@@ -549,17 +540,11 @@
    * @param assignment the partition to replica mapping to set for the given topic
    * @throws KeeperException if there is an error while creating assignment
    */
-<<<<<<< HEAD
   def createTopicAssignment(topic: String,
                             topicId: Option[UUID],
                             assignment: Map[TopicPartition, Seq[Int]]) = {
     val persistedAssignments = assignment.mapValues(PartitionReplicaAssignment(_, List(), List())).toMap
     createRecursive(TopicZNode.path(topic), TopicZNode.encode(topicId, persistedAssignments))
-=======
-  def createTopicAssignment(topic: String, assignment: Map[TopicPartition, Seq[Int]]) = {
-    val persistedAssignments = assignment.mapValues(PartitionReplicaAssignment(_, List(), List())).toMap
-    createRecursive(TopicZNode.path(topic), TopicZNode.encode(persistedAssignments))
->>>>>>> 2715861f
   }
 
   /**
@@ -620,7 +605,6 @@
   }
 
   /**
-<<<<<<< HEAD
    * Gets the topic IDs for the given topics.
    * @param topics the topics we wish to retrieve the Topic IDs for
    * @return the Topic IDs
@@ -642,8 +626,6 @@
   }
 
   /**
-=======
->>>>>>> 2715861f
    * Gets the replica assignments for the given topics.
    * This function does not return information about which replicas are being added or removed from the assignment.
    * @param topics the topics whose partitions we wish to get the assignments for.
@@ -664,11 +646,7 @@
     getDataResponses.flatMap { getDataResponse =>
       val topic = getDataResponse.ctx.get.asInstanceOf[String]
       getDataResponse.resultCode match {
-<<<<<<< HEAD
         case Code.OK => TopicZNode.decode(topic, getDataResponse.data).assignment
-=======
-        case Code.OK => TopicZNode.decode(topic, getDataResponse.data)
->>>>>>> 2715861f
         case Code.NONODE => Map.empty[TopicPartition, PartitionReplicaAssignment]
         case _ => throw getDataResponse.resultException.get
       }
