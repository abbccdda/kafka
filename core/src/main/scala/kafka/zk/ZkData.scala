/**
 * Licensed to the Apache Software Foundation (ASF) under one or more
 * contributor license agreements.  See the NOTICE file distributed with
 * this work for additional information regarding copyright ownership.
 * The ASF licenses this file to You under the Apache License, Version 2.0
 * (the "License"); you may not use this file except in compliance with
 * the License.  You may obtain a copy of the License at
 *
 *    http://www.apache.org/licenses/LICENSE-2.0
 *
 * Unless required by applicable law or agreed to in writing, software
 * distributed under the License is distributed on an "AS IS" BASIS,
 * WITHOUT WARRANTIES OR CONDITIONS OF ANY KIND, either express or implied.
 * See the License for the specific language governing permissions and
 * limitations under the License.
*/
package kafka.zk

import java.nio.charset.StandardCharsets.UTF_8
import java.util
import java.util.Properties
import java.util.UUID

import com.fasterxml.jackson.annotation.JsonProperty
import com.fasterxml.jackson.core.JsonProcessingException
import kafka.api.{ApiVersion, KAFKA_0_10_0_IV1, LeaderAndIsr}
import kafka.cluster.{Broker, EndPoint}
import kafka.common.{NotificationHandler, ZkNodeChangeNotificationListener}
import kafka.controller.{IsrChangeNotificationHandler, LeaderIsrAndControllerEpoch, ReplicaAssignment}
import kafka.security.auth.Resource.Separator
import kafka.security.authorizer.AclAuthorizer.VersionedAcls
import kafka.security.auth.{Acl, Resource, ResourceType}
import kafka.server.{ConfigType, DelegationTokenManager}
import kafka.utils.Json
import kafka.utils.json.JsonObject
import org.apache.kafka.common.{KafkaException, TopicPartition}
import org.apache.kafka.common.errors.UnsupportedVersionException
import org.apache.kafka.common.network.ListenerName
import org.apache.kafka.common.resource.PatternType
import org.apache.kafka.common.security.auth.SecurityProtocol
import org.apache.kafka.common.security.token.delegation.{DelegationToken, TokenInformation}
import org.apache.kafka.common.utils.Time
import org.apache.zookeeper.ZooDefs
import org.apache.zookeeper.data.{ACL, Stat}

import scala.beans.BeanProperty
import scala.collection.JavaConverters._
import scala.collection.mutable.ArrayBuffer
import scala.collection.immutable
import scala.collection.{Map, Seq, mutable}
import scala.util.{Failure, Success, Try}

// This file contains objects for encoding/decoding data stored in ZooKeeper nodes (znodes).

object ControllerZNode {
  def path = "/controller"
  def encode(brokerId: Int, timestamp: Long): Array[Byte] = {
    Json.encodeAsBytes(Map("version" -> 1, "brokerid" -> brokerId, "timestamp" -> timestamp.toString).asJava)
  }
  def decode(bytes: Array[Byte]): Option[Int] = Json.parseBytes(bytes).map { js =>
    js.asJsonObject("brokerid").to[Int]
  }
}

object ControllerEpochZNode {
  def path = "/controller_epoch"
  def encode(epoch: Int): Array[Byte] = epoch.toString.getBytes(UTF_8)
  def decode(bytes: Array[Byte]): Int = new String(bytes, UTF_8).toInt
}

object ConfigZNode {
  def path = "/config"
}

object BrokersZNode {
  def path = "/brokers"
}

object BrokerIdsZNode {
  def path = s"${BrokersZNode.path}/ids"
  def encode: Array[Byte] = null
}

object BrokerInfo {

  /**
   * Create a broker info with v4 json format (which includes multiple endpoints and rack) if
   * the apiVersion is 0.10.0.X or above. Register the broker with v2 json format otherwise.
   *
   * Due to KAFKA-3100, 0.9.0.0 broker and old clients will break if JSON version is above 2.
   *
   * We include v2 to make it possible for the broker to migrate from 0.9.0.0 to 0.10.0.X or above without having to
   * upgrade to 0.9.0.1 first (clients have to be upgraded to 0.9.0.1 in any case).
   */
  def apply(broker: Broker, apiVersion: ApiVersion, jmxPort: Int): BrokerInfo = {
    // see method documentation for the reason why we do this
    val version = if (apiVersion >= KAFKA_0_10_0_IV1) 4 else 2
    BrokerInfo(broker, version, jmxPort)
  }

}

case class BrokerInfo(broker: Broker, version: Int, jmxPort: Int) {
  val path: String = BrokerIdZNode.path(broker.id)
  def toJsonBytes: Array[Byte] = BrokerIdZNode.encode(this)
}

object BrokerIdZNode {
  private val HostKey = "host"
  private val PortKey = "port"
  private val VersionKey = "version"
  private val EndpointsKey = "endpoints"
  private val RackKey = "rack"
  private val JmxPortKey = "jmx_port"
  private val ListenerSecurityProtocolMapKey = "listener_security_protocol_map"
  private val TimestampKey = "timestamp"

  def path(id: Int) = s"${BrokerIdsZNode.path}/$id"

  /**
   * Encode to JSON bytes.
   *
   * The JSON format includes a top level host and port for compatibility with older clients.
   */
  def encode(version: Int, host: String, port: Int, advertisedEndpoints: Seq[EndPoint], jmxPort: Int,
             rack: Option[String]): Array[Byte] = {
    val jsonMap = collection.mutable.Map(VersionKey -> version,
      HostKey -> host,
      PortKey -> port,
      EndpointsKey -> advertisedEndpoints.map(_.connectionString).toBuffer.asJava,
      JmxPortKey -> jmxPort,
      TimestampKey -> Time.SYSTEM.milliseconds().toString
    )
    rack.foreach(rack => if (version >= 3) jsonMap += (RackKey -> rack))

    if (version >= 4) {
      jsonMap += (ListenerSecurityProtocolMapKey -> advertisedEndpoints.map { endPoint =>
        endPoint.listenerName.value -> endPoint.securityProtocol.name
      }.toMap.asJava)
    }
    Json.encodeAsBytes(jsonMap.asJava)
  }

  def encode(brokerInfo: BrokerInfo): Array[Byte] = {
    val broker = brokerInfo.broker
    // the default host and port are here for compatibility with older clients that only support PLAINTEXT
    // we choose the first plaintext port, if there is one
    // or we register an empty endpoint, which means that older clients will not be able to connect
    val plaintextEndpoint = broker.endPoints.find(_.securityProtocol == SecurityProtocol.PLAINTEXT).getOrElse(
      new EndPoint(null, -1, null, null))
    encode(brokerInfo.version, plaintextEndpoint.host, plaintextEndpoint.port, broker.endPoints, brokerInfo.jmxPort,
      broker.rack)
  }

  /**
    * Create a BrokerInfo object from id and JSON bytes.
    *
    * @param id
    * @param jsonBytes
    *
    * Version 1 JSON schema for a broker is:
    * {
    *   "version":1,
    *   "host":"localhost",
    *   "port":9092
    *   "jmx_port":9999,
    *   "timestamp":"2233345666"
    * }
    *
    * Version 2 JSON schema for a broker is:
    * {
    *   "version":2,
    *   "host":"localhost",
    *   "port":9092,
    *   "jmx_port":9999,
    *   "timestamp":"2233345666",
    *   "endpoints":["PLAINTEXT://host1:9092", "SSL://host1:9093"]
    * }
    *
    * Version 3 JSON schema for a broker is:
    * {
    *   "version":3,
    *   "host":"localhost",
    *   "port":9092,
    *   "jmx_port":9999,
    *   "timestamp":"2233345666",
    *   "endpoints":["PLAINTEXT://host1:9092", "SSL://host1:9093"],
    *   "rack":"dc1"
    * }
    *
    * Version 4 (current) JSON schema for a broker is:
    * {
    *   "version":4,
    *   "host":"localhost",
    *   "port":9092,
    *   "jmx_port":9999,
    *   "timestamp":"2233345666",
    *   "endpoints":["CLIENT://host1:9092", "REPLICATION://host1:9093"],
    *   "listener_security_protocol_map":{"CLIENT":"SSL", "REPLICATION":"PLAINTEXT"},
    *   "rack":"dc1"
    * }
    */
  def decode(id: Int, jsonBytes: Array[Byte]): BrokerInfo = {
    Json.tryParseBytes(jsonBytes) match {
      case Right(js) =>
        val brokerInfo = js.asJsonObject
        val version = brokerInfo(VersionKey).to[Int]
        val jmxPort = brokerInfo(JmxPortKey).to[Int]

        val endpoints =
          if (version < 1)
            throw new KafkaException("Unsupported version of broker registration: " +
              s"${new String(jsonBytes, UTF_8)}")
          else if (version == 1) {
            val host = brokerInfo(HostKey).to[String]
            val port = brokerInfo(PortKey).to[Int]
            val securityProtocol = SecurityProtocol.PLAINTEXT
            val endPoint = new EndPoint(host, port, ListenerName.forSecurityProtocol(securityProtocol), securityProtocol)
            Seq(endPoint)
          }
          else {
            val securityProtocolMap = brokerInfo.get(ListenerSecurityProtocolMapKey).map(
              _.to[Map[String, String]].map { case (listenerName, securityProtocol) =>
                new ListenerName(listenerName) -> SecurityProtocol.forName(securityProtocol)
              })
            val listeners = brokerInfo(EndpointsKey).to[Seq[String]]
            listeners.map(EndPoint.createEndPoint(_, securityProtocolMap))
          }

        val rack = brokerInfo.get(RackKey).flatMap(_.to[Option[String]])
        BrokerInfo(Broker(id, endpoints, rack), version, jmxPort)
      case Left(e) =>
        throw new KafkaException(s"Failed to parse ZooKeeper registration for broker $id: " +
          s"${new String(jsonBytes, UTF_8)}", e)
    }
  }
}

object TopicsZNode {
  def path = s"${BrokersZNode.path}/topics"
}

object TopicZNode {
  case class TopicIdReplicaAssignment(topic: String, topicId: Option[UUID], assignment: Map[TopicPartition, PartitionReplicaAssignment])

  def path(topic: String) = s"${TopicsZNode.path}/$topic"
<<<<<<< HEAD

  def encode(topicId: Option[UUID], assignment: collection.Map[TopicPartition, PartitionReplicaAssignment]): Array[Byte] = {
=======
  def encode(assignment: collection.Map[TopicPartition, ReplicaAssignment]): Array[Byte] = {
>>>>>>> fec42f2d
    val replicaAssignmentJson = mutable.Map[String, util.List[Int]]()
    val addingReplicasAssignmentJson = mutable.Map[String, util.List[Int]]()
    val removingReplicasAssignmentJson = mutable.Map[String, util.List[Int]]()
    val observersAssignment = mutable.Map.empty[String, util.List[Int]]
    val targetObserversAssignment = mutable.Map.empty[String, util.List[Int]]

    for ((partition, replicaAssignment) <- assignment) {
      replicaAssignmentJson += (partition.partition.toString -> replicaAssignment.replicas.asJava)
      if (replicaAssignment.addingReplicas.nonEmpty)
        addingReplicasAssignmentJson += (partition.partition.toString -> replicaAssignment.addingReplicas.asJava)
      if (replicaAssignment.removingReplicas.nonEmpty)
        removingReplicasAssignmentJson += (partition.partition.toString -> replicaAssignment.removingReplicas.asJava)
      if (replicaAssignment.observers.nonEmpty) {
        observersAssignment += (partition.partition.toString -> replicaAssignment.observers.asJava)
      }

      replicaAssignment.targetObservers.foreach { targetObservers =>
        targetObserversAssignment += (partition.partition.toString -> targetObservers.asJava)
      }
    }

    val topicAssignment = if (topicId.isDefined)
      Map(
        "version" -> 2,
        "partitions" -> replicaAssignmentJson.asJava,
        "adding_replicas" -> addingReplicasAssignmentJson.asJava,
        "removing_replicas" -> removingReplicasAssignmentJson.asJava,
        "observers" -> observersAssignment.asJava,
        "target_observers" -> targetObserversAssignment.asJava,
        "confluent_topic_id" -> topicId.get.toString
      ).asJava
    else
      Map(
        "version" -> 2,
        "partitions" -> replicaAssignmentJson.asJava,
        "adding_replicas" -> addingReplicasAssignmentJson.asJava,
        "removing_replicas" -> removingReplicasAssignmentJson.asJava,
        "observers" -> observersAssignment.asJava,
        "target_observers" -> targetObserversAssignment.asJava
      ).asJava

    Json.encodeAsBytes(topicAssignment)
  }
<<<<<<< HEAD

  def decode(topic: String, bytes: Array[Byte]): TopicIdReplicaAssignment = {
=======
  def decode(topic: String, bytes: Array[Byte]): Map[TopicPartition, ReplicaAssignment] = {
>>>>>>> fec42f2d
    def getReplicas(replicasJsonOpt: Option[JsonObject], partition: String): Seq[Int] = {
      replicasJsonOpt match {
        case Some(replicasJson) => replicasJson.get(partition) match {
          case Some(ar) => ar.to[Seq[Int]]
          case None => Seq.empty[Int]
        }
        case None => Seq.empty[Int]
      }
    }

    def getTargetObservers(replicasJsonOpt: Option[JsonObject], partition: Int): Option[Seq[Int]] = {
      replicasJsonOpt.flatMap { replicaJson =>
        replicaJson.get(partition.toString).map { replicas =>
          replicas.to[Seq[Int]]
        }
      }
    }

    Json.parseBytes(bytes).map { js =>
      val assignmentJson = js.asJsonObject
      val topicId = assignmentJson.get("confluent_topic_id").map(_.to[String]).map(UUID.fromString)
      val addingReplicasJsonOpt = assignmentJson.get("adding_replicas").map(_.asJsonObject)
      val removingReplicasJsonOpt = assignmentJson.get("removing_replicas").map(_.asJsonObject)
      val observersJson = assignmentJson.get("observers").map(_.asJsonObject)
      val targetObserversJson = assignmentJson.get("target_observers").map(_.asJsonObject)
      val partitionsJsonOpt = assignmentJson.get("partitions").map(_.asJsonObject)
      val partitions = partitionsJsonOpt.map { partitionsJson =>
        partitionsJson.iterator.map { case (partition, replicas) =>
          new TopicPartition(topic, partition.toInt) -> ReplicaAssignment(
            replicas.to[Seq[Int]],
            getReplicas(addingReplicasJsonOpt, partition),
            getReplicas(removingReplicasJsonOpt, partition),
            getReplicas(observersJson, partition),
            getTargetObservers(targetObserversJson, partition.toInt)
          )
        }.toMap
      }.getOrElse(immutable.Map.empty[TopicPartition, PartitionReplicaAssignment])

      TopicIdReplicaAssignment(topic, topicId, partitions)
    }.getOrElse(TopicIdReplicaAssignment(topic, None, Map.empty[TopicPartition, PartitionReplicaAssignment]))
  }
}

object TopicPartitionsZNode {
  def path(topic: String) = s"${TopicZNode.path(topic)}/partitions"
}
object TopicPartitionZNode {
  def path(partition: TopicPartition) = s"${TopicPartitionsZNode.path(partition.topic)}/${partition.partition}"
}

object TopicPartitionStateZNode {
  def path(partition: TopicPartition) = s"${TopicPartitionZNode.path(partition)}/state"
  def encode(leaderIsrAndControllerEpoch: LeaderIsrAndControllerEpoch): Array[Byte] = {
    val leaderAndIsr = leaderIsrAndControllerEpoch.leaderAndIsr
    val controllerEpoch = leaderIsrAndControllerEpoch.controllerEpoch
    Json.encodeAsBytes(Map("version" -> 1, "leader" -> leaderAndIsr.leader, "leader_epoch" -> leaderAndIsr.leaderEpoch,
      "controller_epoch" -> controllerEpoch, "isr" -> leaderAndIsr.isr.asJava).asJava)
  }
  def decode(bytes: Array[Byte], stat: Stat): Option[LeaderIsrAndControllerEpoch] = {
    Json.parseBytes(bytes).map { js =>
      val leaderIsrAndEpochInfo = js.asJsonObject
      val leader = leaderIsrAndEpochInfo("leader").to[Int]
      val epoch = leaderIsrAndEpochInfo("leader_epoch").to[Int]
      val isr = leaderIsrAndEpochInfo("isr").to[List[Int]]
      val controllerEpoch = leaderIsrAndEpochInfo("controller_epoch").to[Int]
      val zkPathVersion = stat.getVersion
      LeaderIsrAndControllerEpoch(LeaderAndIsr(leader, epoch, isr, zkPathVersion), controllerEpoch)
    }
  }
}

object ConfigEntityTypeZNode {
  def path(entityType: String) = s"${ConfigZNode.path}/$entityType"
}

object ConfigEntityZNode {
  def path(entityType: String, entityName: String) = s"${ConfigEntityTypeZNode.path(entityType)}/$entityName"
  def encode(config: Properties): Array[Byte] = {
    Json.encodeAsBytes(Map("version" -> 1, "config" -> config).asJava)
  }
  def decode(bytes: Array[Byte]): Properties = {
    val props = new Properties()
    if (bytes != null) {
      Json.parseBytes(bytes).foreach { js =>
        val configOpt = js.asJsonObjectOption.flatMap(_.get("config").flatMap(_.asJsonObjectOption))
        configOpt.foreach(config => config.iterator.foreach { case (k, v) => props.setProperty(k, v.to[String]) })
      }
    }
    props
  }
}

object ConfigEntityChangeNotificationZNode {
  def path = s"${ConfigZNode.path}/changes"
}

object ConfigEntityChangeNotificationSequenceZNode {
  val SequenceNumberPrefix = "config_change_"
  def createPath = s"${ConfigEntityChangeNotificationZNode.path}/$SequenceNumberPrefix"
  def encode(sanitizedEntityPath: String): Array[Byte] = Json.encodeAsBytes(
    Map("version" -> 2, "entity_path" -> sanitizedEntityPath).asJava)
}

object IsrChangeNotificationZNode {
  def path = "/isr_change_notification"
}

object IsrChangeNotificationSequenceZNode {
  val SequenceNumberPrefix = "isr_change_"
  def path(sequenceNumber: String = "") = s"${IsrChangeNotificationZNode.path}/$SequenceNumberPrefix$sequenceNumber"
  def encode(partitions: collection.Set[TopicPartition]): Array[Byte] = {
    val partitionsJson = partitions.map(partition => Map("topic" -> partition.topic, "partition" -> partition.partition).asJava)
    Json.encodeAsBytes(Map("version" -> IsrChangeNotificationHandler.Version, "partitions" -> partitionsJson.asJava).asJava)
  }

  def decode(bytes: Array[Byte]): Set[TopicPartition] = {
    Json.parseBytes(bytes).map { js =>
      val partitionsJson = js.asJsonObject("partitions").asJsonArray
      partitionsJson.iterator.map { partitionsJson =>
        val partitionJson = partitionsJson.asJsonObject
        val topic = partitionJson("topic").to[String]
        val partition = partitionJson("partition").to[Int]
        new TopicPartition(topic, partition)
      }
    }
  }.map(_.toSet).getOrElse(Set.empty)
  def sequenceNumber(path: String) = path.substring(path.lastIndexOf(SequenceNumberPrefix) + SequenceNumberPrefix.length)
}

object LogDirEventNotificationZNode {
  def path = "/log_dir_event_notification"
}

object LogDirEventNotificationSequenceZNode {
  val SequenceNumberPrefix = "log_dir_event_"
  val LogDirFailureEvent = 1
  def path(sequenceNumber: String) = s"${LogDirEventNotificationZNode.path}/$SequenceNumberPrefix$sequenceNumber"
  def encode(brokerId: Int) = {
    Json.encodeAsBytes(Map("version" -> 1, "broker" -> brokerId, "event" -> LogDirFailureEvent).asJava)
  }
  def decode(bytes: Array[Byte]): Option[Int] = Json.parseBytes(bytes).map { js =>
    js.asJsonObject("broker").to[Int]
  }
  def sequenceNumber(path: String) = path.substring(path.lastIndexOf(SequenceNumberPrefix) + SequenceNumberPrefix.length)
}

object AdminZNode {
  def path = "/admin"
}

object DeleteTopicsZNode {
  def path = s"${AdminZNode.path}/delete_topics"
}

object DeleteTopicsTopicZNode {
  def path(topic: String) = s"${DeleteTopicsZNode.path}/$topic"
}

/**
 * The znode for initiating a partition reassignment.
 * @deprecated Since 2.4, use the PartitionReassignment Kafka API instead.
 */
object ReassignPartitionsZNode {

  /**
    * The assignment of brokers for a `TopicPartition`.
    *
    * A replica assignment consists of a `topic`, `partition` and a list of `replicas`, which
    * represent the broker ids that the `TopicPartition` is assigned to.
    */
  case class ReplicaAssignment(@BeanProperty @JsonProperty("topic") topic: String,
                               @BeanProperty @JsonProperty("partition") partition: Int,
                               @BeanProperty @JsonProperty("replicas") replicas: java.util.List[Int])

  /**
    * An assignment consists of a `version` and a list of `partitions`, which represent the
    * assignment of topic-partitions to brokers.
    * @deprecated Use the PartitionReassignment Kafka API instead
    */
  @Deprecated
  case class LegacyPartitionAssignment(@BeanProperty @JsonProperty("version") version: Int,
                                       @BeanProperty @JsonProperty("partitions") partitions: java.util.List[ReplicaAssignment])

  def path = s"${AdminZNode.path}/reassign_partitions"

  def encode(reassignmentMap: collection.Map[TopicPartition, Seq[Int]]): Array[Byte] = {
    val reassignment = LegacyPartitionAssignment(1,
      reassignmentMap.toSeq.map { case (tp, replicas) =>
        ReplicaAssignment(tp.topic, tp.partition, replicas.asJava)
      }.asJava
    )
    Json.encodeAsBytes(reassignment)
  }

  def decode(bytes: Array[Byte]): Either[JsonProcessingException, collection.Map[TopicPartition, Seq[Int]]] =
    Json.parseBytesAs[LegacyPartitionAssignment](bytes).right.map { partitionAssignment =>
      partitionAssignment.partitions.asScala.iterator.map { replicaAssignment =>
        new TopicPartition(replicaAssignment.topic, replicaAssignment.partition) -> replicaAssignment.replicas.asScala
      }.toMap
    }
}

object PreferredReplicaElectionZNode {
  def path = s"${AdminZNode.path}/preferred_replica_election"
  def encode(partitions: Set[TopicPartition]): Array[Byte] = {
    val jsonMap = Map("version" -> 1,
      "partitions" -> partitions.map(tp => Map("topic" -> tp.topic, "partition" -> tp.partition).asJava).asJava)
    Json.encodeAsBytes(jsonMap.asJava)
  }
  def decode(bytes: Array[Byte]): Set[TopicPartition] = Json.parseBytes(bytes).map { js =>
    val partitionsJson = js.asJsonObject("partitions").asJsonArray
    partitionsJson.iterator.map { partitionsJson =>
      val partitionJson = partitionsJson.asJsonObject
      val topic = partitionJson("topic").to[String]
      val partition = partitionJson("partition").to[Int]
      new TopicPartition(topic, partition)
    }
  }.map(_.toSet).getOrElse(Set.empty)
}

//old consumer path znode
object ConsumerPathZNode {
  def path = "/consumers"
}

object ConsumerOffset {
  def path(group: String, topic: String, partition: Integer) = s"${ConsumerPathZNode.path}/${group}/offsets/${topic}/${partition}"
  def encode(offset: Long): Array[Byte] = offset.toString.getBytes(UTF_8)
  def decode(bytes: Array[Byte]): Option[Long] = Option(bytes).map(new String(_, UTF_8).toLong)
}

object ZkVersion {
  val MatchAnyVersion = -1 // if used in a conditional set, matches any version (the value should match ZooKeeper codebase)
  val UnknownVersion = -2  // Version returned from get if node does not exist (internal constant for Kafka codebase, unused value in ZK)
}

object ZkStat {
  val NoStat = new Stat()
}

object StateChangeHandlers {
  val ControllerHandler = "controller-state-change-handler"
  def zkNodeChangeListenerHandler(seqNodeRoot: String) = s"change-notification-$seqNodeRoot"
}

/**
  * Acls for resources are stored in ZK under two root paths:
  * <ul>
  *   <li>[[org.apache.kafka.common.resource.PatternType#LITERAL Literal]] patterns are stored under '/kafka-acl'.
  *   The format is JSON. See [[kafka.zk.ResourceZNode]] for details.</li>
  *   <li>All other patterns are stored under '/kafka-acl-extended/<i>pattern-type</i>'.
  *   The format is JSON. See [[kafka.zk.ResourceZNode]] for details.</li>
  * </ul>
  *
  * Under each root node there will be one child node per resource type (Topic, Cluster, Group, etc).
  * Under each resourceType there will be a unique child for each resource pattern and the data for that child will contain
  * list of its acls as a json object. Following gives an example:
  *
  * <pre>
  * // Literal patterns:
  * /kafka-acl/Topic/topic-1 => {"version": 1, "acls": [ { "host":"host1", "permissionType": "Allow","operation": "Read","principal": "User:alice"}]}
  * /kafka-acl/Cluster/kafka-cluster => {"version": 1, "acls": [ { "host":"host1", "permissionType": "Allow","operation": "Read","principal": "User:alice"}]}
  *
  * // Prefixed patterns:
  * /kafka-acl-extended/PREFIXED/Group/group-1 => {"version": 1, "acls": [ { "host":"host1", "permissionType": "Allow","operation": "Read","principal": "User:alice"}]}
  * </pre>
  *
  * Acl change events are also stored under two paths:
  * <ul>
  *   <li>[[org.apache.kafka.common.resource.PatternType#LITERAL Literal]] patterns are stored under '/kafka-acl-changes'.
  *   The format is a UTF8 string in the form: &lt;resource-type&gt;:&lt;resource-name&gt;</li>
  *   <li>All other patterns are stored under '/kafka-acl-extended-changes'
  *   The format is JSON, as defined by [[kafka.zk.ExtendedAclChangeEvent]]</li>
  * </ul>
  */
sealed trait ZkAclStore {
  val patternType: PatternType
  val aclPath: String

  def path(resourceType: ResourceType): String = s"$aclPath/$resourceType"

  def path(resourceType: ResourceType, resourceName: String): String = s"$aclPath/$resourceType/$resourceName"

  def changeStore: ZkAclChangeStore
}

object ZkAclStore {
  private val storesByType: Map[PatternType, ZkAclStore] = PatternType.values
    .filter(_.isSpecific)
    .map(patternType => (patternType, create(patternType)))
    .toMap

  val stores: Iterable[ZkAclStore] = storesByType.values

  val securePaths: Iterable[String] = stores
    .flatMap(store => Set(store.aclPath, store.changeStore.aclChangePath))

  def apply(patternType: PatternType): ZkAclStore = {
    storesByType.get(patternType) match {
      case Some(store) => store
      case None => throw new KafkaException(s"Invalid pattern type: $patternType")
    }
  }

  private def create(patternType: PatternType) = {
    patternType match {
      case PatternType.LITERAL => LiteralAclStore
      case _ => new ExtendedAclStore(patternType)
    }
  }
}

object LiteralAclStore extends ZkAclStore {
  val patternType: PatternType = PatternType.LITERAL
  val aclPath: String = "/kafka-acl"

  def changeStore: ZkAclChangeStore = LiteralAclChangeStore
}

class ExtendedAclStore(val patternType: PatternType) extends ZkAclStore {
  if (patternType == PatternType.LITERAL)
    throw new IllegalArgumentException("Literal pattern types are not supported")

  val aclPath: String = s"${ExtendedAclZNode.path}/${patternType.name.toLowerCase}"

  def changeStore: ZkAclChangeStore = ExtendedAclChangeStore
}

object ExtendedAclZNode {
  def path = "/kafka-acl-extended"
}

trait AclChangeNotificationHandler {
  def processNotification(resource: Resource): Unit
}

trait AclChangeSubscription extends AutoCloseable {
  def close(): Unit
}

case class AclChangeNode(path: String, bytes: Array[Byte])

sealed trait ZkAclChangeStore {
  val aclChangePath: String
  def createPath: String = s"$aclChangePath/${ZkAclChangeStore.SequenceNumberPrefix}"

  def decode(bytes: Array[Byte]): Resource

  protected def encode(resource: Resource): Array[Byte]

  def createChangeNode(resource: Resource): AclChangeNode = AclChangeNode(createPath, encode(resource))

  def createListener(handler: AclChangeNotificationHandler, zkClient: KafkaZkClient): AclChangeSubscription = {
    val rawHandler: NotificationHandler = new NotificationHandler {
      def processNotification(bytes: Array[Byte]): Unit =
        handler.processNotification(decode(bytes))
    }

    val aclChangeListener = new ZkNodeChangeNotificationListener(
      zkClient, aclChangePath, ZkAclChangeStore.SequenceNumberPrefix, rawHandler)

    aclChangeListener.init()

    new AclChangeSubscription {
      def close(): Unit = aclChangeListener.close()
    }
  }
}

object ZkAclChangeStore {
  val stores: Iterable[ZkAclChangeStore] = List(LiteralAclChangeStore, ExtendedAclChangeStore)

  def SequenceNumberPrefix = "acl_changes_"
}

case object LiteralAclChangeStore extends ZkAclChangeStore {
  val name = "LiteralAclChangeStore"
  val aclChangePath: String = "/kafka-acl-changes"

  def encode(resource: Resource): Array[Byte] = {
    if (resource.patternType != PatternType.LITERAL)
      throw new IllegalArgumentException("Only literal resource patterns can be encoded")

    val legacyName = resource.resourceType + Resource.Separator + resource.name
    legacyName.getBytes(UTF_8)
  }

  def decode(bytes: Array[Byte]): Resource = {
    val string = new String(bytes, UTF_8)
    string.split(Separator, 2) match {
        case Array(resourceType, resourceName, _*) => new Resource(ResourceType.fromString(resourceType), resourceName, PatternType.LITERAL)
        case _ => throw new IllegalArgumentException("expected a string in format ResourceType:ResourceName but got " + string)
      }
  }
}

case object ExtendedAclChangeStore extends ZkAclChangeStore {
  val name = "ExtendedAclChangeStore"
  val aclChangePath: String = "/kafka-acl-extended-changes"

  def encode(resource: Resource): Array[Byte] = {
    if (resource.patternType == PatternType.LITERAL)
      throw new IllegalArgumentException("Literal pattern types are not supported")

    Json.encodeAsBytes(ExtendedAclChangeEvent(
      ExtendedAclChangeEvent.currentVersion,
      resource.resourceType.name,
      resource.name,
      resource.patternType.name))
  }

  def decode(bytes: Array[Byte]): Resource = {
    val changeEvent = Json.parseBytesAs[ExtendedAclChangeEvent](bytes) match {
      case Right(event) => event
      case Left(e) => throw new IllegalArgumentException("Failed to parse ACL change event", e)
    }

    changeEvent.toResource match {
      case Success(r) => r
      case Failure(e) => throw new IllegalArgumentException("Failed to convert ACL change event to resource", e)
    }
  }
}

object ResourceZNode {
  def path(resource: Resource): String = ZkAclStore(resource.patternType).path(resource.resourceType, resource.name)

  def encode(acls: Set[Acl]): Array[Byte] = Json.encodeAsBytes(Acl.toJsonCompatibleMap(acls).asJava)
  def decode(bytes: Array[Byte], stat: Stat): VersionedAcls = VersionedAcls(Acl.fromBytes(bytes), stat.getVersion)
}

object ExtendedAclChangeEvent {
  val currentVersion: Int = 1
}

case class ExtendedAclChangeEvent(@BeanProperty @JsonProperty("version") version: Int,
                                  @BeanProperty @JsonProperty("resourceType") resourceType: String,
                                  @BeanProperty @JsonProperty("name") name: String,
                                  @BeanProperty @JsonProperty("patternType") patternType: String) {
  if (version > ExtendedAclChangeEvent.currentVersion)
    throw new UnsupportedVersionException(s"Acl change event received for unsupported version: $version")

  def toResource: Try[Resource] = {
    for {
      resType <- Try(ResourceType.fromString(resourceType))
      patType <- Try(PatternType.fromString(patternType))
      resource = Resource(resType, name, patType)
    } yield resource
  }
}

object ClusterZNode {
  def path = "/cluster"
}

object ClusterIdZNode {
  def path = s"${ClusterZNode.path}/id"

  def toJson(id: String): Array[Byte] = {
    Json.encodeAsBytes(Map("version" -> "1", "id" -> id).asJava)
  }

  def fromJson(clusterIdJson:  Array[Byte]): String = {
    Json.parseBytes(clusterIdJson).map(_.asJsonObject("id").to[String]).getOrElse {
      throw new KafkaException(s"Failed to parse the cluster id json $clusterIdJson")
    }
  }
}

object BrokerSequenceIdZNode {
  def path = s"${BrokersZNode.path}/seqid"
}

object ProducerIdBlockZNode {
  def path = "/latest_producer_id_block"
}

object DelegationTokenAuthZNode {
  def path = "/delegation_token"
}

object DelegationTokenChangeNotificationZNode {
  def path =  s"${DelegationTokenAuthZNode.path}/token_changes"
}

object DelegationTokenChangeNotificationSequenceZNode {
  val SequenceNumberPrefix = "token_change_"
  def createPath = s"${DelegationTokenChangeNotificationZNode.path}/$SequenceNumberPrefix"
  def deletePath(sequenceNode: String) = s"${DelegationTokenChangeNotificationZNode.path}/${sequenceNode}"
  def encode(tokenId : String): Array[Byte] = tokenId.getBytes(UTF_8)
  def decode(bytes: Array[Byte]): String = new String(bytes, UTF_8)
}

object DelegationTokensZNode {
  def path = s"${DelegationTokenAuthZNode.path}/tokens"
}

object DelegationTokenInfoZNode {
  def path(tokenId: String) =  s"${DelegationTokensZNode.path}/$tokenId"
  def encode(token: DelegationToken): Array[Byte] =  Json.encodeAsBytes(DelegationTokenManager.toJsonCompatibleMap(token).asJava)
  def decode(bytes: Array[Byte]): Option[TokenInformation] = DelegationTokenManager.fromBytes(bytes)
}

object ZkData {

  // Important: it is necessary to add any new top level Zookeeper path to the Seq
  val SecureRootPaths = Seq(AdminZNode.path,
    BrokersZNode.path,
    ClusterZNode.path,
    ConfigZNode.path,
    ControllerZNode.path,
    ControllerEpochZNode.path,
    IsrChangeNotificationZNode.path,
    ProducerIdBlockZNode.path,
    LogDirEventNotificationZNode.path,
    DelegationTokenAuthZNode.path,
    ExtendedAclZNode.path) ++ ZkAclStore.securePaths

  // These are persistent ZK paths that should exist on kafka broker startup.
  val PersistentZkPaths = Seq(
    ConsumerPathZNode.path, // old consumer path
    BrokerIdsZNode.path,
    TopicsZNode.path,
    ConfigEntityChangeNotificationZNode.path,
    DeleteTopicsZNode.path,
    BrokerSequenceIdZNode.path,
    IsrChangeNotificationZNode.path,
    ProducerIdBlockZNode.path,
    LogDirEventNotificationZNode.path
  ) ++ ConfigType.all.map(ConfigEntityTypeZNode.path)

  val SensitiveRootPaths = Seq(
    ConfigEntityTypeZNode.path(ConfigType.User),
    ConfigEntityTypeZNode.path(ConfigType.Broker),
    DelegationTokensZNode.path
  )

  def sensitivePath(path: String): Boolean = {
    path != null && SensitiveRootPaths.exists(path.startsWith)
  }

  def defaultAcls(isSecure: Boolean, path: String): Seq[ACL] = {
    //Old Consumer path is kept open as different consumers will write under this node.
    if (!ConsumerPathZNode.path.equals(path) && isSecure) {
      val acls = new ArrayBuffer[ACL]
      acls ++= ZooDefs.Ids.CREATOR_ALL_ACL.asScala
      if (!sensitivePath(path))
        acls ++= ZooDefs.Ids.READ_ACL_UNSAFE.asScala
      acls
    } else ZooDefs.Ids.OPEN_ACL_UNSAFE.asScala
  }
}<|MERGE_RESOLUTION|>--- conflicted
+++ resolved
@@ -241,15 +241,11 @@
 }
 
 object TopicZNode {
-  case class TopicIdReplicaAssignment(topic: String, topicId: Option[UUID], assignment: Map[TopicPartition, PartitionReplicaAssignment])
+  case class TopicIdReplicaAssignment(topic: String, topicId: Option[UUID], assignment: Map[TopicPartition, ReplicaAssignment])
 
   def path(topic: String) = s"${TopicsZNode.path}/$topic"
-<<<<<<< HEAD
-
-  def encode(topicId: Option[UUID], assignment: collection.Map[TopicPartition, PartitionReplicaAssignment]): Array[Byte] = {
-=======
-  def encode(assignment: collection.Map[TopicPartition, ReplicaAssignment]): Array[Byte] = {
->>>>>>> fec42f2d
+
+  def encode(topicId: Option[UUID], assignment: collection.Map[TopicPartition, ReplicaAssignment]): Array[Byte] = {
     val replicaAssignmentJson = mutable.Map[String, util.List[Int]]()
     val addingReplicasAssignmentJson = mutable.Map[String, util.List[Int]]()
     val removingReplicasAssignmentJson = mutable.Map[String, util.List[Int]]()
@@ -293,12 +289,8 @@
 
     Json.encodeAsBytes(topicAssignment)
   }
-<<<<<<< HEAD
 
   def decode(topic: String, bytes: Array[Byte]): TopicIdReplicaAssignment = {
-=======
-  def decode(topic: String, bytes: Array[Byte]): Map[TopicPartition, ReplicaAssignment] = {
->>>>>>> fec42f2d
     def getReplicas(replicasJsonOpt: Option[JsonObject], partition: String): Seq[Int] = {
       replicasJsonOpt match {
         case Some(replicasJson) => replicasJson.get(partition) match {
@@ -335,10 +327,10 @@
             getTargetObservers(targetObserversJson, partition.toInt)
           )
         }.toMap
-      }.getOrElse(immutable.Map.empty[TopicPartition, PartitionReplicaAssignment])
+      }.getOrElse(immutable.Map.empty[TopicPartition, ReplicaAssignment])
 
       TopicIdReplicaAssignment(topic, topicId, partitions)
-    }.getOrElse(TopicIdReplicaAssignment(topic, None, Map.empty[TopicPartition, PartitionReplicaAssignment]))
+    }.getOrElse(TopicIdReplicaAssignment(topic, None, Map.empty[TopicPartition, ReplicaAssignment]))
   }
 }
 
