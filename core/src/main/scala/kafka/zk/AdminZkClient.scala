--- conflicted
+++ resolved
@@ -101,14 +101,8 @@
     zkClient.setOrCreateEntityConfigs(ConfigType.Topic, topic, config)
 
     // create the partition assignment
-<<<<<<< HEAD
-    writeTopicPartitionAssignment(
-      topic, partitionReplicaAssignment, isUpdate = false, createTopicId = createTopicId
-    )
-=======
-    writeTopicPartitionAssignment(topic, partitionReplicaAssignment.map { case (k, v) => k -> ReplicaAssignment(v) },
-      isUpdate = false)
->>>>>>> 6a3bbb6a
+    writeTopicPartitionAssignment(topic, partitionReplicaAssignment, isUpdate = false,
+      createTopicId = createTopicId)
   }
 
   /**
@@ -172,16 +166,12 @@
       val assignment = replicaAssignment.map { case (partitionId, replicas) => (new TopicPartition(topic,partitionId), replicas) }.toMap
 
       if (!isUpdate) {
-<<<<<<< HEAD
         val topicIdOpt = if (createTopicId)
           Some(UUID.randomUUID())
         else
           None
 
         zkClient.createTopicAssignment(topic, topicIdOpt, assignment)
-=======
-        zkClient.createTopicAssignment(topic, assignment.map { case (k, v) => k -> v.replicas })
->>>>>>> 6a3bbb6a
       } else {
         val topicIds = zkClient.getTopicIdsForTopics(Set(topic))
         zkClient.setTopicAssignment(topic, topicIds.get(topic), assignment)
@@ -263,12 +253,8 @@
 
       writeTopicPartitionAssignment(topic, proposedAssignment, isUpdate = true)
     }
-<<<<<<< HEAD
 
     proposedAssignment
-=======
-    proposedAssignment.map { case (k, v) => k -> v.replicas }
->>>>>>> 6a3bbb6a
   }
 
   private def validateReplicaAssignment(replicaAssignment: Map[Int, ReplicaAssignment],
