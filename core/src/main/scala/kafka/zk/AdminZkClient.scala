/**
 * Licensed to the Apache Software Foundation (ASF) under one or more
 * contributor license agreements.  See the NOTICE file distributed with
 * this work for additional information regarding copyright ownership.
 * The ASF licenses this file to You under the Apache License, Version 2.0
 * (the "License"); you may not use this file except in compliance with
 * the License.  You may obtain a copy of the License at
 *
 *    http://www.apache.org/licenses/LICENSE-2.0
 *
 * Unless required by applicable law or agreed to in writing, software
 * distributed under the License is distributed on an "AS IS" BASIS,
 * WITHOUT WARRANTIES OR CONDITIONS OF ANY KIND, either express or implied.
 * See the License for the specific language governing permissions and
 * limitations under the License.
*/
package kafka.zk

import java.util.Properties
import java.util.UUID

import kafka.admin.{AdminOperationException, AdminUtils, BrokerMetadata, RackAwareMode}
<<<<<<< HEAD
import kafka.cluster.Observer
import kafka.common.{TopicAlreadyMarkedForDeletionException, TopicPlacement}
import kafka.controller.PartitionReplicaAssignment
=======
import kafka.common.TopicAlreadyMarkedForDeletionException
import kafka.controller.ReplicaAssignment
>>>>>>> fec42f2d
import kafka.log.LogConfig
import kafka.server.{ConfigEntityName, ConfigType, DynamicConfig}
import kafka.utils._
import org.apache.kafka.common.TopicPartition
import org.apache.kafka.common.errors._
import org.apache.kafka.common.internals.Topic
import org.apache.zookeeper.KeeperException.NodeExistsException

import scala.collection.{Map, Seq}

/**
 * Provides admin related methods for interacting with ZooKeeper.
 *
 * This is an internal class and no compatibility guarantees are provided,
 * see org.apache.kafka.clients.admin.AdminClient for publicly supported APIs.
 */
class AdminZkClient(zkClient: KafkaZkClient) extends Logging {

  /**
   * Creates the topic with given configuration
   * @param topic topic name to create
   * @param partitions  Number of partitions to be set
   * @param replicationFactor Replication factor
   * @param topicConfig  topic configs
   * @param rackAwareMode
   */
  def createTopic(topic: String,
                  partitions: Int,
                  replicationFactor: Int,
                  topicConfig: Properties = new Properties,
                  rackAwareMode: RackAwareMode = RackAwareMode.Enforced,
                  createTopicId: Boolean = false): Unit = {
    val brokerMetadatas = getBrokerMetadatas(rackAwareMode)
    val replicaAssignment = AdminUtils
      .assignReplicasToBrokers(brokerMetadatas, partitions, replicationFactor)
      .map { case (partition, replicas) =>
        (partition, PartitionReplicaAssignment.fromCreate(replicas, Seq.empty))
      }
    createTopicWithAssignment(topic, topicConfig, replicaAssignment, createTopicId)
  }

  /**
   * Gets broker metadata list
   * @param rackAwareMode
   * @param brokerList
   * @return
   */
  def getBrokerMetadatas(rackAwareMode: RackAwareMode = RackAwareMode.Enforced,
                         brokerList: Option[Seq[Int]] = None): Seq[BrokerMetadata] = {
    val allBrokers = zkClient.getAllBrokersInCluster
    val brokers = brokerList.map(brokerIds => allBrokers.filter(b => brokerIds.contains(b.id))).getOrElse(allBrokers)
    val brokersWithRack = brokers.filter(_.rack.nonEmpty)
    if (rackAwareMode == RackAwareMode.Enforced && brokersWithRack.nonEmpty && brokersWithRack.size < brokers.size) {
      throw new AdminOperationException("Not all brokers have rack information. Add --disable-rack-aware in command line" +
        " to make replica assignment without rack information.")
    }
    val brokerMetadatas = rackAwareMode match {
      case RackAwareMode.Disabled => brokers.map(broker => BrokerMetadata(broker.id, None))
      case RackAwareMode.Safe if brokersWithRack.size < brokers.size =>
        brokers.map(broker => BrokerMetadata(broker.id, None))
      case _ => brokers.map(broker => BrokerMetadata(broker.id, broker.rack))
    }
    brokerMetadatas.sortBy(_.id)
  }

  def createTopicWithAssignment(topic: String,
                                config: Properties,
                                partitionReplicaAssignment: Map[Int, PartitionReplicaAssignment],
                                createTopicId: Boolean = false): Unit = {
    validateTopicCreate(topic, partitionReplicaAssignment, config)

    info(s"Creating topic $topic with configuration $config and initial partition " +
      s"assignment $partitionReplicaAssignment")

    // write out the config if there is any, this isn't transactional with the partition assignments
    zkClient.setOrCreateEntityConfigs(ConfigType.Topic, topic, config)

    // create the partition assignment
<<<<<<< HEAD
    writeTopicPartitionAssignment(
      topic, partitionReplicaAssignment, isUpdate = false, createTopicId = createTopicId
    )
=======
    writeTopicPartitionAssignment(topic, partitionReplicaAssignment.mapValues(ReplicaAssignment(_)).toMap, isUpdate = false)
>>>>>>> fec42f2d
  }

  /**
   * Validate topic creation parameters
   *
   * For observers, the observer assignment needs to be a subset of the
   * replica assignment.
   */
  def validateTopicCreate(topic: String,
                          partitionReplicaAssignment: Map[Int, PartitionReplicaAssignment],
                          config: Properties): Unit = {
    Topic.validate(topic)

    if (zkClient.topicExists(topic))
      throw new TopicExistsException(s"Topic '$topic' already exists.")
    else if (Topic.hasCollisionChars(topic)) {
      val allTopics = zkClient.getAllTopicsInCluster
      // check again in case the topic was created in the meantime, otherwise the
      // topic could potentially collide with itself
      if (allTopics.contains(topic))
        throw new TopicExistsException(s"Topic '$topic' already exists.")
      val collidingTopics = allTopics.filter(Topic.hasCollision(topic, _))
      if (collidingTopics.nonEmpty) {
        throw new InvalidTopicException(s"Topic '$topic' collides with existing topics: ${collidingTopics.mkString(", ")}")
      }
    }

    if (partitionReplicaAssignment.values.map(_.replicas.size).toSet.size != 1)
      throw new InvalidReplicaAssignmentException("All partitions should have the same number of replicas")

    if (partitionReplicaAssignment.values.map(_.observers.size).toSet.size != 1)
      throw new InvalidReplicaAssignmentException("All partitions should have the same number of observers")

    partitionReplicaAssignment.values.foreach { assignment =>
      if (assignment.replicas.size != assignment.replicas.toSet.size) {
        throw new InvalidReplicaAssignmentException(
          s"Duplicate replica assignment found: $partitionReplicaAssignment"
        )
      }

      if (assignment.observers.size != assignment.observers.toSet.size) {
        throw new InvalidReplicaAssignmentException(
          s"Duplicate observers assignment found: $partitionReplicaAssignment"
        )
      }
    }


    val partitionSize = partitionReplicaAssignment.size
    val sequenceSum = partitionSize * (partitionSize - 1) / 2
    if (partitionReplicaAssignment.size != partitionReplicaAssignment.toSet.size ||
        partitionReplicaAssignment.keys.filter(_ >= 0).sum != sequenceSum)
        throw new InvalidReplicaAssignmentException("partitions should be a consecutive 0-based integer sequence")

    LogConfig.validate(config)
  }

<<<<<<< HEAD
  private def writeTopicPartitionAssignment(topic: String, replicaAssignment: Map[Int, PartitionReplicaAssignment],
                                            isUpdate: Boolean, createTopicId: Boolean = false): Unit = {
=======
  private def writeTopicPartitionAssignment(topic: String, replicaAssignment: Map[Int, ReplicaAssignment], isUpdate: Boolean): Unit = {
>>>>>>> fec42f2d
    try {
      val assignment = replicaAssignment.map { case (partitionId, replicas) => (new TopicPartition(topic,partitionId), replicas) }.toMap

      if (!isUpdate) {
        val topicIdOpt = if (createTopicId)
          Some(UUID.randomUUID())
        else
          None

        zkClient.createTopicAssignment(topic, topicIdOpt, assignment)
      } else {
        val topicIds = zkClient.getTopicIdsForTopics(Set(topic))
        zkClient.setTopicAssignment(topic, topicIds.get(topic), assignment)
      }
      debug("Updated path %s with %s for replica assignment".format(TopicZNode.path(topic), assignment))
    } catch {
      case _: NodeExistsException => throw new TopicExistsException(s"Topic '$topic' already exists.")
      case e2: Throwable => throw new AdminOperationException(e2.toString)
    }
  }

  /**
   * Creates a delete path for a given topic
   * @param topic
   */
  def deleteTopic(topic: String): Unit = {
    if (zkClient.topicExists(topic)) {
      try {
        zkClient.createDeleteTopicPath(topic)
      } catch {
        case _: NodeExistsException => throw new TopicAlreadyMarkedForDeletionException(
          "topic %s is already marked for deletion".format(topic))
        case e: Throwable => throw new AdminOperationException(e.getMessage)
       }
    } else {
      throw new UnknownTopicOrPartitionException(s"Topic `$topic` to delete does not exist")
    }
  }

  /**
  * Add partitions to existing topic with optional replica assignment. If no replica assignment is
  * specified (replicaAssignment is None), then we create a replica assignment keeping topic placement
  * constraint in mind (if a topic constraint is present for the topic).
  *
  * @param topic Topic for adding partitions to
  * @param existingAssignment A map from partition id to its assignment
  * @param allBrokers All brokers in the cluster
  * @param numPartitions Number of partitions to be set
  * @param replicaAssignment Manual replica assignment, or none
  * @param validateOnly If true, validate the parameters without actually adding the partitions
  * @param topicPlacement Topic placement constraint for the topic.
  * @return the updated replica assignment
  */
  def addPartitions(topic: String,
                    existingAssignment: Map[Int, ReplicaAssignment],
                    allBrokers: Seq[BrokerMetadata],
                    numPartitions: Int = 1,
                    replicaAssignment: Option[Map[Int, PartitionReplicaAssignment]] = None,
                    validateOnly: Boolean = false,
                    topicPlacement: Option[TopicPlacement] = None): Map[Int, PartitionReplicaAssignment] = {
    val existingAssignmentPartition0 = existingAssignment.getOrElse(0,
      throw new AdminOperationException(
        s"Unexpected existing replica assignment for topic '$topic', partition id 0 is missing. " +
          s"Assignment: $existingAssignment")).replicas

    val partitionsToAdd = numPartitions - existingAssignment.size
    if (partitionsToAdd <= 0)
      throw new InvalidPartitionsException(
        s"The number of partitions for a topic can only be increased. " +
          s"Topic $topic currently has ${existingAssignment.size} partitions, " +
          s"$numPartitions would not be an increase.")

    replicaAssignment.foreach { proposedReplicaAssignment =>
      validateReplicaAssignment(proposedReplicaAssignment, existingAssignmentPartition0.size,
        allBrokers.map(_.id).toSet)
    }

    val proposedAssignmentForNewPartitions = replicaAssignment.getOrElse {
      val startIndex = math.max(0, allBrokers.indexWhere(_.id >= existingAssignmentPartition0.head))

<<<<<<< HEAD
      Observer.getReplicaAssignment(allBrokers, topicPlacement, partitionsToAdd,
        existingAssignmentPartition0.size, startIndex, existingAssignment.size)
=======
    val proposedAssignment = existingAssignment ++ proposedAssignmentForNewPartitions.map { case (tp, replicas) =>
      tp -> ReplicaAssignment(replicas, List(), List())
>>>>>>> fec42f2d
    }

    val proposedAssignment = existingAssignment ++ proposedAssignmentForNewPartitions
    if (!validateOnly) {
      info(s"Creating $partitionsToAdd partitions for '$topic' with the following replica assignment: " +
        s"$proposedAssignmentForNewPartitions.")

      writeTopicPartitionAssignment(topic, proposedAssignment, isUpdate = true)
    }

    proposedAssignment
  }

  private def validateReplicaAssignment(replicaAssignment: Map[Int, PartitionReplicaAssignment],
                                        expectedReplicationFactor: Int,
                                        availableBrokerIds: Set[Int]): Unit = {
    replicaAssignment.foreach { case (partitionId, assignment) =>
      if (assignment.replicas.isEmpty)
        throw new InvalidReplicaAssignmentException(
          s"Cannot have replication factor of 0 for partition id $partitionId.")
      if (assignment.replicas.size != assignment.replicas.toSet.size)
        throw new InvalidReplicaAssignmentException(
          s"Duplicate brokers not allowed in replica assignment: " +
            s"${assignment.replicas.mkString(", ")} for partition id $partitionId.")
      if (!assignment.replicas.toSet.subsetOf(availableBrokerIds))
        throw new BrokerNotAvailableException(
          s"Some brokers specified for partition id $partitionId are not available. " +
            s"Specified brokers: ${assignment.replicas.mkString(", ")}, " +
            s"available brokers: ${availableBrokerIds.mkString(", ")}.")
    }

    val badRepFactors = replicaAssignment.collect {
      case (partition, assignment) if assignment.replicas.size != expectedReplicationFactor =>
        partition -> assignment.replicas.size
    }
    if (badRepFactors.nonEmpty) {
      val sortedBadRepFactors = badRepFactors.toSeq.sortBy { case (partitionId, _) => partitionId }
      val partitions = sortedBadRepFactors.map { case (partitionId, _) => partitionId }
      val repFactors = sortedBadRepFactors.map { case (_, rf) => rf }
      throw new InvalidReplicaAssignmentException(s"Inconsistent replication factor between partitions, " +
        s"partition 0 has $expectedReplicationFactor while partitions [${partitions.mkString(", ")}] have " +
        s"replication factors [${repFactors.mkString(", ")}], respectively.")
    }
  }

  def parseBroker(broker: String): Option[Int] = {
    broker match {
      case ConfigEntityName.Default => None
      case _ =>
        try Some(broker.toInt)
        catch {
          case _: NumberFormatException =>
            throw new IllegalArgumentException(s"Error parsing broker $broker. The broker's Entity Name must be a single integer value")
        }
    }
  }

  /**
   * Change the configs for a given entityType and entityName
   * @param entityType
   * @param entityName
   * @param configs
   */
  def changeConfigs(entityType: String, entityName: String, configs: Properties): Unit = {

    entityType match {
      case ConfigType.Topic => changeTopicConfig(entityName, configs)
      case ConfigType.Client => changeClientIdConfig(entityName, configs)
      case ConfigType.User => changeUserOrUserClientIdConfig(entityName, configs)
      case ConfigType.Broker => changeBrokerConfig(parseBroker(entityName), configs)
      case _ => throw new IllegalArgumentException(s"$entityType is not a known entityType. Should be one of ${ConfigType.Topic}, ${ConfigType.Client}, ${ConfigType.Broker}")
    }
  }

  /**
   * Update the config for a client and create a change notification so the change will propagate to other brokers.
   * If clientId is <default>, default clientId config is updated. ClientId configs are used only if <user, clientId>
   * and <user> configs are not specified.
   *
   * @param sanitizedClientId: The sanitized clientId for which configs are being changed
   * @param configs: The final set of configs that will be applied to the topic. If any new configs need to be added or
   *                 existing configs need to be deleted, it should be done prior to invoking this API
   *
   */
  def changeClientIdConfig(sanitizedClientId: String, configs: Properties): Unit = {
    DynamicConfig.Client.validate(configs)
    changeEntityConfig(ConfigType.Client, sanitizedClientId, configs)
  }

  /**
   * Update the config for a <user> or <user, clientId> and create a change notification so the change will propagate to other brokers.
   * User and/or clientId components of the path may be <default>, indicating that the configuration is the default
   * value to be applied if a more specific override is not configured.
   *
   * @param sanitizedEntityName: <sanitizedUserPrincipal> or <sanitizedUserPrincipal>/clients/<clientId>
   * @param configs: The final set of configs that will be applied to the topic. If any new configs need to be added or
   *                 existing configs need to be deleted, it should be done prior to invoking this API
   *
   */
  def changeUserOrUserClientIdConfig(sanitizedEntityName: String, configs: Properties): Unit = {
    if (sanitizedEntityName == ConfigEntityName.Default || sanitizedEntityName.contains("/clients"))
      DynamicConfig.Client.validate(configs)
    else
      DynamicConfig.User.validate(configs)
    changeEntityConfig(ConfigType.User, sanitizedEntityName, configs)
  }

  /**
   * validates the topic configs
   * @param topic
   * @param configs
   */
  def validateTopicConfig(topic: String, configs: Properties): Unit = {
    Topic.validate(topic)
    if (!zkClient.topicExists(topic))
      throw new AdminOperationException("Topic \"%s\" does not exist.".format(topic))
    // remove the topic overrides
    LogConfig.validate(configs)
  }

  /**
   * Update the config for an existing topic and create a change notification so the change will propagate to other brokers
   *
   * @param topic: The topic for which configs are being changed
   * @param configs: The final set of configs that will be applied to the topic. If any new configs need to be added or
   *                 existing configs need to be deleted, it should be done prior to invoking this API
   *
   */
   def changeTopicConfig(topic: String, configs: Properties): Unit = {
    validateTopicConfig(topic, configs)
    changeEntityConfig(ConfigType.Topic, topic, configs)
  }

  /**
    * Override the broker config on some set of brokers. These overrides will be persisted between sessions, and will
    * override any defaults entered in the broker's config files
    *
    * @param brokers: The list of brokers to apply config changes to
    * @param configs: The config to change, as properties
    */
  def changeBrokerConfig(brokers: Seq[Int], configs: Properties): Unit = {
    validateBrokerConfig(configs)
    brokers.foreach {
      broker => changeEntityConfig(ConfigType.Broker, broker.toString, configs)
    }
  }

  /**
    * Override a broker override or broker default config. These overrides will be persisted between sessions, and will
    * override any defaults entered in the broker's config files
    *
    * @param broker: The broker to apply config changes to or None to update dynamic default configs
    * @param configs: The config to change, as properties
    */
  def changeBrokerConfig(broker: Option[Int], configs: Properties): Unit = {
    validateBrokerConfig(configs)
    changeEntityConfig(ConfigType.Broker, broker.map(_.toString).getOrElse(ConfigEntityName.Default), configs)
  }

  /**
    * Validate dynamic broker configs. Since broker configs may contain custom configs, the validation
    * only verifies that the provided config does not contain any static configs.
    * @param configs configs to validate
    */
  def validateBrokerConfig(configs: Properties): Unit = {
    DynamicConfig.Broker.validate(configs)
  }

  private def changeEntityConfig(rootEntityType: String, fullSanitizedEntityName: String, configs: Properties): Unit = {
    val sanitizedEntityPath = rootEntityType + '/' + fullSanitizedEntityName
    zkClient.setOrCreateEntityConfigs(rootEntityType, fullSanitizedEntityName, configs)

    // create the change notification
    zkClient.createConfigChangeNotification(sanitizedEntityPath)
  }

  /**
   * Read the entity (topic, broker, client, user or <user, client>) config (if any) from zk
   * sanitizedEntityName is <topic>, <broker>, <client-id>, <user> or <user>/clients/<client-id>.
   * @param rootEntityType
   * @param sanitizedEntityName
   * @return
   */
  def fetchEntityConfig(rootEntityType: String, sanitizedEntityName: String): Properties = {
    zkClient.getEntityConfigs(rootEntityType, sanitizedEntityName)
  }

  /**
   * Gets all topic configs
   * @return
   */
  def getAllTopicConfigs(): Map[String, Properties] =
    zkClient.getAllTopicsInCluster.map(topic => (topic, fetchEntityConfig(ConfigType.Topic, topic))).toMap

  /**
   * Gets all the entity configs for a given entityType
   * @param entityType
   * @return
   */
  def fetchAllEntityConfigs(entityType: String): Map[String, Properties] =
    zkClient.getAllEntitiesWithConfig(entityType).map(entity => (entity, fetchEntityConfig(entityType, entity))).toMap

  /**
   * Gets all the entity configs for a given childEntityType
   * @param rootEntityType
   * @param childEntityType
   * @return
   */
  def fetchAllChildEntityConfigs(rootEntityType: String, childEntityType: String): Map[String, Properties] = {
    def entityPaths(rootPath: Option[String]): Seq[String] = {
      val root = rootPath match {
        case Some(path) => rootEntityType + '/' + path
        case None => rootEntityType
      }
      val entityNames = zkClient.getAllEntitiesWithConfig(root)
      rootPath match {
        case Some(path) => entityNames.map(entityName => path + '/' + entityName)
        case None => entityNames
      }
    }
    entityPaths(None)
      .flatMap(entity => entityPaths(Some(entity + '/' + childEntityType)))
      .map(entityPath => (entityPath, fetchEntityConfig(rootEntityType, entityPath))).toMap
  }

  /**
   * Gets the partitions for the given topics
   * @param topics the topics whose partitions we wish to get.
   * @return the partition count for each topic from the given topics.
   */
  def numPartitions(topics: Set[String]): Map[String, Int] = {
    zkClient.getPartitionsForTopics(topics).map { case (topic, partitions) =>
      (topic, partitions.size)
    }
  }
}
<|MERGE_RESOLUTION|>--- conflicted
+++ resolved
@@ -20,14 +20,9 @@
 import java.util.UUID
 
 import kafka.admin.{AdminOperationException, AdminUtils, BrokerMetadata, RackAwareMode}
-<<<<<<< HEAD
 import kafka.cluster.Observer
 import kafka.common.{TopicAlreadyMarkedForDeletionException, TopicPlacement}
-import kafka.controller.PartitionReplicaAssignment
-=======
-import kafka.common.TopicAlreadyMarkedForDeletionException
 import kafka.controller.ReplicaAssignment
->>>>>>> fec42f2d
 import kafka.log.LogConfig
 import kafka.server.{ConfigEntityName, ConfigType, DynamicConfig}
 import kafka.utils._
@@ -64,7 +59,7 @@
     val replicaAssignment = AdminUtils
       .assignReplicasToBrokers(brokerMetadatas, partitions, replicationFactor)
       .map { case (partition, replicas) =>
-        (partition, PartitionReplicaAssignment.fromCreate(replicas, Seq.empty))
+        (partition, ReplicaAssignment(replicas, Seq.empty))
       }
     createTopicWithAssignment(topic, topicConfig, replicaAssignment, createTopicId)
   }
@@ -95,7 +90,7 @@
 
   def createTopicWithAssignment(topic: String,
                                 config: Properties,
-                                partitionReplicaAssignment: Map[Int, PartitionReplicaAssignment],
+                                partitionReplicaAssignment: Map[Int, ReplicaAssignment],
                                 createTopicId: Boolean = false): Unit = {
     validateTopicCreate(topic, partitionReplicaAssignment, config)
 
@@ -106,13 +101,9 @@
     zkClient.setOrCreateEntityConfigs(ConfigType.Topic, topic, config)
 
     // create the partition assignment
-<<<<<<< HEAD
     writeTopicPartitionAssignment(
       topic, partitionReplicaAssignment, isUpdate = false, createTopicId = createTopicId
     )
-=======
-    writeTopicPartitionAssignment(topic, partitionReplicaAssignment.mapValues(ReplicaAssignment(_)).toMap, isUpdate = false)
->>>>>>> fec42f2d
   }
 
   /**
@@ -122,7 +113,7 @@
    * replica assignment.
    */
   def validateTopicCreate(topic: String,
-                          partitionReplicaAssignment: Map[Int, PartitionReplicaAssignment],
+                          partitionReplicaAssignment: Map[Int, ReplicaAssignment],
                           config: Properties): Unit = {
     Topic.validate(topic)
 
@@ -170,12 +161,8 @@
     LogConfig.validate(config)
   }
 
-<<<<<<< HEAD
-  private def writeTopicPartitionAssignment(topic: String, replicaAssignment: Map[Int, PartitionReplicaAssignment],
+  private def writeTopicPartitionAssignment(topic: String, replicaAssignment: Map[Int, ReplicaAssignment],
                                             isUpdate: Boolean, createTopicId: Boolean = false): Unit = {
-=======
-  private def writeTopicPartitionAssignment(topic: String, replicaAssignment: Map[Int, ReplicaAssignment], isUpdate: Boolean): Unit = {
->>>>>>> fec42f2d
     try {
       val assignment = replicaAssignment.map { case (partitionId, replicas) => (new TopicPartition(topic,partitionId), replicas) }.toMap
 
@@ -233,9 +220,9 @@
                     existingAssignment: Map[Int, ReplicaAssignment],
                     allBrokers: Seq[BrokerMetadata],
                     numPartitions: Int = 1,
-                    replicaAssignment: Option[Map[Int, PartitionReplicaAssignment]] = None,
+                    replicaAssignment: Option[Map[Int, ReplicaAssignment]] = None,
                     validateOnly: Boolean = false,
-                    topicPlacement: Option[TopicPlacement] = None): Map[Int, PartitionReplicaAssignment] = {
+                    topicPlacement: Option[TopicPlacement] = None): Map[Int, ReplicaAssignment] = {
     val existingAssignmentPartition0 = existingAssignment.getOrElse(0,
       throw new AdminOperationException(
         s"Unexpected existing replica assignment for topic '$topic', partition id 0 is missing. " +
@@ -256,13 +243,8 @@
     val proposedAssignmentForNewPartitions = replicaAssignment.getOrElse {
       val startIndex = math.max(0, allBrokers.indexWhere(_.id >= existingAssignmentPartition0.head))
 
-<<<<<<< HEAD
       Observer.getReplicaAssignment(allBrokers, topicPlacement, partitionsToAdd,
         existingAssignmentPartition0.size, startIndex, existingAssignment.size)
-=======
-    val proposedAssignment = existingAssignment ++ proposedAssignmentForNewPartitions.map { case (tp, replicas) =>
-      tp -> ReplicaAssignment(replicas, List(), List())
->>>>>>> fec42f2d
     }
 
     val proposedAssignment = existingAssignment ++ proposedAssignmentForNewPartitions
@@ -276,7 +258,7 @@
     proposedAssignment
   }
 
-  private def validateReplicaAssignment(replicaAssignment: Map[Int, PartitionReplicaAssignment],
+  private def validateReplicaAssignment(replicaAssignment: Map[Int, ReplicaAssignment],
                                         expectedReplicationFactor: Int,
                                         availableBrokerIds: Set[Int]): Unit = {
     replicaAssignment.foreach { case (partitionId, assignment) =>
