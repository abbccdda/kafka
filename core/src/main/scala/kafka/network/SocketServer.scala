/**
 * Licensed to the Apache Software Foundation (ASF) under one or more
 * contributor license agreements.  See the NOTICE file distributed with
 * this work for additional information regarding copyright ownership.
 * The ASF licenses this file to You under the Apache License, Version 2.0
 * (the "License"); you may not use this file except in compliance with
 * the License.  You may obtain a copy of the License at
 *
 *    http://www.apache.org/licenses/LICENSE-2.0
 *
 * Unless required by applicable law or agreed to in writing, software
 * distributed under the License is distributed on an "AS IS" BASIS,
 * WITHOUT WARRANTIES OR CONDITIONS OF ANY KIND, either express or implied.
 * See the License for the specific language governing permissions and
 * limitations under the License.
 */

package kafka.network

import java.io.IOException
import java.net._
import java.nio.channels._
import java.nio.channels.{Selector => NSelector}
import java.util.concurrent._
import java.util.concurrent.atomic._
import java.util.function.Supplier

import com.yammer.metrics.core.Gauge
import kafka.cluster.{BrokerEndPoint, EndPoint}
import kafka.metrics.KafkaMetricsGroup
import kafka.network.RequestChannel.{CloseConnectionResponse, EndThrottlingResponse, NoOpResponse, SendResponse, StartThrottlingResponse}
import kafka.network.Processor._
import kafka.security.CredentialProvider
import kafka.server.KafkaConfig
import kafka.utils._
import org.apache.kafka.common.{KafkaException, Reconfigurable}
import org.apache.kafka.common.memory.{MemoryPool, SimpleMemoryPool}
import org.apache.kafka.common.metrics._
import org.apache.kafka.common.metrics.stats.Meter
import org.apache.kafka.common.metrics.stats.Total
import org.apache.kafka.common.network.KafkaChannel.ChannelMuteEvent
import org.apache.kafka.common.network.{ChannelBuilder, ChannelBuilders, KafkaChannel, ListenerName, Selectable, Send, Selector => KSelector}
import org.apache.kafka.common.protocol.ApiKeys
import org.apache.kafka.common.requests.{RequestContext, RequestHeader}
import org.apache.kafka.common.security.auth.SecurityProtocol
import org.apache.kafka.common.utils.{KafkaThread, LogContext, Time}
import org.slf4j.event.Level

import scala.collection._
import JavaConverters._
import scala.collection.mutable.{ArrayBuffer, Buffer}
import scala.util.control.ControlThrowable

/**
 * Handles new connections, requests and responses to and from broker.
 * Kafka supports two types of request planes :
 *  - data-plane :
 *    - Handles requests from clients and other brokers in the cluster.
 *    - The threading model is
 *      1 Acceptor thread per listener, that handles new connections.
 *      It is possible to configure multiple data-planes by specifying multiple "," separated endpoints for "listeners" in KafkaConfig.
 *      Acceptor has N Processor threads that each have their own selector and read requests from sockets
 *      M Handler threads that handle requests and produce responses back to the processor threads for writing.
 *  - control-plane :
 *    - Handles requests from controller. This is optional and can be configured by specifying "control.plane.listener.name".
 *      If not configured, the controller requests are handled by the data-plane.
 *    - The threading model is
 *      1 Acceptor thread that handles new connections
 *      Acceptor has 1 Processor thread that has its own selector and read requests from the socket.
 *      1 Handler thread that handles requests and produce responses back to the processor thread for writing.
 */
class SocketServer(val config: KafkaConfig, val metrics: Metrics, val time: Time, val credentialProvider: CredentialProvider) extends Logging with KafkaMetricsGroup {

  val DataPlanePrefix = "data-plane"
  val ControlPlanePrefix = "control-plane"

  private val maxQueuedRequests = config.queuedMaxRequests

  private val logContext = new LogContext(s"[SocketServer brokerId=${config.brokerId}] ")
  this.logIdent = logContext.logPrefix

  private val memoryPoolSensor = metrics.sensor("MemoryPoolUtilization")
  private val memoryPoolDepletedPercentMetricName = metrics.metricName("MemoryPoolAvgDepletedPercent", SocketServerMetricsGroup)
  private val memoryPoolDepletedTimeMetricName = metrics.metricName("MemoryPoolDepletedTimeTotal", SocketServerMetricsGroup)
  memoryPoolSensor.add(new Meter(TimeUnit.MILLISECONDS, memoryPoolDepletedPercentMetricName, memoryPoolDepletedTimeMetricName))
  private val memoryPool = if (config.queuedMaxBytes > 0) new SimpleMemoryPool(config.queuedMaxBytes, config.socketRequestMaxBytes, false, memoryPoolSensor) else MemoryPool.NONE
  // data-plane
  private val dataPlaneProcessors = new ConcurrentHashMap[Int, Processor]()
  private[network] val dataPlaneAcceptors = new ConcurrentHashMap[EndPoint, Acceptor]()
  val dataPlaneRequestChannel = new RequestChannel(maxQueuedRequests)
  // control-plane
  private var controlPlaneProcessorOpt : Option[Processor] = None
  private[network] var controlPlaneAcceptorOpt : Option[Acceptor] = None
  val controlPlaneRequestChannelOpt: Option[RequestChannel] = config.controlPlaneListenerName.map(_ => new RequestChannel(20, RequestChannel.ControlPlaneMetricPrefix))

  private var nextProcessorId = 0
  private var connectionQuotas: ConnectionQuotas = _
  private var stoppedProcessingRequests = false

  /**
   * Start the socket server. Acceptors for all the listeners are started. Processors
   * are started if `startupProcessors` is true. If not, processors are only started when
   * [[kafka.network.SocketServer#startProcessors()]] is invoked. Delayed starting of processors
   * is used to delay processing client connections until server is fully initialized, e.g.
   * to ensure that all credentials have been loaded before authentications are performed.
   * Acceptors are always started during `startup` so that the bound port is known when this
   * method completes even when ephemeral ports are used. Incoming connections on this server
   * are processed when processors start up and invoke [[org.apache.kafka.common.network.Selector#poll]].
   *
   * @param startupProcessors Flag indicating whether `Processor`s must be started.
   */
  def startup(startupProcessors: Boolean = true) {
    this.synchronized {
      connectionQuotas = new ConnectionQuotas(config.maxConnectionsPerIp, config.maxConnectionsPerIpOverrides)
      createControlPlaneAcceptorAndProcessor(config.controlPlaneListener)
      createDataPlaneAcceptorsAndProcessors(config.numNetworkThreads, config.dataPlaneListeners)
      if (startupProcessors) {
        startControlPlaneProcessor()
        startDataPlaneProcessors()
      }
    }

    newGauge("NetworkProcessorAvgIdlePercent",
      new Gauge[Double] {

        def value = SocketServer.this.synchronized {
<<<<<<< HEAD
          val ioWaitRatioMetricNames = processors.values.asScala.map { p =>
            metrics.metricName("io-wait-ratio", SocketServerMetricsGroup, p.metricTags)
=======
          val ioWaitRatioMetricNames = dataPlaneProcessors.values.asScala.map { p =>
            metrics.metricName("io-wait-ratio", "socket-server-metrics", p.metricTags)
>>>>>>> 3e080e6b
          }
          ioWaitRatioMetricNames.map { metricName =>
            Option(metrics.metric(metricName)).fold(0.0)(m => Math.min(m.metricValue.asInstanceOf[Double], 1.0))
          }.sum / dataPlaneProcessors.size
        }
      }
    )
    newGauge("ControlPlaneNetworkProcessorAvgIdlePercent",
      new Gauge[Double] {

        def value = SocketServer.this.synchronized {
          val ioWaitRatioMetricName = controlPlaneProcessorOpt.map { p =>
            metrics.metricName("io-wait-ratio", "socket-server-metrics", p.metricTags)
          }
          ioWaitRatioMetricName.map { metricName =>
            Option(metrics.metric(metricName)).fold(0.0)(m => Math.min(m.metricValue.asInstanceOf[Double], 1.0))
          }.getOrElse(Double.NaN)
        }
      }
    )
    newGauge("MemoryPoolAvailable",
      new Gauge[Long] {
        def value = memoryPool.availableMemory()
      }
    )
    newGauge("MemoryPoolUsed",
      new Gauge[Long] {
        def value = memoryPool.size() - memoryPool.availableMemory()
      }
    )
    newGauge("ExpiredConnectionsKilledCount",
      new Gauge[Double] {

        def value = SocketServer.this.synchronized {
          val expiredConnectionsKilledCountMetricNames = dataPlaneProcessors.values.asScala.map { p =>
            metrics.metricName("expired-connections-killed-count", "socket-server-metrics", p.metricTags)
          }
          expiredConnectionsKilledCountMetricNames.map { metricName =>
            Option(metrics.metric(metricName)).fold(0.0)(m => m.metricValue.asInstanceOf[Double])
          }.sum
        }
      }
    )
    newGauge("ControlPlaneExpiredConnectionsKilledCount",
      new Gauge[Double] {

        def value = SocketServer.this.synchronized {
          val expiredConnectionsKilledCountMetricNames = controlPlaneProcessorOpt.map { p =>
            metrics.metricName("expired-connections-killed-count", "socket-server-metrics", p.metricTags)
          }
          expiredConnectionsKilledCountMetricNames.map { metricName =>
            Option(metrics.metric(metricName)).fold(0.0)(m => m.metricValue.asInstanceOf[Double])
          }.getOrElse(0.0)
        }
      }
    )
    info(s"Started ${dataPlaneAcceptors.size} acceptor threads for data-plane")
    if (controlPlaneAcceptorOpt.isDefined)
      info("Started control-plane acceptor thread")
  }

  /**
   * Starts processors of all the data-plane acceptors of this server if they have not already been started.
   * This method is used for delayed starting of data-plane processors if [[kafka.network.SocketServer#startup]]
   * was invoked with `startupProcessors=false`.
   */
  def startDataPlaneProcessors(): Unit = synchronized {
    dataPlaneAcceptors.values.asScala.foreach { _.startProcessors(DataPlanePrefix) }
    info(s"Started data-plane processors for ${dataPlaneAcceptors.size} acceptors")
  }

  /**
   * Start the processor of control-plane acceptor of this server if it has not already been started.
   * This method is used for delayed starting of control-plane processor if [[kafka.network.SocketServer#startup]]
   * was invoked with `startupProcessors=false`.
   */
  def startControlPlaneProcessor(): Unit = synchronized {
    if (controlPlaneAcceptorOpt.isDefined) {
      controlPlaneAcceptorOpt.get.startProcessors(ControlPlanePrefix)
      info(s"Started control-plane processor for the control-plane acceptor")
    }
  }

  private def endpoints = config.listeners.map(l => l.listenerName -> l).toMap

  private def createDataPlaneAcceptorsAndProcessors(dataProcessorsPerListener: Int,
                                                    endpoints: Seq[EndPoint]): Unit = synchronized {
    endpoints.foreach { endpoint =>
      val dataPlaneAcceptor = createAcceptor(endpoint)
      addDataPlaneProcessors(dataPlaneAcceptor, endpoint, dataProcessorsPerListener)
      KafkaThread.nonDaemon(s"data-plane-kafka-socket-acceptor-${endpoint.listenerName}-${endpoint.securityProtocol}-${endpoint.port}", dataPlaneAcceptor).start()
      dataPlaneAcceptor.awaitStartup()
      dataPlaneAcceptors.put(endpoint, dataPlaneAcceptor)
      info(s"Created data-plane acceptor and processors for endpoint : $endpoint")
    }
  }

  private def createControlPlaneAcceptorAndProcessor(endpointOpt: Option[EndPoint]): Unit = synchronized {
    endpointOpt.foreach { endpoint =>
      val controlPlaneAcceptor = createAcceptor(endpoint)
      val controlPlaneProcessor = newProcessor(nextProcessorId, controlPlaneRequestChannelOpt.get, connectionQuotas, endpoint.listenerName, endpoint.securityProtocol, memoryPool)
      controlPlaneAcceptorOpt = Some(controlPlaneAcceptor)
      controlPlaneProcessorOpt = Some(controlPlaneProcessor)
      val listenerProcessors = new ArrayBuffer[Processor]()
      listenerProcessors += controlPlaneProcessor
      controlPlaneRequestChannelOpt.foreach(_.addProcessor(controlPlaneProcessor))
      nextProcessorId += 1
      controlPlaneAcceptor.addProcessors(listenerProcessors, ControlPlanePrefix)
      KafkaThread.nonDaemon(s"control-plane-kafka-socket-acceptor-${endpoint.listenerName}-${endpoint.securityProtocol}-${endpoint.port}", controlPlaneAcceptor).start()
      controlPlaneAcceptor.awaitStartup()
      info(s"Created control-plane acceptor and processor for endpoint : $endpoint")
    }
  }

  private def createAcceptor(endPoint: EndPoint) : Acceptor = synchronized {
    val sendBufferSize = config.socketSendBufferBytes
    val recvBufferSize = config.socketReceiveBufferBytes
    val brokerId = config.brokerId
    new Acceptor(endPoint, sendBufferSize, recvBufferSize, brokerId, connectionQuotas)
  }

  private def addDataPlaneProcessors(acceptor: Acceptor, endpoint: EndPoint, newProcessorsPerListener: Int): Unit = synchronized {
    val listenerName = endpoint.listenerName
    val securityProtocol = endpoint.securityProtocol
    val listenerProcessors = new ArrayBuffer[Processor]()
    for (_ <- 0 until newProcessorsPerListener) {
      val processor = newProcessor(nextProcessorId, dataPlaneRequestChannel, connectionQuotas, listenerName, securityProtocol, memoryPool)
      listenerProcessors += processor
      dataPlaneRequestChannel.addProcessor(processor)
      nextProcessorId += 1
    }
    listenerProcessors.foreach(p => dataPlaneProcessors.put(p.id, p))
    acceptor.addProcessors(listenerProcessors, DataPlanePrefix)
  }

  /**
   * Stop processing requests and new connections.
   */
  def stopProcessingRequests() = {
    info("Stopping socket server request processors")
    this.synchronized {
      dataPlaneAcceptors.asScala.values.foreach(_.shutdown())
      controlPlaneAcceptorOpt.foreach(_.shutdown())
      dataPlaneProcessors.asScala.values.foreach(_.shutdown())
      controlPlaneProcessorOpt.foreach(_.shutdown())
      dataPlaneRequestChannel.clear()
      controlPlaneRequestChannelOpt.foreach(_.clear())
      stoppedProcessingRequests = true
    }
    info("Stopped socket server request processors")
  }

  def resizeThreadPool(oldNumNetworkThreads: Int, newNumNetworkThreads: Int): Unit = synchronized {
    info(s"Resizing network thread pool size for each data-plane listener from $oldNumNetworkThreads to $newNumNetworkThreads")
    if (newNumNetworkThreads > oldNumNetworkThreads) {
      dataPlaneAcceptors.asScala.foreach { case (endpoint, acceptor) =>
        addDataPlaneProcessors(acceptor, endpoint, newNumNetworkThreads - oldNumNetworkThreads)
      }
    } else if (newNumNetworkThreads < oldNumNetworkThreads)
      dataPlaneAcceptors.asScala.values.foreach(_.removeProcessors(oldNumNetworkThreads - newNumNetworkThreads, dataPlaneRequestChannel))
  }

  /**
   * Shutdown the socket server. If still processing requests, shutdown
   * acceptors and processors first.
   */
  def shutdown() = {
    info("Shutting down socket server")
    this.synchronized {
      if (!stoppedProcessingRequests)
        stopProcessingRequests()
      dataPlaneRequestChannel.shutdown()
      controlPlaneRequestChannelOpt.foreach(_.shutdown())
    }
    info("Shutdown completed")
  }

  def boundPort(listenerName: ListenerName): Int = {
    try {
      val acceptor = dataPlaneAcceptors.get(endpoints(listenerName))
      if (acceptor != null) {
        acceptor.serverChannel.socket.getLocalPort
      } else {
        controlPlaneAcceptorOpt.map (_.serverChannel.socket().getLocalPort).getOrElse(throw new KafkaException("Could not find listenerName : " + listenerName + " in data-plane or control-plane"))
      }
    } catch {
      case e: Exception =>
        throw new KafkaException("Tried to check server's port before server was started or checked for port of non-existing protocol", e)
    }
  }

  def addListeners(listenersAdded: Seq[EndPoint]): Unit = synchronized {
    info(s"Adding data-plane listeners for endpoints $listenersAdded")
    createDataPlaneAcceptorsAndProcessors(config.numNetworkThreads, listenersAdded)
    startDataPlaneProcessors()
  }

  def removeListeners(listenersRemoved: Seq[EndPoint]): Unit = synchronized {
    info(s"Removing data-plane listeners for endpoints $listenersRemoved")
    listenersRemoved.foreach { endpoint =>
      dataPlaneAcceptors.asScala.remove(endpoint).foreach(_.shutdown())
    }
  }

  def updateMaxConnectionsPerIp(maxConnectionsPerIp: Int): Unit = {
    info(s"Updating maxConnectionsPerIp: $maxConnectionsPerIp")
    connectionQuotas.updateMaxConnectionsPerIp(maxConnectionsPerIp)
  }

  def updateMaxConnectionsPerIpOverride(maxConnectionsPerIpOverrides: Map[String, Int]): Unit = {
    info(s"Updating maxConnectionsPerIpOverrides: ${maxConnectionsPerIpOverrides.map { case (k, v) => s"$k=$v" }.mkString(",")}")
    connectionQuotas.updateMaxConnectionsPerIpOverride(maxConnectionsPerIpOverrides)
  }

  // `protected` for test usage
  protected[network] def newProcessor(id: Int, requestChannel: RequestChannel, connectionQuotas: ConnectionQuotas, listenerName: ListenerName,
                                      securityProtocol: SecurityProtocol, memoryPool: MemoryPool): Processor = {
    new Processor(id,
      time,
      config.socketRequestMaxBytes,
      requestChannel,
      connectionQuotas,
      config.connectionsMaxIdleMs,
      config.failedAuthenticationDelayMs,
      listenerName,
      securityProtocol,
      config,
      metrics,
      credentialProvider,
      memoryPool,
      logContext
    )
  }

  // For test usage
  private[network] def connectionCount(address: InetAddress): Int =
    Option(connectionQuotas).fold(0)(_.get(address))

  // For test usage
  private[network] def dataPlaneProcessor(index: Int): Processor = dataPlaneProcessors.get(index)

}

/**
 * A base class with some helper variables and methods
 */
private[kafka] abstract class AbstractServerThread(connectionQuotas: ConnectionQuotas) extends Runnable with Logging {

  private val startupLatch = new CountDownLatch(1)

  // `shutdown()` is invoked before `startupComplete` and `shutdownComplete` if an exception is thrown in the constructor
  // (e.g. if the address is already in use). We want `shutdown` to proceed in such cases, so we first assign an open
  // latch and then replace it in `startupComplete()`.
  @volatile private var shutdownLatch = new CountDownLatch(0)

  private val alive = new AtomicBoolean(true)

  def wakeup(): Unit

  /**
   * Initiates a graceful shutdown by signaling to stop and waiting for the shutdown to complete
   */
  def shutdown(): Unit = {
    if (alive.getAndSet(false))
      wakeup()
    shutdownLatch.await()
  }

  /**
   * Wait for the thread to completely start up
   */
  def awaitStartup(): Unit = startupLatch.await

  /**
   * Record that the thread startup is complete
   */
  protected def startupComplete(): Unit = {
    // Replace the open latch with a closed one
    shutdownLatch = new CountDownLatch(1)
    startupLatch.countDown()
  }

  /**
   * Record that the thread shutdown is complete
   */
  protected def shutdownComplete(): Unit = shutdownLatch.countDown()

  /**
   * Is the server still running?
   */
  protected def isRunning: Boolean = alive.get

  /**
   * Close `channel` and decrement the connection count.
   */
  def close(channel: SocketChannel): Unit = {
    if (channel != null) {
      debug(s"Closing connection from ${channel.socket.getRemoteSocketAddress()}")
      connectionQuotas.dec(channel.socket.getInetAddress)
      CoreUtils.swallow(channel.socket().close(), this, Level.ERROR)
      CoreUtils.swallow(channel.close(), this, Level.ERROR)
    }
  }
}

/**
 * Thread that accepts and configures new connections. There is one of these per endpoint.
 */
private[kafka] class Acceptor(val endPoint: EndPoint,
                              val sendBufferSize: Int,
                              val recvBufferSize: Int,
                              brokerId: Int,
                              connectionQuotas: ConnectionQuotas) extends AbstractServerThread(connectionQuotas) with KafkaMetricsGroup {

  private val nioSelector = NSelector.open()
  val serverChannel = openServerSocket(endPoint.host, endPoint.port)
  private val processors = new ArrayBuffer[Processor]()
  private val processorsStarted = new AtomicBoolean
  private val idlePercentMeter = newMeter(s"Acceptor$IdlePercentMetricName",
    "idle time", TimeUnit.NANOSECONDS, Map(ListenerMetricTag -> endPoint.listenerName.value))

  private[network] def addProcessors(newProcessors: Buffer[Processor], processorThreadPrefix: String): Unit = synchronized {
    processors ++= newProcessors
    if (processorsStarted.get)
      startProcessors(newProcessors, processorThreadPrefix)
  }

  private[network] def startProcessors(processorThreadPrefix: String): Unit = synchronized {
    if (!processorsStarted.getAndSet(true)) {
      startProcessors(processors, processorThreadPrefix)
    }
  }

  private def startProcessors(processors: Seq[Processor], processorThreadPrefix: String): Unit = synchronized {
    processors.foreach { processor =>
      KafkaThread.nonDaemon(processorThreadPrefix + s"-kafka-network-thread-$brokerId-${endPoint.listenerName}-${endPoint.securityProtocol}-${processor.id}",
        processor).start()
    }
  }

  private[network] def removeProcessors(removeCount: Int, requestChannel: RequestChannel): Unit = synchronized {
    // Shutdown `removeCount` processors. Remove them from the processor list first so that no more
    // connections are assigned. Shutdown the removed processors, closing the selector and its connections.
    // The processors are then removed from `requestChannel` and any pending responses to these processors are dropped.
    val toRemove = processors.takeRight(removeCount)
    processors.remove(processors.size - removeCount, removeCount)
    toRemove.foreach(_.shutdown())
    toRemove.foreach(processor => requestChannel.removeProcessor(processor.id))
  }

  override def shutdown(): Unit = {
    super.shutdown()
    synchronized {
      processors.foreach(_.shutdown())
    }
  }

  /**
   * Accept loop that checks for new connection attempts
   */
  def run() {
    serverChannel.register(nioSelector, SelectionKey.OP_ACCEPT)
    startupComplete()
    try {
      var currentProcessorIndex = 0
      while (isRunning) {
        try {
          val ready = nioSelector.select(500)
          if (ready > 0) {
            val keys = nioSelector.selectedKeys()
            val iter = keys.iterator()
            while (iter.hasNext && isRunning) {
              try {
                val key = iter.next
                iter.remove()
                if (key.isAcceptable) {
                  accept(key).foreach { socketChannel =>

                    // Assign the channel to the next processor (using round-robin) to which the
                    // channel can be added without blocking. If newConnections queue is full on
                    // all processors, block until the last one is able to accept a connection.
                    var retriesLeft = synchronized(processors.length)
                    var processor: Processor = null
                    do {
                      retriesLeft -= 1
                      processor = synchronized {
                        // adjust the index (if necessary) and retrieve the processor atomically for
                        // correct behaviour in case the number of processors is reduced dynamically
                        currentProcessorIndex = currentProcessorIndex % processors.length
                        processors(currentProcessorIndex)
                      }
                      currentProcessorIndex += 1
                    } while (!assignNewConnection(socketChannel, processor, retriesLeft == 0))
                  }
                } else
                  throw new IllegalStateException("Unrecognized key state for acceptor thread.")
              } catch {
                case e: Throwable => error("Error while accepting connection", e)
              }
            }
          }
        }
        catch {
          // We catch all the throwables to prevent the acceptor thread from exiting on exceptions due
          // to a select operation on a specific channel or a bad request. We don't want
          // the broker to stop responding to requests from other clients in these scenarios.
          case e: ControlThrowable => throw e
          case e: Throwable => error("Error occurred", e)
        }
      }
    } finally {
      debug("Closing server socket and selector.")
      CoreUtils.swallow(serverChannel.close(), this, Level.ERROR)
      CoreUtils.swallow(nioSelector.close(), this, Level.ERROR)
      shutdownComplete()
    }
  }

  /**
  * Create a server socket to listen for connections on.
  */
  private def openServerSocket(host: String, port: Int): ServerSocketChannel = {
    val socketAddress =
      if (host == null || host.trim.isEmpty)
        new InetSocketAddress(port)
      else
        new InetSocketAddress(host, port)
    val serverChannel = ServerSocketChannel.open()
    serverChannel.configureBlocking(false)
    if (recvBufferSize != Selectable.USE_DEFAULT_BUFFER_SIZE)
      serverChannel.socket().setReceiveBufferSize(recvBufferSize)

    try {
      serverChannel.socket.bind(socketAddress)
      info("Awaiting socket connections on %s:%d.".format(socketAddress.getHostString, serverChannel.socket.getLocalPort))
    } catch {
      case e: SocketException =>
        throw new KafkaException("Socket server failed to bind to %s:%d: %s.".format(socketAddress.getHostString, port, e.getMessage), e)
    }
    serverChannel
  }

  /**
   * Accept a new connection
   */
  private def accept(key: SelectionKey): Option[SocketChannel] = {
    val serverSocketChannel = key.channel().asInstanceOf[ServerSocketChannel]
    val socketChannel = serverSocketChannel.accept()
    try {
      connectionQuotas.inc(socketChannel.socket().getInetAddress)
      socketChannel.configureBlocking(false)
      socketChannel.socket().setTcpNoDelay(true)
      socketChannel.socket().setKeepAlive(true)
      if (sendBufferSize != Selectable.USE_DEFAULT_BUFFER_SIZE)
        socketChannel.socket().setSendBufferSize(sendBufferSize)
      Some(socketChannel)
    } catch {
      case e: TooManyConnectionsException =>
        info("Rejected connection from %s, address already has the configured maximum of %d connections.".format(e.ip, e.count))
        close(socketChannel)
        None
    }
  }

  private def assignNewConnection(socketChannel: SocketChannel, processor: Processor, mayBlock: Boolean): Boolean = {
    if (processor.accept(socketChannel, mayBlock, idlePercentMeter)) {
      debug("Accepted connection from %s on %s and assigned it to processor %d, sendBufferSize [actual|requested]: [%d|%d] recvBufferSize [actual|requested]: [%d|%d]"
        .format(socketChannel.socket.getRemoteSocketAddress, socketChannel.socket.getLocalSocketAddress, processor.id,
          socketChannel.socket.getSendBufferSize, sendBufferSize,
          socketChannel.socket.getReceiveBufferSize, recvBufferSize))
      true
    } else
      false
  }

  /**
   * Wakeup the thread for selection.
   */
  @Override
  def wakeup = nioSelector.wakeup()

}

private[kafka] object Processor {
  val IdlePercentMetricName = "IdlePercent"
  val NetworkProcessorMetricTag = "networkProcessor"
  val ListenerMetricTag = "listener"
  val SocketServerMetricsGroup = "socket-server-metrics"

  val ConnectionQueueSize = 20
}

/**
 * Thread that processes all requests from a single connection. There are N of these running in parallel
 * each of which has its own selector
 */
private[kafka] class Processor(val id: Int,
                               time: Time,
                               maxRequestSize: Int,
                               requestChannel: RequestChannel,
                               connectionQuotas: ConnectionQuotas,
                               connectionsMaxIdleMs: Long,
                               failedAuthenticationDelayMs: Int,
                               listenerName: ListenerName,
                               securityProtocol: SecurityProtocol,
                               config: KafkaConfig,
                               metrics: Metrics,
                               credentialProvider: CredentialProvider,
                               memoryPool: MemoryPool,
                               logContext: LogContext,
                               connectionQueueSize: Int = ConnectionQueueSize) extends AbstractServerThread(connectionQuotas) with KafkaMetricsGroup {

  private object ConnectionId {
    def fromString(s: String): Option[ConnectionId] = s.split("-") match {
      case Array(local, remote, index) => BrokerEndPoint.parseHostPort(local).flatMap { case (localHost, localPort) =>
        BrokerEndPoint.parseHostPort(remote).map { case (remoteHost, remotePort) =>
          ConnectionId(localHost, localPort, remoteHost, remotePort, Integer.parseInt(index))
        }
      }
      case _ => None
    }
  }

  private[network] case class ConnectionId(localHost: String, localPort: Int, remoteHost: String, remotePort: Int, index: Int) {
    override def toString: String = s"$localHost:$localPort-$remoteHost:$remotePort-$index"
  }

  private val newConnections = new ArrayBlockingQueue[SocketChannel](connectionQueueSize)
  private val inflightResponses = mutable.Map[String, RequestChannel.Response]()
  private val responseQueue = new LinkedBlockingDeque[RequestChannel.Response]()

  private[kafka] val metricTags = mutable.LinkedHashMap(
    ListenerMetricTag -> listenerName.value,
    NetworkProcessorMetricTag -> id.toString
  ).asJava

  newGauge(IdlePercentMetricName,
    new Gauge[Double] {
      def value = {
        Option(metrics.metric(metrics.metricName("io-wait-ratio", SocketServerMetricsGroup, metricTags)))
          .fold(0.0)(m => Math.min(m.metricValue.asInstanceOf[Double], 1.0))
      }
    },
    // for compatibility, only add a networkProcessor tag to the Yammer Metrics alias (the equivalent Selector metric
    // also includes the listener name)
    Map(NetworkProcessorMetricTag -> id.toString)
  )

  val expiredConnectionsKilledCount = new Total()
  private val expiredConnectionsKilledCountMetricName = metrics.metricName("expired-connections-killed-count", "socket-server-metrics", metricTags)
  metrics.addMetric(expiredConnectionsKilledCountMetricName, expiredConnectionsKilledCount)

  private val selector = createSelector(
    ChannelBuilders.serverChannelBuilder(listenerName,
      listenerName == config.interBrokerListenerName,
      securityProtocol,
      config,
      credentialProvider.credentialCache,
      credentialProvider.tokenCache,
      time))
  // Visible to override for testing
  protected[network] def createSelector(channelBuilder: ChannelBuilder): KSelector = {
    channelBuilder match {
      case reconfigurable: Reconfigurable => config.addReconfigurable(reconfigurable)
      case _ =>
    }
    new KSelector(
      maxRequestSize,
      connectionsMaxIdleMs,
      failedAuthenticationDelayMs,
      metrics,
      time,
      "socket-server",
      metricTags,
      false,
      true,
      channelBuilder,
      memoryPool,
      logContext)
  }

  // Connection ids have the format `localAddr:localPort-remoteAddr:remotePort-index`. The index is a
  // non-negative incrementing value that ensures that even if remotePort is reused after a connection is
  // closed, connection ids are not reused while requests from the closed connection are being processed.
  private var nextConnectionIndex = 0

  override def run() {
    startupComplete()
    try {
      while (isRunning) {
        try {
          // setup any new connections that have been queued up
          configureNewConnections()
          // register any new responses for writing
          processNewResponses()
          poll()
          processCompletedReceives()
          processCompletedSends()
          processDisconnected()
        } catch {
          // We catch all the throwables here to prevent the processor thread from exiting. We do this because
          // letting a processor exit might cause a bigger impact on the broker. This behavior might need to be
          // reviewed if we see an exception that needs the entire broker to stop. Usually the exceptions thrown would
          // be either associated with a specific socket channel or a bad request. These exceptions are caught and
          // processed by the individual methods above which close the failing channel and continue processing other
          // channels. So this catch block should only ever see ControlThrowables.
          case e: Throwable => processException("Processor got uncaught exception.", e)
        }
      }
    } finally {
      debug(s"Closing selector - processor $id")
      CoreUtils.swallow(closeAll(), this, Level.ERROR)
      shutdownComplete()
    }
  }

  private def processException(errorMessage: String, throwable: Throwable) {
    throwable match {
      case e: ControlThrowable => throw e
      case e => error(errorMessage, e)
    }
  }

  private def processChannelException(channelId: String, errorMessage: String, throwable: Throwable) {
    if (openOrClosingChannel(channelId).isDefined) {
      error(s"Closing socket for $channelId because of error", throwable)
      close(channelId)
    }
    processException(errorMessage, throwable)
  }

  private def processNewResponses() {
    var currentResponse: RequestChannel.Response = null
    while ({currentResponse = dequeueResponse(); currentResponse != null}) {
      val channelId = currentResponse.request.context.connectionId
      try {
        currentResponse match {
          case response: NoOpResponse =>
            // There is no response to send to the client, we need to read more pipelined requests
            // that are sitting in the server's socket buffer
            updateRequestMetrics(response)
            trace(s"Socket server received empty response to send, registering for read: $response")
            // Try unmuting the channel. If there was no quota violation and the channel has not been throttled,
            // it will be unmuted immediately. If the channel has been throttled, it will be unmuted only if the
            // throttling delay has already passed by now.
            handleChannelMuteEvent(channelId, ChannelMuteEvent.RESPONSE_SENT)
            tryUnmuteChannel(channelId)

          case response: SendResponse =>
            sendResponse(response, response.responseSend)
          case response: CloseConnectionResponse =>
            updateRequestMetrics(response)
            trace("Closing socket connection actively according to the response code.")
            close(channelId)
          case _: StartThrottlingResponse =>
            handleChannelMuteEvent(channelId, ChannelMuteEvent.THROTTLE_STARTED)
          case _: EndThrottlingResponse =>
            // Try unmuting the channel. The channel will be unmuted only if the response has already been sent out to
            // the client.
            handleChannelMuteEvent(channelId, ChannelMuteEvent.THROTTLE_ENDED)
            tryUnmuteChannel(channelId)
          case _ =>
            throw new IllegalArgumentException(s"Unknown response type: ${currentResponse.getClass}")
        }
      } catch {
        case e: Throwable =>
          processChannelException(channelId, s"Exception while processing response for $channelId", e)
      }
    }
  }

  // `protected` for test usage
  protected[network] def sendResponse(response: RequestChannel.Response, responseSend: Send) {
    val connectionId = response.request.context.connectionId
    trace(s"Socket server received response to send to $connectionId, registering for write and sending data: $response")
    // `channel` can be None if the connection was closed remotely or if selector closed it for being idle for too long
    if (channel(connectionId).isEmpty) {
      warn(s"Attempting to send response via channel for which there is no open connection, connection id $connectionId")
      response.request.updateRequestMetrics(0L, response)
    }
    // Invoke send for closingChannel as well so that the send is failed and the channel closed properly and
    // removed from the Selector after discarding any pending staged receives.
    // `openOrClosingChannel` can be None if the selector closed the connection because it was idle for too long
    if (openOrClosingChannel(connectionId).isDefined) {
      selector.send(responseSend)
      inflightResponses += (connectionId -> response)
    }
  }

  private def nowNanosSupplier = new Supplier[java.lang.Long] {
    override def get(): java.lang.Long = time.nanoseconds()
  }

  private def poll() {
    val pollTimeout = if (newConnections.isEmpty) 300 else 0
    try selector.poll(pollTimeout)
    catch {
      case e @ (_: IllegalStateException | _: IOException) =>
        // The exception is not re-thrown and any completed sends/receives/connections/disconnections
        // from this poll will be processed.
        error(s"Processor $id poll failed", e)
    }
  }

  private def processCompletedReceives() {
    selector.completedReceives.asScala.foreach { receive =>
      try {
        openOrClosingChannel(receive.source) match {
          case Some(channel) =>
            val header = RequestHeader.parse(receive.payload)
            if (header.apiKey() == ApiKeys.SASL_HANDSHAKE && channel.maybeBeginServerReauthentication(receive, nowNanosSupplier))
              trace(s"Begin re-authentication: $channel")
            else {
              val nowNanos = time.nanoseconds()
              if (channel.serverAuthenticationSessionExpired(nowNanos)) {
                channel.disconnect()
                debug(s"Disconnected expired channel: $channel : $header")
                expiredConnectionsKilledCount.record(null, 1, 0)
              } else {
                val connectionId = receive.source
                val context = channel.newRequestContext(header, listenerName, securityProtocol, metrics)
                val req = new RequestChannel.Request(processor = id, context = context,
                  startTimeNanos = nowNanos, memoryPool, receive.payload, requestChannel.metrics)
                requestChannel.sendRequest(req)
                selector.mute(connectionId)
                handleChannelMuteEvent(connectionId, ChannelMuteEvent.REQUEST_RECEIVED)
              }
            }
          case None =>
            // This should never happen since completed receives are processed immediately after `poll()`
            throw new IllegalStateException(s"Channel ${receive.source} removed from selector before processing completed receive")
        }
      } catch {
        // note that even though we got an exception, we can assume that receive.source is valid.
        // Issues with constructing a valid receive object were handled earlier
        case e: Throwable =>
          processChannelException(receive.source, s"Exception while processing request from ${receive.source}", e)
      }
    }
  }

  private def processCompletedSends() {
    selector.completedSends.asScala.foreach { send =>
      try {
        val response = inflightResponses.remove(send.destination).getOrElse {
          throw new IllegalStateException(s"Send for ${send.destination} completed, but not in `inflightResponses`")
        }
        updateRequestMetrics(response)

        // Invoke send completion callback
        response.onComplete.foreach(onComplete => onComplete(send))

        // Try unmuting the channel. If there was no quota violation and the channel has not been throttled,
        // it will be unmuted immediately. If the channel has been throttled, it will unmuted only if the throttling
        // delay has already passed by now.
        handleChannelMuteEvent(send.destination, ChannelMuteEvent.RESPONSE_SENT)
        tryUnmuteChannel(send.destination)
      } catch {
        case e: Throwable => processChannelException(send.destination,
          s"Exception while processing completed send to ${send.destination}", e)
      }
    }
  }

  private def updateRequestMetrics(response: RequestChannel.Response): Unit = {
    val request = response.request
    val networkThreadTimeNanos = openOrClosingChannel(request.context.connectionId).fold(0L)(_.getAndResetNetworkThreadTimeNanos())
    request.updateRequestMetrics(networkThreadTimeNanos, response)
  }

  private def processDisconnected() {
    selector.disconnected.keySet.asScala.foreach { connectionId =>
      try {
        val remoteHost = ConnectionId.fromString(connectionId).getOrElse {
          throw new IllegalStateException(s"connectionId has unexpected format: $connectionId")
        }.remoteHost
        inflightResponses.remove(connectionId).foreach(updateRequestMetrics)
        // the channel has been closed by the selector but the quotas still need to be updated
        connectionQuotas.dec(InetAddress.getByName(remoteHost))
      } catch {
        case e: Throwable => processException(s"Exception while processing disconnection of $connectionId", e)
      }
    }
  }

  /**
   * Close the connection identified by `connectionId` and decrement the connection count.
   * The channel will be immediately removed from the selector's `channels` or `closingChannels`
   * and no further disconnect notifications will be sent for this channel by the selector.
   * If responses are pending for the channel, they are dropped and metrics is updated.
   * If the channel has already been removed from selector, no action is taken.
   */
  private def close(connectionId: String): Unit = {
    openOrClosingChannel(connectionId).foreach { channel =>
      debug(s"Closing selector connection $connectionId")
      val address = channel.socketAddress
      if (address != null)
        connectionQuotas.dec(address)
      selector.close(connectionId)

      inflightResponses.remove(connectionId).foreach(response => updateRequestMetrics(response))
    }
  }

  /**
   * Queue up a new connection for reading
   */
  def accept(socketChannel: SocketChannel,
             mayBlock: Boolean,
             acceptorIdlePercentMeter: com.yammer.metrics.core.Meter): Boolean = {
    val accepted = {
      if (newConnections.offer(socketChannel))
        true
      else if (mayBlock) {
        val startNs = time.nanoseconds
        newConnections.put(socketChannel)
        acceptorIdlePercentMeter.mark(time.nanoseconds() - startNs)
        true
      } else
        false
    }
    if (accepted)
      wakeup()
    accepted
  }

  /**
   * Register any new connections that have been queued up. The number of connections processed
   * in each iteration is limited to ensure that traffic and connection close notifications of
   * existing channels are handled promptly.
   */
  private def configureNewConnections() {
    var connectionsProcessed = 0
    while (connectionsProcessed < connectionQueueSize && !newConnections.isEmpty) {
      val channel = newConnections.poll()
      try {
        debug(s"Processor $id listening to new connection from ${channel.socket.getRemoteSocketAddress}")
        selector.register(connectionId(channel.socket), channel)
        connectionsProcessed += 1
      } catch {
        // We explicitly catch all exceptions and close the socket to avoid a socket leak.
        case e: Throwable =>
          val remoteAddress = channel.socket.getRemoteSocketAddress
          // need to close the channel here to avoid a socket leak.
          close(channel)
          processException(s"Processor $id closed connection from $remoteAddress", e)
      }
    }
  }

  /**
   * Close the selector and all open connections
   */
  private def closeAll() {
    selector.channels.asScala.foreach { channel =>
      close(channel.id)
    }
    selector.close()
    removeMetric(IdlePercentMetricName, Map(NetworkProcessorMetricTag -> id.toString))
  }

  // 'protected` to allow override for testing
  protected[network] def connectionId(socket: Socket): String = {
    val localHost = socket.getLocalAddress.getHostAddress
    val localPort = socket.getLocalPort
    val remoteHost = socket.getInetAddress.getHostAddress
    val remotePort = socket.getPort
    val connId = ConnectionId(localHost, localPort, remoteHost, remotePort, nextConnectionIndex).toString
    nextConnectionIndex = if (nextConnectionIndex == Int.MaxValue) 0 else nextConnectionIndex + 1
    connId
  }

  private[network] def enqueueResponse(response: RequestChannel.Response): Unit = {
    responseQueue.put(response)
    wakeup()
  }

  private def dequeueResponse(): RequestChannel.Response = {
    val response = responseQueue.poll()
    if (response != null)
      response.request.responseDequeueTimeNanos = Time.SYSTEM.nanoseconds
    response
  }

  private[network] def responseQueueSize = responseQueue.size

  // Only for testing
  private[network] def inflightResponseCount: Int = inflightResponses.size

  // Visible for testing
  // Only methods that are safe to call on a disconnected channel should be invoked on 'openOrClosingChannel'.
  private[network] def openOrClosingChannel(connectionId: String): Option[KafkaChannel] =
    Option(selector.channel(connectionId)).orElse(Option(selector.closingChannel(connectionId)))

  // Indicate the specified channel that the specified channel mute-related event has happened so that it can change its
  // mute state.
  private def handleChannelMuteEvent(connectionId: String, event: ChannelMuteEvent): Unit = {
    openOrClosingChannel(connectionId).foreach(c => c.handleChannelMuteEvent(event))
  }

  private def tryUnmuteChannel(connectionId: String) = {
    openOrClosingChannel(connectionId).foreach(c => selector.unmute(c.id))
  }

  /* For test usage */
  private[network] def channel(connectionId: String): Option[KafkaChannel] =
    Option(selector.channel(connectionId))

  // Visible for testing
  private[network] def numStagedReceives(connectionId: String): Int =
    openOrClosingChannel(connectionId).map(c => selector.numStagedReceives(c)).getOrElse(0)

  /**
   * Wakeup the thread for selection.
   */
  override def wakeup() = selector.wakeup()

  override def shutdown(): Unit = {
    super.shutdown()
    removeMetric("IdlePercent", Map("networkProcessor" -> id.toString))
    metrics.removeMetric(expiredConnectionsKilledCountMetricName)
  }

}

class ConnectionQuotas(val defaultMax: Int, overrideQuotas: Map[String, Int]) {

  @volatile private var defaultMaxConnectionsPerIp = defaultMax
  @volatile private var maxConnectionsPerIpOverrides = overrideQuotas.map { case (host, count) => (InetAddress.getByName(host), count) }
  private val counts = mutable.Map[InetAddress, Int]()

  def inc(address: InetAddress) {
    counts.synchronized {
      val count = counts.getOrElseUpdate(address, 0)
      counts.put(address, count + 1)
      val max = maxConnectionsPerIpOverrides.getOrElse(address, defaultMaxConnectionsPerIp)
      if (count >= max)
        throw new TooManyConnectionsException(address, max)
    }
  }

  def updateMaxConnectionsPerIp(maxConnectionsPerIp: Int): Unit = {
    defaultMaxConnectionsPerIp = maxConnectionsPerIp
  }

  def updateMaxConnectionsPerIpOverride(overrideQuotas: Map[String, Int]): Unit = {
    maxConnectionsPerIpOverrides = overrideQuotas.map { case (host, count) => (InetAddress.getByName(host), count) }
  }

  def dec(address: InetAddress) {
    counts.synchronized {
      val count = counts.getOrElse(address,
        throw new IllegalArgumentException(s"Attempted to decrease connection count for address with no connections, address: $address"))
      if (count == 1)
        counts.remove(address)
      else
        counts.put(address, count - 1)
    }
  }

  def get(address: InetAddress): Int = counts.synchronized {
    counts.getOrElse(address, 0)
  }

}

class TooManyConnectionsException(val ip: InetAddress, val count: Int) extends KafkaException("Too many connections from %s (maximum = %d)".format(ip, count))<|MERGE_RESOLUTION|>--- conflicted
+++ resolved
@@ -124,13 +124,8 @@
       new Gauge[Double] {
 
         def value = SocketServer.this.synchronized {
-<<<<<<< HEAD
-          val ioWaitRatioMetricNames = processors.values.asScala.map { p =>
-            metrics.metricName("io-wait-ratio", SocketServerMetricsGroup, p.metricTags)
-=======
           val ioWaitRatioMetricNames = dataPlaneProcessors.values.asScala.map { p =>
             metrics.metricName("io-wait-ratio", "socket-server-metrics", p.metricTags)
->>>>>>> 3e080e6b
           }
           ioWaitRatioMetricNames.map { metricName =>
             Option(metrics.metric(metricName)).fold(0.0)(m => Math.min(m.metricValue.asInstanceOf[Double], 1.0))
