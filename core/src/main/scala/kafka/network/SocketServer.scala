--- conflicted
+++ resolved
@@ -43,7 +43,7 @@
 import org.apache.kafka.common.network.KafkaChannel.ChannelMuteEvent
 import org.apache.kafka.common.network.{ChannelBuilder, ChannelBuilders, KafkaChannel, ListenerName, ListenerReconfigurable, Selectable, Send, Selector => KSelector}
 import org.apache.kafka.common.protocol.ApiKeys
-import org.apache.kafka.common.requests.{RequestContext, RequestHeader}
+import org.apache.kafka.common.requests.RequestHeader
 import org.apache.kafka.common.security.auth.SecurityProtocol
 import org.apache.kafka.common.utils.{KafkaThread, LogContext, Time}
 import org.slf4j.event.Level
@@ -201,30 +201,6 @@
    * before other listeners. This allows authorization metadata for other listeners to be stored in Kafka topics
    * in this cluster.
    */
-<<<<<<< HEAD
-  def startDataPlaneProcessors(readyFuture: Option[CompletableFuture[Void]] = None): Unit = synchronized {
-    if (readyFuture.forall(_.isDone))
-      dataPlaneAcceptors.values.asScala.foreach { _.startProcessors(DataPlaneThreadPrefix) }
-    else {
-      // The configured authorizer for the broker requires metadata from Kafka topic(s) in this cluster.
-      //   1) Start inter-broker listener
-      //   2) Wait for `readyFuture` to complete. This indicates that the authorizer has loaded its metadata
-      //      and is ready. See [[kafka.security.auth.AuthorizerWithKafkaStore#readyFuture]] for details.
-      //   3) Start remaining listeners
-      // Any constraints on number of listeners will be validated by AuthorizerWithKafkaStore if required.
-
-      val interBrokerListener = dataPlaneAcceptors.asScala.keySet
-        .find(_.listenerName == config.interBrokerListenerName)
-        .getOrElse(throw new IllegalStateException(s"Inter-broker listener ${config.interBrokerListenerName} not found, endpoints=${dataPlaneAcceptors.keySet}"))
-      dataPlaneAcceptors.get(interBrokerListener).startProcessors(DataPlaneThreadPrefix)
-      debug(s"Started data-plane processor for inter-broker listener ${interBrokerListener}")
-
-      readyFuture.foreach(_.get)
-
-      val remainingListeners = dataPlaneAcceptors.asScala.filterKeys(_ != interBrokerListener)
-      debug(s"Starting data-plane processor for remaining listeners ${remainingListeners.keySet}")
-      remainingListeners.values.foreach { _.startProcessors(DataPlaneThreadPrefix) }
-=======
   def startDataPlaneProcessors(authorizerFutures: Map[Endpoint, CompletableFuture[Void]] = Map.empty): Unit = synchronized {
     val interBrokerListener = dataPlaneAcceptors.asScala.keySet
       .find(_.listenerName == config.interBrokerListenerName)
@@ -239,7 +215,6 @@
       }
       debug(s"Start processors on listener ${endpoint.listener}")
       acceptor.startProcessors(DataPlaneThreadPrefix)
->>>>>>> a6218a5d
     }
     info(s"Started data-plane processors for ${dataPlaneAcceptors.size} acceptors")
   }
