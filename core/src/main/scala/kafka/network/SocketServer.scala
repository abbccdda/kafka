--- conflicted
+++ resolved
@@ -90,21 +90,12 @@
   // data-plane
   private val dataPlaneProcessors = new ConcurrentHashMap[Int, Processor]()
   private[network] val dataPlaneAcceptors = new ConcurrentHashMap[EndPoint, Acceptor]()
-<<<<<<< HEAD
-  val dataPlaneRequestChannel = new RequestChannel(maxQueuedRequests, DataPlaneMetricPrefix, metrics)
-
-  // control-plane
-  private var controlPlaneProcessorOpt : Option[Processor] = None
-  private[network] var controlPlaneAcceptorOpt : Option[Acceptor] = None
-  val controlPlaneRequestChannelOpt: Option[RequestChannel] = config.controlPlaneListenerName.map(_ => new RequestChannel(20, ControlPlaneMetricPrefix, metrics))
-=======
-  val dataPlaneRequestChannel = new RequestChannel(maxQueuedRequests, DataPlaneMetricPrefix, time)
+  val dataPlaneRequestChannel = new RequestChannel(maxQueuedRequests, DataPlaneMetricPrefix, metrics, time)
   // control-plane
   private var controlPlaneProcessorOpt : Option[Processor] = None
   private[network] var controlPlaneAcceptorOpt : Option[Acceptor] = None
   val controlPlaneRequestChannelOpt: Option[RequestChannel] = config.controlPlaneListenerName.map(_ =>
-    new RequestChannel(20, ControlPlaneMetricPrefix, time))
->>>>>>> 1f84e45a
+    new RequestChannel(20, ControlPlaneMetricPrefix, metrics, time))
 
   private var nextProcessorId = 0
   private var connectionQuotas: ConnectionQuotas = _
