--- conflicted
+++ resolved
@@ -325,11 +325,7 @@
   }
 }
 
-<<<<<<< HEAD
-class RequestChannel(val queueSize: Int, val metricNamePrefix : String, val serverMetrics: Metrics) extends KafkaMetricsGroup {
-=======
-class RequestChannel(val queueSize: Int, val metricNamePrefix : String, time: Time) extends KafkaMetricsGroup {
->>>>>>> 1f84e45a
+class RequestChannel(val queueSize: Int, val metricNamePrefix : String, val serverMetrics: Metrics, time: Time) extends KafkaMetricsGroup {
   import RequestChannel._
   val metrics = new RequestChannel.Metrics
   private val requestQueue = new ArrayBlockingQueue[BaseRequest](queueSize)
@@ -368,11 +364,8 @@
 
   /** Send a response back to the socket server to be sent over the network */
   def sendResponse(response: RequestChannel.Response): Unit = {
-<<<<<<< HEAD
     // Note: The response object may contain ReclaimableMemoryRecords. ReclaimableMemoryRecords must be released before
     // dropping so that the memory lease is returned to the memory limiter.
-=======
->>>>>>> 1f84e45a
 
     if (isTraceEnabled) {
       val requestHeader = response.request.header
